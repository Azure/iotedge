// Copyright (c) Microsoft. All rights reserved.

namespace Microsoft.Azure.Devices.Edge.Util.Test.Common
{
    using System;
<<<<<<< HEAD
    using System.Collections.Generic;
    using System.Reflection;
    using System.Text;
=======
>>>>>>> fdf4052f
    using Xunit;

    public static class TestUtilities
    {
        public static void ApproxEqual(double expected, double actual, double tolerance)
        {
            Assert.True(Math.Abs(expected - actual) <= tolerance, $"Expected {expected} to be within {tolerance} of {actual}");
        }
    }
}<|MERGE_RESOLUTION|>--- conflicted
+++ resolved
@@ -3,12 +3,6 @@
 namespace Microsoft.Azure.Devices.Edge.Util.Test.Common
 {
     using System;
-<<<<<<< HEAD
-    using System.Collections.Generic;
-    using System.Reflection;
-    using System.Text;
-=======
->>>>>>> fdf4052f
     using Xunit;
 
     public static class TestUtilities
