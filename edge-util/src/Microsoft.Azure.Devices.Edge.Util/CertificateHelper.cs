// Copyright (c) Microsoft. All rights reserved.
namespace Microsoft.Azure.Devices.Edge.Util
{
    using System;
    using System.Collections.Generic;
    using System.IO;
    using System.Linq;
    using System.Runtime.InteropServices;
    using System.Security.Cryptography;
    using System.Security.Cryptography.X509Certificates;
    using System.Text;
    using System.Threading;
    using System.Threading.Tasks;
    using Microsoft.Azure.Devices.Edge.Util.Edged;
    using Microsoft.Extensions.Logging;

    public static class CertificateHelper
    {
        static Oid oidRsaEncryption = Oid.FromFriendlyName("RSA", OidGroup.All);
        static Oid oidEcPublicKey = Oid.FromFriendlyName("ECC", OidGroup.All);

        public static string GetSha256Thumbprint(X509Certificate2 cert)
        {
            Preconditions.CheckNotNull(cert);
            using (var sha256 = new SHA256Managed())
            {
                byte[] hash = sha256.ComputeHash(cert.RawData);
                return ToHexString(hash);
            }
        }

        public static (IList<X509Certificate2>, Option<string>) BuildCertificateList(X509Certificate2 cert, Option<IList<X509Certificate2>> additionalCACertificates)
        {
            var chain = new X509Chain
            {
                ChainPolicy =
                {
                    // For performance reasons do not check revocation status.
                    RevocationMode = X509RevocationMode.NoCheck,
                    // Does not check revocation status of the root certificate (sounds like it is meaningless with the option above - ask Simon or Alex)
                    RevocationFlag = X509RevocationFlag.ExcludeRoot,
                    // Certificate Authority can be unknown if it is not issued directly by a well-known CA
                    VerificationFlags = X509VerificationFlags.AllowUnknownCertificateAuthority
                }
            };

            if (additionalCACertificates.HasValue)
            {
                foreach (X509Certificate2 additionalCertificate in additionalCACertificates.GetOrElse(new List<X509Certificate2>()))
                {
                    if (additionalCertificate != null)
                    {
                        chain.ChainPolicy.ExtraStore.Add(additionalCertificate);
                    }
                }
            }

            try
            {
                bool chainBuildSucceeded = chain.Build(cert);
                X509ChainStatusFlags flags = X509ChainStatusFlags.UntrustedRoot | X509ChainStatusFlags.PartialChain;
                List<X509ChainStatus> filteredStatus = chain.ChainStatus.Where(cs => !flags.HasFlag(cs.Status)).ToList();
                if (!chainBuildSucceeded || filteredStatus.Count > 0)
                {
                    string errors = $"Certificate with subject: {cert.Subject} failed with errors: ";
                    string s = filteredStatus
                        .Select(c => c.StatusInformation)
                        .Aggregate(errors, (prev, curr) => $"{prev} {curr}");
                    return (new List<X509Certificate2>(), Option.Some(s));
                }

                IList<X509Certificate2> chainElements = GetCertificatesFromChain(chain);
                return (chainElements, Option.None<string>());
            }
            finally
            {
                chain.Reset();
            }
        }

        public static IList<X509Certificate2> GetCertificatesFromChain(X509Chain chainCert) =>
            chainCert.ChainElements.Cast<X509ChainElement>().Select(element => element.Certificate).ToList();

        public static (bool, Option<string>) ValidateCert(X509Certificate2 remoteCertificate, IList<X509Certificate2> remoteCertificateChain, Option<IList<X509Certificate2>> trustedCACerts)
        {
            Preconditions.CheckNotNull(remoteCertificate);
            Preconditions.CheckNotNull(remoteCertificateChain);
            Preconditions.CheckNotNull(trustedCACerts);

            (IList<X509Certificate2> remoteCerts, Option<string> errors) = BuildCertificateList(remoteCertificate, Option.Some(remoteCertificateChain));
            if (errors.HasValue)
            {
                return (false, errors);
            }

            (bool, Option<string>) result = trustedCACerts.Map(
                    caList =>
                    {
                        bool match = false;
                        foreach (X509Certificate2 chainElement in remoteCerts)
                        {
                            string thumbprint = GetSha256Thumbprint(chainElement);
                            if (remoteCertificateChain.Any(cert => GetSha256Thumbprint(cert) == thumbprint) &&
                                caList.Any(cert => GetSha256Thumbprint(cert) == thumbprint))
                            {
                                match = true;
                                break;
                            }
                        }

                        return match
                            ? (true, Option.None<string>())
                            : (false, Option.Some($"Error validating cert with Subject: {remoteCertificate.SubjectName} Thumbprint: {GetSha256Thumbprint(remoteCertificate)}"));
                    })
                .GetOrElse(() => (true, Option.None<string>()));

            return result;
        }

        public static bool ValidateCommonName(X509Certificate2 certificate, string commonName)
        {
            Preconditions.CheckNotNull(certificate);
            Preconditions.CheckNotNull(commonName);

            return GetCommonNameFromSubject(certificate.Subject)
                .Map(subject => commonName.Equals(subject, StringComparison.Ordinal))
                .GetOrElse(() => false);
        }

        public static bool ValidateCertificateThumbprint(X509Certificate2 certificate, IList<string> thumbprints)
        {
            Preconditions.CheckNotNull(certificate);
            Preconditions.CheckNotNull(thumbprints);

            var thumbprintSha1 = certificate.Thumbprint;
            var thumbprintSha256 = GetSha256Thumbprint(certificate);

            return thumbprints.Any(th =>
                        thumbprintSha1.Equals(th, StringComparison.OrdinalIgnoreCase)
                     || thumbprintSha256.Equals(th, StringComparison.OrdinalIgnoreCase));
        }

        public static bool IsCACertificate(X509Certificate2 certificate)
        {
            // https://tools.ietf.org/html/rfc3280#section-4.2.1.3
            // The keyCertSign bit is asserted when the subject public key is
            // used for verifying a signature on public key certificates.  If the
            // keyCertSign bit is asserted, then the cA bit in the basic
            // constraints extension (section 4.2.1.10) MUST also be asserted.

            // https://tools.ietf.org/html/rfc3280#section-4.2.1.10
            // The cA boolean indicates whether the certified public key belongs to
            // a CA.  If the cA boolean is not asserted, then the keyCertSign bit in
            // the key usage extension MUST NOT be asserted.
            var basicConstraints = certificate.Extensions.OfType<X509BasicConstraintsExtension>();
            if (basicConstraints != null)
            {
                foreach (X509BasicConstraintsExtension extension in basicConstraints)
                {
                    if (extension.CertificateAuthority)
                    {
                        return true;
                    }
                }
            }

            return false;
        }

        public static bool ValidateClientCert(X509Certificate2 certificate, IList<X509Certificate2> certificateChain, Option<IList<X509Certificate2>> trustedCACerts, ILogger logger)
        {
            Preconditions.CheckNotNull(certificate);
            Preconditions.CheckNotNull(certificateChain);
            Preconditions.CheckNotNull(trustedCACerts);

            if (!ValidateCertExpiry(certificate, logger))
            {
                return false;
            }

            if (IsCACertificate(certificate))
            {
                logger?.LogWarning($"Certificate with subject: {certificate.Subject} was found to be a CA certificate, this is not permitted per the authentication policy");
                return false;
            }

            (bool result, Option<string> errors) = ValidateCert(certificate, certificateChain, trustedCACerts);
            errors.ForEach(v => logger?.LogWarning(v));

            return result;
        }

        public static bool ValidateCertExpiry(X509Certificate2 certificate, ILogger logger)
        {
            Preconditions.CheckNotNull(certificate);

            DateTime currentTime = DateTime.Now;

            if (certificate.NotAfter < currentTime)
            {
                logger?.LogWarning($"Certificate with subject: {certificate.Subject} has expired on UTC time: {certificate.NotAfter.ToString("MM-dd-yyyy H:mm:ss")}");
                return false;
            }

            if (certificate.NotBefore > currentTime)
            {
                logger?.LogWarning($"Certificate with subject: {certificate.Subject} is not valid until UTC time: {certificate.NotBefore.ToString("MM-dd-yyyy H:mm:ss")}");
                return false;
            }

            return true;
        }

        public static void InstallCertificates(IEnumerable<X509Certificate2> certificateChain, ILogger logger)
        {
            X509Certificate2[] certs = Preconditions.CheckNotNull(certificateChain, nameof(certificateChain)).ToArray();

            StoreName storeName = RuntimeInformation.IsOSPlatform(OSPlatform.Windows) ? StoreName.CertificateAuthority : StoreName.Root;

            logger?.LogInformation($"Installing certificates {string.Join(",", certs.Select(c => $"[{c.Subject}:{c.GetExpirationDateString()}]"))} to {storeName}");
            using (var store = new X509Store(storeName, StoreLocation.CurrentUser))
            {
                store.Open(OpenFlags.ReadWrite);
                foreach (X509Certificate2 cert in certs)
                {
                    store.Add(cert);
                }
            }
        }

        public static IEnumerable<X509Certificate2> ExtractCertsFromPem(string certPath)
        {
            if (string.IsNullOrWhiteSpace(certPath) || !File.Exists(certPath))
            {
                throw new ArgumentException($"'{certPath}' is not a path to a certificate collection file");
            }

            using (var sr = new StreamReader(certPath))
            {
                return GetCertificatesFromPem(ParsePemCerts(sr.ReadToEnd()));
            }
        }

        public static IEnumerable<X509Certificate2> GetCertificatesFromPem(IEnumerable<string> rawPemCerts) =>
            rawPemCerts
                .Select(c => Encoding.UTF8.GetBytes(c))
                .Select(c => new X509Certificate2(c))
                .ToList();

        public static async Task<(X509Certificate2 ServerCertificate, IEnumerable<X509Certificate2> CertificateChain)> GetServerCertificatesFromEdgelet(Uri workloadUri, string workloadApiVersion, string workloadClientApiVersion, string moduleId, string moduleGenerationId, string edgeHubHostname, DateTime expiration, ILogger logger)
        {
            if (string.IsNullOrEmpty(edgeHubHostname))
            {
                throw new InvalidOperationException($"{nameof(edgeHubHostname)} is required.");
            }

            ServerCertificateResponse response = await new WorkloadClient(workloadUri, workloadApiVersion, workloadClientApiVersion, moduleId, moduleGenerationId).CreateServerCertificateAsync(edgeHubHostname, expiration);
            return ParseCertificateResponse(response, logger);
        }

        public static async Task<IEnumerable<X509Certificate2>> GetTrustBundleFromEdgelet(Uri workloadUri, string workloadApiVersion, string workloadClientApiVersion, string moduleId, string moduleGenerationId)
        {
            string response = await new WorkloadClient(workloadUri, workloadApiVersion, workloadClientApiVersion, moduleId, moduleGenerationId).GetTrustBundleAsync();
            return ParseTrustedBundleCerts(response);
        }

        public static async Task<Option<X509Certificate2>> GetManifestTrustBundleFromEdgelet(Uri workloadUri, string workloadApiVersion, string workloadClientApiVersion, string moduleId, string moduleGenerationId)
        {
            string response = await new WorkloadClient(workloadUri, workloadApiVersion, workloadClientApiVersion, moduleId, moduleGenerationId).GetManifestTrustBundleAsync();
            if (string.IsNullOrEmpty(response))
            {
                return Option.None<X509Certificate2>();
            }
            else
            {
                return Option.Maybe(ParseManifestTrustedBundleCerts(response));
            }
        }

        public static bool VerifyManifestTrustBunldeCertificateChaining(X509Certificate2 signerCertificate, X509Certificate2 intermediateCertificate, X509Certificate2 manifestTrustBundle)
        {
            var chain = new X509Chain();
            chain.ChainPolicy.ExtraStore.Add(manifestTrustBundle);

            if (intermediateCertificate != null)
            {
                chain.ChainPolicy.ExtraStore.Add(intermediateCertificate);
            }

            chain.ChainPolicy.RevocationMode = X509RevocationMode.NoCheck;
            chain.ChainPolicy.VerificationFlags = X509VerificationFlags.AllowUnknownCertificateAuthority;
            return chain.Build(signerCertificate);
        }

        public static (X509Certificate2 ServerCertificate, IEnumerable<X509Certificate2> CertificateChain) GetServerCertificateAndChainFromFile(string serverWithChainFilePath, string serverPrivateKeyFilePath, ILogger logger = null)
        {
            string cert, privateKey;

            if (string.IsNullOrWhiteSpace(serverWithChainFilePath) || !File.Exists(serverWithChainFilePath))
            {
                throw new ArgumentException($"'{serverWithChainFilePath}' is not a path to a server certificate file");
            }

            if (string.IsNullOrWhiteSpace(serverPrivateKeyFilePath) || !File.Exists(serverPrivateKeyFilePath))
            {
                throw new ArgumentException($"'{serverPrivateKeyFilePath}' is not a path to a private key file");
            }

            using (var sr = new StreamReader(serverWithChainFilePath))
            {
                cert = sr.ReadToEnd();
            }

            using (var sr = new StreamReader(serverPrivateKeyFilePath))
            {
                privateKey = sr.ReadToEnd();
            }

            return ParseCertificateAndKey(cert, privateKey, logger);
        }

        public static IEnumerable<X509Certificate2> GetServerCACertificatesFromFile(string chainPath)
        {
            IEnumerable<X509Certificate2> certChain = !string.IsNullOrWhiteSpace(chainPath) ? ExtractCertsFromPem(chainPath) : null;
            return certChain;
        }

        public static IList<string> ParsePemCerts(string pemCerts)
        {
            if (string.IsNullOrEmpty(pemCerts))
            {
                throw new InvalidOperationException("Trusted certificates can not be null or empty.");
            }

            // Extract each certificate's string. The final string from the split will either be empty
            // or a non-certificate entry, so it is dropped.
            string delimiter = "-----END CERTIFICATE-----";
            string[] rawCerts = pemCerts.Split(new[] { delimiter }, StringSplitOptions.None);
            return rawCerts
                .Take(rawCerts.Count() - 1) // Drop the invalid entry
                .Select(c => $"{c}{delimiter}")
                .ToList(); // Re-add the certificate end-marker which was removed by split
        }

        public static IEnumerable<X509Certificate2> ParseTrustedBundleFromFile(string trustBundleFilePath)
        {
            string certs;

            if (string.IsNullOrWhiteSpace(trustBundleFilePath) || !File.Exists(trustBundleFilePath))
            {
                throw new ArgumentException($"'{trustBundleFilePath}' is not a path to a trust bundle certificates file");
            }

            using (var sr = new StreamReader(trustBundleFilePath))
            {
                certs = sr.ReadToEnd();
            }

            return ParseTrustedBundleCerts(certs);
        }

        internal static IEnumerable<X509Certificate2> ParseTrustedBundleCerts(string trustedCACerts)
        {
            Preconditions.CheckNotNull(trustedCACerts, nameof(trustedCACerts));
            return GetCertificatesFromPem(ParsePemCerts(trustedCACerts));
        }

        internal static X509Certificate2 ParseManifestTrustedBundleCerts(string manifestTrustedCACerts)
        {
            Preconditions.CheckNotNull(manifestTrustedCACerts, nameof(manifestTrustedCACerts));
            return GetCertificatesFromPem(ParsePemCerts(manifestTrustedCACerts)).FirstOrDefault();
        }

        internal static (X509Certificate2, IEnumerable<X509Certificate2>) ParseCertificateResponse(ServerCertificateResponse response, ILogger logger = null) =>
            ParseCertificateAndKey(response.Certificate, response.PrivateKey, logger);

        internal static (X509Certificate2, IEnumerable<X509Certificate2>) ParseCertificateAndKey(string certificateWithChain, string privateKey, ILogger logger = null)
        {
            IEnumerable<string> pemCerts = ParsePemCerts(certificateWithChain);

            if (pemCerts.FirstOrDefault() == null)
            {
                throw new InvalidOperationException("Certificate is required");
            }

            IEnumerable<X509Certificate2> certsChain = GetCertificatesFromPem(pemCerts.Skip(1));

            var certWithNoKey = new X509Certificate2(Encoding.UTF8.GetBytes(pemCerts.First()));
<<<<<<< HEAD
            var certWithPrivateKey = AttachPrivateKey(certWithNoKey, privateKey);
=======
            var certWithPrivateKey = AttachPrivateKey(certWithNoKey, privateKey, logger);
>>>>>>> ab86bb87

            return (certWithPrivateKey, certsChain);
        }

        static string ToHexString(byte[] bytes)
        {
            Preconditions.CheckNotNull(bytes);
            return BitConverter.ToString(bytes).Replace("-", string.Empty);
        }

        static Option<string> GetCommonNameFromSubject(string subject)
        {
            Option<string> commonName = Option.None<string>();
            string[] parts = subject.Split(new char[] { ',' }, StringSplitOptions.RemoveEmptyEntries);

            foreach (string part in parts)
            {
                string partTrimed = part.Trim();
                if (partTrimed.StartsWith("CN", StringComparison.OrdinalIgnoreCase))
                {
                    string[] cnParts = partTrimed.Split(new char[] { '=' }, StringSplitOptions.RemoveEmptyEntries);
                    if (cnParts.Length > 1)
                    {
                        commonName = Option.Some(cnParts[1].Trim());
                    }
                }
            }

            return commonName;
        }

<<<<<<< HEAD
        static X509Certificate2 AttachPrivateKey(X509Certificate2 certificate, string pemEncodedKey)
=======
        static X509Certificate2 AttachPrivateKey(X509Certificate2 certificate, string pemEncodedKey, ILogger logger)
>>>>>>> ab86bb87
        {
            var pkcs8Label = "PRIVATE KEY";
            var rsaLabel = "RSA PRIVATE KEY";
            var ecLabel = "EC PRIVATE KEY";
            var keyAlgorithm = certificate.GetKeyAlgorithm();
            var isPkcs8 = pemEncodedKey.IndexOf(Header(pkcs8Label)) >= 0;

            X509Certificate2 result = null;

            try
            {
                if (oidRsaEncryption.Value == keyAlgorithm)
                {
<<<<<<< HEAD
=======
                    logger?.LogDebug("Importing RSA private key");

>>>>>>> ab86bb87
                    var decodedKey = UnwrapPrivateKey(pemEncodedKey, isPkcs8 ? pkcs8Label : rsaLabel);
                    var key = RSA.Create();

                    if (isPkcs8)
                    {
                        key.ImportPkcs8PrivateKey(decodedKey, out _);
                    }
                    else
                    {
                        key.ImportRSAPrivateKey(decodedKey, out _);
                    }

                    result = certificate.CopyWithPrivateKey(key);
<<<<<<< HEAD
                }
                else if (oidEcPublicKey.Value == keyAlgorithm)
                {
=======

                    logger?.LogDebug("RSA private key has been imported and assigned to certificate");
                }
                else if (oidEcPublicKey.Value == keyAlgorithm)
                {
                    logger?.LogDebug("Importing ECC private key");

>>>>>>> ab86bb87
                    var decodedKey = UnwrapPrivateKey(pemEncodedKey, isPkcs8 ? pkcs8Label : ecLabel);
                    var key = ECDsa.Create();

                    if (isPkcs8)
                    {
                        key.ImportPkcs8PrivateKey(decodedKey, out _);
                    }
                    else
                    {
                        key.ImportECPrivateKey(decodedKey, out _);
                    }

                    result = certificate.CopyWithPrivateKey(key);
<<<<<<< HEAD
=======

                    logger?.LogDebug("ECC private key has been imported and assigned to certificate");
>>>>>>> ab86bb87
                }
            }
            catch (Exception ex)
            {
<<<<<<< HEAD
                throw new InvalidOperationException("Cannot import private key", ex);
=======
                var errorMessage = "Cannot import private key";
                logger?.LogError(ex, errorMessage);
                throw new InvalidOperationException(errorMessage, ex);
>>>>>>> ab86bb87
            }

            if (result == null)
            {
<<<<<<< HEAD
                throw new InvalidOperationException($"Cannot use certificate, not supported key algorithm: ${keyAlgorithm}");
=======
                var errorMessage = $"Cannot use certificate, not supported key algorithm: ${keyAlgorithm}";
                logger?.LogError(errorMessage);
                throw new InvalidOperationException(errorMessage);
            }

            if (RuntimeInformation.IsOSPlatform(OSPlatform.Windows))
            {
                // On Windows the certificate in 'result' gives an error when used with kestrel: "No credentials are available in the security"
                // This is a suggested workaround that seems working (https://github.com/dotnet/runtime/issues/45680)
                result = new X509Certificate2(result.Export(X509ContentType.Pkcs12));
>>>>>>> ab86bb87
            }

            return result;
        }

        static byte[] UnwrapPrivateKey(string pemEncodedKey, string algoLabel)
        {
            var headerIndex = pemEncodedKey.IndexOf(Header(algoLabel));
            var footerIndex = pemEncodedKey.IndexOf(Footer(algoLabel));

            if (headerIndex < 0 || footerIndex < 0)
            {
                throw new InvalidOperationException($"Certificate key algorithm indicates {algoLabel}, but cannot unwrap key - headers not found");
            }

            byte[] decodedKey;

            try
            {
                var dataIndex = headerIndex + Header(algoLabel).Length;
                decodedKey = Convert.FromBase64String(pemEncodedKey.Substring(dataIndex, footerIndex - dataIndex));
            }
            catch (Exception ex)
            {
                throw new InvalidOperationException("Cannot decode private key: base64 decoding failed after removing headers", ex);
            }

            return decodedKey;
        }

        static string Header(string label) => $"-----BEGIN {label}-----";
        static string Footer(string label) => $"-----END {label}-----";
    }
}<|MERGE_RESOLUTION|>--- conflicted
+++ resolved
@@ -386,11 +386,7 @@
             IEnumerable<X509Certificate2> certsChain = GetCertificatesFromPem(pemCerts.Skip(1));
 
             var certWithNoKey = new X509Certificate2(Encoding.UTF8.GetBytes(pemCerts.First()));
-<<<<<<< HEAD
-            var certWithPrivateKey = AttachPrivateKey(certWithNoKey, privateKey);
-=======
             var certWithPrivateKey = AttachPrivateKey(certWithNoKey, privateKey, logger);
->>>>>>> ab86bb87
 
             return (certWithPrivateKey, certsChain);
         }
@@ -422,11 +418,7 @@
             return commonName;
         }
 
-<<<<<<< HEAD
-        static X509Certificate2 AttachPrivateKey(X509Certificate2 certificate, string pemEncodedKey)
-=======
         static X509Certificate2 AttachPrivateKey(X509Certificate2 certificate, string pemEncodedKey, ILogger logger)
->>>>>>> ab86bb87
         {
             var pkcs8Label = "PRIVATE KEY";
             var rsaLabel = "RSA PRIVATE KEY";
@@ -440,11 +432,8 @@
             {
                 if (oidRsaEncryption.Value == keyAlgorithm)
                 {
-<<<<<<< HEAD
-=======
                     logger?.LogDebug("Importing RSA private key");
 
->>>>>>> ab86bb87
                     var decodedKey = UnwrapPrivateKey(pemEncodedKey, isPkcs8 ? pkcs8Label : rsaLabel);
                     var key = RSA.Create();
 
@@ -458,19 +447,13 @@
                     }
 
                     result = certificate.CopyWithPrivateKey(key);
-<<<<<<< HEAD
+
+                    logger?.LogDebug("RSA private key has been imported and assigned to certificate");
                 }
                 else if (oidEcPublicKey.Value == keyAlgorithm)
                 {
-=======
-
-                    logger?.LogDebug("RSA private key has been imported and assigned to certificate");
-                }
-                else if (oidEcPublicKey.Value == keyAlgorithm)
-                {
                     logger?.LogDebug("Importing ECC private key");
 
->>>>>>> ab86bb87
                     var decodedKey = UnwrapPrivateKey(pemEncodedKey, isPkcs8 ? pkcs8Label : ecLabel);
                     var key = ECDsa.Create();
 
@@ -484,29 +467,19 @@
                     }
 
                     result = certificate.CopyWithPrivateKey(key);
-<<<<<<< HEAD
-=======
 
                     logger?.LogDebug("ECC private key has been imported and assigned to certificate");
->>>>>>> ab86bb87
                 }
             }
             catch (Exception ex)
             {
-<<<<<<< HEAD
-                throw new InvalidOperationException("Cannot import private key", ex);
-=======
                 var errorMessage = "Cannot import private key";
                 logger?.LogError(ex, errorMessage);
                 throw new InvalidOperationException(errorMessage, ex);
->>>>>>> ab86bb87
             }
 
             if (result == null)
             {
-<<<<<<< HEAD
-                throw new InvalidOperationException($"Cannot use certificate, not supported key algorithm: ${keyAlgorithm}");
-=======
                 var errorMessage = $"Cannot use certificate, not supported key algorithm: ${keyAlgorithm}";
                 logger?.LogError(errorMessage);
                 throw new InvalidOperationException(errorMessage);
@@ -517,7 +490,6 @@
                 // On Windows the certificate in 'result' gives an error when used with kestrel: "No credentials are available in the security"
                 // This is a suggested workaround that seems working (https://github.com/dotnet/runtime/issues/45680)
                 result = new X509Certificate2(result.Export(X509ContentType.Pkcs12));
->>>>>>> ab86bb87
             }
 
             return result;
