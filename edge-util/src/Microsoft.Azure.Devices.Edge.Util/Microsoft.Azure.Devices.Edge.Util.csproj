--- conflicted
+++ resolved
@@ -21,21 +21,12 @@
   </PropertyGroup>
 
   <ItemGroup>
-<<<<<<< HEAD
-    <PackageReference Include="App.Metrics" Version="3.0.0-alpha-0780" />
-    <PackageReference Include="App.Metrics.Reporting.InfluxDB" Version="3.0.0-alpha-0067" />
-    <PackageReference Include="App.Metrics.Reporting.TextFile" Version="3.0.0-alpha-0081" />
-    <PackageReference Include="Microsoft.Extensions.Logging" Version="2.2.0" />
-    <PackageReference Include="Newtonsoft.Json" Version="11.0.2" />
-    <PackageReference Include="Portable.BouncyCastle" Version="1.8.2" />
-=======
     <PackageReference Include="App.Metrics" Version="3.0.0" />
     <PackageReference Include="App.Metrics.Reporting.InfluxDB" Version="3.0.0" />
     <PackageReference Include="App.Metrics.Reporting.TextFile" Version="3.0.0" />
     <PackageReference Include="Microsoft.Extensions.Logging" Version="2.2.0" />
     <PackageReference Include="Newtonsoft.Json" Version="12.0.1" />
     <PackageReference Include="Portable.BouncyCastle" Version="1.8.5" />
->>>>>>> 5cedb166
     <PackageReference Include="Serilog.Extensions.Logging" Version="2.0.2" />
     <PackageReference Include="Serilog.Sinks.Console" Version="3.1.1" />
     <PackageReference Include="System.Runtime.Loader" Version="4.3.0" />
