--- conflicted
+++ resolved
@@ -8,7 +8,6 @@
     using System.Threading;
     using System.Threading.Tasks;
     using global::Prometheus;
-    using Microsoft.Extensions.Logging;
 
     public class MetricsProvider : IMetricsProvider
     {
@@ -16,10 +15,6 @@
         const string NameFormat = "{0}_{1}";
         readonly string namePrefix;
         readonly List<string> defaultLabelNames;
-<<<<<<< HEAD
-        readonly ILogger logger = Logger.Factory.CreateLogger<MetricsProvider>();
-=======
->>>>>>> abe96d1b
 
         public MetricsProvider(string namePrefix, string iotHubName, string deviceId)
         {
