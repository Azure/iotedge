// Copyright (c) Microsoft. All rights reserved.
namespace Microsoft.Azure.Devices.Edge.Util.Metrics.Prometheus.Net
{
    using System;
    using System.Collections.Generic;
    using System.Globalization;
    using System.IO;
    using System.Threading;
    using System.Threading.Tasks;
    using global::Prometheus;
    using Microsoft.Extensions.Logging;

    public class MetricsProvider : IMetricsProvider
    {
        const string CounterNameFormat = "{0}_{1}_total";
        const string NameFormat = "{0}_{1}";
        const string InstanceFileName = "instance";
        const string InstanceFolderName = "metrics_instance";
        readonly string instanceFileAbsolutePath;
        readonly string namePrefix;
        readonly List<string> defaultLabelNames;
        readonly ILogger logger = Logger.Factory.CreateLogger<MetricsProvider>();

        public MetricsProvider(string namePrefix, string iotHubName, string deviceId, string storagePath)
        {
            this.namePrefix = Preconditions.CheckNonWhiteSpace(namePrefix, nameof(namePrefix));

            Preconditions.CheckNonWhiteSpace(iotHubName, nameof(iotHubName));
            Preconditions.CheckNonWhiteSpace(deviceId, nameof(deviceId));
            Preconditions.CheckNonWhiteSpace(storagePath, nameof(storagePath));

            string storageDirectory = Path.Combine(storagePath, InstanceFolderName);
            try
            {
                Directory.CreateDirectory(storageDirectory);
                this.instanceFileAbsolutePath = Path.Combine(storageDirectory, InstanceFileName);
            }
            catch (Exception ex)
            {
                this.logger.LogError(ex, "Could not create metrics directory");
            }

            string instanceNumber = this.GetInstanceNumber();
            this.defaultLabelNames = new List<string> { iotHubName, deviceId, instanceNumber };

            // TODO:
            // By default, the Prometheus.Net library emits some default metrics.
            // While useful, these are emitted without any tags. This will make it hard to
            // consume and make sense of these metrics. So suppressing the default metrics for
            // now. We can look at ways to add tags to the default metrics, or emiting the
            // metrics manually.
            Metrics.SuppressDefaultMetrics();
        }

        public IMetricsGauge CreateGauge(string name, string description, List<string> labelNames)
            => new MetricsGauge(this.GetName(name), description, this.GetLabelNames(labelNames), this.defaultLabelNames);

        public IMetricsCounter CreateCounter(string name, string description, List<string> labelNames)
            => new MetricsCounter(this.GetCounterName(name), description, this.GetLabelNames(labelNames), this.defaultLabelNames);

        public IMetricsTimer CreateTimer(string name, string description, List<string> labelNames)
            => new MetricsTimer(this.GetName(name), description, this.GetLabelNames(labelNames), this.defaultLabelNames);

        public IMetricsHistogram CreateHistogram(string name, string description, List<string> labelNames)
            => new MetricsHistogram(this.GetName(name), description, this.GetLabelNames(labelNames), this.defaultLabelNames);

        public IMetricsDuration CreateDuration(string name, string description, List<string> labelNames)
            => new MetricsDuration(this.GetName(name), description, this.GetLabelNames(labelNames), this.defaultLabelNames);

        public async Task<byte[]> GetSnapshot(CancellationToken cancellationToken)
        {
            using (var ms = new MemoryStream())
            {
                await Metrics.DefaultRegistry.CollectAndExportAsTextAsync(ms, cancellationToken);
                return ms.ToArray();
            }
        }

        internal CollectorRegistry DefaultRegistry => Metrics.DefaultRegistry;

        string GetCounterName(string name) => string.Format(CultureInfo.InvariantCulture, CounterNameFormat, this.namePrefix, name);

        string GetName(string name) => string.Format(CultureInfo.InvariantCulture, NameFormat, this.namePrefix, name);

        List<string> GetLabelNames(List<string> labelNames)
        {
            var allLabelNames = new List<string>
            {
                MetricsConstants.IotHubLabel,
                MetricsConstants.DeviceIdLabel,
                "instance_number"
            };
            allLabelNames.AddRange(labelNames);
            return allLabelNames;
        }

        /// <summary>
        /// Reads or creates a file to determine how many times this module has been restarted.
        /// This is because prometheous metrics are cleared on restart.
        /// Includung an instance number makes it clear when a counter reset.
        /// If the time series of metrics goes
        ///     {instance=1) 500
        ///     {instance=1) 600
        ///     {instance=1) 700
        ///     {instance=2) 90
        ///     {instance=2) 190
        /// it is clear what happened.
        /// </summary>
<<<<<<< HEAD
        /// <returns></returns>
        string GetInstanceNumber()
=======
        /// <returns>Instance number.</returns>
        static string GetInstanceNumber()
>>>>>>> 005b6b2d
        {
            if (!File.Exists(this.instanceFileAbsolutePath))
            {
                File.WriteAllText(this.instanceFileAbsolutePath, "1");
                return "1";
            }

            try
            {
                string string_num = File.ReadAllText(this.instanceFileAbsolutePath);
                string_num = (int.Parse(string_num) + 1).ToString();
                File.WriteAllText(this.instanceFileAbsolutePath, string_num);
                return string_num;
            }
            catch (Exception ex)
            {
                Console.WriteLine($"{DateTime.UtcNow.ToLogString()} Failed to read metrics instance file:\n{ex}");
                return "0";
            }
        }
    }
}<|MERGE_RESOLUTION|>--- conflicted
+++ resolved
@@ -106,13 +106,8 @@
         ///     {instance=2) 190
         /// it is clear what happened.
         /// </summary>
-<<<<<<< HEAD
-        /// <returns></returns>
+        /// <returns>Instance number.</returns>
         string GetInstanceNumber()
-=======
-        /// <returns>Instance number.</returns>
-        static string GetInstanceNumber()
->>>>>>> 005b6b2d
         {
             if (!File.Exists(this.instanceFileAbsolutePath))
             {
