--- conflicted
+++ resolved
@@ -14,29 +14,16 @@
     {
         const string CounterNameFormat = "{0}_{1}_total";
         const string NameFormat = "{0}_{1}";
-<<<<<<< HEAD
-        const string InstanceFileName = "instance";
-        const string InstanceFolderName = "metrics_instance";
-=======
->>>>>>> 438f8570
         readonly string namePrefix;
         readonly List<string> defaultLabelNames;
         readonly ILogger logger = Logger.Factory.CreateLogger<MetricsProvider>();
 
-        public MetricsProvider(string namePrefix, string iotHubName, string deviceId, string storagePath)
+        public MetricsProvider(string namePrefix, string iotHubName, string deviceId)
         {
             this.namePrefix = Preconditions.CheckNonWhiteSpace(namePrefix, nameof(namePrefix));
-
-            Preconditions.CheckNonWhiteSpace(storagePath, nameof(storagePath));
-            string instanceNumber = this.GetInstanceNumber(storagePath);
-
             Preconditions.CheckNonWhiteSpace(iotHubName, nameof(iotHubName));
             Preconditions.CheckNonWhiteSpace(deviceId, nameof(deviceId));
-<<<<<<< HEAD
-            this.defaultLabelNames = new List<string> { iotHubName, deviceId, instanceNumber };
-=======
             this.defaultLabelNames = new List<string> { iotHubName, deviceId, Guid.NewGuid().ToString() };
->>>>>>> 438f8570
 
             // TODO:
             // By default, the Prometheus.Net library emits some default metrics.
@@ -88,49 +75,5 @@
             allLabelNames.AddRange(labelNames);
             return allLabelNames;
         }
-<<<<<<< HEAD
-
-        /// <summary>
-        /// Reads or creates a file to determine how many times this module has been restarted.
-        /// This is because prometheous metrics are cleared on restart.
-        /// Includung an instance number makes it clear when a counter reset.
-        /// If the time series of metrics goes
-        ///     {instance=1) 500
-        ///     {instance=1) 600
-        ///     {instance=1) 700
-        ///     {instance=2) 90
-        ///     {instance=2) 190
-        /// it is clear what happened.
-        /// </summary>
-        /// <returns>Instance number.</returns>
-        string GetInstanceNumber(string storagePath)
-        {
-            try
-            {
-                string storageDirectory = Path.Combine(storagePath, InstanceFolderName);
-                Directory.CreateDirectory(storageDirectory);
-                string instanceFileAbsolutePath = Path.Combine(storageDirectory, InstanceFileName);
-
-                if (!File.Exists(instanceFileAbsolutePath))
-                {
-                    File.WriteAllText(instanceFileAbsolutePath, "1");
-                    return "1";
-                }
-                else
-                {
-                    string string_num = File.ReadAllText(instanceFileAbsolutePath);
-                    string_num = (int.Parse(string_num) + 1).ToString();
-                    File.WriteAllText(instanceFileAbsolutePath, string_num);
-                    return string_num;
-                }
-            }
-            catch (Exception ex)
-            {
-                this.logger.LogError(ex, "Failed to access metrics instance file");
-                return "0";
-            }
-        }
-=======
->>>>>>> 438f8570
     }
 }