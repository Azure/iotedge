// Copyright (c) Microsoft. All rights reserved.
namespace Microsoft.Azure.Devices.Edge.Storage
{
    using System.Collections.Concurrent;
    using System.Threading.Tasks;
    using Microsoft.Azure.Devices.Edge.Util;

    public class InMemoryDbStoreProvider : IDbStoreProvider
    {
        const string DefaultPartitionName = "$Default";
        readonly ConcurrentDictionary<string, IDbStore> partitionDbStoreDictionary = new ConcurrentDictionary<string, IDbStore>();
        readonly Option<IStorageSpaceChecker> memoryStorageSpaceChecker;

        public InMemoryDbStoreProvider()
            : this(Option.None<IStorageSpaceChecker>())
        {
        }

        public InMemoryDbStoreProvider(Option<IStorageSpaceChecker> memoryStorageSpaceChecker)
        {
            this.memoryStorageSpaceChecker = memoryStorageSpaceChecker;
            this.memoryStorageSpaceChecker.ForEach(m => m.SetStorageUsageComputer(this.GetTotalMemoryUsage));
        }

        static IDbStore BuildInMemoryDbStore(Option<IStorageSpaceChecker> memoryStorageSpaceChecker)
            => memoryStorageSpaceChecker
                .Map(d => new MemoryUsageAwareInMemoryDbStore(d) as IDbStore)
                .GetOrElse(new InMemoryDbStore() as IDbStore);

        public IDbStore GetDbStore(string partitionName)
        {
            Preconditions.CheckNonWhiteSpace(partitionName, nameof(partitionName));
            IDbStore dbStore = this.partitionDbStoreDictionary.GetOrAdd(partitionName, BuildInMemoryDbStore(this.memoryStorageSpaceChecker));
            return dbStore;
        }

        public IDbStore GetDbStore() => this.GetDbStore(DefaultPartitionName);

        public void RemoveDbStore(string partitionName)
        {
            Preconditions.CheckNonWhiteSpace(partitionName, nameof(partitionName));
            this.partitionDbStoreDictionary.TryRemove(partitionName, out IDbStore _);
        }

        public void Dispose()
        {
            // No-op
        }

<<<<<<< HEAD
        long GetTotalMemoryUsage()
        {
            long dbSizeInBytes = 0;
            foreach (var inMemoryDbStore in this.partitionDbStoreDictionary)
            {
                if (inMemoryDbStore.Value is ISizedDbStore)
                {
                    dbSizeInBytes += ((ISizedDbStore)inMemoryDbStore.Value).DbSizeInBytes;
                }
            }

            return dbSizeInBytes;
=======
        public void RemoveDbStore() => this.RemoveDbStore(DefaultPartitionName);

        public Task CloseAsync()
        {
            // No-op
            return Task.CompletedTask;
>>>>>>> 572d9039
        }
    }
}<|MERGE_RESOLUTION|>--- conflicted
+++ resolved
@@ -47,7 +47,14 @@
             // No-op
         }
 
-<<<<<<< HEAD
+        public void RemoveDbStore() => this.RemoveDbStore(DefaultPartitionName);
+
+        public Task CloseAsync()
+        {
+            // No-op
+            return Task.CompletedTask;
+        }
+
         long GetTotalMemoryUsage()
         {
             long dbSizeInBytes = 0;
@@ -60,14 +67,6 @@
             }
 
             return dbSizeInBytes;
-=======
-        public void RemoveDbStore() => this.RemoveDbStore(DefaultPartitionName);
-
-        public Task CloseAsync()
-        {
-            // No-op
-            return Task.CompletedTask;
->>>>>>> 572d9039
         }
     }
 }