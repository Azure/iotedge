// Copyright (c) Microsoft. All rights reserved.
namespace Microsoft.Azure.Devices.Edge.Agent.Core.Test
{
    using System;
    using System.Collections.Generic;
    using System.Linq;
    using Microsoft.Azure.Devices.Edge.Util.Test.Common;
    using Moq;
    using Xunit;

    public class RestartPolicyManagerTest
    {
        const int MaxRestartCount = 5;
<<<<<<< HEAD
        readonly TimeSpan coolOffTImeUnit = TimeSpan.FromSeconds(10);
=======
        const int CoolOffTimeUnitInSeconds = 10;
>>>>>>> 8439216f

        [Fact]
        [Unit]
        public void TestCreateValidation()
        {
            Assert.Throws<ArgumentOutOfRangeException>(() => new RestartPolicyManager(-1, TimeSpan.FromSeconds(10)));
            Assert.Throws<ArgumentOutOfRangeException>(() => new RestartPolicyManager(0, TimeSpan.FromSeconds(10)));
            Assert.Throws<ArgumentOutOfRangeException>(() => new RestartPolicyManager(5, TimeSpan.FromSeconds(-5)));
            Assert.NotNull(new RestartPolicyManager(5, TimeSpan.FromSeconds(0)));
            Assert.NotNull(new RestartPolicyManager(5, TimeSpan.FromSeconds(10)));
        }

        [Fact]
        [Unit]
        public void TestComputeModuleStatusFromRestartPolicyInvalidStatus()
        {
            var manager = new RestartPolicyManager(MaxRestartCount, this.coolOffTImeUnit);
            Assert.Throws<ArgumentException>(() => manager.ComputeModuleStatusFromRestartPolicy(ModuleStatus.Unknown, RestartPolicy.Always, 0, DateTime.MinValue));
        }

        [Theory]
        [MemberData(nameof(GetTestDataForComputeModuleStatusFromRestartPolicy))]
        [Unit]
        public void TestComputeModuleStatusFromRestartPolicy(ModuleStatus status, RestartPolicy restartPolicy, int restartCount, ModuleStatus expectedStatus)
        {
            var manager = new RestartPolicyManager(MaxRestartCount, this.coolOffTImeUnit);
            Assert.Equal(expectedStatus, manager.ComputeModuleStatusFromRestartPolicy(status, restartPolicy, restartCount, DateTime.MinValue));
        }

        [Theory]
        [MemberData(nameof(GetTestDataForApplyRestartPolicy))]
        [Unit]
        public void TestApplyRestartPolicy(
            RestartPolicy restartPolicy,
            ModuleStatus runtimeStatus,
            int restartCount,
            Func<DateTime> getLastExitTimeUtc,
            bool apply)
        {
            // Arrange
            var manager = new RestartPolicyManager(MaxRestartCount, this.coolOffTImeUnit);
            Mock<IRuntimeModule> module = CreateMockRuntimeModule(restartPolicy, runtimeStatus, restartCount, getLastExitTimeUtc());

            // Act
            IEnumerable<IRuntimeModule> result = manager.ApplyRestartPolicy(new[] { module.Object });
            int count = result.Count();

            // Assert
            Assert.True(apply ? count == 1 : count == 0);
        }

        [Unit]
        [Fact]
        public void TestApplyRestartPolicyWithWrongUtcTime()
        {
            // Arrange
            var restartPolicy = RestartPolicy.Always;
            var runtimeStatus = ModuleStatus.Backoff;
            int restartCount = 5;
            DateTime lastExitTime = DateTime.UtcNow.Add(TimeSpan.FromHours(1));
            var manager = new RestartPolicyManager(MaxRestartCount, CoolOffTimeUnitInSeconds);
            Mock<IRuntimeModule> module = CreateMockRuntimeModule(restartPolicy, runtimeStatus, restartCount, lastExitTime);

            // Act
            IEnumerable<IRuntimeModule> result = manager.ApplyRestartPolicy(new[] { module.Object });

            // Assert
            Assert.Equal(1, result.Count());
        }

        [Fact]
        [Unit]
        public void TestApplyRestartPolicyWithUnknownRuntimeStatus()
        {
            var manager = new RestartPolicyManager(MaxRestartCount, this.coolOffTImeUnit);
            Mock<IRuntimeModule> module = CreateMockRuntimeModule(RestartPolicy.Always, ModuleStatus.Unknown, 0, DateTime.MinValue);
            Assert.Throws<ArgumentException>(() => manager.ApplyRestartPolicy(new[] { module.Object }).ToList());
        }

        [Theory]
        [Unit]
        [InlineData(0, 10)]
        [InlineData(1, 20)]
        [InlineData(2, 40)]
        [InlineData(3, 80)]
        [InlineData(4, 160)]
        [InlineData(5, 300)]
        [InlineData(10, 300)]
        [InlineData(20, 300)]
        public void CoolOffPeriodTest(int restartCount, int expectedCoolOffPeriodSecs)
        {
            // Arrange
            var restartPolicyManager = new RestartPolicyManager(20, this.coolOffTImeUnit);

            // Act
            TimeSpan coolOffPeriod = restartPolicyManager.GetCoolOffPeriod(restartCount);

            // Assert
            Assert.Equal(expectedCoolOffPeriodSecs, coolOffPeriod.TotalSeconds);
        }

        static IEnumerable<object[]> GetTestDataForComputeModuleStatusFromRestartPolicy()
        {
            (
                ModuleStatus status,
                RestartPolicy restartPolicy,
                int restartCount,
                ModuleStatus expectedStatus
                )[] data =
                {
                    // Running
                    (
                        ModuleStatus.Running,
                        RestartPolicy.Never,
                        0,
                        ModuleStatus.Running
                    ),
                    (
                        ModuleStatus.Running,
                        RestartPolicy.OnFailure,
                        0,
                        ModuleStatus.Running
                    ),
                    (
                        ModuleStatus.Running,
                        RestartPolicy.OnUnhealthy,
                        0,
                        ModuleStatus.Running
                    ),
                    (
                        ModuleStatus.Running,
                        RestartPolicy.Always,
                        0,
                        ModuleStatus.Running
                    ),

                    // Unhealthy
                    (
                        ModuleStatus.Unhealthy,
                        RestartPolicy.Never,
                        0,
                        ModuleStatus.Unhealthy
                    ),
                    (
                        ModuleStatus.Unhealthy,
                        RestartPolicy.OnFailure,
                        0,
                        ModuleStatus.Backoff
                    ),
                    (
                        ModuleStatus.Unhealthy,
                        RestartPolicy.OnUnhealthy,
                        0,
                        ModuleStatus.Backoff
                    ),
                    (
                        ModuleStatus.Unhealthy,
                        RestartPolicy.Always,
                        0,
                        ModuleStatus.Backoff
                    ),

                    // Unhealthy / RestartCount > MaxRestartCount
                    (
                        ModuleStatus.Unhealthy,
                        RestartPolicy.OnFailure,
                        MaxRestartCount + 1,
                        ModuleStatus.Failed
                    ),
                    (
                        ModuleStatus.Unhealthy,
                        RestartPolicy.OnUnhealthy,
                        MaxRestartCount + 1,
                        ModuleStatus.Failed
                    ),
                    (
                        ModuleStatus.Unhealthy,
                        RestartPolicy.Always,
                        MaxRestartCount + 1,
                        ModuleStatus.Failed
                    ),

                    // Stopped
                    (
                        ModuleStatus.Stopped,
                        RestartPolicy.Never,
                        0,
                        ModuleStatus.Stopped
                    ),
                    (
                        ModuleStatus.Stopped,
                        RestartPolicy.OnFailure,
                        0,
                        ModuleStatus.Stopped
                    ),
                    (
                        ModuleStatus.Stopped,
                        RestartPolicy.OnUnhealthy,
                        0,
                        ModuleStatus.Stopped
                    ),
                    (
                        ModuleStatus.Stopped,
                        RestartPolicy.Always,
                        0,
                        ModuleStatus.Backoff
                    ),

                    // Stopped / RestartCount > MaxRestartCount
                    (
                        ModuleStatus.Stopped,
                        RestartPolicy.Always,
                        MaxRestartCount + 1,
                        ModuleStatus.Failed
                    ),

                    // Failed
                    (
                        ModuleStatus.Failed,
                        RestartPolicy.Never,
                        0,
                        ModuleStatus.Failed
                    ),
                    (
                        ModuleStatus.Failed,
                        RestartPolicy.OnFailure,
                        0,
                        ModuleStatus.Backoff
                    ),
                    (
                        ModuleStatus.Failed,
                        RestartPolicy.OnUnhealthy,
                        0,
                        ModuleStatus.Backoff
                    ),
                    (
                        ModuleStatus.Failed,
                        RestartPolicy.Always,
                        0,
                        ModuleStatus.Backoff
                    ),

                    // Failed / RestartCount > MaxRestartCount
                    (
                        ModuleStatus.Failed,
                        RestartPolicy.OnFailure,
                        MaxRestartCount + 1,
                        ModuleStatus.Failed
                    ),
                    (
                        ModuleStatus.Failed,
                        RestartPolicy.OnUnhealthy,
                        MaxRestartCount + 1,
                        ModuleStatus.Failed
                    ),
                    (
                        ModuleStatus.Failed,
                        RestartPolicy.Always,
                        MaxRestartCount + 1,
                        ModuleStatus.Failed
                    )
                };

            return data.Select(
                d => new object[]
                {
                    d.status, d.restartPolicy, d.restartCount, d.expectedStatus
                });
        }

        static IEnumerable<object[]> GetTestDataForApplyRestartPolicy()
        {
            (
                RestartPolicy restartPolicy,
                ModuleStatus runtimeStatus,
                int restartCount,
                Func<DateTime> getLastExitTimeUtc,
                bool apply
                )[] data =
                {
                    //////////////////////////////////
                    // RestartPolicy - Always
                    //////////////////////////////////

                    // Running
                    (
                        RestartPolicy.Always,
                        ModuleStatus.Running,
                        0,
                        () => DateTime.MinValue,
                        false
                    ),
                    (
                        RestartPolicy.Always,
                        ModuleStatus.Running,
                        3,
                        () => DateTime.UtcNow - TimeSpan.FromHours(1),
                        false
                    ),

                    // Failed
                    (
                        RestartPolicy.Always,
                        ModuleStatus.Failed,
                        0,
                        () => DateTime.MinValue,
                        false
                    ),
                    (
                        RestartPolicy.Always,
                        ModuleStatus.Failed,
                        3,
                        () => DateTime.UtcNow - TimeSpan.FromHours(1),
                        false
                    ),

                    // Unhealthy
                    (
                        RestartPolicy.Always,
                        ModuleStatus.Unhealthy,
                        0,
                        () => DateTime.MinValue,
                        false
                    ),
                    (
                        RestartPolicy.Always,
                        ModuleStatus.Unhealthy,
                        3,
                        () => DateTime.UtcNow - TimeSpan.FromHours(1),
                        false
                    ),
                    (
                        RestartPolicy.Always,
                        ModuleStatus.Unhealthy,
                        3,
                        () => DateTime.UtcNow - TimeSpan.FromSeconds(40),
                        false
                    ),

                    // Backoff
                    (
                        RestartPolicy.Always,
                        ModuleStatus.Backoff,
                        0,
                        () => DateTime.MinValue,
                        true
                    ),
                    (
                        RestartPolicy.Always,
                        ModuleStatus.Backoff,
                        3,
                        () => DateTime.UtcNow - TimeSpan.FromHours(1),
                        true
                    ),
                    (
                        RestartPolicy.Always,
                        ModuleStatus.Backoff,
                        3,
                        () => DateTime.UtcNow - TimeSpan.FromSeconds(40),
                        false
                    ),

                    // Stopped
                    (
                        RestartPolicy.Always,
                        ModuleStatus.Stopped,
                        0,
                        () => DateTime.MinValue,
                        false
                    ),
                    (
                        RestartPolicy.Always,
                        ModuleStatus.Stopped,
                        3,
                        () => DateTime.UtcNow - TimeSpan.FromHours(1),
                        false
                    ),
                    (
                        RestartPolicy.Always,
                        ModuleStatus.Stopped,
                        3,
                        () => DateTime.UtcNow - TimeSpan.FromSeconds(40),
                        false
                    ),

                    //////////////////////////////////
                    // RestartPolicy - OnUnhealthy
                    //////////////////////////////////

                    // Running
                    (
                        RestartPolicy.OnUnhealthy,
                        ModuleStatus.Running,
                        0,
                        () => DateTime.MinValue,
                        false
                    ),
                    (
                        RestartPolicy.OnUnhealthy,
                        ModuleStatus.Running,
                        3,
                        () => DateTime.UtcNow - TimeSpan.FromHours(1),
                        false
                    ),

                    // Failed
                    (
                        RestartPolicy.OnUnhealthy,
                        ModuleStatus.Failed,
                        0,
                        () => DateTime.MinValue,
                        false
                    ),
                    (
                        RestartPolicy.OnUnhealthy,
                        ModuleStatus.Failed,
                        3,
                        () => DateTime.UtcNow - TimeSpan.FromHours(1),
                        false
                    ),

                    // Unhealthy
                    (
                        RestartPolicy.OnUnhealthy,
                        ModuleStatus.Unhealthy,
                        0,
                        () => DateTime.MinValue,
                        false
                    ),
                    (
                        RestartPolicy.OnUnhealthy,
                        ModuleStatus.Unhealthy,
                        3,
                        () => DateTime.UtcNow - TimeSpan.FromHours(1),
                        false
                    ),
                    (
                        RestartPolicy.OnUnhealthy,
                        ModuleStatus.Unhealthy,
                        3,
                        () => DateTime.UtcNow - TimeSpan.FromSeconds(40),
                        false
                    ),

                    // Backoff
                    (
                        RestartPolicy.OnUnhealthy,
                        ModuleStatus.Backoff,
                        0,
                        () => DateTime.MinValue,
                        true
                    ),
                    (
                        RestartPolicy.OnUnhealthy,
                        ModuleStatus.Backoff,
                        3,
                        () => DateTime.UtcNow - TimeSpan.FromHours(1),
                        true
                    ),
                    (
                        RestartPolicy.OnUnhealthy,
                        ModuleStatus.Backoff,
                        3,
                        () => DateTime.UtcNow - TimeSpan.FromSeconds(40),
                        false
                    ),

                    // Stopped
                    (
                        RestartPolicy.OnUnhealthy,
                        ModuleStatus.Stopped,
                        0,
                        () => DateTime.MinValue,
                        false
                    ),
                    (
                        RestartPolicy.OnUnhealthy,
                        ModuleStatus.Stopped,
                        3,
                        () => DateTime.UtcNow - TimeSpan.FromHours(1),
                        false
                    ),
                    (
                        RestartPolicy.OnUnhealthy,
                        ModuleStatus.Stopped,
                        3,
                        () => DateTime.UtcNow - TimeSpan.FromSeconds(40),
                        false
                    ),

                    //////////////////////////////////
                    // RestartPolicy - OnFailure
                    //////////////////////////////////

                    // Running
                    (
                        RestartPolicy.OnFailure,
                        ModuleStatus.Running,
                        0,
                        () => DateTime.MinValue,
                        false
                    ),
                    (
                        RestartPolicy.OnFailure,
                        ModuleStatus.Running,
                        3,
                        () => DateTime.UtcNow - TimeSpan.FromHours(1),
                        false
                    ),

                    // Failed
                    (
                        RestartPolicy.OnFailure,
                        ModuleStatus.Failed,
                        0,
                        () => DateTime.MinValue,
                        false
                    ),
                    (
                        RestartPolicy.OnFailure,
                        ModuleStatus.Failed,
                        3,
                        () => DateTime.UtcNow - TimeSpan.FromHours(1),
                        false
                    ),

                    // Unhealthy
                    (
                        RestartPolicy.OnFailure,
                        ModuleStatus.Unhealthy,
                        0,
                        () => DateTime.MinValue,
                        false
                    ),
                    (
                        RestartPolicy.OnFailure,
                        ModuleStatus.Unhealthy,
                        3,
                        () => DateTime.UtcNow - TimeSpan.FromHours(1),
                        false
                    ),
                    (
                        RestartPolicy.OnFailure,
                        ModuleStatus.Unhealthy,
                        3,
                        () => DateTime.UtcNow - TimeSpan.FromSeconds(40),
                        false
                    ),

                    // Backoff
                    (
                        RestartPolicy.OnFailure,
                        ModuleStatus.Backoff,
                        0,
                        () => DateTime.MinValue,
                        true
                    ),
                    (
                        RestartPolicy.OnFailure,
                        ModuleStatus.Backoff,
                        3,
                        () => DateTime.UtcNow - TimeSpan.FromHours(1),
                        true
                    ),
                    (
                        RestartPolicy.OnFailure,
                        ModuleStatus.Backoff,
                        3,
                        () => DateTime.UtcNow - TimeSpan.FromSeconds(40),
                        false
                    ),

                    // Stopped
                    (
                        RestartPolicy.OnFailure,
                        ModuleStatus.Stopped,
                        0,
                        () => DateTime.MinValue,
                        false
                    ),
                    (
                        RestartPolicy.OnFailure,
                        ModuleStatus.Stopped,
                        3,
                        () => DateTime.UtcNow - TimeSpan.FromHours(1),
                        false
                    ),
                    (
                        RestartPolicy.OnFailure,
                        ModuleStatus.Stopped,
                        3,
                        () => DateTime.UtcNow - TimeSpan.FromSeconds(40),
                        false
                    ),

                    //////////////////////////////////
                    // RestartPolicy - Never
                    //////////////////////////////////

                    // Running
                    (
                        RestartPolicy.Never,
                        ModuleStatus.Running,
                        0,
                        () => DateTime.MinValue,
                        false
                    ),
                    (
                        RestartPolicy.Never,
                        ModuleStatus.Running,
                        3,
                        () => DateTime.UtcNow - TimeSpan.FromHours(1),
                        false
                    ),

                    // Failed
                    (
                        RestartPolicy.Never,
                        ModuleStatus.Failed,
                        0,
                        () => DateTime.MinValue,
                        false
                    ),
                    (
                        RestartPolicy.Never,
                        ModuleStatus.Failed,
                        3,
                        () => DateTime.UtcNow - TimeSpan.FromHours(1),
                        false
                    ),

                    // Unhealthy
                    (
                        RestartPolicy.Never,
                        ModuleStatus.Unhealthy,
                        0,
                        () => DateTime.MinValue,
                        false
                    ),
                    (
                        RestartPolicy.Never,
                        ModuleStatus.Unhealthy,
                        3,
                        () => DateTime.UtcNow - TimeSpan.FromHours(1),
                        false
                    ),
                    (
                        RestartPolicy.Never,
                        ModuleStatus.Unhealthy,
                        3,
                        () => DateTime.UtcNow - TimeSpan.FromSeconds(40),
                        false
                    ),

                    // Stopped
                    (
                        RestartPolicy.Never,
                        ModuleStatus.Stopped,
                        0,
                        () => DateTime.MinValue,
                        false
                    ),
                    (
                        RestartPolicy.Never,
                        ModuleStatus.Stopped,
                        3,
                        () => DateTime.UtcNow - TimeSpan.FromHours(1),
                        false
                    ),
                    (
                        RestartPolicy.Never,
                        ModuleStatus.Stopped,
                        3,
                        () => DateTime.UtcNow - TimeSpan.FromSeconds(40),
                        false
                    )
                };

            return data.Select(
                d => new object[]
                {
                    d.restartPolicy, d.runtimeStatus, d.restartCount, d.getLastExitTimeUtc, d.apply
                });
        }

        static Mock<IRuntimeModule> CreateMockRuntimeModule(RestartPolicy restartPolicy, ModuleStatus runtimeStatus, int restartCount, DateTime lastExitTimeUtc)
        {
            var module = new Mock<IRuntimeModule>();
            module.Setup(m => m.RestartPolicy).Returns(restartPolicy);
            module.Setup(m => m.RuntimeStatus).Returns(runtimeStatus);
            module.Setup(m => m.RestartCount).Returns(restartCount);
            module.Setup(m => m.LastExitTimeUtc).Returns(lastExitTimeUtc);

            return module;
        }
    }
}<|MERGE_RESOLUTION|>--- conflicted
+++ resolved
@@ -11,11 +11,7 @@
     public class RestartPolicyManagerTest
     {
         const int MaxRestartCount = 5;
-<<<<<<< HEAD
-        readonly TimeSpan coolOffTImeUnit = TimeSpan.FromSeconds(10);
-=======
-        const int CoolOffTimeUnitInSeconds = 10;
->>>>>>> 8439216f
+        readonly TimeSpan coolOffTimeUnit = TimeSpan.FromSeconds(10);
 
         [Fact]
         [Unit]
@@ -32,7 +28,7 @@
         [Unit]
         public void TestComputeModuleStatusFromRestartPolicyInvalidStatus()
         {
-            var manager = new RestartPolicyManager(MaxRestartCount, this.coolOffTImeUnit);
+            var manager = new RestartPolicyManager(MaxRestartCount, this.coolOffTimeUnit);
             Assert.Throws<ArgumentException>(() => manager.ComputeModuleStatusFromRestartPolicy(ModuleStatus.Unknown, RestartPolicy.Always, 0, DateTime.MinValue));
         }
 
@@ -41,7 +37,7 @@
         [Unit]
         public void TestComputeModuleStatusFromRestartPolicy(ModuleStatus status, RestartPolicy restartPolicy, int restartCount, ModuleStatus expectedStatus)
         {
-            var manager = new RestartPolicyManager(MaxRestartCount, this.coolOffTImeUnit);
+            var manager = new RestartPolicyManager(MaxRestartCount, this.coolOffTimeUnit);
             Assert.Equal(expectedStatus, manager.ComputeModuleStatusFromRestartPolicy(status, restartPolicy, restartCount, DateTime.MinValue));
         }
 
@@ -56,7 +52,7 @@
             bool apply)
         {
             // Arrange
-            var manager = new RestartPolicyManager(MaxRestartCount, this.coolOffTImeUnit);
+            var manager = new RestartPolicyManager(MaxRestartCount, this.coolOffTimeUnit);
             Mock<IRuntimeModule> module = CreateMockRuntimeModule(restartPolicy, runtimeStatus, restartCount, getLastExitTimeUtc());
 
             // Act
@@ -72,11 +68,11 @@
         public void TestApplyRestartPolicyWithWrongUtcTime()
         {
             // Arrange
-            var restartPolicy = RestartPolicy.Always;
-            var runtimeStatus = ModuleStatus.Backoff;
+            RestartPolicy restartPolicy = RestartPolicy.Always;
+            ModuleStatus runtimeStatus = ModuleStatus.Backoff;
             int restartCount = 5;
             DateTime lastExitTime = DateTime.UtcNow.Add(TimeSpan.FromHours(1));
-            var manager = new RestartPolicyManager(MaxRestartCount, CoolOffTimeUnitInSeconds);
+            var manager = new RestartPolicyManager(MaxRestartCount, this.coolOffTimeUnit);
             Mock<IRuntimeModule> module = CreateMockRuntimeModule(restartPolicy, runtimeStatus, restartCount, lastExitTime);
 
             // Act
@@ -90,7 +86,7 @@
         [Unit]
         public void TestApplyRestartPolicyWithUnknownRuntimeStatus()
         {
-            var manager = new RestartPolicyManager(MaxRestartCount, this.coolOffTImeUnit);
+            var manager = new RestartPolicyManager(MaxRestartCount, this.coolOffTimeUnit);
             Mock<IRuntimeModule> module = CreateMockRuntimeModule(RestartPolicy.Always, ModuleStatus.Unknown, 0, DateTime.MinValue);
             Assert.Throws<ArgumentException>(() => manager.ApplyRestartPolicy(new[] { module.Object }).ToList());
         }
@@ -108,7 +104,7 @@
         public void CoolOffPeriodTest(int restartCount, int expectedCoolOffPeriodSecs)
         {
             // Arrange
-            var restartPolicyManager = new RestartPolicyManager(20, this.coolOffTImeUnit);
+            var restartPolicyManager = new RestartPolicyManager(20, this.coolOffTimeUnit);
 
             // Act
             TimeSpan coolOffPeriod = restartPolicyManager.GetCoolOffPeriod(restartCount);
