--- conflicted
+++ resolved
@@ -25,19 +25,6 @@
         static readonly TestConfig Config1 = new TestConfig("image1");
         static readonly TestConfig Config2 = new TestConfig("image2");
 
-<<<<<<< HEAD
-        static (TestCommandFactory factory, Mock<IEntityStore<string, ModuleState>> store, IRestartPolicyManager restartManager, HealthRestartPlanner planner) CreatePlanner()
-        {
-            var factory = new TestCommandFactory();
-            var store = new Mock<IEntityStore<string, ModuleState>>();
-            var restartManager = new RestartPolicyManager(MaxRestartCount, TimeSpan.FromSeconds(CoolOffTimeUnitInSeconds));
-            var planner = new HealthRestartPlanner(factory, store.Object, IntensiveCareTime, restartManager);
-
-            return (factory, store, restartManager, planner);
-        }
-
-=======
->>>>>>> 8439216f
         [Fact]
         [Unit]
         public void TestCreateValidation()
@@ -438,7 +425,7 @@
         {
             var factory = new TestCommandFactory();
             var store = new Mock<IEntityStore<string, ModuleState>>();
-            var restartManager = new RestartPolicyManager(MaxRestartCount, CoolOffTimeUnitInSeconds);
+            var restartManager = new RestartPolicyManager(MaxRestartCount, TimeSpan.FromSeconds(CoolOffTimeUnitInSeconds));
             var planner = new HealthRestartPlanner(factory, store.Object, IntensiveCareTime, restartManager);
 
             return (factory, store, restartManager, planner);
