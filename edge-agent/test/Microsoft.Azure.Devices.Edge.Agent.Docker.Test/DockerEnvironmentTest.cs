--- conflicted
+++ resolved
@@ -149,13 +149,8 @@
             string minDockerVersion = "20";
             string dockerLoggingOptions = "dummy logging options";
 
-<<<<<<< HEAD
-            var module1 = new DockerModule("module1", "v1", ModuleStatus.Stopped, RestartPolicy.Always, new DockerConfig("mod1:v1", "{\"Env\":[\"foo=bar\"]}", Option.None<string>()), ImagePullPolicy.OnCreate, Constants.DefaultPriority, new ConfigurationInfo(), null);
-            var module2 = new DockerModule("module2", "v2", ModuleStatus.Running, RestartPolicy.OnUnhealthy, new DockerConfig("mod2:v2", "{\"Env\":[\"foo2=bar2\"]}", Option.None<string>()), ImagePullPolicy.Never, Constants.DefaultPriority, new ConfigurationInfo(), null);
-=======
             var module1 = new DockerModule("module1", "v1", ModuleStatus.Stopped, RestartPolicy.Always, new DockerConfig("mod1:v1", "{\"Env\":[\"foo=bar\"]}", Option.None<string>()), ImagePullPolicy.OnCreate, Constants.DefaultStartupOrder, new ConfigurationInfo(), null);
             var module2 = new DockerModule("module2", "v2", ModuleStatus.Running, RestartPolicy.OnUnhealthy, new DockerConfig("mod2:v2", "{\"Env\":[\"foo2=bar2\"]}", Option.None<string>()), ImagePullPolicy.Never, Constants.DefaultStartupOrder, new ConfigurationInfo(), null);
->>>>>>> c8d98dda
             var edgeHubModule = new EdgeHubDockerModule("docker", ModuleStatus.Running, RestartPolicy.Always, new DockerConfig("edgehub:v1", "{\"Env\":[\"foo3=bar3\"]}", Option.None<string>()), ImagePullPolicy.OnCreate, Constants.HighestPriority, new ConfigurationInfo(), null);
             var edgeAgentModule = new EdgeAgentDockerModule("docker", new DockerConfig("edgeAgent:v1", string.Empty, Option.None<string>()), ImagePullPolicy.OnCreate, new ConfigurationInfo(), null);
             var deploymentConfig = new DeploymentConfig(
