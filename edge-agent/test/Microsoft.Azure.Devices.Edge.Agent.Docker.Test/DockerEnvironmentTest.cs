--- conflicted
+++ resolved
@@ -137,11 +137,7 @@
                     0,
                     Option.Some(new DateTime(2017, 10, 10)),
                     Option.None<DateTime>(),
-<<<<<<< HEAD
-                    new DockerReportedConfig("edgeAgent:v1", "{\"Env\":[\"foo4=bar4\"]}", edgeAgentHash)));
-=======
-                    new DockerReportedConfig("edgeAgent:v1", string.Empty, edgeAgentHash, Option.None<NotaryContentTrust>())));
->>>>>>> fd8e21ef
+                    new DockerReportedConfig("edgeAgent:v1", "{\"Env\":[\"foo4=bar4\"]}", edgeAgentHash, Option.None<NotaryContentTrust>())));
 
             var runtimeInfoProvider = Mock.Of<IRuntimeInfoProvider>(r => r.GetModules(CancellationToken.None) == Task.FromResult(moduleRuntimeInfoList.AsEnumerable()));
             var moduleStateStore = new Mock<IEntityStore<string, ModuleState>>();
