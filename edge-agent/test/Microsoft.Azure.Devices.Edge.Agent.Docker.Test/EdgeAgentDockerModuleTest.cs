// Copyright (c) Microsoft. All rights reserved.
namespace Microsoft.Azure.Devices.Edge.Agent.Docker.Test
{
    using System;
    using System.Collections.Generic;
    using Microsoft.Azure.Devices.Edge.Agent.Core;
    using Microsoft.Azure.Devices.Edge.Util;
    using Microsoft.Azure.Devices.Edge.Util.Test.Common;
    using Newtonsoft.Json;
    using Xunit;

    public class EdgeAgentDockerModuleTest
    {
        public static IEnumerable<object[]> GetEaModules()
        {
            yield return new object[] // simple matching
            {
                new EdgeAgentDockerModule("docker", new DockerConfig("Foo"), ImagePullPolicy.OnCreate, null, null),
                new EdgeAgentDockerModule("docker", new DockerConfig("Foo"), ImagePullPolicy.OnCreate, null, null),
                true
            };

            yield return new object[] // full matching
            {
                new EdgeAgentDockerModule("docker", new DockerConfig("Foo", "{\"a\": \"b\"}"), ImagePullPolicy.OnCreate, new ConfigurationInfo("c1"), new Dictionary<string, EnvVal> { ["var1"] = new EnvVal("val1") }, "version1"),
                new EdgeAgentDockerModule("docker", new DockerConfig("Foo", "{\"a\": \"b\"}"), ImagePullPolicy.OnCreate, new ConfigurationInfo("c1"), new Dictionary<string, EnvVal> { ["var1"] = new EnvVal("val1") }, "version1"),
                true
            };

            yield return new object[] // simple vs. full mismatch
            {
                new EdgeAgentDockerModule("docker", new DockerConfig("Foo"), ImagePullPolicy.OnCreate, null, null),
                new EdgeAgentDockerModule("docker", new DockerConfig("Foo"), ImagePullPolicy.OnCreate, new ConfigurationInfo("c1"), new Dictionary<string, EnvVal> { ["var1"] = new EnvVal("val1") }, "version1"),
                false
            };

            yield return new object[] // image mismatch
            {
<<<<<<< HEAD
                new EdgeAgentDockerModule("docker", new DockerConfig("Foo", "{\"a\": \"b\"}"), ImagePullPolicy.OnCreate, new ConfigurationInfo("c1"), new Dictionary<string, EnvVal> { ["var1"] = new EnvVal("val1") }, "version1"),
                new EdgeAgentDockerModule("docker", new DockerConfig("Bar", "{\"a\": \"b\"}"), ImagePullPolicy.OnCreate, new ConfigurationInfo("c1"), new Dictionary<string, EnvVal> { ["var1"] = new EnvVal("val1") }, "version1"),
                false
=======
                new EdgeAgentDockerModule("docker", new DockerConfig("Foo", "{}",  Option.None<NotaryContentTrust>()), ImagePullPolicy.OnCreate, new ConfigurationInfo("c1"), new Dictionary<string, EnvVal> { ["Env1"] = new EnvVal("EnvVal1") }, "version1"),
                new EdgeAgentDockerModule("docker", new DockerConfig("Foo", "{\"HostConfig\":{\"PortBindings\":{\"8883/tcp\":[{\"HostPort\":\"8883\"}],\"443/tcp\":[{\"HostPort\":\"443\"}]}}}", Option.None<NotaryContentTrust>()), ImagePullPolicy.OnCreate, new ConfigurationInfo("c2"), new Dictionary<string, EnvVal> { ["Env2"] = new EnvVal("EnvVal2") }, "version2"),
                true
            };

            yield return new object[]
            {
                new EdgeAgentDockerModule("docker", new DockerConfig("Foo", "{}",  Option.Maybe(new NotaryContentTrust { RootCertificatePath = "/path/to/rootjson", RootID = "54633324" })), ImagePullPolicy.OnCreate, new ConfigurationInfo("c1"), new Dictionary<string, EnvVal> { ["Env1"] = new EnvVal("EnvVal1") }, "version1"),
                new EdgeAgentDockerModule("docker", new DockerConfig("Foo", "{\"HostConfig\":{\"PortBindings\":{\"8883/tcp\":[{\"HostPort\":\"8883\"}],\"443/tcp\":[{\"HostPort\":\"443\"}]}}}", Option.Maybe(new NotaryContentTrust { RootCertificatePath = "/path/to/rootjson", RootID = "54633324" })), ImagePullPolicy.OnCreate, new ConfigurationInfo("c2"), new Dictionary<string, EnvVal> { ["Env2"] = new EnvVal("EnvVal2") }, "version2"),
                true
>>>>>>> fd8e21ef
            };

            yield return new object[] // createOptions mismatch
            {
                new EdgeAgentDockerModule("docker", new DockerConfig("Foo", "{\"a\": \"b\"}"), ImagePullPolicy.OnCreate, new ConfigurationInfo("c1"), new Dictionary<string, EnvVal> { ["var1"] = new EnvVal("val1") }, "version1"),
                new EdgeAgentDockerModule("docker", new DockerConfig("Foo", "{\"a\": \"x\"}"), ImagePullPolicy.OnCreate, new ConfigurationInfo("c1"), new Dictionary<string, EnvVal> { ["var1"] = new EnvVal("val1") }, "version1"),
                false
            };

            yield return new object[] // pull policy mismatch
            {
                new EdgeAgentDockerModule("docker", new DockerConfig("Foo", "{\"a\": \"b\"}"), ImagePullPolicy.OnCreate, new ConfigurationInfo("c1"), new Dictionary<string, EnvVal> { ["var1"] = new EnvVal("val1") }, "version1"),
                new EdgeAgentDockerModule("docker", new DockerConfig("Foo", "{\"a\": \"b\"}"), ImagePullPolicy.Never, new ConfigurationInfo("c1"), new Dictionary<string, EnvVal> { ["var1"] = new EnvVal("val1") }, "version1"),
                false
            };

            yield return new object[] // env var mismatch
            {
                new EdgeAgentDockerModule("docker", new DockerConfig("Foo", "{\"a\": \"b\"}"), ImagePullPolicy.OnCreate, new ConfigurationInfo("c1"), new Dictionary<string, EnvVal>(), "version1"),
                new EdgeAgentDockerModule("docker", new DockerConfig("Foo", "{\"a\": \"b\"}"), ImagePullPolicy.OnCreate, new ConfigurationInfo("c1"), new Dictionary<string, EnvVal> { ["var1"] = new EnvVal("val1") }, "version1"),
                false
            };

            yield return new object[] // version mismatch
            {
                new EdgeAgentDockerModule("docker", new DockerConfig("Foo", "{\"a\": \"b\"}"), ImagePullPolicy.OnCreate, new ConfigurationInfo("c1"), new Dictionary<string, EnvVal> { ["var1"] = new EnvVal("val1") }, "version1"),
                new EdgeAgentDockerModule("docker", new DockerConfig("Foo", "{\"a\": \"b\"}"), ImagePullPolicy.OnCreate, new ConfigurationInfo("c1"), new Dictionary<string, EnvVal> { ["var1"] = new EnvVal("val1") }, "version2"),
                false
            };
        }

        [Theory]
        [MemberData(nameof(GetEaModules))]
        [Unit]
        public void EqualsTest(EdgeAgentDockerModule mod1, EdgeAgentDockerModule mod2, bool areEqual)
        {
            // Act
            bool result = mod1.Equals(mod2);

            // Assert
            Assert.Equal(areEqual, result);
        }

        [Fact]
        [Unit]
        public void MixedIModuleImplEqualsTest()
        {
            const string CreateOptions = "{\"HostConfig\":{\"PortBindings\":{\"8883/tcp\":[{\"HostPort\":\"8883\"}]}}}";
            const string Env = "{\"var1\":{\"value\":\"val1\"}}";

            var fullModule = new EdgeAgentDockerModule(
                "docker",
                new DockerConfig("Foo", CreateOptions),
                ImagePullPolicy.OnCreate,
                new ConfigurationInfo(),
                JsonConvert.DeserializeObject<IDictionary<string, EnvVal>>(Env),
                "version1");

            var simpleRuntimeModule = new EdgeAgentDockerRuntimeModule(
                new DockerConfig("Foo"),
                ModuleStatus.Running,
                0,
                "desc",
                DateTime.Now,
                DateTime.Now,
                ImagePullPolicy.Never,
                new ConfigurationInfo(),
                null,
                string.Empty);

            var fullRuntimeModule = new EdgeAgentDockerRuntimeModule(
                new DockerConfig("Foo", createOptions: "{\"ignore\": \"me\"}"),
                ModuleStatus.Running,
                0,
                "desc",
                DateTime.Now,
                DateTime.Now,
                ImagePullPolicy.OnCreate,
                new ConfigurationInfo(),
                new Dictionary<string, EnvVal> { ["hello"] = new EnvVal("world") },
                "version1");

            var runtimeModuleWithLabels = new EdgeAgentDockerRuntimeModule(
                new DockerConfig("Foo", JsonConvert.SerializeObject(new
                {
                    Labels = new Dictionary<string, object>
                    {
                        [Constants.Labels.CreateOptions] = CreateOptions,
                        [Constants.Labels.Env] = Env
                    }
                })),
                ModuleStatus.Running,
                0,
                "desc",
                DateTime.Now,
                DateTime.Now,
                ImagePullPolicy.OnCreate,
                new ConfigurationInfo(),
                new Dictionary<string, EnvVal> { ["hello"] = new EnvVal("world") },
                "version1");

            Assert.True(fullModule.Equals(simpleRuntimeModule));
            Assert.True(fullModule.Equals(fullRuntimeModule));
            Assert.True(fullModule.Equals(runtimeModuleWithLabels));
        }
    }
}<|MERGE_RESOLUTION|>--- conflicted
+++ resolved
@@ -22,64 +22,58 @@
 
             yield return new object[] // full matching
             {
-                new EdgeAgentDockerModule("docker", new DockerConfig("Foo", "{\"a\": \"b\"}"), ImagePullPolicy.OnCreate, new ConfigurationInfo("c1"), new Dictionary<string, EnvVal> { ["var1"] = new EnvVal("val1") }, "version1"),
-                new EdgeAgentDockerModule("docker", new DockerConfig("Foo", "{\"a\": \"b\"}"), ImagePullPolicy.OnCreate, new ConfigurationInfo("c1"), new Dictionary<string, EnvVal> { ["var1"] = new EnvVal("val1") }, "version1"),
+                new EdgeAgentDockerModule("docker", new DockerConfig("Foo", "{\"a\": \"b\"}", Option.Maybe(new NotaryContentTrust { RootCertificatePath = "/path/to/rootjson", RootID = "54633324" })), ImagePullPolicy.OnCreate, new ConfigurationInfo("c1"), new Dictionary<string, EnvVal> { ["var1"] = new EnvVal("val1") }, "version1"),
+                new EdgeAgentDockerModule("docker", new DockerConfig("Foo", "{\"a\": \"b\"}", Option.Maybe(new NotaryContentTrust { RootCertificatePath = "/path/to/rootjson", RootID = "54633324" })), ImagePullPolicy.OnCreate, new ConfigurationInfo("c1"), new Dictionary<string, EnvVal> { ["var1"] = new EnvVal("val1") }, "version1"),
                 true
             };
 
-            yield return new object[] // simple vs. full mismatch
+            yield return new object[] // simple vs. full match
             {
                 new EdgeAgentDockerModule("docker", new DockerConfig("Foo"), ImagePullPolicy.OnCreate, null, null),
-                new EdgeAgentDockerModule("docker", new DockerConfig("Foo"), ImagePullPolicy.OnCreate, new ConfigurationInfo("c1"), new Dictionary<string, EnvVal> { ["var1"] = new EnvVal("val1") }, "version1"),
-                false
+                new EdgeAgentDockerModule("docker", new DockerConfig("Foo", "{\"a\": \"b\"}", Option.Maybe(new NotaryContentTrust { RootCertificatePath = "/path/to/rootjson", RootID = "54633324" })), ImagePullPolicy.OnCreate, new ConfigurationInfo("c1"), new Dictionary<string, EnvVal> { ["var1"] = new EnvVal("val1") }, "version1"),
+                true
             };
 
             yield return new object[] // image mismatch
             {
-<<<<<<< HEAD
-                new EdgeAgentDockerModule("docker", new DockerConfig("Foo", "{\"a\": \"b\"}"), ImagePullPolicy.OnCreate, new ConfigurationInfo("c1"), new Dictionary<string, EnvVal> { ["var1"] = new EnvVal("val1") }, "version1"),
-                new EdgeAgentDockerModule("docker", new DockerConfig("Bar", "{\"a\": \"b\"}"), ImagePullPolicy.OnCreate, new ConfigurationInfo("c1"), new Dictionary<string, EnvVal> { ["var1"] = new EnvVal("val1") }, "version1"),
+                new EdgeAgentDockerModule("docker", new DockerConfig("Foo", "{\"a\": \"b\"}", Option.None<NotaryContentTrust>()), ImagePullPolicy.OnCreate, new ConfigurationInfo("c1"), new Dictionary<string, EnvVal> { ["var1"] = new EnvVal("val1") }, "version1"),
+                new EdgeAgentDockerModule("docker", new DockerConfig("Bar", "{\"a\": \"b\"}", Option.None<NotaryContentTrust>()), ImagePullPolicy.OnCreate, new ConfigurationInfo("c1"), new Dictionary<string, EnvVal> { ["var1"] = new EnvVal("val1") }, "version1"),
                 false
-=======
-                new EdgeAgentDockerModule("docker", new DockerConfig("Foo", "{}",  Option.None<NotaryContentTrust>()), ImagePullPolicy.OnCreate, new ConfigurationInfo("c1"), new Dictionary<string, EnvVal> { ["Env1"] = new EnvVal("EnvVal1") }, "version1"),
-                new EdgeAgentDockerModule("docker", new DockerConfig("Foo", "{\"HostConfig\":{\"PortBindings\":{\"8883/tcp\":[{\"HostPort\":\"8883\"}],\"443/tcp\":[{\"HostPort\":\"443\"}]}}}", Option.None<NotaryContentTrust>()), ImagePullPolicy.OnCreate, new ConfigurationInfo("c2"), new Dictionary<string, EnvVal> { ["Env2"] = new EnvVal("EnvVal2") }, "version2"),
-                true
-            };
-
-            yield return new object[]
-            {
-                new EdgeAgentDockerModule("docker", new DockerConfig("Foo", "{}",  Option.Maybe(new NotaryContentTrust { RootCertificatePath = "/path/to/rootjson", RootID = "54633324" })), ImagePullPolicy.OnCreate, new ConfigurationInfo("c1"), new Dictionary<string, EnvVal> { ["Env1"] = new EnvVal("EnvVal1") }, "version1"),
-                new EdgeAgentDockerModule("docker", new DockerConfig("Foo", "{\"HostConfig\":{\"PortBindings\":{\"8883/tcp\":[{\"HostPort\":\"8883\"}],\"443/tcp\":[{\"HostPort\":\"443\"}]}}}", Option.Maybe(new NotaryContentTrust { RootCertificatePath = "/path/to/rootjson", RootID = "54633324" })), ImagePullPolicy.OnCreate, new ConfigurationInfo("c2"), new Dictionary<string, EnvVal> { ["Env2"] = new EnvVal("EnvVal2") }, "version2"),
-                true
->>>>>>> fd8e21ef
             };
 
             yield return new object[] // createOptions mismatch
             {
-                new EdgeAgentDockerModule("docker", new DockerConfig("Foo", "{\"a\": \"b\"}"), ImagePullPolicy.OnCreate, new ConfigurationInfo("c1"), new Dictionary<string, EnvVal> { ["var1"] = new EnvVal("val1") }, "version1"),
-                new EdgeAgentDockerModule("docker", new DockerConfig("Foo", "{\"a\": \"x\"}"), ImagePullPolicy.OnCreate, new ConfigurationInfo("c1"), new Dictionary<string, EnvVal> { ["var1"] = new EnvVal("val1") }, "version1"),
-                false
+                new EdgeAgentDockerModule("docker", new DockerConfig("Foo", "{\"a\": \"b\"}", Option.None<NotaryContentTrust>()), ImagePullPolicy.OnCreate, new ConfigurationInfo("c1"), new Dictionary<string, EnvVal> { ["var1"] = new EnvVal("val1") }, "version1"),
+                new EdgeAgentDockerModule("docker", new DockerConfig("Foo", "{\"a\": \"x\"}", Option.None<NotaryContentTrust>()), ImagePullPolicy.OnCreate, new ConfigurationInfo("c1"), new Dictionary<string, EnvVal> { ["var1"] = new EnvVal("val1") }, "version1"),
+                true
+            };
+
+            yield return new object[] // notary content trust mismatch
+            {
+                new EdgeAgentDockerModule("docker", new DockerConfig("Foo", "{\"a\": \"b\"}", Option.Maybe(new NotaryContentTrust { RootCertificatePath = "/path/to/rootjson", RootID = "54633324" })), ImagePullPolicy.OnCreate, new ConfigurationInfo("c1"), new Dictionary<string, EnvVal> { ["var1"] = new EnvVal("val1") }, "version1"),
+                new EdgeAgentDockerModule("docker", new DockerConfig("Foo", "{\"a\": \"b\"}", Option.Maybe(new NotaryContentTrust { RootCertificatePath = "/path/to/another/rootjson", RootID = "54633324" })), ImagePullPolicy.OnCreate, new ConfigurationInfo("c1"), new Dictionary<string, EnvVal> { ["var1"] = new EnvVal("val1") }, "version1"),
+                true
             };
 
             yield return new object[] // pull policy mismatch
             {
-                new EdgeAgentDockerModule("docker", new DockerConfig("Foo", "{\"a\": \"b\"}"), ImagePullPolicy.OnCreate, new ConfigurationInfo("c1"), new Dictionary<string, EnvVal> { ["var1"] = new EnvVal("val1") }, "version1"),
-                new EdgeAgentDockerModule("docker", new DockerConfig("Foo", "{\"a\": \"b\"}"), ImagePullPolicy.Never, new ConfigurationInfo("c1"), new Dictionary<string, EnvVal> { ["var1"] = new EnvVal("val1") }, "version1"),
-                false
+                new EdgeAgentDockerModule("docker", new DockerConfig("Foo", "{\"a\": \"b\"}", Option.None<NotaryContentTrust>()), ImagePullPolicy.OnCreate, new ConfigurationInfo("c1"), new Dictionary<string, EnvVal> { ["var1"] = new EnvVal("val1") }, "version1"),
+                new EdgeAgentDockerModule("docker", new DockerConfig("Foo", "{\"a\": \"b\"}", Option.None<NotaryContentTrust>()), ImagePullPolicy.Never, new ConfigurationInfo("c1"), new Dictionary<string, EnvVal> { ["var1"] = new EnvVal("val1") }, "version1"),
+                true
             };
 
             yield return new object[] // env var mismatch
             {
-                new EdgeAgentDockerModule("docker", new DockerConfig("Foo", "{\"a\": \"b\"}"), ImagePullPolicy.OnCreate, new ConfigurationInfo("c1"), new Dictionary<string, EnvVal>(), "version1"),
-                new EdgeAgentDockerModule("docker", new DockerConfig("Foo", "{\"a\": \"b\"}"), ImagePullPolicy.OnCreate, new ConfigurationInfo("c1"), new Dictionary<string, EnvVal> { ["var1"] = new EnvVal("val1") }, "version1"),
-                false
+                new EdgeAgentDockerModule("docker", new DockerConfig("Foo", "{\"a\": \"b\"}", Option.None<NotaryContentTrust>()), ImagePullPolicy.OnCreate, new ConfigurationInfo("c1"), new Dictionary<string, EnvVal>(), "version1"),
+                new EdgeAgentDockerModule("docker", new DockerConfig("Foo", "{\"a\": \"b\"}", Option.None<NotaryContentTrust>()), ImagePullPolicy.OnCreate, new ConfigurationInfo("c1"), new Dictionary<string, EnvVal> { ["var1"] = new EnvVal("val1") }, "version1"),
+                true
             };
 
             yield return new object[] // version mismatch
             {
-                new EdgeAgentDockerModule("docker", new DockerConfig("Foo", "{\"a\": \"b\"}"), ImagePullPolicy.OnCreate, new ConfigurationInfo("c1"), new Dictionary<string, EnvVal> { ["var1"] = new EnvVal("val1") }, "version1"),
-                new EdgeAgentDockerModule("docker", new DockerConfig("Foo", "{\"a\": \"b\"}"), ImagePullPolicy.OnCreate, new ConfigurationInfo("c1"), new Dictionary<string, EnvVal> { ["var1"] = new EnvVal("val1") }, "version2"),
-                false
+                new EdgeAgentDockerModule("docker", new DockerConfig("Foo", "{\"a\": \"b\"}", Option.None<NotaryContentTrust>()), ImagePullPolicy.OnCreate, new ConfigurationInfo("c1"), new Dictionary<string, EnvVal> { ["var1"] = new EnvVal("val1") }, "version1"),
+                new EdgeAgentDockerModule("docker", new DockerConfig("Foo", "{\"a\": \"b\"}", Option.None<NotaryContentTrust>()), ImagePullPolicy.OnCreate, new ConfigurationInfo("c1"), new Dictionary<string, EnvVal> { ["var1"] = new EnvVal("val1") }, "version2"),
+                true
             };
         }
 
@@ -104,7 +98,7 @@
 
             var fullModule = new EdgeAgentDockerModule(
                 "docker",
-                new DockerConfig("Foo", CreateOptions),
+                new DockerConfig("Foo", CreateOptions, Option.None<NotaryContentTrust>()),
                 ImagePullPolicy.OnCreate,
                 new ConfigurationInfo(),
                 JsonConvert.DeserializeObject<IDictionary<string, EnvVal>>(Env),
@@ -123,7 +117,7 @@
                 string.Empty);
 
             var fullRuntimeModule = new EdgeAgentDockerRuntimeModule(
-                new DockerConfig("Foo", createOptions: "{\"ignore\": \"me\"}"),
+                new DockerConfig("Foo", createOptions: "{\"ignore\": \"me\"}", Option.None<NotaryContentTrust>()),
                 ModuleStatus.Running,
                 0,
                 "desc",
@@ -142,7 +136,7 @@
                         [Constants.Labels.CreateOptions] = CreateOptions,
                         [Constants.Labels.Env] = Env
                     }
-                })),
+                }), Option.None<NotaryContentTrust>()),
                 ModuleStatus.Running,
                 0,
                 "desc",
