--- conflicted
+++ resolved
@@ -21,13 +21,6 @@
         const string Architecture = "x86_x64";
         static readonly TimeSpan Timeout = TimeSpan.FromSeconds(300);
         static readonly IDockerClient Client = DockerHelper.Client;
-<<<<<<< HEAD
-        const string OperatingSystemType = "linux";
-        const string Architecture = "x86_x64";
-=======
-        static readonly IEntityStore<string, ModuleState> RestartStateStore = new Mock<IEntityStore<string, ModuleState>>().Object;
-        static readonly IRestartPolicyManager RestartManager = new Mock<IRestartPolicyManager>().Object;
->>>>>>> 8439216f
 
         [Integration]
         [Fact]
@@ -67,7 +60,7 @@
         {
             const string Image = "hello-world:latest";
             const string Name = "test-filters";
-            
+
             try
             {
                 using (var cts = new CancellationTokenSource(Timeout))
@@ -77,19 +70,8 @@
 
                     var loggingConfig = new DockerLoggingConfig("json-file");
                     var config = new DockerConfig(Image);
-<<<<<<< HEAD
-                    var module = new DockerModule(Name, "1.0", ModuleStatus.Running, Core.RestartPolicy.OnUnhealthy, config, null, null);
-                    
-=======
                     var module = new DockerModule(Name, "1.0", ModuleStatus.Running, global::Microsoft.Azure.Devices.Edge.Agent.Core.RestartPolicy.OnUnhealthy, config, null, null);
 
-                    IConfigurationRoot configRoot = new ConfigurationBuilder().AddInMemoryCollection(
-                        new Dictionary<string, string>
-                        {
-                            { "EdgeDeviceConnectionString", fakeConnectionString }
-                        }).Build();
-
->>>>>>> 8439216f
                     var deploymentConfigModules = new Dictionary<string, IModule> { [Name] = module };
                     var systemModules = new SystemModules(null, null);
                     var deploymentConfigInfo = new DeploymentConfigInfo(1, new DeploymentConfig("1.0", new DockerRuntimeInfo("docker", new DockerRuntimeConfig("1.25", string.Empty)), systemModules, deploymentConfigModules));
@@ -146,19 +128,8 @@
                     string createOptions = @"{""Env"": [ ""k1=v1"", ""k2=v2""]}";
                     var config = new DockerConfig(Image, createOptions);
                     var loggingConfig = new DockerLoggingConfig("json-file");
-<<<<<<< HEAD
-                    var module = new DockerModule(Name, "1.0", ModuleStatus.Running, Core.RestartPolicy.OnUnhealthy, config, null, null);
-                    
-=======
                     var module = new DockerModule(Name, "1.0", ModuleStatus.Running, global::Microsoft.Azure.Devices.Edge.Agent.Core.RestartPolicy.OnUnhealthy, config, null, null);
 
-                    IConfigurationRoot configRoot = new ConfigurationBuilder().AddInMemoryCollection(
-                        new Dictionary<string, string>
-                        {
-                            { "EdgeDeviceConnectionString", fakeConnectionString }
-                        }).Build();
-
->>>>>>> 8439216f
                     var deploymentConfigModules = new Dictionary<string, IModule> { [Name] = module };
                     var systemModules = new SystemModules(null, null);
                     var deploymentConfigInfo = new DeploymentConfigInfo(1, new DeploymentConfig("1.0", new DockerRuntimeInfo("docker", new DockerRuntimeConfig("1.25", string.Empty)), systemModules, deploymentConfigModules));
@@ -196,7 +167,7 @@
         public void InspectResponseToModuleTest()
         {
             const string StatusText = "Running for 1 second";
-            DateTime lastStartTime = DateTime.Parse("2017-08-04T17:52:13.0419502Z", null, DateTimeStyles.RoundtripKind);
+            var lastStartTime = DateTime.Parse("2017-08-04T17:52:13.0419502Z", null, DateTimeStyles.RoundtripKind);
             DateTime lastExitTime = lastStartTime.AddDays(1);
             // Arrange
             string hash = Guid.NewGuid().ToString();
@@ -214,20 +185,6 @@
                 Image = hash
             };
 
-<<<<<<< HEAD
-=======
-            var systemInfoResponse = new SystemInfoResponse
-            {
-                OSType = OperatingSystemType,
-                Architecture = Architecture
-            };
-
-            var dockerClient = Mock.Of<IDockerClient>(
-                dc =>
-                    dc.Containers == Mock.Of<IContainerOperations>(co => co.InspectContainerAsync(id, default(CancellationToken)) == Task.FromResult(inspectContainerResponse)) &&
-                    dc.System == Mock.Of<ISystemOperations>(so => so.GetSystemInfoAsync(default(CancellationToken)) == Task.FromResult(systemInfoResponse)));
-
->>>>>>> 8439216f
             // Act
             ModuleRuntimeInfo module = RuntimeInfoProvider.InspectResponseToModule(inspectContainerResponse);
 
@@ -255,18 +212,10 @@
                 Architecture = Architecture
             };
 
-<<<<<<< HEAD
-            var dockerClient = Mock.Of<IDockerClient>(dc =>
-                dc.System == Mock.Of<ISystemOperations>(so => so.GetSystemInfoAsync(default(CancellationToken)) == Task.FromResult(systemInfoResponse)));
-            
-=======
-            var dockerClient = Mock.Of<IDockerClient>(
+            IDockerClient dockerClient = Mock.Of<IDockerClient>(
                 dc =>
                     dc.System == Mock.Of<ISystemOperations>(so => so.GetSystemInfoAsync(default(CancellationToken)) == Task.FromResult(systemInfoResponse)));
 
-            var inputRuntimeInfo = new DockerRuntimeInfo("docker", new DockerRuntimeConfig("1.13", string.Empty));
-
->>>>>>> 8439216f
             // Act
             RuntimeInfoProvider runtimeInfoProvider = await RuntimeInfoProvider.CreateAsync(dockerClient);
             SystemInfo systemInfo = await runtimeInfoProvider.GetSystemInfo();
