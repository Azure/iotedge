// Copyright (c) Microsoft. All rights reserved.
namespace Microsoft.Azure.Devices.Edge.Agent.Docker.E2E.Test
{
    using System;
    using System.Collections.Generic;
    using System.Collections.Immutable;
    using System.IO;
    using System.Linq;
    using System.Text;
    using System.Threading;
    using System.Threading.Tasks;
    using global::Docker.DotNet;
    using global::Docker.DotNet.Models;
    using Microsoft.Azure.Devices.Edge.Agent.Core;
    using Microsoft.Azure.Devices.Edge.Agent.Core.Planners;
    using Microsoft.Azure.Devices.Edge.Agent.Core.PlanRunners;
    using Microsoft.Azure.Devices.Edge.Agent.Core.Reporters;
    using Microsoft.Azure.Devices.Edge.Agent.Core.Serde;
    using Microsoft.Azure.Devices.Edge.Storage;
    using Microsoft.Azure.Devices.Edge.Util;
    using Microsoft.Azure.Devices.Edge.Util.Test.Common;
    using Microsoft.Extensions.Configuration;
    using Microsoft.Extensions.Logging;
    using Moq;
    using Newtonsoft.Json;
    using Xunit;

    public class AgentTests
    {
        public static IEnumerable<object[]> GenerateStartTestData()
        {
            IEnumerable<IConfigurationSection> testsToRun = ConfigHelper.TestConfig.GetSection("testSuite").GetChildren();

            // Each test in the test suite supports the notion of a "validator". We determine what
            // validator to use by looking at the "$type" property in the test configuration JSON.
            // Here's an example:
            //
            //      {
            //         "name": "mongo-server",
            //         "version": "1.0",
            //         "image": "mongo:3.4.4",
            //         "imageCreateOptions": "{\"HostConfig\": {\"PortBindings\": {\"80/tcp\": [{\"HostPort\": \"8080\"}]}}}",
            //         "validator": {
            //             "$type": "RunCommandValidator",
            //             "command": "docker",
            //             "args": "run --rm --link mongo-server:mongo-server mongo:3.4.4 sh -c \"exec mongo --quiet --eval 'db.serverStatus().version' mongo-server:27017/test\"",
            //             "outputEquals": "3.4.4"
            //         }
            //      }
            //
            // Here the value "RunCommandValidator" for "$type" means that Newtonsoft JSON will
            // de-serialize the "validator" object from the JSON into an instance of type "RunCommandValidator".
            // We provide the mapping from the value of "$type" to a fully qualified .NET type name by providing
            // a "serialization binder" - in our case this is an instance of TypeNameSerializationBinder. The JSON
            // deserializer consults the TypeNameSerializationBinder instance to determine what type to instantiate.
            Type agentTestsType = typeof(AgentTests);
            string format = $"{agentTestsType.Namespace}.{{0}}, {agentTestsType.Assembly.GetName().Name}";
            var settings = new JsonSerializerSettings()
            {
                TypeNameHandling = TypeNameHandling.Auto,
                SerializationBinder = new TypeNameSerializationBinder(format)
            };

            // appSettings.json contains an array property called "testSuite" which is a list of strings
            // containing names of JSON files that contain the spec for the tests to run. We process all the
            // JSON files and build a flat list of tests (instances of TestConfig).
            IEnumerable<object[]> result = testsToRun.SelectMany(
                cs =>
                {
                    string json = File.ReadAllText(cs.Value);
                    return JsonConvert
                        .DeserializeObject<TestConfig[]>(json, settings)
                        .Select(config => new object[] { config });
                });

            return result;
        }

        [Integration]
        [Theory]
        [MemberData(nameof(GenerateStartTestData))]
        public async Task AgentStartsUpModules(TestConfig testConfig)
        {
            ILoggerFactory loggerFactory = new LoggerFactory()
                .AddConsole();

            // Build the docker host URL.
            string dockerHostUrl = ConfigHelper.TestConfig["dockerHostUrl"];
            DockerClient client = new DockerClientConfiguration(new Uri(dockerHostUrl)).CreateClient();

            try
            {
                // Remove any running containers with the same name that may be a left-over
                // from previous test runs.
                await RemoveContainer(client, testConfig);

                // Initialize docker configuration for this module.
                DockerConfig dockerConfig = testConfig.ImageCreateOptions != null
                    ? new DockerConfig(testConfig.Image, testConfig.ImageCreateOptions)
                    : new DockerConfig(testConfig.Image);

                // Initialize an Edge Agent module object.
                var dockerModule = new DockerModule(
                    testConfig.Name,
                    testConfig.Version,
                    ModuleStatus.Running,
                    global::Microsoft.Azure.Devices.Edge.Agent.Core.RestartPolicy.OnUnhealthy,
                    dockerConfig,
                    null,
                    null);
                var modules = new Dictionary<string, IModule> { [testConfig.Name] = dockerModule };
                var systemModules = new SystemModules(null, null);

                // Start up the agent and run a "reconcile".
                var dockerLoggingOptions = new Dictionary<string, string>
                {
                    { "max-size", "1m" },
                    { "max-file", "1" }
                };
                var loggingConfig = new DockerLoggingConfig("json-file", dockerLoggingOptions);

                string sharedAccessKey = Convert.ToBase64String(Encoding.UTF8.GetBytes("test"));
<<<<<<< HEAD
                
                var mockAppSetting = new Mock<IAgentAppSettings>();
                mockAppSetting.SetupGet(s => s.DeviceConnectionString).Returns($"Hostname=fakeiothub;Deviceid=test;SharedAccessKey={sharedAccessKey}");
=======
                IConfigurationRoot configRoot = new ConfigurationBuilder().AddInMemoryCollection(
                    new Dictionary<string, string>
                    {
                        { "DeviceConnectionString", $"Hostname=fakeiothub;Deviceid=test;SharedAccessKey={sharedAccessKey}" }
                    }).Build();

>>>>>>> 8439216f
                var runtimeConfig = new DockerRuntimeConfig("1.24.0", "{}");
                var runtimeInfo = new DockerRuntimeInfo("docker", runtimeConfig);
                var deploymentConfigInfo = new DeploymentConfigInfo(1, new DeploymentConfig("1.0", runtimeInfo, systemModules, modules));

                var configSource = new Mock<IConfigSource>();
                configSource.Setup(cs => cs.AppSettings).Returns(mockAppSetting.Object);
                configSource.Setup(cs => cs.GetDeploymentConfigInfoAsync()).ReturnsAsync(deploymentConfigInfo);

                // TODO: Fix this up with a real reporter. But before we can do that we need to use
                // the real configuration source that talks to IoT Hub above.
                NullReporter reporter = NullReporter.Instance;

                var restartStateStore = Mock.Of<IEntityStore<string, ModuleState>>();
                var configStore = Mock.Of<IEntityStore<string, string>>();
                var deploymentConfigInfoSerde = Mock.Of<ISerde<DeploymentConfigInfo>>();
                IRestartPolicyManager restartManager = new Mock<IRestartPolicyManager>().Object;

                var dockerCommandFactory = new DockerCommandFactory(client, loggingConfig, configSource.Object, new CombinedDockerConfigProvider(Enumerable.Empty<AuthConfig>()));
                IRuntimeInfoProvider runtimeInfoProvider = await RuntimeInfoProvider.CreateAsync(client);
                IEnvironmentProvider environmentProvider = await DockerEnvironmentProvider.CreateAsync(runtimeInfoProvider, restartStateStore, restartManager);
                var commandFactory = new LoggingCommandFactory(dockerCommandFactory, loggerFactory);

                var credential = new ConnectionStringCredentials("fake");
                var identity = new Mock<IModuleIdentity>();
                identity.Setup(id => id.Credentials).Returns(credential);
                identity.Setup(id => id.ModuleId).Returns(testConfig.Name);
                IImmutableDictionary<string, IModuleIdentity> identities = new Dictionary<string, IModuleIdentity>()
                {
                    [testConfig.Name] = identity.Object
                }.ToImmutableDictionary();
                var moduleIdentityLifecycleManager = new Mock<IModuleIdentityLifecycleManager>();
                moduleIdentityLifecycleManager.Setup(m => m.GetModuleIdentitiesAsync(It.IsAny<ModuleSet>(), It.IsAny<ModuleSet>())).Returns(Task.FromResult(identities));

                Agent agent = await Agent.Create(
                    configSource.Object,
                    new RestartPlanner(commandFactory),
                    new OrderedPlanRunner(),
                    reporter,
                    moduleIdentityLifecycleManager.Object,
                    environmentProvider,
                    configStore,
                    deploymentConfigInfoSerde,
                    NullEncryptionProvider.Instance);
                await agent.ReconcileAsync(CancellationToken.None);

                // Sometimes the container is still not ready by the time we run the validator.
                // So we attempt validation multiple times and bail only if all of them fail.
                bool validated = false;
                int attempts = 0;
                const int MaxAttempts = 5;
                while (!validated && attempts < MaxAttempts)
                {
                    validated = testConfig.Validator.Validate();
                    if (!validated)
                    {
                        Thread.Sleep(TimeSpan.FromSeconds(5));
                    }

                    ++attempts;
                }

                Assert.Equal(true, validated);
            }
            finally
            {
                await RemoveContainer(client, testConfig);
            }
        }

        static async Task RemoveContainer(IDockerClient client, TestConfig testConfig)
        {
            // get current list of containers (running or otherwise) where their name
            // matches what's given in the test settings
            IList<ContainerListResponse> containersList = await client.Containers.ListContainersAsync(
                new ContainersListParameters
                {
                    All = true
                });
            IEnumerable<ContainerListResponse> toBeRemoved = containersList
                .Where(c => c.Names.Contains($"/{testConfig.Name}"));

            // blow them away!
            var removeParams = new ContainerRemoveParameters
            {
                Force = true
            };
            await Task.WhenAll(toBeRemoved.Select(c => client.Containers.RemoveContainerAsync(c.ID, removeParams)));
        }
    }
}<|MERGE_RESOLUTION|>--- conflicted
+++ resolved
@@ -117,21 +117,12 @@
                     { "max-size", "1m" },
                     { "max-file", "1" }
                 };
+
                 var loggingConfig = new DockerLoggingConfig("json-file", dockerLoggingOptions);
-
                 string sharedAccessKey = Convert.ToBase64String(Encoding.UTF8.GetBytes("test"));
-<<<<<<< HEAD
-                
+
                 var mockAppSetting = new Mock<IAgentAppSettings>();
                 mockAppSetting.SetupGet(s => s.DeviceConnectionString).Returns($"Hostname=fakeiothub;Deviceid=test;SharedAccessKey={sharedAccessKey}");
-=======
-                IConfigurationRoot configRoot = new ConfigurationBuilder().AddInMemoryCollection(
-                    new Dictionary<string, string>
-                    {
-                        { "DeviceConnectionString", $"Hostname=fakeiothub;Deviceid=test;SharedAccessKey={sharedAccessKey}" }
-                    }).Build();
-
->>>>>>> 8439216f
                 var runtimeConfig = new DockerRuntimeConfig("1.24.0", "{}");
                 var runtimeInfo = new DockerRuntimeInfo("docker", runtimeConfig);
                 var deploymentConfigInfo = new DeploymentConfigInfo(1, new DeploymentConfig("1.0", runtimeInfo, systemModules, modules));
@@ -144,9 +135,9 @@
                 // the real configuration source that talks to IoT Hub above.
                 NullReporter reporter = NullReporter.Instance;
 
-                var restartStateStore = Mock.Of<IEntityStore<string, ModuleState>>();
-                var configStore = Mock.Of<IEntityStore<string, string>>();
-                var deploymentConfigInfoSerde = Mock.Of<ISerde<DeploymentConfigInfo>>();
+                IEntityStore<string, ModuleState> restartStateStore = Mock.Of<IEntityStore<string, ModuleState>>();
+                IEntityStore<string, string> configStore = Mock.Of<IEntityStore<string, string>>();
+                ISerde<DeploymentConfigInfo> deploymentConfigInfoSerde = Mock.Of<ISerde<DeploymentConfigInfo>>();
                 IRestartPolicyManager restartManager = new Mock<IRestartPolicyManager>().Object;
 
                 var dockerCommandFactory = new DockerCommandFactory(client, loggingConfig, configSource.Object, new CombinedDockerConfigProvider(Enumerable.Empty<AuthConfig>()));
