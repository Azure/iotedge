--- conflicted
+++ resolved
@@ -21,24 +21,10 @@
         [Fact]
         public async Task TestScraping()
         {
-<<<<<<< HEAD
-            /* test data */
-            Metric[] testData = this.PrometheousMetrics(Enumerable.Range(1, 10).Select(i => ($"module_{i}", 1.0)).ToArray()).ToArray();
-            Metric ReplaceWithNewValue(Metric[] list, int index, double newValue)
-            {
-                return list[index] = new Metric(list[index].TimeGeneratedUtc, list[index].Name, newValue, list[index].Tags);
-            }
-
-=======
->>>>>>> 3ce5c526
             /* Setup mocks */
             Metric[] testData = new Metric[0];
             var scraper = new Mock<IMetricsScraper>();
-<<<<<<< HEAD
-            scraper.Setup(s => s.ScrapeEndpointsAsync(CancellationToken.None)).ReturnsAsync(testData);
-=======
             scraper.Setup(s => s.ScrapeEndpointsAsync(CancellationToken.None)).ReturnsAsync(() => testData);
->>>>>>> 3ce5c526
 
             var storage = new Mock<IMetricsStorage>();
             IEnumerable<Metric> storedValues = Enumerable.Empty<Metric>();
@@ -49,10 +35,7 @@
             MetricsWorker worker = new MetricsWorker(scraper.Object, storage.Object, uploader.Object);
 
             // all values are stored
-<<<<<<< HEAD
-=======
             testData = this.PrometheousMetrics(Enumerable.Range(1, 10).Select(i => ($"module_{i}", this.rand.NextDouble())).ToArray()).ToArray();
->>>>>>> 3ce5c526
             await worker.Scrape(CancellationToken.None);
             Assert.Equal(1, scraper.Invocations.Count);
             Assert.Equal(1, storage.Invocations.Count);
@@ -61,33 +44,8 @@
             testData = this.PrometheousMetrics(Enumerable.Range(1, 10).Select(i => ($"module_{i}", this.rand.NextDouble())).ToArray()).ToArray();
             await worker.Scrape(CancellationToken.None);
             Assert.Equal(2, scraper.Invocations.Count);
-<<<<<<< HEAD
-            Assert.Empty(storedValues);
-
-            Metric newMetric = ReplaceWithNewValue(testData, 1, 2.5);
-            await worker.Scrape(CancellationToken.None);
-            Assert.Equal(3, scraper.Invocations.Count);
-            Assert.Equal(newMetric, storedValues.Single());
-
-            // multiple values get stored
-            Metric[] newMetrics = new Metric[]
-            {
-                ReplaceWithNewValue(testData, 1, 5.5),
-                ReplaceWithNewValue(testData, 5, 6),
-                ReplaceWithNewValue(testData, 7, 7.5),
-            };
-            await worker.Scrape(CancellationToken.None);
-            Assert.Equal(4, scraper.Invocations.Count);
-            Assert.Equal(newMetrics, storedValues);
-
-            // multiple duplicates don't get stored
-            await worker.Scrape(CancellationToken.None);
-            Assert.Equal(5, scraper.Invocations.Count);
-            Assert.Empty(storedValues);
-=======
             Assert.Equal(2, storage.Invocations.Count);
             Assert.Equal(testData, storedValues);
->>>>>>> 3ce5c526
         }
 
         [Fact]
@@ -100,18 +58,14 @@
             storage.Setup(s => s.GetAllMetricsAsync()).ReturnsAsync(Enumerable.Empty<Metric>());
 
             TaskCompletionSource<object> uploadStarted = new TaskCompletionSource<object>();
-            TaskCompletionSource<object> finishUpload = new TaskCompletionSource<object>();
-            var uploader = new Mock<IMetricsPublisher>();
-            IEnumerable<Metric> uploadedData = Enumerable.Empty<Metric>();
-<<<<<<< HEAD
-            uploader.Setup(u => u.PublishAsync(It.IsAny<IEnumerable<Metric>>(), It.IsAny<CancellationToken>())).Callback((Action<IEnumerable<Metric>, CancellationToken>)((data, __) => uploadedData = data)).ReturnsAsync(true);
-=======
+            TaskCompletionSource<bool> finishUpload = new TaskCompletionSource<bool>();
+            var uploader = new Mock<IMetricsPublisher>();
+            IEnumerable<Metric> uploadedData = Enumerable.Empty<Metric>();
             uploader.Setup(u => u.PublishAsync(It.IsAny<IEnumerable<Metric>>(), It.IsAny<CancellationToken>())).Callback((Action<IEnumerable<Metric>, CancellationToken>)((data, __) =>
             {
                 uploadedData = data;
                 uploadStarted.SetResult(null);
             })).Returns(finishUpload.Task);
->>>>>>> 3ce5c526
 
             MetricsWorker worker = new MetricsWorker(scraper.Object, storage.Object, uploader.Object);
 
@@ -119,14 +73,10 @@
             Task workerTask = worker.Upload(CancellationToken.None);
             await uploadStarted.Task;
             uploadedData.ToList();
-<<<<<<< HEAD
-            Assert.Equal(1, storage.Invocations.Count);
-=======
->>>>>>> 3ce5c526
             Assert.Equal(1, uploader.Invocations.Count);
             Assert.Single(storage.Invocations.Where(i => i.Method.Name == "GetAllMetricsAsync"));
             Assert.Empty(storage.Invocations.Where(i => i.Method.Name == "RemoveAllReturnedMetricsAsync"));
-            finishUpload.SetResult(null);
+            finishUpload.SetResult(true);
             Assert.Single(storage.Invocations.Where(i => i.Method.Name == "GetAllMetricsAsync"));
             Assert.Single(storage.Invocations.Where(i => i.Method.Name == "RemoveAllReturnedMetricsAsync"));
         }
@@ -151,14 +101,9 @@
             /* test */
             await worker.Upload(CancellationToken.None);
             Assert.Equal(metrics.OrderBy(x => x.Tags), uploadedData.OrderBy(x => x.Tags));
-<<<<<<< HEAD
-            Assert.Equal(1, storage.Invocations.Count);
-            Assert.Equal(1, uploader.Invocations.Count);
-=======
             Assert.Single(storage.Invocations.Where(i => i.Method.Name == "GetAllMetricsAsync"));
             Assert.Single(storage.Invocations.Where(i => i.Method.Name == "RemoveAllReturnedMetricsAsync"));
             Assert.Single(uploader.Invocations);
->>>>>>> 3ce5c526
         }
 
         [Fact]
@@ -192,14 +137,9 @@
                 Assert.Equal(numMetrics++ / 10 + 1, metricsCalls);
             }
 
-<<<<<<< HEAD
-            Assert.Equal(1, storage.Invocations.Count);
-            Assert.Equal(1, uploader.Invocations.Count);
-=======
             Assert.Single(storage.Invocations.Where(i => i.Method.Name == "GetAllMetricsAsync"));
             Assert.Single(storage.Invocations.Where(i => i.Method.Name == "RemoveAllReturnedMetricsAsync"));
             Assert.Single(uploader.Invocations);
->>>>>>> 3ce5c526
         }
 
         [Fact]
