--- conflicted
+++ resolved
@@ -3,15 +3,13 @@
 namespace Microsoft.Azure.Devices.Edge.Agent.Edgelet.Docker.Test
 {
     using System;
-<<<<<<< HEAD
-=======
     using System.Collections.Generic;
     using System.Runtime.InteropServices;
->>>>>>> b1ee4691
     using global::Docker.DotNet.Models;
     using Microsoft.Azure.Devices.Edge.Agent.Core;
     using Microsoft.Azure.Devices.Edge.Agent.Docker;
     using Microsoft.Azure.Devices.Edge.Util.Test.Common;
+    using Microsoft.Extensions.Configuration;
     using Moq;
     using Xunit;
 
@@ -35,30 +33,20 @@
             var module = new Mock<IModule<DockerConfig>>();
             module.SetupGet(m => m.Config).Returns(new DockerConfig("nginx:latest"));
             module.SetupGet(m => m.Name).Returns(Constants.EdgeAgentModuleName);
+            
+            var mockAppSetting = new Mock<IAgentAppSettings>();
+            if (RuntimeInformation.IsOSPlatform(OSPlatform.Windows))
+            {
+                mockAppSetting.SetupGet(s => s.WorkloadUri).Returns("unix:///C:/path/to/workload/sock");
+                mockAppSetting.SetupGet(s => s.ManagementUri).Returns("unix:///C:/path/to/mgmt/sock");
+            }
+            else
+            {
+                mockAppSetting.SetupGet(s => s.WorkloadUri).Returns("unix:///path/to/workload.sock");
+                mockAppSetting.SetupGet(s => s.ManagementUri).Returns("unix:///path/to/mgmt.sock");
+            }
 
-<<<<<<< HEAD
-            var mockAppSetting = new Mock<IAgentAppSettings>();
-            mockAppSetting.SetupGet(s => s.WorkloadUri).Returns("unix:///var/run/iotedgedworkload.sock");
-            mockAppSetting.SetupGet(s => s.ManagementUri).Returns("unix:///var/run/iotedgedmgmt.sock");
             var configSource = Mock.Of<IConfigSource>(s => s.AppSettings == mockAppSetting.Object);
-=======
-            var unixUris = new Dictionary<string, string>
-            {
-                {Constants.EdgeletWorkloadUriVariableName, "unix:///path/to/workload.sock" },
-                {Constants.EdgeletManagementUriVariableName, "unix:///path/to/mgmt.sock" }
-            };
-
-            var windowsUris = new Dictionary<string, string>
-            {
-                {Constants.EdgeletWorkloadUriVariableName, "unix:///C:/path/to/workload/sock" },
-                {Constants.EdgeletManagementUriVariableName, "unix:///C:/path/to/mgmt/sock" }
-            };
-
-            IConfigurationRoot configRoot = new ConfigurationBuilder().AddInMemoryCollection(
-                 RuntimeInformation.IsOSPlatform(OSPlatform.Windows) ? windowsUris : unixUris
-            ).Build();
-            var configSource = Mock.Of<IConfigSource>(s => s.Configuration == configRoot);
->>>>>>> b1ee4691
             ICombinedConfigProvider<CombinedDockerConfig> provider = new CombinedEdgeletConfigProvider(new[] { new AuthConfig() }, configSource);
 
             // Act
@@ -69,6 +57,7 @@
             Assert.NotNull(config.CreateOptions.HostConfig);
             Assert.NotNull(config.CreateOptions.HostConfig.Binds);
             Assert.Equal(2, config.CreateOptions.HostConfig.Binds.Count);
+
             if (RuntimeInformation.IsOSPlatform(OSPlatform.Windows))
             {
                 Assert.Equal("C:\\path\\to\\workload:C:\\path\\to\\workload", config.CreateOptions.HostConfig.Binds[0]);
