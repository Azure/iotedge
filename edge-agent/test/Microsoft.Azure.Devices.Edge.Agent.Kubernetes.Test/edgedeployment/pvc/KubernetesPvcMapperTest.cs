// Copyright (c) Microsoft. All rights reserved.
namespace Microsoft.Azure.Devices.Edge.Agent.Kubernetes.Test.Edgedeployment.Pvc
{
    using System.Collections.Generic;
    using System.Linq;
    using k8s.Models;
    using Microsoft.Azure.Devices.Edge.Agent.Core;
    using Microsoft.Azure.Devices.Edge.Agent.Docker;
    using Microsoft.Azure.Devices.Edge.Agent.Docker.Models;
    using Microsoft.Azure.Devices.Edge.Agent.Kubernetes.EdgeDeployment;
    using Microsoft.Azure.Devices.Edge.Agent.Kubernetes.EdgeDeployment.Pvc;
    using Microsoft.Azure.Devices.Edge.Util;
    using Microsoft.Azure.Devices.Edge.Util.Test.Common;
    using Xunit;
    using KubernetesConstants = Microsoft.Azure.Devices.Edge.Agent.Kubernetes.Constants;

    [Unit]
    public class KubernetesPvcMapperTest
    {
        static readonly ConfigurationInfo DefaultConfigurationInfo = new ConfigurationInfo("1");

        static readonly IDictionary<string, EnvVal> EnvVarsDict = new Dictionary<string, EnvVal>();

        static readonly DockerConfig Config1 = new DockerConfig("test-image:1");

        static readonly HostConfig VolumeMountHostConfig = new HostConfig
        {
            Mounts = new List<Mount>
            {
                new Mount
                {
                    Type = "volume",
                    ReadOnly = true,
                    Source = "a-volume",
                    Target = "/tmp/volumea"
                },
                new Mount
                {
                    Type = "volume",
                    ReadOnly = false,
                    Source = "b-volume",
                    Target = "/tmp/volumeb"
                }
            }
        };

        static readonly HostConfig VolumeMountHostConfig1 = new HostConfig
        {
            Mounts = new List<Mount>
            {
                new Mount
                {
                    Type = "volume",
                    ReadOnly = true,
                    Source = "a-volume",
                    Target = "/tmp/volumea"
                }
            }
        };

        static readonly HostConfig VolumeNullMount = new HostConfig
        {
            Mounts = null
        };

        static readonly Dictionary<string, string> DefaultLabels = new Dictionary<string, string>
        {
            [KubernetesConstants.K8sEdgeDeviceLabel] = KubeUtils.SanitizeLabelValue("device1"),
            [KubernetesConstants.K8sEdgeHubNameLabel] = KubeUtils.SanitizeLabelValue("hostname")
        };

        static readonly ResourceName ResourceName = new ResourceName("hostname", "deviceId");

        static readonly KubernetesModuleOwner EdgeletModuleOwner = new KubernetesModuleOwner("v1", "Deployment", "iotedged", "123");

        [Fact]
        public void NullMountsNoClaims()
        {
            var config = new KubernetesConfig("image", CreatePodParameters.Create(hostConfig: VolumeNullMount), Option.None<AuthConfig>());
            var docker = new DockerModule("module1", "v1", ModuleStatus.Running, RestartPolicy.Always, Config1, ImagePullPolicy.OnCreate, DefaultConfigurationInfo, EnvVarsDict);
            var module = new KubernetesModule(docker, config, EdgeletModuleOwner);
            var mapper = new KubernetesPvcMapper(string.Empty, "storage", 1);

            var pvcs = mapper.CreatePersistentVolumeClaims(module, DefaultLabels);

            Assert.False(pvcs.HasValue);
        }

        [Fact]
        public void NoMountsNoClaims()
        {
            var config = new KubernetesConfig("image", CreatePodParameters.Create(), Option.None<AuthConfig>());
            var docker = new DockerModule("module1", "v1", ModuleStatus.Running, RestartPolicy.Always, Config1, ImagePullPolicy.OnCreate, DefaultConfigurationInfo, EnvVarsDict);
            var module = new KubernetesModule(docker, config, EdgeletModuleOwner);
            var mapper = new KubernetesPvcMapper(string.Empty, "storage", 1);

            var pvcs = mapper.CreatePersistentVolumeClaims(module, DefaultLabels);

            Assert.False(pvcs.HasValue);
        }

        [Fact]
        public void EmptyDirMappingForVolume()
        {
            var config = new KubernetesConfig("image", CreatePodParameters.Create(hostConfig: VolumeMountHostConfig), Option.None<AuthConfig>());
            var docker = new DockerModule("module1", "v1", ModuleStatus.Running, RestartPolicy.Always, Config1, ImagePullPolicy.OnCreate, DefaultConfigurationInfo, EnvVarsDict);
            var module = new KubernetesModule(docker, config, EdgeletModuleOwner);
            var mapper = new KubernetesPvcMapper(null, null, 0);

            var pvcs = mapper.CreatePersistentVolumeClaims(module, DefaultLabels);

            Assert.False(pvcs.HasValue);
        }

        [Fact]
        public void EmptyDirMappingForVolume2()
        {
            var config = new KubernetesConfig("image", CreatePodParameters.Create(hostConfig: VolumeMountHostConfig), Option.None<AuthConfig>());
            var docker = new DockerModule("module1", "v1", ModuleStatus.Running, RestartPolicy.Always, Config1, ImagePullPolicy.OnCreate, DefaultConfigurationInfo, EnvVarsDict);
            var module = new KubernetesModule(docker, config, EdgeletModuleOwner);
            var mapper = new KubernetesPvcMapper(string.Empty, null, 0);

            var pvcs = mapper.CreatePersistentVolumeClaims(module, DefaultLabels);

            Assert.False(pvcs.HasValue);
        }

        [Fact]
        public void DefaultStorageClassMappingForVolume()
        {
            var config = new KubernetesConfig("image", CreatePodParameters.Create(hostConfig: VolumeMountHostConfig), Option.None<AuthConfig>());
            var docker = new DockerModule("module1", "v1", ModuleStatus.Running, RestartPolicy.Always, Config1, ImagePullPolicy.OnCreate, DefaultConfigurationInfo, EnvVarsDict);
            var module = new KubernetesModule(docker, config, EdgeletModuleOwner);
            var mapper = new KubernetesPvcMapper(string.Empty, string.Empty, 10);
            var resourceQuantity = new ResourceQuantity("10Mi");

            var pvcs = mapper.CreatePersistentVolumeClaims(module, DefaultLabels);

            Assert.True(pvcs.HasValue);
            var pvcList = pvcs.OrDefault();
            Assert.True(pvcList.Any());
            Assert.Equal(2, pvcList.Count);

            var aVolumeClaim = pvcList.Single(pvc => pvc.Metadata.Name == module.Name + "-a-volume");
            Assert.True(aVolumeClaim.Metadata.Labels.SequenceEqual(DefaultLabels));
            Assert.Equal("ReadOnlyMany", aVolumeClaim.Spec.AccessModes[0]);
            Assert.Null(aVolumeClaim.Spec.VolumeName);
            Assert.Equal(string.Empty, aVolumeClaim.Spec.StorageClassName);
            Assert.Equal(resourceQuantity, aVolumeClaim.Spec.Resources.Requests["storage"]);
            Assert.Equal(1, aVolumeClaim.Metadata.OwnerReferences.Count);
            Assert.Equal(V1Deployment.KubeKind, aVolumeClaim.Metadata.OwnerReferences[0].Kind);
            Assert.Equal(EdgeletModuleOwner.Name, aVolumeClaim.Metadata.OwnerReferences[0].Name);

            var bVolumeClaim = pvcList.Single(pvc => pvc.Metadata.Name == module.Name + "-b-volume");
            Assert.True(bVolumeClaim.Metadata.Labels.SequenceEqual(DefaultLabels));
            Assert.Equal("ReadWriteMany", bVolumeClaim.Spec.AccessModes[0]);
            Assert.Null(bVolumeClaim.Spec.VolumeName);
            Assert.Equal(string.Empty, bVolumeClaim.Spec.StorageClassName);
            Assert.Equal(resourceQuantity, bVolumeClaim.Spec.Resources.Requests["storage"]);
            Assert.Equal(1, bVolumeClaim.Metadata.OwnerReferences.Count);
            Assert.Equal(V1Deployment.KubeKind, bVolumeClaim.Metadata.OwnerReferences[0].Kind);
            Assert.Equal(EdgeletModuleOwner.Name, bVolumeClaim.Metadata.OwnerReferences[0].Name);
        }

        [Fact]
        public void StorageClassMappingForVolume()
        {
            var config = new KubernetesConfig("image", CreatePodParameters.Create(hostConfig: VolumeMountHostConfig), Option.None<AuthConfig>());
            var docker = new DockerModule("module1", "v1", ModuleStatus.Running, RestartPolicy.Always, Config1, ImagePullPolicy.OnCreate, DefaultConfigurationInfo, EnvVarsDict);
            var module = new KubernetesModule(docker, config, EdgeletModuleOwner);
            var mapper = new KubernetesPvcMapper(string.Empty, "default", 10);
            var resourceQuantity = new ResourceQuantity("10Mi");

            var pvcs = mapper.CreatePersistentVolumeClaims(module, DefaultLabels);

            Assert.True(pvcs.HasValue);
            var pvcList = pvcs.OrDefault();
            Assert.True(pvcList.Any());
            Assert.Equal(2, pvcList.Count);

            var aVolumeClaim = pvcList.Single(pvc => pvc.Metadata.Name == module.Name + "-a-volume");
            Assert.True(aVolumeClaim.Metadata.Labels.SequenceEqual(DefaultLabels));
            Assert.Equal("ReadOnlyMany", aVolumeClaim.Spec.AccessModes[0]);
            Assert.Null(aVolumeClaim.Spec.VolumeName);
            Assert.Equal("default", aVolumeClaim.Spec.StorageClassName);
            Assert.Equal(resourceQuantity, aVolumeClaim.Spec.Resources.Requests["storage"]);
            Assert.Equal(1, aVolumeClaim.Metadata.OwnerReferences.Count);
            Assert.Equal(V1Deployment.KubeKind, aVolumeClaim.Metadata.OwnerReferences[0].Kind);
            Assert.Equal(EdgeletModuleOwner.Name, aVolumeClaim.Metadata.OwnerReferences[0].Name);

            var bVolumeClaim = pvcList.Single(pvc => pvc.Metadata.Name == module.Name + "-b-volume");
            Assert.True(bVolumeClaim.Metadata.Labels.SequenceEqual(DefaultLabels));
            Assert.Equal("ReadWriteMany", bVolumeClaim.Spec.AccessModes[0]);
            Assert.Null(bVolumeClaim.Spec.VolumeName);
            Assert.Equal("default", bVolumeClaim.Spec.StorageClassName);
            Assert.Equal(resourceQuantity, bVolumeClaim.Spec.Resources.Requests["storage"]);
            Assert.Equal(1, bVolumeClaim.Metadata.OwnerReferences.Count);
            Assert.Equal(V1Deployment.KubeKind, bVolumeClaim.Metadata.OwnerReferences[0].Kind);
            Assert.Equal(EdgeletModuleOwner.Name, bVolumeClaim.Metadata.OwnerReferences[0].Name);
        }

        [Fact]
        public void VolumeNameMappingForVolume()
        {
            var config = new KubernetesConfig("image", CreatePodParameters.Create(hostConfig: VolumeMountHostConfig), Option.None<AuthConfig>());
            var docker = new DockerModule("module1", "v1", ModuleStatus.Running, RestartPolicy.Always, Config1, ImagePullPolicy.OnCreate, DefaultConfigurationInfo, EnvVarsDict);
            var module = new KubernetesModule(docker, config, EdgeletModuleOwner);
            var mapper = new KubernetesPvcMapper(null, "default", 37);
            var resourceQuantity = new ResourceQuantity("37Mi");

            var pvcs = mapper.CreatePersistentVolumeClaims(module, DefaultLabels);

            Assert.True(pvcs.HasValue);
            var pvcList = pvcs.OrDefault();
            Assert.True(pvcList.Any());
            Assert.Equal(2, pvcList.Count);

            var aVolumeClaim = pvcList.Single(pvc => pvc.Metadata.Name == module.Name + "-a-volume");
            Assert.True(aVolumeClaim.Metadata.Labels.SequenceEqual(DefaultLabels));
            Assert.Equal("ReadOnlyMany", aVolumeClaim.Spec.AccessModes[0]);
            Assert.Equal("default", aVolumeClaim.Spec.StorageClassName);
            Assert.Null(aVolumeClaim.Spec.VolumeName);
            Assert.Equal(resourceQuantity, aVolumeClaim.Spec.Resources.Requests["storage"]);
            Assert.Equal(1, aVolumeClaim.Metadata.OwnerReferences.Count);
            Assert.Equal(V1Deployment.KubeKind, aVolumeClaim.Metadata.OwnerReferences[0].Kind);
            Assert.Equal(EdgeletModuleOwner.Name, aVolumeClaim.Metadata.OwnerReferences[0].Name);

            var bVolumeClaim = pvcList.Single(pvc => pvc.Metadata.Name == module.Name + "-b-volume");
            Assert.True(bVolumeClaim.Metadata.Labels.SequenceEqual(DefaultLabels));
            Assert.Equal("ReadWriteMany", bVolumeClaim.Spec.AccessModes[0]);
            Assert.Equal("default", bVolumeClaim.Spec.StorageClassName);
            Assert.Null(bVolumeClaim.Spec.VolumeName);
            Assert.Equal(resourceQuantity, bVolumeClaim.Spec.Resources.Requests["storage"]);
            Assert.Equal(1, bVolumeClaim.Metadata.OwnerReferences.Count);
            Assert.Equal(V1Deployment.KubeKind, bVolumeClaim.Metadata.OwnerReferences[0].Kind);
            Assert.Equal(EdgeletModuleOwner.Name, bVolumeClaim.Metadata.OwnerReferences[0].Name);
        }

        [Fact]
        public void InvalidPreferVolumeNameMappingForVolume()
        {
            var config = new KubernetesConfig("image", CreatePodParameters.Create(hostConfig: VolumeMountHostConfig), Option.None<AuthConfig>());
            var docker = new DockerModule("module1", "v1", ModuleStatus.Running, RestartPolicy.Always, Config1, ImagePullPolicy.OnCreate, DefaultConfigurationInfo, EnvVarsDict);
            var module = new KubernetesModule(docker, config, EdgeletModuleOwner);
            var mapper = new KubernetesPvcMapper("a-volume", "storageclass", 1);
            var resourceQuantity = new ResourceQuantity("1Mi");

            Assert.Throws<InvalidModuleException>(() => mapper.CreatePersistentVolumeClaims(module, DefaultLabels));
        }

        [Fact]
        public void PreferVolumeNameMappingForVolume()
        {
            var config = new KubernetesConfig("image", CreatePodParameters.Create(hostConfig: VolumeMountHostConfig1), Option.None<AuthConfig>());
            var docker = new DockerModule("module1", "v1", ModuleStatus.Running, RestartPolicy.Always, Config1, ImagePullPolicy.OnCreate, DefaultConfigurationInfo, EnvVarsDict);
            var module = new KubernetesModule(docker, config, EdgeletModuleOwner);
            var mapper = new KubernetesPvcMapper("a-volume", "storageclass", 1);
            var resourceQuantity = new ResourceQuantity("1Mi");

            var pvcs = mapper.CreatePersistentVolumeClaims(module, DefaultLabels);

            Assert.True(pvcs.HasValue);
            var pvcList = pvcs.OrDefault();
            Assert.True(pvcList.Any());
            Assert.Single(pvcList);

<<<<<<< HEAD
            var aVolumeClaim = pvcList.Single(pvc => pvc.Metadata.Name == module.Name + "-a-volume");
=======
            var aVolumeClaim = pvcList.Single(pvc => pvc.Metadata.Name == "module1-a-volume");
>>>>>>> fdf4052f
            Assert.True(aVolumeClaim.Metadata.Labels.SequenceEqual(DefaultLabels));
            Assert.Equal("ReadOnlyMany", aVolumeClaim.Spec.AccessModes[0]);
            Assert.Equal("storageclass", aVolumeClaim.Spec.StorageClassName);
            Assert.Equal("a-volume", aVolumeClaim.Spec.VolumeName);
            Assert.Equal(resourceQuantity, aVolumeClaim.Spec.Resources.Requests["storage"]);
<<<<<<< HEAD

            var bVolumeClaim = pvcList.Single(pvc => pvc.Metadata.Name == module.Name + "-b-volume");
            Assert.True(bVolumeClaim.Metadata.Labels.SequenceEqual(DefaultLabels));
            Assert.Equal("ReadWriteMany", bVolumeClaim.Spec.AccessModes[0]);
            Assert.Null(bVolumeClaim.Spec.StorageClassName);
            Assert.Equal("a-pvc-name", bVolumeClaim.Spec.VolumeName);
            Assert.Equal(resourceQuantity, bVolumeClaim.Spec.Resources.Requests["storage"]);
=======
            Assert.Equal(1, aVolumeClaim.Metadata.OwnerReferences.Count);
            Assert.Equal(V1Deployment.KubeKind, aVolumeClaim.Metadata.OwnerReferences[0].Kind);
            Assert.Equal(EdgeletModuleOwner.Name, aVolumeClaim.Metadata.OwnerReferences[0].Name);
>>>>>>> fdf4052f
        }
    }
}<|MERGE_RESOLUTION|>--- conflicted
+++ resolved
@@ -264,29 +264,15 @@
             Assert.True(pvcList.Any());
             Assert.Single(pvcList);
 
-<<<<<<< HEAD
-            var aVolumeClaim = pvcList.Single(pvc => pvc.Metadata.Name == module.Name + "-a-volume");
-=======
             var aVolumeClaim = pvcList.Single(pvc => pvc.Metadata.Name == "module1-a-volume");
->>>>>>> fdf4052f
             Assert.True(aVolumeClaim.Metadata.Labels.SequenceEqual(DefaultLabels));
             Assert.Equal("ReadOnlyMany", aVolumeClaim.Spec.AccessModes[0]);
             Assert.Equal("storageclass", aVolumeClaim.Spec.StorageClassName);
             Assert.Equal("a-volume", aVolumeClaim.Spec.VolumeName);
             Assert.Equal(resourceQuantity, aVolumeClaim.Spec.Resources.Requests["storage"]);
-<<<<<<< HEAD
-
-            var bVolumeClaim = pvcList.Single(pvc => pvc.Metadata.Name == module.Name + "-b-volume");
-            Assert.True(bVolumeClaim.Metadata.Labels.SequenceEqual(DefaultLabels));
-            Assert.Equal("ReadWriteMany", bVolumeClaim.Spec.AccessModes[0]);
-            Assert.Null(bVolumeClaim.Spec.StorageClassName);
-            Assert.Equal("a-pvc-name", bVolumeClaim.Spec.VolumeName);
-            Assert.Equal(resourceQuantity, bVolumeClaim.Spec.Resources.Requests["storage"]);
-=======
-            Assert.Equal(1, aVolumeClaim.Metadata.OwnerReferences.Count);
-            Assert.Equal(V1Deployment.KubeKind, aVolumeClaim.Metadata.OwnerReferences[0].Kind);
-            Assert.Equal(EdgeletModuleOwner.Name, aVolumeClaim.Metadata.OwnerReferences[0].Name);
->>>>>>> fdf4052f
+            Assert.Equal(1, aVolumeClaim.Metadata.OwnerReferences.Count);
+            Assert.Equal(V1Deployment.KubeKind, aVolumeClaim.Metadata.OwnerReferences[0].Kind);
+            Assert.Equal(EdgeletModuleOwner.Name, aVolumeClaim.Metadata.OwnerReferences[0].Name);
         }
     }
 }