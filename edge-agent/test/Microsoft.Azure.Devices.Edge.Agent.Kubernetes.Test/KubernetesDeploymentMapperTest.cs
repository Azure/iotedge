--- conflicted
+++ resolved
@@ -521,7 +521,6 @@
         }
 
         [Fact]
-<<<<<<< HEAD
         public void PodSecurityContextFromCreateOptionsOverridesDefaultRunAsNonRootOptionsWhenProvided()
         {
             var identity = new ModuleIdentity("hostname", "gatewayhost", "deviceid", "Module1", Mock.Of<ICredentials>());
@@ -555,8 +554,6 @@
             Assert.Equal(20001, deployment.Spec.Template.Spec.SecurityContext.RunAsUser);
         }
 
-        static KubernetesDeploymentMapper CreateMapper(string persistentVolumeName = "", string storageClassName = "", string proxyImagePullSecretName = null, bool runAsNonRoot = false)
-=======
         public void EdgeAgentEnvSettingsHaveLotsOfStuff()
         {
             var identity = new ModuleIdentity("hostname", "gatewayhost", "deviceid", "$edgeAgent", Mock.Of<ICredentials>());
@@ -600,8 +597,13 @@
             Assert.Equal("False", container.Env.Single(e => e.Name == "feature2").Value);
         }
 
-        static KubernetesDeploymentMapper CreateMapper(string persistentVolumeName = "", string storageClassName = "", string proxyImagePullSecretName = null, bool runAsNonRoot = false, IDictionary<string, bool> experimentalFeatures = null)
->>>>>>> e8f79315
+        static KubernetesDeploymentMapper CreateMapper(
+          string persistentVolumeName = "", 
+          string storageClassName = "", 
+          string proxyImagePullSecretName = null, 
+          bool runAsNonRoot = false, 
+          IDictionary<string, bool> experimentalFeatures = null
+        )
             => new KubernetesDeploymentMapper(
                 "namespace",
                 "edgehub",
