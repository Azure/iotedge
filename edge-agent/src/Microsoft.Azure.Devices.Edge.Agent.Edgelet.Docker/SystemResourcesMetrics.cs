// Copyright (c) Microsoft. All rights reserved.

namespace Microsoft.Azure.Devices.Edge.Agent.Edgelet.Docker
{
    using System;
    using System.Collections.Generic;
    using System.Linq;
    using System.Runtime.InteropServices;
    using System.Text;
    using System.Threading.Tasks;
    using Microsoft.Azure.Devices.Edge.Agent.Core;
    using Microsoft.Azure.Devices.Edge.Agent.Docker.Models;
    using Microsoft.Azure.Devices.Edge.Agent.Edgelet.Models;
    using Microsoft.Azure.Devices.Edge.Util;
    using Microsoft.Azure.Devices.Edge.Util.Edged;
    using Microsoft.Azure.Devices.Edge.Util.Metrics;
    using Microsoft.Extensions.Logging;
    using Newtonsoft.Json;

    public class SystemResourcesMetrics : IDisposable
    {
        public static readonly TimeSpan MaxUpdateFrequency = TimeSpan.FromSeconds(5);
        static readonly string[] EdgeRuntimeModules = { Constants.EdgeAgentModuleName, Constants.EdgeHubModuleName };

        Func<Task<SystemResources>> getSystemResources;
        PeriodicTask updateResources;
        string apiVersion;
        TimeSpan updateFrequency;

        IMetricsGauge hostUptime;
        IMetricsGauge iotedgedUptime;
        IMetricsGauge usedSpace;
        IMetricsGauge totalSpace;
        IMetricsGauge usedMemory;
        IMetricsGauge totalMemory;
        IMetricsHistogram cpuPercentage;
        IMetricsGauge createdPids;
        IMetricsGauge networkIn;
        IMetricsGauge networkOut;
        IMetricsGauge diskRead;
        IMetricsGauge diskWrite;

        // Used to calculate cpu percentage
        Dictionary<string, ulong> previousModuleCpu = new Dictionary<string, ulong>();
        Dictionary<string, ulong> previousSystemCpu = new Dictionary<string, ulong>();
        Dictionary<string, DateTime> previousReadTime = new Dictionary<string, DateTime>();

        public SystemResourcesMetrics(IMetricsProvider metricsProvider, Func<Task<SystemResources>> getSystemResources, string apiVersion, TimeSpan updateFrequency)
        {
            Preconditions.CheckNotNull(metricsProvider, nameof(metricsProvider));
            this.getSystemResources = Preconditions.CheckNotNull(getSystemResources, nameof(getSystemResources));
            this.apiVersion = Preconditions.CheckNotNull(apiVersion, nameof(apiVersion));
            Preconditions.CheckArgument(updateFrequency >= MaxUpdateFrequency, $"Performance metrics cannot update faster than {MaxUpdateFrequency.Humanize()}.");
            this.updateFrequency = updateFrequency;

            this.hostUptime = Preconditions.CheckNotNull(metricsProvider.CreateGauge(
                "host_uptime_seconds",
                "How long the host has been on",
                new List<string> { MetricsConstants.MsTelemetry }));

            this.iotedgedUptime = Preconditions.CheckNotNull(metricsProvider.CreateGauge(
                "iotedged_uptime_seconds",
                "How long iotedged has been running",
                new List<string> { MetricsConstants.MsTelemetry }));

            this.usedSpace = Preconditions.CheckNotNull(metricsProvider.CreateGauge(
                "available_disk_space_bytes",
                "Amount of space left on the disk",
                new List<string> { "disk_name", "disk_filesystem", "disk_filetype", MetricsConstants.MsTelemetry }));

            this.totalSpace = Preconditions.CheckNotNull(metricsProvider.CreateGauge(
                "total_disk_space_bytes",
                "Size of the disk",
                new List<string> { "disk_name", "disk_filesystem", "disk_filetype", MetricsConstants.MsTelemetry }));

            this.usedMemory = Preconditions.CheckNotNull(metricsProvider.CreateGauge(
                "used_memory_bytes",
                "Amount of RAM used by all processes",
                new List<string> { "module", MetricsConstants.MsTelemetry }));

            this.totalMemory = Preconditions.CheckNotNull(metricsProvider.CreateGauge(
                "total_memory_bytes",
                "RAM available",
                new List<string> { "module", MetricsConstants.MsTelemetry }));

            this.cpuPercentage = Preconditions.CheckNotNull(metricsProvider.CreateHistogram(
                "used_cpu_percent",
                "Percent of cpu used by all processes",
                new List<string> { "module", MetricsConstants.MsTelemetry }));

            this.createdPids = Preconditions.CheckNotNull(metricsProvider.CreateGauge(
                "created_pids_total",
                "The number of processes or threads the container has created",
                new List<string> { "module", MetricsConstants.MsTelemetry }));

            this.networkIn = Preconditions.CheckNotNull(metricsProvider.CreateGauge(
                "total_network_in_bytes",
                "The amount of bytes recieved from the network",
                new List<string> { "module", MetricsConstants.MsTelemetry }));

            this.networkOut = Preconditions.CheckNotNull(metricsProvider.CreateGauge(
                "total_network_out_bytes",
                "The amount of bytes sent to network",
                new List<string> { "module", MetricsConstants.MsTelemetry }));

            this.diskRead = Preconditions.CheckNotNull(metricsProvider.CreateGauge(
                "total_disk_read_bytes",
                "The amount of bytes read from the disk",
                new List<string> { "module", MetricsConstants.MsTelemetry }));

            this.diskWrite = Preconditions.CheckNotNull(metricsProvider.CreateGauge(
                "total_disk_write_bytes",
                "The amount of bytes written to disk",
                new List<string> { "module", MetricsConstants.MsTelemetry }));
        }

        public void Start(ILogger logger)
        {
            if (ApiVersion.ParseVersion(this.apiVersion).Value >= ApiVersion.Version20191105.Value)
            {
                logger.LogInformation($"Updating performance metrics every {this.updateFrequency.Humanize()}");
                this.updateResources = new PeriodicTask(this.Update, this.updateFrequency, TimeSpan.FromMinutes(1), logger, "Get system resources", false);
            }
            else
            {
                logger.LogInformation($"Skipping host metrics. Management api version too low: {this.apiVersion}");
            }
        }

        public void Dispose()
        {
            this.updateResources?.Dispose();
        }

        async Task Update()
        {
            SystemResources systemResources = await this.getSystemResources();

            var uptimeTags = new string[] { true.ToString() };
            this.hostUptime.Set(systemResources.HostUptime, uptimeTags);
            this.iotedgedUptime.Set(systemResources.IotEdgedUptime, uptimeTags);

            var hostTags = new string[] { "host", true.ToString() };
            // edgelet sets used cpu to -1 on error
            if (systemResources.UsedCpu > 0)
            {
                this.cpuPercentage.Update(systemResources.UsedCpu, hostTags);
            }

            this.usedMemory.Set(systemResources.UsedRam, hostTags);
            this.totalMemory.Set(systemResources.TotalRam, hostTags);

            foreach (Disk disk in systemResources.Disks)
            {
                var diskTags = new string[] { disk.Name, disk.FileSystem, disk.FileType, true.ToString() };
                this.usedSpace.Set(disk.AvailableSpace, diskTags);
                this.totalSpace.Set(disk.TotalSpace, diskTags);
            }

            this.SetModuleStats(systemResources);
        }

        void SetModuleStats(SystemResources systemResources)
        {
            DockerStats[] modules = JsonConvert.DeserializeObject<DockerStats[]>(systemResources.ModuleStats);
            foreach (DockerStats module in modules)
            {
<<<<<<< HEAD
                string name = module.Name.Substring(1); // remove '/' from start of name
                var tags = new string[] { name, EdgeRuntimeModules.Contains(name).ToString() };
=======
                if (!module.Name.HasValue)
                {
                    continue;
                }

                string name = module.Name.OrDefault().Substring(1); // remove '/' from start of name
                var tags = new string[] { name };
>>>>>>> b1736d1a

                this.GetCpuUsage(module, name).ForEach(usedCpu => this.cpuPercentage.Update(usedCpu, tags));
                module.MemoryStats.ForEach(ms =>
                {
                    ms.Limit.ForEach(limit => this.totalMemory.Set(limit, tags));
                    ms.Usage.ForEach(usage => this.usedMemory.Set((long)usage, tags));
                });
                module.PidsStats.ForEach(ps => ps.Current.ForEach(current => this.createdPids.Set(current, tags)));

                module.Networks.ForEach(network =>
                {
                    this.networkIn.Set(network.Sum(n => n.Value.RxBytes.OrDefault()), tags);
                    this.networkOut.Set(network.Sum(n => n.Value.TxBytes.OrDefault()), tags);
                });

                module.BlockIoStats.ForEach(disk =>
                {
                    this.diskRead.Set(disk.Sum(io => io.Value.Where(d => d.Op.Exists(op => op == "Read")).Sum(d => d.Value.OrDefault())), tags);
                    this.diskWrite.Set(disk.Sum(io => io.Value.Where(d => d.Op.Exists(op => op == "Write")).Sum(d => d.Value.OrDefault())), tags);
                });
            }
        }

        Option<double> GetCpuUsage(DockerStats module, string name)
        {
            if (RuntimeInformation.IsOSPlatform(OSPlatform.Linux))
            {
                // Get values if exist
                ulong totalUsage = 0, systemUsage = 0;
                if (!module.CpuStats.Exists(cpuStats => cpuStats.CpuUsage.Exists(cpuUsage => cpuUsage.TotalUsage.Exists(tu =>
                     {
                         totalUsage = tu;
                         return true;
                     })) && cpuStats.SystemCpuUsage.Exists(su =>
                     {
                         systemUsage = su;
                         return true;
                     })))
                {
                    // One of the values is missing, skip.
                    return Option.None<double>();
                }

                // Calculate
                if (this.previousModuleCpu.TryGetValue(name, out ulong prevModule) && this.previousSystemCpu.TryGetValue(name, out ulong prevSystem))
                {
                    double moduleDiff = totalUsage - prevModule;
                    double systemDiff = systemUsage - prevSystem;
                    if (systemDiff > 0)
                    {
                        double result = 100 * moduleDiff / systemDiff;

                        // Occasionally on startup results in a very large number (billions of percent). Ignore this point.
                        if (result < 100)
                        {
                            return Option.Some(result);
                        }
                    }
                }

                this.previousModuleCpu[name] = totalUsage;
                this.previousSystemCpu[name] = systemUsage;
            }
            else
            {
                // Get values if exist
                ulong totalUsage = 0;
                DateTime readTime = DateTime.MinValue;
                if (!(module.CpuStats.Exists(cpuStats => cpuStats.CpuUsage.Exists(cpuUsage => cpuUsage.TotalUsage.Exists(tu =>
                    {
                        totalUsage = tu;
                        return true;
                    }))) && module.Read.Exists(read =>
                    {
                        readTime = read;
                        return true;
                    })))
                {
                    // One of the values is missing, skip.
                    return Option.None<double>();
                }

                // Calculate
                if (this.previousModuleCpu.TryGetValue(name, out ulong prevModule) && this.previousReadTime.TryGetValue(name, out DateTime prevTime))
                {
                    double totalIntervals = (readTime - prevTime).TotalMilliseconds * 10; // Get number of 100ns intervals during read
                    ulong intervalsUsed = totalUsage - prevModule;

                    if (totalIntervals > 0)
                    {
                        return Option.Some(100 * intervalsUsed / totalIntervals);
                    }
                }

                this.previousModuleCpu[name] = totalUsage;
                this.previousReadTime[name] = readTime;
            }

            return Option.None<double>();
        }
    }
}<|MERGE_RESOLUTION|>--- conflicted
+++ resolved
@@ -165,18 +165,13 @@
             DockerStats[] modules = JsonConvert.DeserializeObject<DockerStats[]>(systemResources.ModuleStats);
             foreach (DockerStats module in modules)
             {
-<<<<<<< HEAD
-                string name = module.Name.Substring(1); // remove '/' from start of name
+                if (!module.Name.HasValue)
+                {
+                    continue;
+                }
+
+                string name = module.Name.OrDefault().Substring(1); // remove '/' from start of name
                 var tags = new string[] { name, EdgeRuntimeModules.Contains(name).ToString() };
-=======
-                if (!module.Name.HasValue)
-                {
-                    continue;
-                }
-
-                string name = module.Name.OrDefault().Substring(1); // remove '/' from start of name
-                var tags = new string[] { name };
->>>>>>> b1736d1a
 
                 this.GetCpuUsage(module, name).ForEach(usedCpu => this.cpuPercentage.Update(usedCpu, tags));
                 module.MemoryStats.ForEach(ms =>
