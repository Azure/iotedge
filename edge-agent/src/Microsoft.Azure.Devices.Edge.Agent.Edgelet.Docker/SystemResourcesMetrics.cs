--- conflicted
+++ resolved
@@ -19,11 +19,8 @@
 
     public class SystemResourcesMetrics : IDisposable
     {
-<<<<<<< HEAD
+        public static readonly TimeSpan MaxUpdateFrequency = TimeSpan.FromSeconds(5);
         static readonly string[] EdgeRuntimeModules = { Constants.EdgeAgentModuleName, Constants.EdgeHubModuleName };
-=======
-        public static readonly TimeSpan MaxUpdateFrequency = TimeSpan.FromSeconds(5);
->>>>>>> f9ad608c
 
         Func<Task<SystemResources>> getSystemResources;
         PeriodicTask updateResources;
