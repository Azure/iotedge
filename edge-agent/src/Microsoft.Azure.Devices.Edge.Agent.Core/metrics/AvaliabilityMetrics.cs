// Copyright (c) Microsoft. All rights reserved.

namespace Microsoft.Azure.Devices.Edge.Agent.Core.Metrics
{
    using System;
    using System.Collections.Generic;
    using System.IO;
    using System.Linq;
    using System.Threading.Tasks;
    using Microsoft.Azure.Devices.Edge.Util;
    using Microsoft.Azure.Devices.Edge.Util.Metrics;
    using Microsoft.Extensions.Logging;

    public class AvailabilityMetrics : IAvailabilityMetric, IDisposable
    {
        readonly IMetricsGauge running;
        readonly IMetricsGauge expectedRunning;
        readonly ISystemTime systemTime;
        readonly ILogger log = Logger.Factory.CreateLogger<AvailabilityMetrics>();

        // This allows edgeAgent to track its own avaliability. If edgeAgent shutsdown unexpectedly, it can look at the last checkpoint time to determine its previous avaliability.
        readonly TimeSpan checkpointFrequency = TimeSpan.FromMinutes(5);
        readonly PeriodicTask updateCheckpointFile;
<<<<<<< HEAD
        readonly string checkpointFile = "avaliability_checkpoint";
=======
        readonly string checkpointFile;
>>>>>>> fdf4052f

        readonly List<Availability> availabilities;
        readonly Lazy<Availability> edgeAgent;

<<<<<<< HEAD
        public AvailabilityMetrics(IMetricsProvider metricsProvider, ISystemTime time = null)
=======
        public AvailabilityMetrics(IMetricsProvider metricsProvider, string storageFolder, ISystemTime time = null)
>>>>>>> fdf4052f
        {
            this.systemTime = time ?? SystemTime.Instance;
            this.availabilities = new List<Availability>();
            this.edgeAgent = new Lazy<Availability>(() => new Availability(Constants.EdgeAgentModuleName, this.CalculateEdgeAgentDowntime(), this.systemTime));

            Preconditions.CheckNotNull(metricsProvider, nameof(metricsProvider));
            this.running = metricsProvider.CreateGauge(
                "total_time_running_correctly_seconds",
                "The amount of time the module was specified in the deployment and was in the running state",
                new List<string> { "module_name" });

            this.expectedRunning = metricsProvider.CreateGauge(
                "total_time_expected_running_seconds",
                "The amount of time the module was specified in the deployment",
                new List<string> { "module_name" });

<<<<<<< HEAD
            this.updateCheckpointFile = new PeriodicTask(this.UpdateCheckpointFile, this.checkpointFrequency, this.checkpointFrequency, this.log, "Checkpoint Availability");
=======
            string storageDirectory = Path.Combine(Preconditions.CheckNonWhiteSpace(storageFolder, nameof(storageFolder)), "availability");
            try
            {
                Directory.CreateDirectory(storageDirectory);
                this.checkpointFile = Path.Combine(storageDirectory, "avaliability.checkpoint");
                this.updateCheckpointFile = new PeriodicTask(this.UpdateCheckpointFile, this.checkpointFrequency, this.checkpointFrequency, this.log, "Checkpoint Availability");
            }
            catch (Exception ex)
            {
                this.log.LogError(ex, "Could not create checkpoint directory");
            }
>>>>>>> fdf4052f
        }

        public void ComputeAvailability(ModuleSet desired, ModuleSet current)
        {
            IEnumerable<IRuntimeModule> modulesToCheck = current.Modules.Values
<<<<<<< HEAD
                .Where(c => (c is IRuntimeModule) && c.Name != Constants.EdgeAgentModuleName)
                .Select(c => c as IRuntimeModule);

            /* Get all modules that are not running but should be */
            var down = new HashSet<string>(modulesToCheck
                .Where(c =>
                    c.RuntimeStatus != ModuleStatus.Running &&
                    desired.Modules.TryGetValue(c.Name, out var d) &&
=======
                .OfType<IRuntimeModule>()
                .Where(m => m.Name != Constants.EdgeAgentModuleName);

            /* Get all modules that are not running but should be */
            var down = new HashSet<string>(modulesToCheck
                .Where(m =>
                    m.RuntimeStatus != ModuleStatus.Running &&
                    desired.Modules.TryGetValue(m.Name, out var d) &&
>>>>>>> fdf4052f
                    d.DesiredStatus == ModuleStatus.Running)
                .Select(m => m.Name));

            /* Get all correctly running modules */
            var up = new HashSet<string>(modulesToCheck
<<<<<<< HEAD
                .Where(c => c.RuntimeStatus == ModuleStatus.Running)
                .Select(c => c.Name));
=======
                .Where(m => m.RuntimeStatus == ModuleStatus.Running)
                .Select(m => m.Name));
>>>>>>> fdf4052f

            /* handle edgeAgent specially */
            this.edgeAgent.Value.AddPoint(true);
            this.running.Set(this.edgeAgent.Value.ExpectedTime.TotalSeconds, new[] { this.edgeAgent.Value.Name });
            this.expectedRunning.Set(this.edgeAgent.Value.RunningTime.TotalSeconds, new[] { this.edgeAgent.Value.Name });

            /* Add points for all other modules found */
            foreach (Availability availability in this.availabilities)
            {
                if (down.Remove(availability.Name))
                {
                    availability.AddPoint(false);
                }
                else if (up.Remove(availability.Name))
                {
                    availability.AddPoint(true);
                }
                else
                {
                    /* stop calculating if in intentional stopped state or not deployed */
                    availability.NoPoint();
                }

                this.running.Set(availability.RunningTime.TotalSeconds, new[] { availability.Name });
                this.expectedRunning.Set(availability.ExpectedTime.TotalSeconds, new[] { availability.Name });
            }

            /* Add new modules to track */
            foreach (string module in down.Union(up))
            {
                this.availabilities.Add(new Availability(module, this.systemTime));
            }
        }

        public void Dispose()
        {
            this.updateCheckpointFile.Dispose();
        }

        /*
         * The Logic below handles edgeAgent's own avaliability. It keeps a checkpoint file containing the current timestamp
         *  that it updates every 5 minutes. On a clean shutdown, it deletes this file to indicate it shouldn't be running. If agent crashes
         *  or returns a non-zero code, it leaves the file. On startup, if the file exists, agent knows it shutdown incorrectly \
         *  and can calculate its downtime using the timestamp in the file.
         */
        public void IndicateCleanShutdown()
        {
            try
            {
                File.Delete(this.checkpointFile);
            }
            catch (Exception ex)
            {
<<<<<<< HEAD
                this.log.LogError($"Could not delete checkpoint file:\n{ex}");
=======
                this.log.LogError(ex, "Could not delete checkpoint file");
>>>>>>> fdf4052f
            }
        }

        TimeSpan CalculateEdgeAgentDowntime()
        {
            try
            {
                if (File.Exists(this.checkpointFile))
                {
                    long ticks = long.Parse(File.ReadAllText(this.checkpointFile));
                    DateTime checkpointTime = new DateTime(ticks, DateTimeKind.Utc);
                    return this.systemTime.UtcNow - checkpointTime;
                }
            }
            catch (Exception ex)
            {
<<<<<<< HEAD
                this.log.LogError($"Could not load shutdown time:\n{ex}");
=======
                this.log.LogError(ex, "Could not load shutdown time");
>>>>>>> fdf4052f
            }

            return TimeSpan.Zero;
        }

        Task UpdateCheckpointFile()
        {
            File.WriteAllText(this.checkpointFile, this.systemTime.UtcNow.Ticks.ToString());
            return Task.CompletedTask;
        }
    }
}<|MERGE_RESOLUTION|>--- conflicted
+++ resolved
@@ -21,20 +21,12 @@
         // This allows edgeAgent to track its own avaliability. If edgeAgent shutsdown unexpectedly, it can look at the last checkpoint time to determine its previous avaliability.
         readonly TimeSpan checkpointFrequency = TimeSpan.FromMinutes(5);
         readonly PeriodicTask updateCheckpointFile;
-<<<<<<< HEAD
-        readonly string checkpointFile = "avaliability_checkpoint";
-=======
         readonly string checkpointFile;
->>>>>>> fdf4052f
 
         readonly List<Availability> availabilities;
         readonly Lazy<Availability> edgeAgent;
 
-<<<<<<< HEAD
-        public AvailabilityMetrics(IMetricsProvider metricsProvider, ISystemTime time = null)
-=======
         public AvailabilityMetrics(IMetricsProvider metricsProvider, string storageFolder, ISystemTime time = null)
->>>>>>> fdf4052f
         {
             this.systemTime = time ?? SystemTime.Instance;
             this.availabilities = new List<Availability>();
@@ -51,9 +43,6 @@
                 "The amount of time the module was specified in the deployment",
                 new List<string> { "module_name" });
 
-<<<<<<< HEAD
-            this.updateCheckpointFile = new PeriodicTask(this.UpdateCheckpointFile, this.checkpointFrequency, this.checkpointFrequency, this.log, "Checkpoint Availability");
-=======
             string storageDirectory = Path.Combine(Preconditions.CheckNonWhiteSpace(storageFolder, nameof(storageFolder)), "availability");
             try
             {
@@ -65,22 +54,11 @@
             {
                 this.log.LogError(ex, "Could not create checkpoint directory");
             }
->>>>>>> fdf4052f
         }
 
         public void ComputeAvailability(ModuleSet desired, ModuleSet current)
         {
             IEnumerable<IRuntimeModule> modulesToCheck = current.Modules.Values
-<<<<<<< HEAD
-                .Where(c => (c is IRuntimeModule) && c.Name != Constants.EdgeAgentModuleName)
-                .Select(c => c as IRuntimeModule);
-
-            /* Get all modules that are not running but should be */
-            var down = new HashSet<string>(modulesToCheck
-                .Where(c =>
-                    c.RuntimeStatus != ModuleStatus.Running &&
-                    desired.Modules.TryGetValue(c.Name, out var d) &&
-=======
                 .OfType<IRuntimeModule>()
                 .Where(m => m.Name != Constants.EdgeAgentModuleName);
 
@@ -89,19 +67,13 @@
                 .Where(m =>
                     m.RuntimeStatus != ModuleStatus.Running &&
                     desired.Modules.TryGetValue(m.Name, out var d) &&
->>>>>>> fdf4052f
                     d.DesiredStatus == ModuleStatus.Running)
                 .Select(m => m.Name));
 
             /* Get all correctly running modules */
             var up = new HashSet<string>(modulesToCheck
-<<<<<<< HEAD
-                .Where(c => c.RuntimeStatus == ModuleStatus.Running)
-                .Select(c => c.Name));
-=======
                 .Where(m => m.RuntimeStatus == ModuleStatus.Running)
                 .Select(m => m.Name));
->>>>>>> fdf4052f
 
             /* handle edgeAgent specially */
             this.edgeAgent.Value.AddPoint(true);
@@ -155,11 +127,7 @@
             }
             catch (Exception ex)
             {
-<<<<<<< HEAD
-                this.log.LogError($"Could not delete checkpoint file:\n{ex}");
-=======
                 this.log.LogError(ex, "Could not delete checkpoint file");
->>>>>>> fdf4052f
             }
         }
 
@@ -176,11 +144,7 @@
             }
             catch (Exception ex)
             {
-<<<<<<< HEAD
-                this.log.LogError($"Could not load shutdown time:\n{ex}");
-=======
                 this.log.LogError(ex, "Could not load shutdown time");
->>>>>>> fdf4052f
             }
 
             return TimeSpan.Zero;
