// Copyright (c) Microsoft. All rights reserved.
namespace Microsoft.Azure.Devices.Edge.Agent.Core
{
    using System;
    using System.Collections.Generic;
    using System.Linq;
    using Microsoft.Azure.Devices.Edge.Util;
    using Microsoft.Extensions.Logging;

    public class RestartPolicyManager : IRestartPolicyManager
    {
        const int MaxCoolOffPeriodSecs = 300; // 5 mins
        readonly int maxRestartCount;
        readonly TimeSpan coolOffTimeUnit;

        public RestartPolicyManager(int maxRestartCount, TimeSpan coolOffTimeUnit)
        {
            Preconditions.CheckRange(coolOffTimeUnit.Seconds, 0, nameof(coolOffTimeUnit));

            this.maxRestartCount = Preconditions.CheckRange(maxRestartCount, 1);
            this.coolOffTimeUnit = coolOffTimeUnit;
        }

        public ModuleStatus ComputeModuleStatusFromRestartPolicy(ModuleStatus status, RestartPolicy restartPolicy, int restartCount, DateTime lastExitTimeUtc)
        {
            // TODO: If the module state is "running", when we have health-probes implemented,
            // check whether the module is in a healthy state and update appropriately if not.

            // we don't really know what status "Unknown" means
            if (status == ModuleStatus.Unknown)
            {
                throw new ArgumentException("ModuleStatus unknown is not a valid status.", nameof(status));
            }

            if (status != ModuleStatus.Running && restartPolicy > RestartPolicy.Never)
            {
                // we need to act only if restart policy is "Always" (which means the module
                // state doesn't matter - it just needs to be not "Running") or it is "OnFailure" or
                // "OnUnhealthy" (which it would be if it isn't "Always" since we'd be in this
                // "if" block  only if the restart policy was greater than "Never") and the module
                // state is "Failed" or "Unhealthy"
                if (restartPolicy == RestartPolicy.Always || (status == ModuleStatus.Failed || status == ModuleStatus.Unhealthy))
                {
                    // if restart count is >= maxRestartCount then the module "failed" - otherwise
                    // it is going to be restarted and is in "Backoff" state
                    if (restartCount >= this.maxRestartCount)
                    {
                        // if the module is "Unhealthy" this will transition it to "Failed"
                        return ModuleStatus.Failed;
                    }
                    else
                    {
                        return ModuleStatus.Backoff;
                    }
                }
            }

            return status;
        }

        public IEnumerable<IRuntimeModule> ApplyRestartPolicy(IEnumerable<IRuntimeModule> modules) =>
            modules.Where(module => this.ShouldRestart(module));

        internal TimeSpan GetCoolOffPeriod(int restartCount) =>
            TimeSpan.FromSeconds(Math.Min(this.coolOffTimeUnitInSeconds * Math.Pow(2, restartCount), MaxCoolOffPeriodSecs));

        bool ShouldRestart(IRuntimeModule module)
        {
            // we don't really know what status "Unknown" means
            if (module.RuntimeStatus == ModuleStatus.Unknown)
            {
                throw new ArgumentException("Module's runtime status is unknown which is not a valid status.");
            }

            if (module.RuntimeStatus == ModuleStatus.Backoff)
            {
                // compute how long we must wait before restarting this module
                TimeSpan coolOffPeriod = this.GetCoolOffPeriod(module.RestartCount);
                TimeSpan elapsedTime = DateTime.UtcNow - module.LastExitTimeUtc;

                // LastExitTime can be greater thatn UtcNow if the clock is off, so check if the elapsed time is > 0
                bool shouldRestart = elapsedTime > TimeSpan.Zero ? elapsedTime > coolOffPeriod : true;
                if (!shouldRestart)
                {
                    Events.ScheduledModule(module, elapsedTime, coolOffPeriod);
                }

                return shouldRestart;
            }

            return false;
        }
<<<<<<< HEAD

        internal TimeSpan GetCoolOffPeriod(int restartCount) =>
            TimeSpan.FromSeconds(Math.Min(this.coolOffTimeUnit.Seconds * Math.Pow(2, restartCount), MaxCoolOffPeriodSecs));        

        public IEnumerable<IRuntimeModule> ApplyRestartPolicy(IEnumerable<IRuntimeModule> modules) =>
            modules.Where(module => this.ShouldRestart(module));
=======
>>>>>>> 8439216f
    }

    static class Events
    {
        const int IdStart = AgentEventIds.RestartManager;
        static readonly ILogger Log = Logger.Factory.CreateLogger<RestartPolicyManager>();

        enum EventIds
        {
            ScheduledModule = IdStart + 1
        }

        public static void ScheduledModule(IRuntimeModule module, TimeSpan elapsedTime, TimeSpan coolOffPeriod)
        {
            TimeSpan timeLeft = coolOffPeriod - elapsedTime;
            Log.LogInformation(
                (int)EventIds.ScheduledModule,
                $"Module '{module.Name}' scheduled to restart after {coolOffPeriod.Humanize()} ({timeLeft.Humanize()} left).");
        }
    }
}<|MERGE_RESOLUTION|>--- conflicted
+++ resolved
@@ -62,7 +62,7 @@
             modules.Where(module => this.ShouldRestart(module));
 
         internal TimeSpan GetCoolOffPeriod(int restartCount) =>
-            TimeSpan.FromSeconds(Math.Min(this.coolOffTimeUnitInSeconds * Math.Pow(2, restartCount), MaxCoolOffPeriodSecs));
+            TimeSpan.FromSeconds(Math.Min(this.coolOffTimeUnit.Seconds * Math.Pow(2, restartCount), MaxCoolOffPeriodSecs));
 
         bool ShouldRestart(IRuntimeModule module)
         {
@@ -90,15 +90,6 @@
 
             return false;
         }
-<<<<<<< HEAD
-
-        internal TimeSpan GetCoolOffPeriod(int restartCount) =>
-            TimeSpan.FromSeconds(Math.Min(this.coolOffTimeUnit.Seconds * Math.Pow(2, restartCount), MaxCoolOffPeriodSecs));        
-
-        public IEnumerable<IRuntimeModule> ApplyRestartPolicy(IEnumerable<IRuntimeModule> modules) =>
-            modules.Where(module => this.ShouldRestart(module));
-=======
->>>>>>> 8439216f
     }
 
     static class Events
