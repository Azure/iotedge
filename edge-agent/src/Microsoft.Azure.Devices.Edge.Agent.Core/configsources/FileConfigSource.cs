--- conflicted
+++ resolved
@@ -39,15 +39,10 @@
             this.watcher.EnableRaisingEvents = true;
             Events.Created(this.configFilePath);
         }
-<<<<<<< HEAD
-        
+
+        public IAgentAppSettings AppSettings { get; }
+
         public static async Task<FileConfigSource> Create(string configFilePath, IAgentAppSettings appSettings, ISerde<DeploymentConfigInfo> serde)
-=======
-
-        public IConfiguration Configuration { get; }
-
-        public static async Task<FileConfigSource> Create(string configFilePath, IConfiguration configuration, ISerde<DeploymentConfigInfo> serde)
->>>>>>> 8439216f
         {
             Preconditions.CheckNotNull(serde, nameof(serde));
             string path = Preconditions.CheckNonWhiteSpace(Path.GetFullPath(configFilePath), nameof(configFilePath));
@@ -67,9 +62,6 @@
             return new FileConfigSource(watcher, initial, appSettings, serde);
         }
 
-<<<<<<< HEAD
-        public IAgentAppSettings AppSettings { get; }
-=======
         public Task<DeploymentConfigInfo> GetDeploymentConfigInfoAsync() => Task.FromResult(this.current.Value);
 
         public void Dispose()
@@ -77,7 +69,6 @@
             this.watcherSubscription.Dispose();
             this.watcher.Dispose();
         }
->>>>>>> 8439216f
 
         static async Task<DeploymentConfigInfo> ReadFromDisk(string path, ISerde<DeploymentConfigInfo> serde)
         {
@@ -98,7 +89,9 @@
         async void WatcherOnChanged(EventPattern<FileSystemEventArgs> args)
         {
             if ((args.EventArgs.ChangeType & WatcherChangeTypes.Changed) != WatcherChangeTypes.Changed)
+            {
                 return;
+            }
 
             try
             {
