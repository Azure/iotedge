// Copyright (c) Microsoft. All rights reserved.
namespace Microsoft.Azure.Devices.Edge.Agent.Core
{
    using System;
    using System.Collections.Generic;
    using System.Collections.Immutable;
    using System.Linq;
    using System.Runtime.ExceptionServices;
    using System.Threading;
    using System.Threading.Tasks;
    using Microsoft.Azure.Devices.Edge.Agent.Core.ConfigSources;
    using Microsoft.Azure.Devices.Edge.Agent.Core.Metrics;
    using Microsoft.Azure.Devices.Edge.Agent.Core.Serde;
    using Microsoft.Azure.Devices.Edge.Storage;
    using Microsoft.Azure.Devices.Edge.Util;
    using Microsoft.Azure.Devices.Edge.Util.Concurrency;
    using Microsoft.Extensions.Logging;

    public class Agent
    {
        const string StoreConfigKey = "CurrentConfig";

        readonly IPlanner planner;
        readonly IPlanRunner planRunner;
        readonly IReporter reporter;
        readonly IConfigSource configSource;
        readonly IModuleIdentityLifecycleManager moduleIdentityLifecycleManager;
        readonly IEntityStore<string, string> configStore;
        readonly IEnvironmentProvider environmentProvider;
        readonly AsyncLock reconcileLock = new AsyncLock();
        readonly ISerde<DeploymentConfigInfo> deploymentConfigInfoSerde;
        readonly IEncryptionProvider encryptionProvider;
        readonly IDeploymentMetrics deploymentMetrics;
        IEnvironment environment;
        DeploymentConfigInfo currentConfig;
        DeploymentStatus status;

        public Agent(
            IConfigSource configSource,
            IEnvironmentProvider environmentProvider,
            IPlanner planner,
            IPlanRunner planRunner,
            IReporter reporter,
            IModuleIdentityLifecycleManager moduleIdentityLifecycleManager,
            IEntityStore<string, string> configStore,
            DeploymentConfigInfo initialDeployedConfigInfo,
            ISerde<DeploymentConfigInfo> deploymentConfigInfoSerde,
            IEncryptionProvider encryptionProvider,
            IDeploymentMetrics deploymentMetrics)
        {
            this.configSource = Preconditions.CheckNotNull(configSource, nameof(configSource));
            this.planner = Preconditions.CheckNotNull(planner, nameof(planner));
            this.planRunner = Preconditions.CheckNotNull(planRunner, nameof(planRunner));
            this.reporter = Preconditions.CheckNotNull(reporter, nameof(reporter));
            this.moduleIdentityLifecycleManager = Preconditions.CheckNotNull(moduleIdentityLifecycleManager, nameof(moduleIdentityLifecycleManager));
            this.configStore = Preconditions.CheckNotNull(configStore, nameof(configStore));
            this.environmentProvider = Preconditions.CheckNotNull(environmentProvider, nameof(environmentProvider));
            this.currentConfig = Preconditions.CheckNotNull(initialDeployedConfigInfo);
            this.deploymentConfigInfoSerde = Preconditions.CheckNotNull(deploymentConfigInfoSerde, nameof(deploymentConfigInfoSerde));
            this.environment = this.environmentProvider.Create(this.currentConfig.DeploymentConfig);
            this.encryptionProvider = Preconditions.CheckNotNull(encryptionProvider, nameof(encryptionProvider));
<<<<<<< HEAD
            this.deploymentMetrics = Preconditions.CheckNotNull(deploymentMetrics, nameof(deploymentMetrics));
=======
            this.availabilityMetric = Preconditions.CheckNotNull(availabilityMetric, nameof(availabilityMetric));
>>>>>>> 0ee69787
            this.status = DeploymentStatus.Unknown;
            Events.AgentCreated();
        }

        public static async Task<Agent> Create(
            IConfigSource configSource,
            IPlanner planner,
            IPlanRunner planRunner,
            IReporter reporter,
            IModuleIdentityLifecycleManager moduleIdentityLifecycleManager,
            IEnvironmentProvider environmentProvider,
            IEntityStore<string, string> configStore,
            ISerde<DeploymentConfigInfo> deploymentConfigInfoSerde,
            IEncryptionProvider encryptionProvider,
            IDeploymentMetrics deploymentMetrics)
        {
            Preconditions.CheckNotNull(deploymentConfigInfoSerde, nameof(deploymentConfigInfoSerde));
            Preconditions.CheckNotNull(configStore, nameof(configStore));

            Option<DeploymentConfigInfo> deploymentConfigInfo = Option.None<DeploymentConfigInfo>();
            try
            {
                Option<string> deploymentConfigInfoJson = await Preconditions.CheckNotNull(configStore, nameof(configStore)).Get(StoreConfigKey);
                await deploymentConfigInfoJson.ForEachAsync(
                    async json =>
                    {
                        string decryptedJson = await encryptionProvider.DecryptAsync(json);
                        deploymentConfigInfo = Option.Some(deploymentConfigInfoSerde.Deserialize(decryptedJson));
                    });
            }
            catch (Exception ex) when (!ex.IsFatal())
            {
                Events.ErrorDeserializingConfig(ex);
            }

            var agent = new Agent(
                configSource,
                environmentProvider,
                planner,
                planRunner,
                reporter,
                moduleIdentityLifecycleManager,
                configStore,
                deploymentConfigInfo.GetOrElse(DeploymentConfigInfo.Empty),
                deploymentConfigInfoSerde,
                encryptionProvider,
                deploymentMetrics);
            return agent;
        }

        public async Task ReconcileAsync(CancellationToken token)
        {
            ModuleSet moduleSetToReport = null;
            using (await this.reconcileLock.LockAsync(token))
            {
                try
                {
                    Events.StartingReconcile();
                    (ModuleSet current, DeploymentConfigInfo deploymentConfigInfo, Exception exception) = await this.GetReconcileData(token);
                    moduleSetToReport = current;
                    if (exception != null)
                    {
                        ExceptionDispatchInfo.Capture(exception).Throw();
                    }

                    DeploymentConfig deploymentConfig = deploymentConfigInfo.DeploymentConfig;
                    if (deploymentConfig.Equals(DeploymentConfig.Empty))
                    {
                        this.status = DeploymentStatus.Success;
                    }
                    else
                    {
                        ModuleSet desiredModuleSet = deploymentConfig.GetModuleSet();
                        _ = Task.Run(() => this.deploymentMetrics.ComputeAvailability(desiredModuleSet, current))
                            .ContinueWith(t => Events.UnknownFailure(t.Exception), TaskContinuationOptions.OnlyOnFaulted)
                            .ConfigureAwait(false);

                        // TODO - Update this logic to create identities only when needed, in the Command factory, instead of creating all the identities
                        // up front here. That will allow handling the case when only the state of the system has changed (say one module crashes), and
                        // no new identities need to be created. This will simplify the logic to allow EdgeAgent to work when offline.
                        // But that required ModuleSet.Diff to be updated to include modules updated by deployment, and modules updated by state change.
                        IImmutableDictionary<string, IModuleIdentity> identities = await this.moduleIdentityLifecycleManager.GetModuleIdentitiesAsync(desiredModuleSet, current);
                        Plan plan = await this.planner.PlanAsync(desiredModuleSet, current, deploymentConfig.Runtime, identities);

                        if (plan.IsEmpty)
                        {
                            this.status = DeploymentStatus.Success;
                        }
                        else
                        {
                            try
                            {
                                using (this.deploymentMetrics.ReportDeploymentTime())
                                {
<<<<<<< HEAD
                                    bool result = await this.planRunner.ExecuteAsync(deploymentConfigInfo.Version, plan, token);
                                    await this.UpdateCurrentConfig(deploymentConfigInfo);
                                    if (result)
                                    {
                                        this.status = DeploymentStatus.Success;
                                    }
=======
                                    this.status = DeploymentStatus.Success;
>>>>>>> 0ee69787
                                }
                            }
                            catch (Exception ex) when (!ex.IsFatal())
                            {
                                Events.PlanExecutionFailed(ex);
                                await this.UpdateCurrentConfig(deploymentConfigInfo);
                                throw;
                            }
                        }
                    }
                }
                catch (Exception ex) when (!ex.IsFatal())
                {
                    switch (ex)
                    {
                        case ConfigEmptyException _:
                            this.status = new DeploymentStatus(DeploymentStatusCode.ConfigEmptyError, ex.Message);
                            Events.EmptyConfig(ex);
                            break;

                        case InvalidSchemaVersionException _:
                            this.status = new DeploymentStatus(DeploymentStatusCode.InvalidSchemaVersion, ex.Message);
                            Events.InvalidSchemaVersion(ex);
                            break;

                        case ConfigFormatException _:
                            this.status = new DeploymentStatus(DeploymentStatusCode.ConfigFormatError, ex.Message);
                            Events.InvalidConfigFormat(ex);
                            break;

                        default:
                            this.status = new DeploymentStatus(DeploymentStatusCode.Failed, ex.Message);
                            Events.UnknownFailure(ex);
                            break;
                    }
                }

                await this.reporter.ReportAsync(token, moduleSetToReport, await this.environment.GetRuntimeInfoAsync(), this.currentConfig.Version, this.status);
                Events.FinishedReconcile();
                this.deploymentMetrics.ReportIotHubSync(status.Code == DeploymentStatusCode.Successful);
            }
        }

        public async Task HandleShutdown(CancellationToken token)
        {
            try
            {
                Events.InitiateShutdown();
                Task shutdownModulesTask = this.ShutdownModules(token);
                var status = new DeploymentStatus(DeploymentStatusCode.Unknown, "Agent is not running");
                Task reportShutdownTask = this.reporter.ReportShutdown(status, token);
                await Task.WhenAll(shutdownModulesTask, reportShutdownTask);
                Events.CompletedShutdown();
            }
            catch (Exception ex) when (!ex.IsFatal())
            {
                Events.HandleShutdownFailed(ex);
            }
        }

        internal async Task ReportShutdownAsync(CancellationToken token)
        {
            try
            {
                var status = new DeploymentStatus(DeploymentStatusCode.Unknown, "Agent is not running");
                await this.reporter.ReportShutdown(status, token);
                Events.ReportShutdown();
            }
            catch (Exception ex) when (!ex.IsFatal())
            {
                Events.ReportShutdownFailed(ex);
            }
        }

        async Task<(ModuleSet current, Exception ex)> GetCurrentModuleSetAsync(CancellationToken token)
        {
            ModuleSet current = null;
            Exception ex = null;

            try
            {
                current = await this.environment.GetModulesAsync(token);
            }
            catch (Exception e) when (!e.IsFatal())
            {
                ex = e;
            }

            return (current, ex);
        }

        async Task<(DeploymentConfigInfo deploymentConfigInfo, Exception ex)> GetDeploymentConfigInfoAsync()
        {
            DeploymentConfigInfo deploymentConfigInfo = null;
            Exception ex = null;

            try
            {
                Events.GettingDeploymentConfigInfo();
                deploymentConfigInfo = await this.configSource.GetDeploymentConfigInfoAsync();
                Events.ObtainedDeploymentConfigInfo(deploymentConfigInfo);
            }
            catch (Exception e) when (!e.IsFatal())
            {
                ex = e;
            }

            return (deploymentConfigInfo, ex);
        }

        async Task<(ModuleSet current, DeploymentConfigInfo DeploymentConfigInfo, Exception ex)> GetReconcileData(CancellationToken token)
        {
            // we read the data from the config source and from the environment separately because
            // when doing something like TaskEx.WhenAll(t1, t2) if either of them throws then we get
            // nothing; so for example, if the environment is able to successfully retrieve the moduleset
            // but there's a corrupt deployment in IoT Hub then we end up not being able to report the
            // current state even though we have it
            ((ModuleSet current, Exception environmentException), (DeploymentConfigInfo deploymentConfigInfo, Exception configSourceException)) = await TaskEx.WhenAll(
                this.GetCurrentModuleSetAsync(token),
                this.GetDeploymentConfigInfoAsync());

            List<Exception> exceptions = new[]
                {
                    environmentException,
                    configSourceException,
                    deploymentConfigInfo?.Exception.OrDefault()
                }
                .Where(e => e != null)
                .ToList();

            Exception exception = null;
            if (exceptions.Any())
            {
                exception = exceptions.Count > 1 ? new AggregateException(exceptions) : exceptions[0];
            }

            return (current, deploymentConfigInfo, exception);
        }

        // This should be called only within the reconcile lock.
        async Task UpdateCurrentConfig(DeploymentConfigInfo deploymentConfigInfo)
        {
            this.environment = this.environmentProvider.Create(deploymentConfigInfo.DeploymentConfig);
            this.currentConfig = deploymentConfigInfo;

            string encryptedConfig = await this.encryptionProvider.EncryptAsync(this.deploymentConfigInfoSerde.Serialize(deploymentConfigInfo));
            await this.configStore.Put(StoreConfigKey, encryptedConfig);
        }

        async Task ShutdownModules(CancellationToken token)
        {
            try
            {
                Events.InitiateShutdownModules();
                (ModuleSet modules, Exception ex) = await this.GetCurrentModuleSetAsync(token);
                if (ex != null)
                {
                    ExceptionDispatchInfo.Capture(ex).Throw();
                }

                Plan plan = await this.planner.CreateShutdownPlanAsync(modules);
                await this.planRunner.ExecuteAsync(-1, plan, token);
                Events.ShutdownModules();
            }
            catch (Exception ex) when (!ex.IsFatal())
            {
                Events.ShutdownModulesFailed(ex);
            }
        }

        static class Events
        {
            const int IdStart = AgentEventIds.Agent;
            static readonly ILogger Log = Logger.Factory.CreateLogger<Agent>();

            enum EventIds
            {
                AgentCreated = IdStart,
                PlanExecutionFailed,
                EmptyConfig,
                InvalidSchemaVersion,
                InvalidConfigFormat,
                ReportShutdown,
                ReportShutdownFailed,
                GettingDeploymentConfigInfo,
                ObtainedDeploymentConfigInfo,
                UnknownFailure,
                ErrorDeserializingConfig,
                InitiateShutdown,
                CompletedShutdown,
                StopModulesCompleted,
                InitiatingStopModules,
                StopModulesFailed,
                FinishedReconcile,
                StartingReconcile
            }

            public static void AgentCreated()
            {
                Log.LogDebug((int)EventIds.AgentCreated, "Edge agent created.");
            }

            public static void PlanExecutionFailed(Exception ex)
            {
                Log.LogError((int)EventIds.PlanExecutionFailed, ex, "Edge agent plan execution failed.");
            }

            public static void EmptyConfig(Exception ex)
            {
                Log.LogDebug((int)EventIds.EmptyConfig, ex, "Reconcile failed because of empty configuration");
            }

            public static void InvalidSchemaVersion(Exception ex)
            {
                Log.LogWarning((int)EventIds.InvalidSchemaVersion, ex, "Reconcile failed because of invalid schema");
            }

            public static void InvalidConfigFormat(Exception ex)
            {
                Log.LogWarning((int)EventIds.InvalidConfigFormat, ex, "Reconcile failed because of invalid configuration format");
            }

            public static void UnknownFailure(Exception ex)
            {
                Log.LogWarning((int)EventIds.UnknownFailure, ex, "Reconcile failed because of the an exception");
            }

            public static void ReportShutdown()
            {
                Log.LogInformation((int)EventIds.ReportShutdown, "Edge agent reporting Edge and module state as unknown.");
            }

            public static void ReportShutdownFailed(Exception ex)
            {
                Log.LogWarning((int)EventIds.ReportShutdownFailed, ex, "Failed to report Edge and module state as unknown.");
            }

            public static void HandleShutdownFailed(Exception ex)
            {
                Log.LogWarning((int)EventIds.ReportShutdownFailed, ex, "Failed to report edge agent shutdown.");
            }

            public static void GettingDeploymentConfigInfo()
            {
                Log.LogDebug((int)EventIds.GettingDeploymentConfigInfo, "Getting edge agent config...");
            }

            public static void ObtainedDeploymentConfigInfo(DeploymentConfigInfo deploymentConfigInfo)
            {
                if (!deploymentConfigInfo.Exception.HasValue && deploymentConfigInfo != DeploymentConfigInfo.Empty)
                {
                    Log.LogDebug((int)EventIds.ObtainedDeploymentConfigInfo, "Obtained edge agent config");
                }
            }

            public static void InitiateShutdown()
            {
                Log.LogInformation((int)EventIds.InitiateShutdown, "Initiating shutdown cleanup.");
            }

            public static void CompletedShutdown()
            {
                Log.LogInformation((int)EventIds.CompletedShutdown, "Completed shutdown cleanup.");
            }

            public static void InitiateShutdownModules()
            {
                Log.LogInformation((int)EventIds.InitiatingStopModules, "Stopping all modules...");
            }

            public static void ShutdownModules()
            {
                Log.LogInformation((int)EventIds.StopModulesCompleted, "Completed stopping all modules.");
            }

            public static void ShutdownModulesFailed(Exception ex)
            {
                Log.LogWarning((int)EventIds.StopModulesFailed, ex, "Error while stopping all modules.");
            }

            internal static void ErrorDeserializingConfig(Exception ex)
            {
                Log.LogWarning((int)EventIds.ErrorDeserializingConfig, ex, "There was an error deserializing stored deployment configuration information");
            }

            public static void FinishedReconcile()
            {
                Log.LogDebug((int)EventIds.FinishedReconcile, "Finished reconcile operation");
            }

            public static void StartingReconcile()
            {
                Log.LogDebug((int)EventIds.StartingReconcile, "Starting reconcile operation");
            }
        }
    }
}<|MERGE_RESOLUTION|>--- conflicted
+++ resolved
@@ -59,11 +59,7 @@
             this.deploymentConfigInfoSerde = Preconditions.CheckNotNull(deploymentConfigInfoSerde, nameof(deploymentConfigInfoSerde));
             this.environment = this.environmentProvider.Create(this.currentConfig.DeploymentConfig);
             this.encryptionProvider = Preconditions.CheckNotNull(encryptionProvider, nameof(encryptionProvider));
-<<<<<<< HEAD
             this.deploymentMetrics = Preconditions.CheckNotNull(deploymentMetrics, nameof(deploymentMetrics));
-=======
-            this.availabilityMetric = Preconditions.CheckNotNull(availabilityMetric, nameof(availabilityMetric));
->>>>>>> 0ee69787
             this.status = DeploymentStatus.Unknown;
             Events.AgentCreated();
         }
@@ -158,16 +154,12 @@
                             {
                                 using (this.deploymentMetrics.ReportDeploymentTime())
                                 {
-<<<<<<< HEAD
                                     bool result = await this.planRunner.ExecuteAsync(deploymentConfigInfo.Version, plan, token);
                                     await this.UpdateCurrentConfig(deploymentConfigInfo);
                                     if (result)
                                     {
                                         this.status = DeploymentStatus.Success;
                                     }
-=======
-                                    this.status = DeploymentStatus.Success;
->>>>>>> 0ee69787
                                 }
                             }
                             catch (Exception ex) when (!ex.IsFatal())
@@ -207,7 +199,7 @@
 
                 await this.reporter.ReportAsync(token, moduleSetToReport, await this.environment.GetRuntimeInfoAsync(), this.currentConfig.Version, this.status);
                 Events.FinishedReconcile();
-                this.deploymentMetrics.ReportIotHubSync(status.Code == DeploymentStatusCode.Successful);
+                this.deploymentMetrics.ReportIotHubSync(this.status.Code == DeploymentStatusCode.Successful);
             }
         }
 
