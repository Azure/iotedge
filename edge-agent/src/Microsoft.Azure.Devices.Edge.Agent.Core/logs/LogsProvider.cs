// Copyright (c) Microsoft. All rights reserved.
namespace Microsoft.Azure.Devices.Edge.Agent.Core.Logs
{
    using System;
    using System.Collections.Generic;
    using System.IO;
    using System.Threading;
    using System.Threading.Tasks;
    using Microsoft.Azure.Devices.Edge.Storage;
    using Microsoft.Azure.Devices.Edge.Util;
    using Microsoft.Extensions.Logging;

    public class LogsProvider : ILogsProvider
    {
        readonly IRuntimeInfoProvider runtimeInfoProvider;
        readonly ILogsProcessor logsProcessor;

        public LogsProvider(IRuntimeInfoProvider runtimeInfoProvider, ILogsProcessor logsProcessor)
        {
            this.runtimeInfoProvider = Preconditions.CheckNotNull(runtimeInfoProvider, nameof(runtimeInfoProvider));
            this.logsProcessor = Preconditions.CheckNotNull(logsProcessor, nameof(logsProcessor));
        }

        public async Task<byte[]> GetLogs(ModuleLogOptions logOptions, CancellationToken cancellationToken)
        {
<<<<<<< HEAD
            Stream logsStream = await this.runtimeInfoProvider.GetModuleLogs(logOptions.Id, false, logOptions.Filter.Tail, cancellationToken);
=======
            Preconditions.CheckNotNull(logOptions, nameof(logOptions));
            Stream logsStream = await this.runtimeInfoProvider.GetModuleLogs(logOptions.Id, false, Option.None<int>(), Option.None<int>(), cancellationToken);
            Events.ReceivedStream(logOptions.Id);

>>>>>>> b8944d58
            byte[] logBytes = await this.GetProcessedLogs(logsStream, logOptions);
            return logBytes;
        }

        public async Task GetLogsStream(ModuleLogOptions logOptions, Func<ArraySegment<byte>, Task> callback, CancellationToken cancellationToken)
        {
            Preconditions.CheckNotNull(logOptions, nameof(logOptions));
            Preconditions.CheckNotNull(callback, nameof(callback));

            if (logOptions.ContentEncoding != LogsContentEncoding.None || logOptions.ContentType != LogsContentType.Text)
            {
                throw new NotImplementedException();
            }

            Stream logsStream = await this.runtimeInfoProvider.GetModuleLogs(logOptions.Id, true, Option.None<int>(), Option.None<int>(), cancellationToken);
            Events.ReceivedStream(logOptions.Id);

            await this.WriteLogsStreamToOutput(logOptions.Id, callback, logsStream, cancellationToken);
        }

        static byte[] ProcessByContentEncoding(byte[] bytes, LogsContentEncoding contentEncoding) =>
            contentEncoding == LogsContentEncoding.Gzip
                ? Compression.CompressToGzip(bytes)
                : bytes;

        async Task WriteLogsStreamToOutput(string id, Func<ArraySegment<byte>, Task> callback, Stream stream, CancellationToken cancellationToken)
        {
            var buf = new byte[1024];
            try
            {
                while (true)
                {
                    if (cancellationToken.IsCancellationRequested)
                    {
                        Events.StreamingCancelled(id);
                        break;
                    }

                    int count = await stream.ReadAsync(buf, 0, buf.Length, cancellationToken);
                    if (count == 0)
                    {
                        Events.StreamingCompleted(id);
                        break;
                    }

                    var arrSeg = new ArraySegment<byte>(buf, 0, count);
                    await callback(arrSeg);
                }
            }
            catch (Exception ex)
            {
                Events.ErrorWhileProcessingStream(id, ex);
            }
        }

        async Task<byte[]> GetProcessedLogs(Stream logsStream, ModuleLogOptions logOptions)
        {
            byte[] logBytes = await this.ProcessByContentType(logsStream, logOptions);
            logBytes = ProcessByContentEncoding(logBytes, logOptions.ContentEncoding);
            return logBytes;
        }

        async Task<byte[]> ProcessByContentType(Stream logsStream, ModuleLogOptions logOptions)
        {
            switch (logOptions.ContentType)
            {
                case LogsContentType.Json:
                    IEnumerable<ModuleLogMessage> logMessages = await this.logsProcessor.GetMessages(logsStream, logOptions.Id, logOptions.Filter);
                    return logMessages.ToBytes();

                default:
                    IEnumerable<string> logTexts = await this.logsProcessor.GetText(logsStream, logOptions.Id, logOptions.Filter);
                    string logTextString = logTexts.Join(string.Empty);
                    return logTextString.ToBytes();
            }
        }

        static class Events
        {
            const int IdStart = AgentEventIds.LogsProvider;
            static readonly ILogger Log = Logger.Factory.CreateLogger<LogsProvider>();

            enum EventIds
            {
                StreamingCancelled = IdStart,
                ErrorWhileStreaming,
                ReceivedStream,
                StreamingCompleted
            }

            public static void ErrorWhileProcessingStream(string id, Exception ex)
            {
                Log.LogInformation((int)EventIds.ErrorWhileStreaming, $"Error streaming logs for {id}, terminating streaming operation.");
                Log.LogDebug((int)EventIds.ErrorWhileStreaming, ex, $"Streaming error details for {id}");
            }

            public static void StreamingCancelled(string id)
            {
                Log.LogInformation((int)EventIds.StreamingCancelled, $"Streaming logs for {id} cancelled.");
            }

            public static void ReceivedStream(string id)
            {
                Log.LogInformation((int)EventIds.ReceivedStream, $"Initiating streaming logs for {id}");
            }

            public static void StreamingCompleted(string id)
            {
                Log.LogInformation((int)EventIds.StreamingCompleted, $"Completed streaming logs for {id}");
            }
        }
    }
}<|MERGE_RESOLUTION|>--- conflicted
+++ resolved
@@ -23,14 +23,10 @@
 
         public async Task<byte[]> GetLogs(ModuleLogOptions logOptions, CancellationToken cancellationToken)
         {
-<<<<<<< HEAD
-            Stream logsStream = await this.runtimeInfoProvider.GetModuleLogs(logOptions.Id, false, logOptions.Filter.Tail, cancellationToken);
-=======
             Preconditions.CheckNotNull(logOptions, nameof(logOptions));
-            Stream logsStream = await this.runtimeInfoProvider.GetModuleLogs(logOptions.Id, false, Option.None<int>(), Option.None<int>(), cancellationToken);
+            Stream logsStream = await this.runtimeInfoProvider.GetModuleLogs(logOptions.Id, false, logOptions.Filter.Tail, logOptions.Filter.Since, cancellationToken);
             Events.ReceivedStream(logOptions.Id);
 
->>>>>>> b8944d58
             byte[] logBytes = await this.GetProcessedLogs(logsStream, logOptions);
             return logBytes;
         }
