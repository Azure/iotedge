--- conflicted
+++ resolved
@@ -25,7 +25,6 @@
         public const int StreamRequestListener = EventIdStart + 1900;
         public const int LogsStreamRequestHandler = EventIdStart + 2000;
         public const int LogsProvider = EventIdStart + 2100;
-<<<<<<< HEAD
         public const int KubernetesPlanner = EventIdStart + 2200;
         public const int KubernetesCommand = EventIdStart + 2300;
         public const int KubernetesOperator = EventIdStart + 2400;
@@ -33,12 +32,7 @@
         public const int ModuleClientProvider = EventIdStart + 2600;
         public const int LogsRequestHandler = EventIdStart + 2700;
         public const int RestartRequestHandler = EventIdStart + 2800;
-=======
-        public const int LogsUploadRequestHandler = EventIdStart + 2200;
-        public const int ModuleClientProvider = EventIdStart + 2300;
-        public const int LogsRequestHandler = EventIdStart + 2400;
-        public const int TaskStatusRequestHandler = EventIdStart + 2500;
->>>>>>> 3ea68a91
+        public const int TaskStatusRequestHandler = EventIdStart + 2900;
         const int EventIdStart = 100000;
     }
 }