--- conflicted
+++ resolved
@@ -95,13 +95,11 @@
 
         public const string StorageMaxTotalWalSize = "RocksDB_MaxTotalWalSize";
 
-<<<<<<< HEAD
+        public const string WorkloadApiVersion = "2019-01-30";
+
         public const uint HighestPriority = 0;
 
         public const uint DefaultPriority = uint.MaxValue;
-=======
-        public const string WorkloadApiVersion = "2019-01-30";
->>>>>>> f78f0f99
 
         public static class Labels
         {
