// Copyright (c) Microsoft. All rights reserved.
namespace Microsoft.Azure.Devices.Edge.Agent.Edgelet.Commands
{
    using System;
    using System.Collections.Generic;
    using System.Linq;
    using System.Threading;
    using System.Threading.Tasks;
    using Microsoft.Azure.Devices.Edge.Agent.Core;
    using Microsoft.Azure.Devices.Edge.Agent.Edgelet.Models;
    using Microsoft.Azure.Devices.Edge.Util;
    using Newtonsoft.Json;

    public class CreateOrUpdateCommand : ICommand
    {
        readonly IModuleManager moduleManager;
        readonly ModuleSpec moduleSpec;
        readonly Lazy<string> id;
        readonly Operation operation;

        CreateOrUpdateCommand(IModuleManager moduleManager, ModuleSpec moduleSpec, Operation operation)
        {
            this.moduleManager = Preconditions.CheckNotNull(moduleManager, nameof(moduleManager));
            this.moduleSpec = Preconditions.CheckNotNull(moduleSpec, nameof(moduleSpec));
            this.id = new Lazy<string>(() => JsonConvert.SerializeObject(this.moduleSpec).CreateSha256());
            this.operation = operation;
        }

        enum Operation
        {
            Create,
            Update,
            UpdateAndStart
        }

        public string Id => this.id.Value;

        public static CreateOrUpdateCommand BuildCreate(
            IModuleManager moduleManager,
            IModule module,
            IModuleIdentity identity,
            IConfigSource configSource,
            object settings) =>
            Build(moduleManager, module, identity, configSource, settings, Operation.Create);

        public static CreateOrUpdateCommand BuildUpdate(
            IModuleManager moduleManager,
            IModule module,
            IModuleIdentity identity,
            IConfigSource configSource,
            object settings,
            bool start) =>
            Build(moduleManager, module, identity, configSource, settings, start ? Operation.UpdateAndStart : Operation.Update);

        public Task ExecuteAsync(CancellationToken token)
        {
            switch (this.operation)
            {
                case Operation.Update:
                    return this.moduleManager.UpdateModuleAsync(this.moduleSpec);

                case Operation.UpdateAndStart:
                    return this.moduleManager.UpdateAndStartModuleAsync(this.moduleSpec);

                default:
                    return this.moduleManager.CreateModuleAsync(this.moduleSpec);
            }
        }

        public string Show()
        {
            switch (this.operation)
            {
                case Operation.Update:
                    return $"Update module {this.moduleSpec.Name}";

                case Operation.UpdateAndStart:
                    return $"Update and start module {this.moduleSpec.Name}";

                default:
                    return $"Create module {this.moduleSpec.Name}";
            }
        }

        public Task UndoAsync(CancellationToken token) => TaskEx.Done;

        static ModuleSpec BuildModuleSpec(IModule module, IEnumerable<EnvVar> envVars, object settings)
        {
            return new ModuleSpec(module.Name, module.Type, settings, envVars);
        }

<<<<<<< HEAD
        internal static IEnumerable<EnvVar> GetEnvVars(IDictionary<string, EnvVal> moduleEnvVars, IModuleIdentity identity, IAgentAppSettings appSettings)
=======
        static IEnumerable<EnvVar> GetEnvVars(IDictionary<string, EnvVal> moduleEnvVars, IModuleIdentity identity, IConfigSource configSource)
>>>>>>> 131a4983
        {
            List<EnvVar> envVars = moduleEnvVars.Select(m => new EnvVar(m.Key, m.Value.Value)).ToList();

            // Inject the connection details as an environment variable
            if (identity.Credentials is IdentityProviderServiceCredentials creds)
            {
                if (!string.IsNullOrWhiteSpace(creds.ProviderUri))
                {
                    envVars.Add(new EnvVar(Constants.EdgeletWorkloadUriVariableName, creds.ProviderUri));
                }

                if (!string.IsNullOrWhiteSpace(creds.AuthScheme))
                {
                    envVars.Add(new EnvVar(Constants.EdgeletAuthSchemeVariableName, creds.AuthScheme));
                }

                if (!string.IsNullOrWhiteSpace(creds.ModuleGenerationId))
                {
                    envVars.Add(new EnvVar(Constants.EdgeletModuleGenerationIdVariableName, creds.ModuleGenerationId));
                }
            }

            if (!string.IsNullOrWhiteSpace(identity.IotHubHostname))
            {
                envVars.Add(new EnvVar(Constants.IotHubHostnameVariableName, identity.IotHubHostname));
            }

            if (!string.IsNullOrWhiteSpace(identity.GatewayHostname))
            {
                if (identity.ModuleId.Equals(Constants.EdgeAgentModuleIdentityName) || identity.ModuleId.Equals(Constants.EdgeHubModuleIdentityName))
                {
                    envVars.Add(new EnvVar(Constants.EdgeDeviceHostNameKey, identity.GatewayHostname));
                }
                else if (!identity.ModuleId.Equals(Constants.EdgeHubModuleIdentityName))
                {
                    envVars.Add(new EnvVar(Constants.GatewayHostnameVariableName, identity.GatewayHostname));
                }
            }

            if (!string.IsNullOrWhiteSpace(identity.DeviceId))
            {
                envVars.Add(new EnvVar(Constants.DeviceIdVariableName, identity.DeviceId));
            }

            if (!string.IsNullOrWhiteSpace(identity.ModuleId))
            {
                envVars.Add(new EnvVar(Constants.ModuleIdVariableName, identity.ModuleId));
            }

            if (!envVars.Exists(e => e.Key == Logger.RuntimeLogLevelEnvKey))
            {
                envVars.Add(new EnvVar(Logger.RuntimeLogLevelEnvKey, Logger.GetLogLevel().ToString()));
            }

            appSettings.UpstreamProtocol.ForEach(
                u =>
                {
                    if (!envVars.Any(e => e.Key.Equals(Constants.UpstreamProtocolKey, StringComparison.OrdinalIgnoreCase)))
                    {
                        envVars.Add(new EnvVar(Constants.UpstreamProtocolKey, u.ToString()));
                    }
                });

            if (identity.ModuleId.Equals(Constants.EdgeAgentModuleIdentityName))
            {
                if (!string.IsNullOrEmpty(appSettings.ManagementUri))
                {
<<<<<<< HEAD
                    envVars.Add(new EnvVar { Key = Constants.EdgeletManagementUriVariableName, Value = appSettings.ManagementUri });
=======
                    envVars.Add(new EnvVar(Constants.EdgeletManagementUriVariableName, managementUri));
>>>>>>> 131a4983
                }

                if (!string.IsNullOrEmpty(appSettings.NetworkId))
                {
<<<<<<< HEAD
                    envVars.Add(new EnvVar { Key = Constants.NetworkIdKey, Value = appSettings.NetworkId });
=======
                    envVars.Add(new EnvVar(Constants.NetworkIdKey, networkId));
>>>>>>> 131a4983
                }

                envVars.Add(new EnvVar(Constants.ModeKey, Constants.IotedgedMode));
            }

            // Set the edgelet's api version
            if (!string.IsNullOrEmpty(appSettings.ApiVersion))
            {
<<<<<<< HEAD
                envVars.Add(new EnvVar { Key = Constants.EdgeletApiVersionVariableName, Value = appSettings.ApiVersion });
=======
                envVars.Add(new EnvVar(Constants.EdgeletApiVersionVariableName, apiVersion));
>>>>>>> 131a4983
            }

            return envVars;
        }

        static CreateOrUpdateCommand Build(
            IModuleManager moduleManager,
            IModule module,
            IModuleIdentity identity,
            IConfigSource configSource,
            object settings,
            Operation operation)
        {
            Preconditions.CheckNotNull(moduleManager, nameof(moduleManager));
            Preconditions.CheckNotNull(module, nameof(module));
            Preconditions.CheckNotNull(identity, nameof(identity));
            Preconditions.CheckNotNull(configSource, nameof(configSource));
            Preconditions.CheckNotNull(settings, nameof(settings));

            IEnumerable<EnvVar> envVars = GetEnvVars(module.Env, identity, configSource.AppSettings);
            ModuleSpec moduleSpec = BuildModuleSpec(module, envVars, settings);
            return new CreateOrUpdateCommand(moduleManager, moduleSpec, operation);
        }
    }
}<|MERGE_RESOLUTION|>--- conflicted
+++ resolved
@@ -89,11 +89,7 @@
             return new ModuleSpec(module.Name, module.Type, settings, envVars);
         }
 
-<<<<<<< HEAD
         internal static IEnumerable<EnvVar> GetEnvVars(IDictionary<string, EnvVal> moduleEnvVars, IModuleIdentity identity, IAgentAppSettings appSettings)
-=======
-        static IEnumerable<EnvVar> GetEnvVars(IDictionary<string, EnvVal> moduleEnvVars, IModuleIdentity identity, IConfigSource configSource)
->>>>>>> 131a4983
         {
             List<EnvVar> envVars = moduleEnvVars.Select(m => new EnvVar(m.Key, m.Value.Value)).ToList();
 
@@ -161,20 +157,12 @@
             {
                 if (!string.IsNullOrEmpty(appSettings.ManagementUri))
                 {
-<<<<<<< HEAD
-                    envVars.Add(new EnvVar { Key = Constants.EdgeletManagementUriVariableName, Value = appSettings.ManagementUri });
-=======
-                    envVars.Add(new EnvVar(Constants.EdgeletManagementUriVariableName, managementUri));
->>>>>>> 131a4983
+                    envVars.Add(new EnvVar(Constants.EdgeletManagementUriVariableName, appSettings.ManagementUri));
                 }
 
                 if (!string.IsNullOrEmpty(appSettings.NetworkId))
                 {
-<<<<<<< HEAD
-                    envVars.Add(new EnvVar { Key = Constants.NetworkIdKey, Value = appSettings.NetworkId });
-=======
-                    envVars.Add(new EnvVar(Constants.NetworkIdKey, networkId));
->>>>>>> 131a4983
+                    envVars.Add(new EnvVar(Constants.NetworkIdKey, appSettings.NetworkId));
                 }
 
                 envVars.Add(new EnvVar(Constants.ModeKey, Constants.IotedgedMode));
@@ -183,11 +171,7 @@
             // Set the edgelet's api version
             if (!string.IsNullOrEmpty(appSettings.ApiVersion))
             {
-<<<<<<< HEAD
-                envVars.Add(new EnvVar { Key = Constants.EdgeletApiVersionVariableName, Value = appSettings.ApiVersion });
-=======
-                envVars.Add(new EnvVar(Constants.EdgeletApiVersionVariableName, apiVersion));
->>>>>>> 131a4983
+                envVars.Add(new EnvVar(Constants.EdgeletApiVersionVariableName, appSettings.ApiVersion));
             }
 
             return envVars;
