--- conflicted
+++ resolved
@@ -322,7 +322,6 @@
             // Volume name will be customer defined name or modulename + mount.source
             if (this.persistentVolumeName.HasValue)
             {
-<<<<<<< HEAD
                 string volumeNameTmp = this.persistentVolumeName.OrDefault();
                 if (volumeNameTmp != volumeName)
                 {
@@ -330,18 +329,11 @@
                     throw new InvalidModuleException(string.Format("The volume mount name: {0} should be the same as the PV volume name {1}", volumeName, volumeNameTmp));
                 }
 
-=======
-                volumeName = this.persistentVolumeName.OrDefault();
->>>>>>> a4f21da9
                 return new V1Volume(volumeName, persistentVolumeClaim: new V1PersistentVolumeClaimVolumeSource(pvcName, mount.ReadOnly));
             }
             else if (this.storageClassName.HasValue)
             {
-<<<<<<< HEAD
                 return new V1Volume(volumeName, persistentVolumeClaim: new V1PersistentVolumeClaimVolumeSource(pvcName, mount.ReadOnly));
-=======
-                return new V1Volume(pvcName, persistentVolumeClaim: new V1PersistentVolumeClaimVolumeSource(pvcName, mount.ReadOnly));
->>>>>>> a4f21da9
             }
             else
             {
