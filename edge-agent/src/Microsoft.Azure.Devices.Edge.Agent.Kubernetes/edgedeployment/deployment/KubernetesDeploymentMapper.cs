--- conflicted
+++ resolved
@@ -132,13 +132,10 @@
                 .Select(pullSecretName => new V1LocalObjectReference(pullSecretName))
                 .ToList();
 
-<<<<<<< HEAD
-=======
             V1PodSecurityContext securityContext = this.runAsNonRoot
                 ? new V1PodSecurityContext { RunAsNonRoot = true, RunAsUser = 1000 }
                 : null;
 
->>>>>>> fdf4052f
             return new V1PodTemplateSpec
             {
                 Metadata = new V1ObjectMeta
@@ -152,10 +149,7 @@
                     Containers = new List<V1Container> { proxyContainer, moduleContainer },
                     Volumes = proxyVolumes.Concat(moduleVolumes).ToList(),
                     ImagePullSecrets = imagePullSecrets.Any() ? imagePullSecrets : null,
-<<<<<<< HEAD
-=======
                     SecurityContext = securityContext,
->>>>>>> fdf4052f
                     ServiceAccountName = name,
                     NodeSelector = module.Config.CreateOptions.NodeSelector.OrDefault()
                 }
@@ -368,19 +362,6 @@
             // Volume name will be customer defined name or modulename + mount.source
             if (this.persistentVolumeName.HasValue)
             {
-<<<<<<< HEAD
-                volumeName = this.persistentVolumeName.OrDefault();
-                return new V1Volume(volumeName, persistentVolumeClaim: new V1PersistentVolumeClaimVolumeSource(pvcName, mount.ReadOnly));
-            }
-            else if (this.storageClassName.HasValue)
-            {
-                return new V1Volume(pvcName, persistentVolumeClaim: new V1PersistentVolumeClaimVolumeSource(pvcName, mount.ReadOnly));
-            }
-            else
-            {
-                return new V1Volume(volumeName, emptyDir: new V1EmptyDirVolumeSource());
-            }
-=======
                 string pvName = this.persistentVolumeName.OrDefault();
 
                 if (pvName != volumeName)
@@ -409,7 +390,6 @@
                 Name = volumeName,
                 EmptyDir = new V1EmptyDirVolumeSource()
             };
->>>>>>> fdf4052f
         }
     }
 }