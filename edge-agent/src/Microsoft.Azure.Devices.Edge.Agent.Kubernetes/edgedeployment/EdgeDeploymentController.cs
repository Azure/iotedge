// Copyright (c) Microsoft. All rights reserved.
namespace Microsoft.Azure.Devices.Edge.Agent.Kubernetes.EdgeDeployment
{
    using System;
    using System.Collections.Generic;
    using System.Linq;
    using System.Threading.Tasks;
    using k8s;
    using k8s.Models;
    using Microsoft.Azure.Devices.Edge.Agent.Core;
    using Microsoft.Azure.Devices.Edge.Agent.Kubernetes.EdgeDeployment.Deployment;
    using Microsoft.Azure.Devices.Edge.Agent.Kubernetes.EdgeDeployment.Diff;
    using Microsoft.Azure.Devices.Edge.Agent.Kubernetes.EdgeDeployment.Pvc;
    using Microsoft.Azure.Devices.Edge.Agent.Kubernetes.EdgeDeployment.Service;
    using Microsoft.Azure.Devices.Edge.Util;
    using Microsoft.Extensions.Logging;
    using Microsoft.Rest;
    using AgentDocker = Microsoft.Azure.Devices.Edge.Agent.Docker;
    using CoreConstants = Microsoft.Azure.Devices.Edge.Agent.Core.Constants;
    using KubernetesConstants = Microsoft.Azure.Devices.Edge.Agent.Kubernetes.Constants;

    // TODO add unit tests
    public class EdgeDeploymentController : IEdgeDeploymentController
    {
        readonly IKubernetes client;

        readonly ResourceName resourceName;
        readonly string deploymentSelector;
        readonly string deviceNamespace;
        readonly IModuleIdentityLifecycleManager moduleIdentityLifecycleManager;
        readonly IKubernetesServiceMapper serviceMapper;
        readonly IKubernetesDeploymentMapper deploymentMapper;
        readonly IKubernetesPvcMapper pvcMapper;
        readonly IKubernetesServiceAccountMapper serviceAccountMapper;

        public EdgeDeploymentController(
            ResourceName resourceName,
            string deploymentSelector,
            string deviceNamespace,
            IKubernetes client,
            IModuleIdentityLifecycleManager moduleIdentityLifecycleManager,
            IKubernetesServiceMapper serviceMapper,
            IKubernetesDeploymentMapper deploymentMapper,
            IKubernetesPvcMapper pvcMapper,
            IKubernetesServiceAccountMapper serviceAccountMapper)
        {
            this.resourceName = resourceName;
            this.deploymentSelector = deploymentSelector;
            this.deviceNamespace = deviceNamespace;
            this.moduleIdentityLifecycleManager = moduleIdentityLifecycleManager;
            this.client = client;
            this.serviceMapper = serviceMapper;
            this.deploymentMapper = deploymentMapper;
            this.pvcMapper = pvcMapper;
            this.serviceAccountMapper = serviceAccountMapper;
        }

<<<<<<< HEAD
        public async Task<EdgeDeploymentStatus> DeployModulesAsync(ModuleSet desiredModules, ModuleSet currentModules)
        {
            try
            {
                var moduleIdentities = await this.moduleIdentityLifecycleManager.GetModuleIdentitiesAsync(desiredModules, currentModules);

                var labels = desiredModules.Modules
                    .ToDictionary(
                        module => module.Key,
                        module => new Dictionary<string, string>
                        {
                            [KubernetesConstants.K8sEdgeModuleLabel] = moduleIdentities[module.Key].DeploymentName(),
                            [KubernetesConstants.K8sEdgeDeviceLabel] = KubeUtils.SanitizeLabelValue(this.resourceName.DeviceId),
                            [KubernetesConstants.K8sEdgeHubNameLabel] = KubeUtils.SanitizeLabelValue(this.resourceName.Hostname)
                        });

                var desiredServices = desiredModules.Modules
                    .Select(module => this.serviceMapper.CreateService(moduleIdentities[module.Key], module.Value as KubernetesModule, labels[module.Key]))
                    .Where(service => service.HasValue)
                    .Select(service => service.OrDefault())
                    .ToList();

                V1ServiceList currentServices = await this.client.ListNamespacedServiceAsync(this.deviceNamespace, labelSelector: this.deploymentSelector);
                await this.ManageServices(currentServices, desiredServices);

                var desiredDeployments = desiredModules.Modules
                    .Select(module => this.deploymentMapper.CreateDeployment(moduleIdentities[module.Key], module.Value as KubernetesModule, labels[module.Key]))
                    .ToList();

                V1DeploymentList currentDeployments = await this.client.ListNamespacedDeploymentAsync(this.deviceNamespace, labelSelector: this.deploymentSelector);
                await this.ManageDeployments(currentDeployments, desiredDeployments);

                var desiredServiceAccounts = desiredModules.Modules
                    .Select(module => this.serviceAccountMapper.CreateServiceAccount(moduleIdentities[module.Key], labels[module.Key]))
                    .ToList();

                V1ServiceAccountList currentServiceAccounts = await this.client.ListNamespacedServiceAccountAsync(this.deviceNamespace, labelSelector: this.deploymentSelector);
                await this.ManageServiceAccounts(currentServiceAccounts, desiredServiceAccounts);

                return new EdgeDeploymentStatus(EdgeDeploymentStatusType.Success, "200(OK)");
            }
            catch (HttpOperationException e)
            {
                return new EdgeDeploymentStatus(EdgeDeploymentStatusType.Failure, $"{e.Request.Method} [{e.Request.RequestUri}]({e.Message})");
            }
=======
        public async Task<ModuleSet> DeployModulesAsync(IReadOnlyList<KubernetesModule> modules, ModuleSet currentModules)
        {
            var desiredModules = ModuleSet.Create(modules.ToArray());
            var moduleIdentities = await this.moduleIdentityLifecycleManager.GetModuleIdentitiesAsync(desiredModules, currentModules);

            var labels = modules
                .ToDictionary(
                    module => module.Name,
                    module => new Dictionary<string, string>
                    {
                        [KubernetesConstants.K8sEdgeModuleLabel] = moduleIdentities[module.Name].DeploymentName(),
                        [KubernetesConstants.K8sEdgeDeviceLabel] = KubeUtils.SanitizeLabelValue(this.resourceName.DeviceId),
                        [KubernetesConstants.K8sEdgeHubNameLabel] = KubeUtils.SanitizeLabelValue(this.resourceName.Hostname)
                    });
            var deviceOnlyLabels = new Dictionary<string, string>
            {
                [KubernetesConstants.K8sEdgeDeviceLabel] = KubeUtils.SanitizeLabelValue(this.resourceName.DeviceId),
                [KubernetesConstants.K8sEdgeHubNameLabel] = KubeUtils.SanitizeLabelValue(this.resourceName.Hostname)
            };

            var desiredServices = modules
                .Select(module => this.serviceMapper.CreateService(moduleIdentities[module.Name], module, labels[module.Name]))
                .FilterMap()
                .ToList();

            V1ServiceList currentServices = await this.client.ListNamespacedServiceAsync(this.deviceNamespace, labelSelector: this.deploymentSelector);
            await this.ManageServices(currentServices, desiredServices);

            var desiredDeployments = modules
                .Select(module => this.deploymentMapper.CreateDeployment(moduleIdentities[module.Name], module, labels[module.Name]))
                .ToList();

            V1DeploymentList currentDeployments = await this.client.ListNamespacedDeploymentAsync(this.deviceNamespace, labelSelector: this.deploymentSelector);
            await this.ManageDeployments(currentDeployments, desiredDeployments);

            var desiredPvcs = modules
                .Select(module => this.pvcMapper.CreatePersistentVolumeClaims(module, deviceOnlyLabels))
                .FilterMap()
                .SelectMany(x => x)
                .Distinct(KubernetesPvcByValueEqualityComparer);

            // Modules may use PVCs created by the user, we get all PVCs and then work on ours.
            V1PersistentVolumeClaimList currentPvcList = await this.client.ListNamespacedPersistentVolumeClaimAsync(this.deviceNamespace);
            await this.ManagePvcs(currentPvcList, desiredPvcs);

            var desiredServiceAccounts = modules
                .Select(module => this.serviceAccountMapper.CreateServiceAccount(moduleIdentities[module.Name], labels[module.Name]))
                .ToList();

            V1ServiceAccountList currentServiceAccounts = await this.client.ListNamespacedServiceAccountAsync(this.deviceNamespace, labelSelector: this.deploymentSelector);
            await this.ManageServiceAccounts(currentServiceAccounts, desiredServiceAccounts);

            return desiredModules;
>>>>>>> 1fcd9d6c
        }

        async Task ManageServices(V1ServiceList existing, IEnumerable<V1Service> desired)
        {
            // find difference between desired and existing services
            var diff = FindServiceDiff(desired, existing.Items);

            // Update only those services if configurations have not matched
            var updatingTask = diff.Updated
                .Select(
                    update =>
                    {
                        Events.UpdateService(update.To);

                        this.serviceMapper.UpdateService(update.To, update.From);
                        return this.client.ReplaceNamespacedServiceAsync(update.To, update.To.Metadata.Name, this.deviceNamespace);
                    });
            await Task.WhenAll(updatingTask);

            // Delete all existing services that are not in desired list
            var removingTasks = diff.Removed
                .Select(
                    name =>
                    {
                        Events.DeleteService(name);
                        return this.client.DeleteNamespacedServiceAsync(name, this.deviceNamespace);
                    });
            await Task.WhenAll(removingTasks);

            // Create new desired services
            var addingTasks = diff.Added
                .Select(
                    service =>
                    {
                        Events.CreateService(service);
                        return this.client.CreateNamespacedServiceAsync(service, this.deviceNamespace);
                    });
            await Task.WhenAll(addingTasks);
        }

        static Diff<V1Service> FindServiceDiff(IEnumerable<V1Service> desired, IEnumerable<V1Service> existing)
        {
            var desiredSet = new Set<V1Service>(desired.ToDictionary(service => service.Metadata.Name));
            var existingSet = new Set<V1Service>(existing.ToDictionary(service => service.Metadata.Name));

            return desiredSet.Diff(existingSet, ServiceByCreationStringEqualityComparer);
        }

        static IEqualityComparer<V1Service> ServiceByCreationStringEqualityComparer { get; } = new KubernetesServiceByCreationStringEqualityComparer();

        async Task ManageDeployments(V1DeploymentList existing, IEnumerable<V1Deployment> desired)
        {
            // find difference between desired and existing deployments
            var diff = FindDeploymentDiff(desired, existing.Items);

            var updatingTask = diff.Updated
                .Select(
                    update =>
                    {
                        Events.UpdateDeployment(update.To);

                        this.deploymentMapper.UpdateDeployment(update.To, update.From);
                        return this.client.ReplaceNamespacedDeploymentAsync(update.To, update.To.Metadata.Name, this.deviceNamespace);
                    });
            await Task.WhenAll(updatingTask);

            // Delete all existing deployments that are not in desired list
            var removingTasks = diff.Removed
                .Select(
                    name =>
                    {
                        Events.DeleteDeployment(name);
                        return this.client.DeleteNamespacedDeployment1Async(
                            name,
                            this.deviceNamespace,
                            propagationPolicy: "Foreground",
                            body: new V1DeleteOptions(propagationPolicy: "Foreground"));
                    });
            await Task.WhenAll(removingTasks);

            // Add all new deployments from desired list
            var addingTasks = diff.Added
                .Select(
                    deployment =>
                    {
                        Events.CreateDeployment(deployment);
                        return this.client.CreateNamespacedDeploymentAsync(deployment, this.deviceNamespace);
                    });
            await Task.WhenAll(addingTasks);
        }

        static Diff<V1Deployment> FindDeploymentDiff(IEnumerable<V1Deployment> desired, IEnumerable<V1Deployment> existing)
        {
            var desiredSet = new Set<V1Deployment>(desired.ToDictionary(deployment => deployment.Metadata.Name));
            var existingSet = new Set<V1Deployment>(existing.ToDictionary(deployment => deployment.Metadata.Name));

            return desiredSet.Diff(existingSet, DeploymentByCreationStringEqualityComparer);
        }

        static IEqualityComparer<V1Deployment> DeploymentByCreationStringEqualityComparer { get; } = new KubernetesDeploymentByCreationStringEqualityComparer();

        async Task ManagePvcs(V1PersistentVolumeClaimList existing, IEnumerable<V1PersistentVolumeClaim> desired)
        {
            // Find the difference between desired and existing PVCs
            var diff = this.FindPvcDiff(desired, existing.Items);

            // Update all PVCs that are in both lists, and are labeled (created by Agent)
            var updatingTask = diff.Updated
                .Select(
                    update =>
                    {
                        Events.UpdatePvc(update.To);
                        this.pvcMapper.UpdatePersistentVolumeClaim(update.To, update.From);
                        return this.client.ReplaceNamespacedPersistentVolumeClaimAsync(update.To, update.To.Metadata.Name, this.deviceNamespace);
                    });
            await Task.WhenAll(updatingTask);

            try
            {
                // Remove all PVCs that are not in the desired list, and are labled (created by Agent)
                var removingTasks = diff.Removed
                    .Select(
                        name =>
                        {
                            Events.DeletePvc(name);
                            return this.client.DeleteNamespacedPersistentVolumeClaimAsync(name, this.deviceNamespace);
                        });
                await Task.WhenAll(removingTasks);

                // Create all new desired PVCs.
                var addingTasks = diff.Added
                    .Select(
                        pvc =>
                        {
                            Events.CreatePvc(pvc);
                            return this.client.CreateNamespacedPersistentVolumeClaimAsync(pvc, this.deviceNamespace);
                        });
                await Task.WhenAll(addingTasks);
            }
            catch (HttpOperationException ex)
            {
                // Some PVCs may not allow updates, depending on the PV, the reasons for update,
                // or the k8s server version.
                // Also some PVCs may not allow deletion immediately (while pod still exists),
                // or may require user intervention, like deleting the PV created under a storage class.
                // Our best option is to log it and wait for a resolution.
                Events.PvcException(ex);
            }
        }

        Diff<V1PersistentVolumeClaim> FindPvcDiff(
                IEnumerable<V1PersistentVolumeClaim> desired,
                IEnumerable<V1PersistentVolumeClaim> existing)
        {
            var existingDict = existing.ToDictionary(pvc => pvc.Metadata.Name);
            var desiredSet = new Set<V1PersistentVolumeClaim>(desired.ToDictionary(pvc => pvc.Metadata.Name));
            var existingSet = new Set<V1PersistentVolumeClaim>(existingDict);
            var fullDiff = desiredSet.Diff(existingSet, KubernetesPvcByValueEqualityComparer);
            // In fullDiff:
            // Added are `desired` PVCs which are named differently that all existing PVCs.
            //  - these are all new,
            // Removed are all PVCs which are in `existing` and not in `desired`
            //  - some of these names may be PVCs created by the user, we don't want to delete them.
            // Updated are all PVCs which differ between `existing` and `desired`
            //  - some of the "From" PVCs were created by the user, we shouldn't update these.
            // Filter Removed and Updated to only select ones created by controller.
            return new Diff<V1PersistentVolumeClaim>(
                    fullDiff.Added,
                    fullDiff.Removed.Where(name => this.IsCreatedByController(existingDict[name])),
                    fullDiff.Updated.Where(update => this.IsCreatedByController(update.From)));
        }

        bool IsCreatedByController(V1PersistentVolumeClaim claim)
        {
            var labels = claim.Metadata?.Labels;
            if (labels == null)
            {
                return false;
            }

            if (!labels.ContainsKey(KubernetesConstants.K8sEdgeDeviceLabel) || !labels.ContainsKey(KubernetesConstants.K8sEdgeHubNameLabel))
            {
                return false;
            }

            return labels[KubernetesConstants.K8sEdgeDeviceLabel] == KubeUtils.SanitizeLabelValue(this.resourceName.DeviceId) &&
                    labels[KubernetesConstants.K8sEdgeHubNameLabel] == KubeUtils.SanitizeLabelValue(this.resourceName.Hostname);
        }

        static IEqualityComparer<V1PersistentVolumeClaim> KubernetesPvcByValueEqualityComparer { get; } = new KubernetesPvcByValueEqualityComparer();

        async Task ManageServiceAccounts(V1ServiceAccountList existing, IReadOnlyCollection<V1ServiceAccount> desired)
        {
            // find difference between desired and existing service accounts
            var diff = FindServiceAccountDiff(desired, existing.Items);

            // Update all service accounts that are in both lists
            var updatingTasks = diff.Updated
                .Select(
                    update =>
                    {
                        Events.UpdateServiceAccount(update.To);

                        this.serviceAccountMapper.Update(update.To, update.From);
                        return this.client.ReplaceNamespacedServiceAccountAsync(update.To, update.To.Metadata.Name, this.deviceNamespace);
                    });
            await Task.WhenAll(updatingTasks);

            // Delete only those existing service accounts that are not in in desired list of common names
            var removingTasks = diff.Removed
                .Select(
                    name =>
                    {
                        Events.DeleteServiceAccount(name);
                        return this.client.DeleteNamespacedServiceAccountAsync(name, this.deviceNamespace);
                    });
            await Task.WhenAll(removingTasks);

            // Add only those desired service account that are not in the list of common names
            var addingTasks = diff.Added
                .Select(
                    account =>
                    {
                        Events.CreateServiceAccount(account);
                        return this.client.CreateNamespacedServiceAccountAsync(account, this.deviceNamespace);
                    });
            await Task.WhenAll(addingTasks);
        }

        static Diff<V1ServiceAccount> FindServiceAccountDiff(IEnumerable<V1ServiceAccount> desired, IEnumerable<V1ServiceAccount> existing)
        {
            var desiredSet = new Set<V1ServiceAccount>(desired.ToDictionary(serviceAccount => serviceAccount.Metadata.Name));
            var existingSet = new Set<V1ServiceAccount>(existing.ToDictionary(serviceAccount => serviceAccount.Metadata.Name));

            return desiredSet.Diff(existingSet);
        }

        public async Task PurgeModulesAsync()
        {
            // Delete all services for current edge deployment
            V1ServiceList services = await this.client.ListNamespacedServiceAsync(this.deviceNamespace, labelSelector: this.deploymentSelector);
            var serviceTasks = services.Items
                .Select(service => this.client.DeleteNamespacedServiceAsync(service.Metadata.Name, this.deviceNamespace, new V1DeleteOptions()));
            await Task.WhenAll(serviceTasks);

            // Delete all deployments for current edge deployment
            V1DeploymentList deployments = await this.client.ListNamespacedDeploymentAsync(this.deviceNamespace, labelSelector: this.deploymentSelector);
            var deploymentTasks = deployments.Items
                .Select(
                    deployment => this.client.DeleteNamespacedDeployment1Async(
                        deployment.Metadata.Name,
                        this.deviceNamespace,
                        new V1DeleteOptions(propagationPolicy: "Foreground"),
                        propagationPolicy: "Foreground"));
            await Task.WhenAll(deploymentTasks);

            V1PersistentVolumeClaimList pvcs = await this.client.ListNamespacedPersistentVolumeClaimAsync(this.deviceNamespace, labelSelector: this.deploymentSelector);
            var pvcTasks = pvcs.Items
                .Select(pvc => this.client.DeleteNamespacedPersistentVolumeClaimAsync(pvc.Metadata.Name, this.deviceNamespace, new V1DeleteOptions()));
            await Task.WhenAll(pvcTasks);

            // Delete the service account for all deployments
            V1ServiceAccountList serviceAccounts = await this.client.ListNamespacedServiceAccountAsync(this.deviceNamespace, labelSelector: this.deploymentSelector);
            var serviceAccountTasks = serviceAccounts.Items
                .Select(service => this.client.DeleteNamespacedServiceAsync(service.Metadata.Name, this.deviceNamespace, new V1DeleteOptions()));
            await Task.WhenAll(serviceAccountTasks);
        }

        static class Events
        {
            const int IdStart = KubernetesEventIds.EdgeDeploymentController;
            static readonly ILogger Log = Logger.Factory.CreateLogger<EdgeDeploymentController>();

            enum EventIds
            {
                InvalidCreationString = IdStart,
                CreateService,
                DeleteService,
                UpdateService,
                CreateDeployment,
                DeleteDeployment,
                UpdateDeployment,
                CreatePvc,
                DeletePvc,
                UpdatePvc,
                PvcException,
                CreateServiceAccount,
                DeleteServiceAccount,
                UpdateServiceAccount
            }

            public static void DeleteService(string name)
            {
                Log.LogInformation((int)EventIds.DeleteService, $"Delete service {name}");
            }

            public static void CreateService(V1Service service)
            {
                Log.LogInformation((int)EventIds.CreateService, $"Create service {service.Metadata.Name}");
            }

            public static void CreateDeployment(V1Deployment deployment)
            {
                Log.LogInformation((int)EventIds.CreateDeployment, $"Create deployment {deployment.Metadata.Name}");
            }

            public static void DeleteDeployment(string name)
            {
                Log.LogInformation((int)EventIds.DeleteDeployment, $"Delete deployment {name}");
            }

            public static void UpdateDeployment(V1Deployment deployment)
            {
                Log.LogInformation((int)EventIds.UpdateDeployment, $"Update deployment {deployment.Metadata.Name}");
            }

            public static void CreatePvc(V1PersistentVolumeClaim pvc)
            {
                Log.LogInformation((int)EventIds.CreatePvc, $"Create PVC {pvc.Metadata.Name}");
            }

            public static void DeletePvc(string name)
            {
                Log.LogInformation((int)EventIds.DeletePvc, $"Delete PVC {name}");
            }

            public static void UpdatePvc(V1PersistentVolumeClaim pvc)
            {
                Log.LogInformation((int)EventIds.UpdatePvc, $"Update PVC {pvc.Metadata.Name}");
            }

            public static void PvcException(Exception ex)
            {
                Log.LogWarning((int)EventIds.PvcException, ex, "PVC update or deletion failed. This may reconcile over time or require operator intervention.");
            }

            public static void InvalidCreationString(string kind, string name)
            {
                Log.LogDebug((int)EventIds.InvalidCreationString, $"Expected a valid '{kind}' creation string in k8s Object '{name}'.");
            }

            public static void UpdateService(V1Service service)
            {
                Log.LogDebug((int)EventIds.UpdateService, $"Update service object '{service.Metadata.Name}'");
            }

            public static void CreateServiceAccount(V1ServiceAccount serviceAccount)
            {
                Log.LogDebug((int)EventIds.CreateServiceAccount, $"Create Service Account {serviceAccount.Metadata.Name}");
            }

            public static void DeleteServiceAccount(string name)
            {
                Log.LogDebug((int)EventIds.DeleteServiceAccount, $"Delete Service Account {name}");
            }

            public static void UpdateServiceAccount(V1ServiceAccount serviceAccount)
            {
                Log.LogDebug((int)EventIds.UpdateServiceAccount, $"Update Service Account {serviceAccount.Metadata.Name}");
            }
        }
    }
}<|MERGE_RESOLUTION|>--- conflicted
+++ resolved
@@ -55,28 +55,31 @@
             this.serviceAccountMapper = serviceAccountMapper;
         }
 
-<<<<<<< HEAD
         public async Task<EdgeDeploymentStatus> DeployModulesAsync(ModuleSet desiredModules, ModuleSet currentModules)
         {
             try
             {
                 var moduleIdentities = await this.moduleIdentityLifecycleManager.GetModuleIdentitiesAsync(desiredModules, currentModules);
 
-                var labels = desiredModules.Modules
-                    .ToDictionary(
-                        module => module.Key,
-                        module => new Dictionary<string, string>
-                        {
-                            [KubernetesConstants.K8sEdgeModuleLabel] = moduleIdentities[module.Key].DeploymentName(),
-                            [KubernetesConstants.K8sEdgeDeviceLabel] = KubeUtils.SanitizeLabelValue(this.resourceName.DeviceId),
-                            [KubernetesConstants.K8sEdgeHubNameLabel] = KubeUtils.SanitizeLabelValue(this.resourceName.Hostname)
-                        });
-
-                var desiredServices = desiredModules.Modules
-                    .Select(module => this.serviceMapper.CreateService(moduleIdentities[module.Key], module.Value as KubernetesModule, labels[module.Key]))
-                    .Where(service => service.HasValue)
-                    .Select(service => service.OrDefault())
-                    .ToList();
+            var labels = desiredModules.Modules
+                .ToDictionary(
+                    module => module.Key,
+                    module => new Dictionary<string, string>
+                    {
+                        [KubernetesConstants.K8sEdgeModuleLabel] = moduleIdentities[module.Key].DeploymentName(),
+                        [KubernetesConstants.K8sEdgeDeviceLabel] = KubeUtils.SanitizeLabelValue(this.resourceName.DeviceId),
+                        [KubernetesConstants.K8sEdgeHubNameLabel] = KubeUtils.SanitizeLabelValue(this.resourceName.Hostname)
+                    });
+            var deviceOnlyLabels = new Dictionary<string, string>
+            {
+                [KubernetesConstants.K8sEdgeDeviceLabel] = KubeUtils.SanitizeLabelValue(this.resourceName.DeviceId),
+                [KubernetesConstants.K8sEdgeHubNameLabel] = KubeUtils.SanitizeLabelValue(this.resourceName.Hostname)
+            };
+
+            var desiredServices = desiredModules.Modules
+                .Select(module => this.serviceMapper.CreateService(moduleIdentities[module.Key], module.Value as KubernetesModule, labels[module.Key]))
+                .FilterMap()
+                .ToList();
 
                 V1ServiceList currentServices = await this.client.ListNamespacedServiceAsync(this.deviceNamespace, labelSelector: this.deploymentSelector);
                 await this.ManageServices(currentServices, desiredServices);
@@ -88,57 +91,8 @@
                 V1DeploymentList currentDeployments = await this.client.ListNamespacedDeploymentAsync(this.deviceNamespace, labelSelector: this.deploymentSelector);
                 await this.ManageDeployments(currentDeployments, desiredDeployments);
 
-                var desiredServiceAccounts = desiredModules.Modules
-                    .Select(module => this.serviceAccountMapper.CreateServiceAccount(moduleIdentities[module.Key], labels[module.Key]))
-                    .ToList();
-
-                V1ServiceAccountList currentServiceAccounts = await this.client.ListNamespacedServiceAccountAsync(this.deviceNamespace, labelSelector: this.deploymentSelector);
-                await this.ManageServiceAccounts(currentServiceAccounts, desiredServiceAccounts);
-
-                return new EdgeDeploymentStatus(EdgeDeploymentStatusType.Success, "200(OK)");
-            }
-            catch (HttpOperationException e)
-            {
-                return new EdgeDeploymentStatus(EdgeDeploymentStatusType.Failure, $"{e.Request.Method} [{e.Request.RequestUri}]({e.Message})");
-            }
-=======
-        public async Task<ModuleSet> DeployModulesAsync(IReadOnlyList<KubernetesModule> modules, ModuleSet currentModules)
-        {
-            var desiredModules = ModuleSet.Create(modules.ToArray());
-            var moduleIdentities = await this.moduleIdentityLifecycleManager.GetModuleIdentitiesAsync(desiredModules, currentModules);
-
-            var labels = modules
-                .ToDictionary(
-                    module => module.Name,
-                    module => new Dictionary<string, string>
-                    {
-                        [KubernetesConstants.K8sEdgeModuleLabel] = moduleIdentities[module.Name].DeploymentName(),
-                        [KubernetesConstants.K8sEdgeDeviceLabel] = KubeUtils.SanitizeLabelValue(this.resourceName.DeviceId),
-                        [KubernetesConstants.K8sEdgeHubNameLabel] = KubeUtils.SanitizeLabelValue(this.resourceName.Hostname)
-                    });
-            var deviceOnlyLabels = new Dictionary<string, string>
-            {
-                [KubernetesConstants.K8sEdgeDeviceLabel] = KubeUtils.SanitizeLabelValue(this.resourceName.DeviceId),
-                [KubernetesConstants.K8sEdgeHubNameLabel] = KubeUtils.SanitizeLabelValue(this.resourceName.Hostname)
-            };
-
-            var desiredServices = modules
-                .Select(module => this.serviceMapper.CreateService(moduleIdentities[module.Name], module, labels[module.Name]))
-                .FilterMap()
-                .ToList();
-
-            V1ServiceList currentServices = await this.client.ListNamespacedServiceAsync(this.deviceNamespace, labelSelector: this.deploymentSelector);
-            await this.ManageServices(currentServices, desiredServices);
-
-            var desiredDeployments = modules
-                .Select(module => this.deploymentMapper.CreateDeployment(moduleIdentities[module.Name], module, labels[module.Name]))
-                .ToList();
-
-            V1DeploymentList currentDeployments = await this.client.ListNamespacedDeploymentAsync(this.deviceNamespace, labelSelector: this.deploymentSelector);
-            await this.ManageDeployments(currentDeployments, desiredDeployments);
-
-            var desiredPvcs = modules
-                .Select(module => this.pvcMapper.CreatePersistentVolumeClaims(module, deviceOnlyLabels))
+            var desiredPvcs = desiredModules.Modules
+                .Select(module => this.pvcMapper.CreatePersistentVolumeClaims(module.Value, deviceOnlyLabels))
                 .FilterMap()
                 .SelectMany(x => x)
                 .Distinct(KubernetesPvcByValueEqualityComparer);
@@ -147,15 +101,19 @@
             V1PersistentVolumeClaimList currentPvcList = await this.client.ListNamespacedPersistentVolumeClaimAsync(this.deviceNamespace);
             await this.ManagePvcs(currentPvcList, desiredPvcs);
 
-            var desiredServiceAccounts = modules
-                .Select(module => this.serviceAccountMapper.CreateServiceAccount(moduleIdentities[module.Name], labels[module.Name]))
+            var desiredServiceAccounts = desiredModules.Modules
+                .Select(module => this.serviceAccountMapper.CreateServiceAccount(moduleIdentities[module.Key], labels[module.Key]))
                 .ToList();
 
-            V1ServiceAccountList currentServiceAccounts = await this.client.ListNamespacedServiceAccountAsync(this.deviceNamespace, labelSelector: this.deploymentSelector);
-            await this.ManageServiceAccounts(currentServiceAccounts, desiredServiceAccounts);
-
-            return desiredModules;
->>>>>>> 1fcd9d6c
+                V1ServiceAccountList currentServiceAccounts = await this.client.ListNamespacedServiceAccountAsync(this.deviceNamespace, labelSelector: this.deploymentSelector);
+                await this.ManageServiceAccounts(currentServiceAccounts, desiredServiceAccounts);
+
+                return new EdgeDeploymentStatus(EdgeDeploymentStatusType.Success, "200(OK)");
+            }
+            catch (HttpOperationException e)
+            {
+                return new EdgeDeploymentStatus(EdgeDeploymentStatusType.Failure, $"{e.Request.Method} [{e.Request.RequestUri}]({e.Message})");
+            }
         }
 
         async Task ManageServices(V1ServiceList existing, IEnumerable<V1Service> desired)
