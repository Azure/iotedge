--- conflicted
+++ resolved
@@ -28,11 +28,7 @@
         public Option<List<V1PersistentVolumeClaim>> CreatePersistentVolumeClaims(KubernetesModule module, IDictionary<string, string> labels) =>
             module.Config.CreateOptions.HostConfig
                 .FlatMap(hostConfig => Option.Maybe(hostConfig.Mounts))
-<<<<<<< HEAD
-                .Map(mounts => mounts.Where(this.ShouldCreatePvc).Select(mount => this.ExtractPvc(mount, labels, module)).ToList())
-=======
                 .Map(mounts => mounts.Where(this.ShouldCreatePvc).Select(mount => this.ExtractPvc(module, mount, labels)).ToList())
->>>>>>> 98901c5a
                 .Filter(mounts => mounts.Any());
 
         bool ShouldCreatePvc(Mount mount)
@@ -45,11 +41,7 @@
             return this.storageClassName.HasValue || this.persistentVolumeName.HasValue;
         }
 
-<<<<<<< HEAD
-        V1PersistentVolumeClaim ExtractPvc(Mount mount, IDictionary<string, string> labels, KubernetesModule module)
-=======
         V1PersistentVolumeClaim ExtractPvc(KubernetesModule module, Mount mount, IDictionary<string, string> labels)
->>>>>>> 98901c5a
         {
             string volumeName = KubernetesModule.PvcName(module, mount);
             bool readOnly = mount.ReadOnly;
@@ -75,7 +67,6 @@
                 persistentVolumeClaimSpec.StorageClassName = this.storageClassName.OrDefault();
             }
 
-<<<<<<< HEAD
             var ownerReferences = new List<V1OwnerReference>
             {
                 new V1OwnerReference(
@@ -85,10 +76,7 @@
                     uid: module.Owner.Uid,
                     blockOwnerDeletion: true)
             };
-            return new V1PersistentVolumeClaim(metadata: new V1ObjectMeta(name: name, labels: labels, ownerReferences: ownerReferences), spec: persistentVolumeClaimSpec);
-=======
-            return new V1PersistentVolumeClaim(metadata: new V1ObjectMeta(name: volumeName, labels: labels), spec: persistentVolumeClaimSpec);
->>>>>>> 98901c5a
+            return new V1PersistentVolumeClaim(metadata: new V1ObjectMeta(name: volumeName, labels: labels, ownerReferences: ownerReferences), spec: persistentVolumeClaimSpec);
         }
 
         public void UpdatePersistentVolumeClaim(V1PersistentVolumeClaim to, V1PersistentVolumeClaim from)
