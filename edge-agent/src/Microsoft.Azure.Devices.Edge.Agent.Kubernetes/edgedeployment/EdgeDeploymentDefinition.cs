--- conflicted
+++ resolved
@@ -22,15 +22,11 @@
         [JsonProperty(PropertyName = "spec")]
         public IReadOnlyList<KubernetesModule> Spec { get; }
 
-<<<<<<< HEAD
         [JsonProperty(PropertyName = "status")]
         [JsonConverter(typeof(OptionConverter<EdgeDeploymentStatus>))]
         public Option<EdgeDeploymentStatus> Status { get; }
 
         public EdgeDeploymentDefinition(string apiVersion, string kind, V1ObjectMeta metadata, IList<KubernetesModule> spec, EdgeDeploymentStatus status = null)
-=======
-        public EdgeDeploymentDefinition(string apiVersion, string kind, V1ObjectMeta metadata, IReadOnlyList<KubernetesModule> spec)
->>>>>>> 1fcd9d6c
         {
             this.ApiVersion = Preconditions.CheckNonWhiteSpace(apiVersion, nameof(apiVersion));
             this.Kind = Preconditions.CheckNonWhiteSpace(kind, nameof(kind));
