// Copyright (c) Microsoft. All rights reserved.

namespace Microsoft.Azure.Devices.Edge.Agent.Diagnostics.Publisher
{
    using System;
    using System.Collections.Generic;
    using System.Linq;
    using System.Runtime.InteropServices.WindowsRuntime;
    using System.Threading;
    using System.Threading.Tasks;
    using Microsoft.Azure.Devices.Client;
    using Microsoft.Azure.Devices.Edge.Agent.Core.Requests;
    using Microsoft.Azure.Devices.Edge.Agent.IoTHub;
<<<<<<< HEAD
    using Microsoft.Azure.Devices.Edge.Storage;
=======
>>>>>>> eff5c859
    using Microsoft.Azure.Devices.Edge.Util;
    using Microsoft.Azure.Devices.Edge.Util.Retrying;
    using Microsoft.Extensions.Logging.Abstractions;

    public sealed class IoTHubMetricsUpload : IMetricsPublisher, IDisposable
    {
        readonly IEdgeAgentConnection edgeAgentConnection;
<<<<<<< HEAD
        readonly RetryWithBackoff<byte[], Option<Exception>> retryHandler;

        public IoTHubMetricsUpload(IEdgeAgentConnection edgeAgentConnection, IStoreProvider storeProvider)
        {
            this.edgeAgentConnection = Preconditions.CheckNotNull(edgeAgentConnection, nameof(edgeAgentConnection));

            IBackoff backoff = new Util.Retrying.ExponentialBackoff(TimeSpan.FromMinutes(1), 1.5, TimeSpan.FromMinutes(30));
            this.retryHandler = new RetryWithBackoff<byte[], Option<Exception>>(this.SendMessage, this.ShouldRetry, backoff);
=======

        public IoTHubMetricsUpload(IEdgeAgentConnection edgeAgentConnection)
        {
            this.edgeAgentConnection = Preconditions.CheckNotNull(edgeAgentConnection, nameof(edgeAgentConnection));
>>>>>>> eff5c859
        }

        public async Task PublishAsync(IEnumerable<Metric> metrics, CancellationToken cancellationToken)
        {
            Preconditions.CheckNotNull(metrics, nameof(metrics));
            byte[] data = MetricsSerializer.MetricsToBytes(metrics).ToArray();

            // TODO: add check for too big of a message
            if (data.Length > 0)
<<<<<<< HEAD
            {
                await this.retryHandler.DoWorkAsync(data, cancellationToken);
            }
        }

        /// <summary>
        /// Sends the given bytes to IoT Hub.
        /// </summary>
        /// <param name="data">Metrics in binary form.</param>
        /// <returns>Option containing possible exception.</returns>
        async Task<Option<Exception>> SendMessage(byte[] data, CancellationToken cancellationToken)
        {
            Message message = this.BuildMessage(data);
            try
            {
                await this.edgeAgentConnection.SendEventAsync(message, cancellationToken);
            }
            catch (Exception ex)
            {
                return Option.Some(ex);
=======
            {
                Message message = this.BuildMessage(data);
                await this.edgeAgentConnection.SendEventAsync(message);
>>>>>>> eff5c859
            }

            // no retry
            return Option.None<Exception>();
        }

        bool ShouldRetry(Option<Exception> result)
        {
            return result.Exists(ex => ex.HasTimeoutException());
        }

        Message BuildMessage(byte[] data)
        {
            Message message = new Message(data);
            message.ContentType = "application/x-azureiot-edgeruntimediagnostics";

            return message;
        }

        public void Dispose()
        {
            this.retryHandler.Dispose();
        }

        Message BuildMessage(byte[] data)
        {
            Message message = new Message(data);
            message.ContentType = "application/x-azureiot-edgeruntimediagnostics";

            return message;
        }
    }
}<|MERGE_RESOLUTION|>--- conflicted
+++ resolved
@@ -11,10 +11,7 @@
     using Microsoft.Azure.Devices.Client;
     using Microsoft.Azure.Devices.Edge.Agent.Core.Requests;
     using Microsoft.Azure.Devices.Edge.Agent.IoTHub;
-<<<<<<< HEAD
     using Microsoft.Azure.Devices.Edge.Storage;
-=======
->>>>>>> eff5c859
     using Microsoft.Azure.Devices.Edge.Util;
     using Microsoft.Azure.Devices.Edge.Util.Retrying;
     using Microsoft.Extensions.Logging.Abstractions;
@@ -22,7 +19,6 @@
     public sealed class IoTHubMetricsUpload : IMetricsPublisher, IDisposable
     {
         readonly IEdgeAgentConnection edgeAgentConnection;
-<<<<<<< HEAD
         readonly RetryWithBackoff<byte[], Option<Exception>> retryHandler;
 
         public IoTHubMetricsUpload(IEdgeAgentConnection edgeAgentConnection, IStoreProvider storeProvider)
@@ -31,12 +27,6 @@
 
             IBackoff backoff = new Util.Retrying.ExponentialBackoff(TimeSpan.FromMinutes(1), 1.5, TimeSpan.FromMinutes(30));
             this.retryHandler = new RetryWithBackoff<byte[], Option<Exception>>(this.SendMessage, this.ShouldRetry, backoff);
-=======
-
-        public IoTHubMetricsUpload(IEdgeAgentConnection edgeAgentConnection)
-        {
-            this.edgeAgentConnection = Preconditions.CheckNotNull(edgeAgentConnection, nameof(edgeAgentConnection));
->>>>>>> eff5c859
         }
 
         public async Task PublishAsync(IEnumerable<Metric> metrics, CancellationToken cancellationToken)
@@ -46,7 +36,6 @@
 
             // TODO: add check for too big of a message
             if (data.Length > 0)
-<<<<<<< HEAD
             {
                 await this.retryHandler.DoWorkAsync(data, cancellationToken);
             }
@@ -67,11 +56,6 @@
             catch (Exception ex)
             {
                 return Option.Some(ex);
-=======
-            {
-                Message message = this.BuildMessage(data);
-                await this.edgeAgentConnection.SendEventAsync(message);
->>>>>>> eff5c859
             }
 
             // no retry
