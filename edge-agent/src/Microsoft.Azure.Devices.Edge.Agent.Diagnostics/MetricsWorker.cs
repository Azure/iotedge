// Copyright (c) Microsoft. All rights reserved.

[assembly: System.Runtime.CompilerServices.InternalsVisibleToAttribute("Microsoft.Azure.Devices.Edge.Agent.Diagnostics.Test")]
namespace Microsoft.Azure.Devices.Edge.Agent.Diagnostics
{
    using System;
    using System.Collections;
    using System.Collections.Generic;
    using System.Linq;
    using System.Text;
    using System.Threading;
    using System.Threading.Tasks;
    using Microsoft.Azure.Devices.Edge.Agent.Diagnostics.Publisher;
    using Microsoft.Azure.Devices.Edge.Agent.Diagnostics.Storage;
    using Microsoft.Azure.Devices.Edge.Agent.Diagnostics.Util;
    using Microsoft.Azure.Devices.Edge.Agent.Diagnostics.Util.Aggregation;
    using Microsoft.Azure.Devices.Edge.Util;
    using Microsoft.Azure.Devices.Edge.Util.Concurrency;
    using Microsoft.Azure.Devices.Edge.Util.Metrics;
    using Microsoft.Azure.Devices.Edge.Util.TransientFaultHandling;
    using Microsoft.Extensions.Logging;

    public class MetricsWorker : IDisposable
    {
        public static RetryStrategy RetryStrategy = new ExponentialBackoff(20, TimeSpan.FromMinutes(5), TimeSpan.FromMinutes(30), TimeSpan.FromMinutes(1), false);

        readonly IMetricsScraper scraper;
        readonly IMetricsStorage storage;
        readonly IMetricsPublisher uploader;
        readonly AsyncLock scrapeUploadLock = new AsyncLock();
        static readonly ILogger Log = Logger.Factory.CreateLogger<MetricsScraper>();
        readonly MetricTransformer metricFilter;
        readonly MetricAggregator metricAggregator;

        PeriodicTask scrape;
        PeriodicTask upload;

        public MetricsWorker(IMetricsScraper scraper, IMetricsStorage storage, IMetricsPublisher uploader)
        {
            this.scraper = Preconditions.CheckNotNull(scraper, nameof(scraper));
            this.storage = Preconditions.CheckNotNull(storage, nameof(storage));
            this.uploader = Preconditions.CheckNotNull(uploader, nameof(uploader));

            this.metricFilter = new MetricTransformer()
                .AddAllowedTags((MetricsConstants.MsTelemetry, true.ToString()))
<<<<<<< HEAD
=======
                .AddDisallowedTags(
                    ("quantile", "0.1"),
                    ("quantile", "0.5"),
                    ("quantile", "0.99"))
>>>>>>> dea09747
                .AddTagsToRemove(MetricsConstants.MsTelemetry, MetricsConstants.IotHubLabel, MetricsConstants.DeviceIdLabel)
                .AddTagsToModify(
                    ("id", this.ReplaceDeviceId),
                    ("module_name", this.ReplaceModuleId),
                    ("to", name => name.CreateSha256()),
                    ("from", name => name.CreateSha256()),
                    ("to_route_input", name => name.CreateSha256()),
                    ("from_route_output", name => name.CreateSha256()));

#pragma warning disable SA1111 // Closing parenthesis should be on line of last parameter
            this.metricAggregator = new MetricAggregator(
                new AggregationTemplate("edgehub_gettwin_total", "id", new Summer()),
                new AggregationTemplate(
                    "edgehub_messages_received_total",
                    ("route_output", new Summer()),
                    ("id", new Summer())
                ),
                new AggregationTemplate(
                    "edgehub_messages_sent_total",
                    ("from", new Summer()),
                    ("to", new Summer()),
                    ("from_route_output", new Summer()),
                    ("to_route_input", new Summer())
                ),
                new AggregationTemplate(
                    new string[]
                    {
                        "edgehub_message_size_bytes",
                        "edgehub_message_size_bytes_sum",
                        "edgehub_message_size_bytes_count"
                    },
                    "id",
                    new Averager()),
                new AggregationTemplate(
                    new string[]
                    {
                        "edgehub_message_process_duration_seconds",
                        "edgehub_message_process_duration_seconds_sum",
                        "edgehub_message_process_duration_seconds_count",
                    },
                    ("from", new Averager()),
                    ("to", new Averager())
                ),
                new AggregationTemplate(
                    "edgehub_direct_methods_total",
                    ("from", new Summer()),
                    ("to", new Summer())
                ),
                new AggregationTemplate("edgehub_queue_length", "endpoint", new Summer()),
                new AggregationTemplate(
                    new string[]
                    {
                        "edgehub_messages_dropped_total",
                        "edgehub_messages_unack_total",
                    },
                    ("from", new Summer()),
                    ("from_route_output", new Summer())
                ),
                new AggregationTemplate("edgehub_client_connect_failed_total", "id", new Summer())
           );
#pragma warning restore SA1111 // Closing parenthesis should be on line of last parameter
        }

        public void Start(TimeSpan scrapingInterval, TimeSpan uploadInterval)
        {
            this.scrape = new PeriodicTask(this.Scrape, scrapingInterval, scrapingInterval, Log, "Metrics Scrape");
            TimeSpan uploadJitter = new TimeSpan((long)(uploadInterval.Ticks * new Random().NextDouble()));
            this.upload = new PeriodicTask(this.Upload, uploadJitter, uploadInterval, Log, "Metrics Upload");
        }

        internal async Task Scrape(CancellationToken cancellationToken)
        {
            using (await this.scrapeUploadLock.LockAsync(cancellationToken))
            {
                Log.LogInformation("Scraping Metrics");
                IEnumerable<Metric> scrapedMetrics = await this.scraper.ScrapeEndpointsAsync(cancellationToken);

                scrapedMetrics = this.metricFilter.TransformMetrics(scrapedMetrics);
                scrapedMetrics = this.metricAggregator.AggregateMetrics(scrapedMetrics);

                Log.LogInformation("Storing Metrics");
                await this.storage.StoreMetricsAsync(scrapedMetrics);
                Log.LogInformation("Scraped and Stored Metrics");
            }
        }

        internal async Task Upload(CancellationToken cancellationToken)
        {
            if (!await this.TryUploadAndClear(cancellationToken))
            {
                await this.BeginUploadRetry(cancellationToken);
            }
        }

        async Task<bool> TryUploadAndClear(CancellationToken cancellationToken)
        {
            using (await this.scrapeUploadLock.LockAsync(cancellationToken))
            {
                Log.LogInformation($"Uploading Metrics");
                IEnumerable<Metric> metricsToUpload = (await this.storage.GetAllMetricsAsync()).CondenseTimeSeries();

                try
                {
                    if (await this.uploader.PublishAsync(metricsToUpload, cancellationToken))
                    {
                        Log.LogInformation($"Published metrics");
                        await this.storage.RemoveAllReturnedMetricsAsync();
                        return true;
                    }
                    else
                    {
                        Log.LogInformation($"Failed to publish metrics");
                        return false;
                    }
                }
                catch (Exception ex)
                {
                    // If unexpected error publishing metrics, delete stored ones to prevent storage buildup.
                    Log.LogError($"Unexpected error publishing metrics. Deleting stored metrics.");
                    await this.storage.RemoveAllReturnedMetricsAsync();
                    throw ex;
                }
            }
        }

        async Task BeginUploadRetry(CancellationToken cancellationToken)
        {
            int retryNum = 0;
            var shouldRetry = RetryStrategy.GetShouldRetry();
            while (shouldRetry(retryNum++, null, out TimeSpan backoffDelay))
            {
                Log.LogInformation($"Metric publish set to retry in {backoffDelay.Humanize()}");
                await Task.Delay(backoffDelay, cancellationToken);
                if (await this.TryUploadAndClear(cancellationToken))
                {
                    // Upload succeded, end loop
                    return;
                }
            }

            Log.LogInformation($"Upload retries exeeded {retryNum} allowed attempts. Deleting stored metrics.");
            using (await this.scrapeUploadLock.LockAsync(cancellationToken))
            {
                await this.storage.RemoveAllReturnedMetricsAsync();
                Log.LogInformation($"Deleted stored metrics.");
            }
        }

        /// <summary>
        /// Replaces the device id in some edgeHub metrics with "device".
        ///
        /// EdgeHub metrics id comes in the form of 'deviceId/moduleName' in the case of an edgeDevice
        /// and 'deviceId' in the case of downstream leaf devices.
        /// </summary>
        /// <param name="id">Metric id tag.</param>
        /// <returns>Id tag with deviceId removed.</returns>
        string ReplaceDeviceId(string id)
        {
            const string deviceIdReplacement = "device";

            // Id is in the form of 'deviceId/moduleId'
            string[] parts = id.Split('/');
            if (parts.Length == 2)
            {
                return $"{deviceIdReplacement}/{this.ReplaceModuleId(parts[1])}";
            }

            // Id is just 'deviceId'
            return deviceIdReplacement;
        }

        string ReplaceModuleId(string id)
        {
            // Don't hash system modules
            if (id.StartsWith("$"))
            {
                return id;
            }

            return id.CreateSha256();
        }

        public void Dispose()
        {
            this.scrape?.Dispose();
            this.upload?.Dispose();
        }
    }
}<|MERGE_RESOLUTION|>--- conflicted
+++ resolved
@@ -43,13 +43,10 @@
 
             this.metricFilter = new MetricTransformer()
                 .AddAllowedTags((MetricsConstants.MsTelemetry, true.ToString()))
-<<<<<<< HEAD
-=======
                 .AddDisallowedTags(
                     ("quantile", "0.1"),
                     ("quantile", "0.5"),
                     ("quantile", "0.99"))
->>>>>>> dea09747
                 .AddTagsToRemove(MetricsConstants.MsTelemetry, MetricsConstants.IotHubLabel, MetricsConstants.DeviceIdLabel)
                 .AddTagsToModify(
                     ("id", this.ReplaceDeviceId),
