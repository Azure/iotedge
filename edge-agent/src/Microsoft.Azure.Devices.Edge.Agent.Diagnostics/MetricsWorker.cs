// Copyright (c) Microsoft. All rights reserved.

[assembly: System.Runtime.CompilerServices.InternalsVisibleToAttribute("Microsoft.Azure.Devices.Edge.Agent.Diagnostics.Test")]
namespace Microsoft.Azure.Devices.Edge.Agent.Diagnostics
{
    using System;
    using System.Collections;
    using System.Collections.Generic;
    using System.Linq;
    using System.Text;
    using System.Threading;
    using System.Threading.Tasks;
    using Microsoft.Azure.Devices.Edge.Agent.Diagnostics.Publisher;
    using Microsoft.Azure.Devices.Edge.Agent.Diagnostics.Storage;
    using Microsoft.Azure.Devices.Edge.Agent.Diagnostics.Util;
    using Microsoft.Azure.Devices.Edge.Util;
    using Microsoft.Azure.Devices.Edge.Util.Concurrency;
<<<<<<< HEAD
    using Microsoft.Azure.Devices.Edge.Util.Metrics;
=======
    using Microsoft.Azure.Devices.Edge.Util.TransientFaultHandling;
>>>>>>> 4fbab644
    using Microsoft.Extensions.Logging;

    public class MetricsWorker : IDisposable
    {
        public static RetryStrategy RetryStrategy = new ExponentialBackoff(20, TimeSpan.FromMinutes(5), TimeSpan.FromMinutes(30), TimeSpan.FromMinutes(1), false);

        readonly IMetricsScraper scraper;
        readonly IMetricsStorage storage;
        readonly IMetricsPublisher uploader;
        readonly AsyncLock scrapeUploadLock = new AsyncLock();
        static readonly ILogger Log = Logger.Factory.CreateLogger<MetricsScraper>();
        readonly MetricFilter metricFilter;

        PeriodicTask scrape;
        PeriodicTask upload;

        public MetricsWorker(IMetricsScraper scraper, IMetricsStorage storage, IMetricsPublisher uploader)
        {
            this.scraper = Preconditions.CheckNotNull(scraper, nameof(scraper));
            this.storage = Preconditions.CheckNotNull(storage, nameof(storage));
            this.uploader = Preconditions.CheckNotNull(uploader, nameof(uploader));

            this.metricFilter = new MetricFilter();
            this.metricFilter.AddToWhitelist(new KeyValuePair<string, string>(MetricsConstants.MsTelemetry, true.ToString()));
            this.metricFilter.AddTagsToRemove(MetricsConstants.MsTelemetry, MetricsConstants.IotHubLabel, MetricsConstants.DeviceIdLabel);
        }

        public void Start(TimeSpan scrapingInterval, TimeSpan uploadInterval)
        {
            this.scrape = new PeriodicTask(this.Scrape, scrapingInterval, scrapingInterval, Log, "Metrics Scrape");
            this.upload = new PeriodicTask(this.Upload, uploadInterval, uploadInterval, Log, "Metrics Upload");
        }

        internal async Task Scrape(CancellationToken cancellationToken)
        {
            using (await this.scrapeUploadLock.LockAsync(cancellationToken))
            {
                Log.LogInformation("Scraping Metrics");
                IEnumerable<Metric> scrapedMetrics = await this.scraper.ScrapeEndpointsAsync(cancellationToken);
                scrapedMetrics = this.metricFilter.FilterMetrics(scrapedMetrics);
                Log.LogInformation("Storing Metrics");
                await this.storage.StoreMetricsAsync(scrapedMetrics);
                Log.LogInformation("Scraped and Stored Metrics");
            }
        }

        internal async Task Upload(CancellationToken cancellationToken)
        {
            if (!await this.TryUploadAndClear(cancellationToken))
            {
                await this.BeginUploadRetry(cancellationToken);
            }
        }

        async Task<bool> TryUploadAndClear(CancellationToken cancellationToken)
        {
            using (await this.scrapeUploadLock.LockAsync(cancellationToken))
            {
                Log.LogInformation($"Uploading Metrics");
                IEnumerable<Metric> metricsToUpload = (await this.storage.GetAllMetricsAsync()).CondenseTimeSeries();

                try
                {
                    if (await this.uploader.PublishAsync(metricsToUpload, cancellationToken))
                    {
                        Log.LogInformation($"Published metrics");
                        await this.storage.RemoveAllReturnedMetricsAsync();
                        return true;
                    }
                    else
                    {
                        Log.LogInformation($"Failed to publish metrics");
                        return false;
                    }
                }
                catch (Exception ex)
                {
                    // If unexpected error publishing metrics, delete stored ones to prevent storage buildup.
                    Log.LogError($"Unexpected error publishing metrics. Deleting stored metrics.");
                    await this.storage.RemoveAllReturnedMetricsAsync();
                    throw ex;
                }
            }
        }

        async Task BeginUploadRetry(CancellationToken cancellationToken)
        {
            int retryNum = 0;
            var shouldRetry = RetryStrategy.GetShouldRetry();
            while (shouldRetry(retryNum++, null, out TimeSpan backoffDelay))
            {
                Log.LogInformation($"Metric publish set to retry in {backoffDelay.Humanize()}");
                await Task.Delay(backoffDelay, cancellationToken);
                if (await this.TryUploadAndClear(cancellationToken))
                {
                    // Upload succeded, end loop
                    return;
                }
            }

            Log.LogInformation($"Upload retries exeeded {retryNum} allowed attempts. Deleting stored metrics.");
            using (await this.scrapeUploadLock.LockAsync(cancellationToken))
            {
                await this.storage.RemoveAllReturnedMetricsAsync();
                Log.LogInformation($"Deleted stored metrics.");
            }
        }

        public void Dispose()
        {
            this.scrape?.Dispose();
            this.upload?.Dispose();
        }
    }
}<|MERGE_RESOLUTION|>--- conflicted
+++ resolved
@@ -15,11 +15,8 @@
     using Microsoft.Azure.Devices.Edge.Agent.Diagnostics.Util;
     using Microsoft.Azure.Devices.Edge.Util;
     using Microsoft.Azure.Devices.Edge.Util.Concurrency;
-<<<<<<< HEAD
     using Microsoft.Azure.Devices.Edge.Util.Metrics;
-=======
     using Microsoft.Azure.Devices.Edge.Util.TransientFaultHandling;
->>>>>>> 4fbab644
     using Microsoft.Extensions.Logging;
 
     public class MetricsWorker : IDisposable
