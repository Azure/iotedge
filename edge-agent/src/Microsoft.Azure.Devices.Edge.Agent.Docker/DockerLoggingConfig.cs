--- conflicted
+++ resolved
@@ -1,8 +1,5 @@
 // Copyright (c) Microsoft. All rights reserved.
-<<<<<<< HEAD
 
-=======
->>>>>>> 8439216f
 namespace Microsoft.Azure.Devices.Edge.Agent.Docker
 {
     using System.Collections.Generic;
@@ -13,15 +10,6 @@
 
     public class DockerLoggingConfig
     {
-<<<<<<< HEAD
-        [JsonProperty(PropertyName = "type")]
-        public string Type { get; }
-
-        [JsonProperty(Required = Required.AllowNull, PropertyName = "config")]
-        public IDictionary<string, string> Config { get; }
-
-=======
->>>>>>> 8439216f
         public DockerLoggingConfig(string type)
             : this(type, ImmutableDictionary<string, string>.Empty)
         {
@@ -67,11 +55,8 @@
                 return hashCode;
             }
         }
-<<<<<<< HEAD
-=======
 
         bool ConfigEquals(IDictionary<string, string> config1, IDictionary<string, string> config2) =>
             config1.Count == config2.Count && !config1.Except(config2).Any();
->>>>>>> 8439216f
     }
 }