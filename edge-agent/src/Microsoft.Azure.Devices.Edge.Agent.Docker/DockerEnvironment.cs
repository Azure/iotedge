// Copyright (c) Microsoft. All rights reserved.
namespace Microsoft.Azure.Devices.Edge.Agent.Docker
{
    using System;
    using System.Collections.Generic;
    using System.Linq;
    using System.Threading;
    using System.Threading.Tasks;
    using Microsoft.Azure.Devices.Edge.Agent.Core;
    using Microsoft.Azure.Devices.Edge.Agent.Docker.Models;
    using Microsoft.Azure.Devices.Edge.Storage;
    using Microsoft.Azure.Devices.Edge.Util;
    using Microsoft.Extensions.Logging;
    using Newtonsoft.Json;

    /// <summary>
    /// This implementation gets the module runtime information from IRuntimeInfoProvider and
    /// the configuration information from the deploymentConfig.
    /// TODO: This could be made generic (not docker specific) and moved to Core.
    /// </summary>
    public class DockerEnvironment : IEnvironment
    {
        readonly IRuntimeInfoProvider moduleStatusProvider;
        readonly IEntityStore<string, ModuleState> moduleStateStore;
        readonly string operatingSystemType;
        readonly string architecture;
        readonly string version;
        readonly DeploymentConfig deploymentConfig;
        readonly IRestartPolicyManager restartManager;

        public DockerEnvironment(
            IRuntimeInfoProvider moduleStatusProvider,
            DeploymentConfig deploymentConfig,
            IEntityStore<string, ModuleState> moduleStateStore,
            IRestartPolicyManager restartManager,
            string operatingSystemType,
            string architecture,
            string version)
        {
            this.moduleStatusProvider = moduleStatusProvider;
            this.deploymentConfig = deploymentConfig;
            this.moduleStateStore = moduleStateStore;
            this.restartManager = restartManager;
            this.operatingSystemType = operatingSystemType;
            this.architecture = architecture;
            this.version = version;
        }

        public async Task<ModuleSet> GetModulesAsync(CancellationToken token)
        {
            IEnumerable<ModuleRuntimeInfo> moduleStatuses = await this.moduleStatusProvider.GetModules(token);
            var modules = new List<IModule>();
            string image;
            ModuleSet moduleSet = this.deploymentConfig.GetModuleSet();

            foreach (ModuleRuntimeInfo moduleRuntimeInfo in moduleStatuses)
            {
                if (moduleRuntimeInfo.Type != "docker" || !(moduleRuntimeInfo is ModuleRuntimeInfo<DockerReportedConfig> dockerRuntimeInfo))
                {
                    Events.InvalidModuleType(moduleRuntimeInfo);
                    continue;
                }

                if (!moduleSet.Modules.TryGetValue(dockerRuntimeInfo.Name, out IModule configModule) || !(configModule is DockerModule dockerModule))
                {
                    // This is given the highest priority so that it's removal is prioritized first before other known modules are processed.
                    dockerModule = new DockerModule(dockerRuntimeInfo.Name, string.Empty, ModuleStatus.Unknown, Core.RestartPolicy.Unknown, new DockerConfig(Constants.UnknownImage, new CreateContainerParameters(), Option.None<string>()), ImagePullPolicy.OnCreate, Core.Constants.HighestPriority, new ConfigurationInfo(), null);
                }

                Option<ModuleState> moduleStateOption = await this.moduleStateStore.Get(moduleRuntimeInfo.Name);
                ModuleState moduleState = moduleStateOption.GetOrElse(new ModuleState(0, moduleRuntimeInfo.ExitTime.GetOrElse(DateTime.MinValue)));
                // compute module state based on restart policy
                DateTime lastExitTime = moduleRuntimeInfo.ExitTime.GetOrElse(DateTime.MinValue);
                ModuleStatus moduleRuntimeStatus = dockerModule.DesiredStatus == ModuleStatus.Running
                    ? this.restartManager.ComputeModuleStatusFromRestartPolicy(moduleRuntimeInfo.ModuleStatus, dockerModule.RestartPolicy, moduleState.RestartCount, lastExitTime)
                    : moduleRuntimeInfo.ModuleStatus;

<<<<<<< HEAD
                // Check to see if the originalImage label is set. This label is set for content trust feature where the image is pulled by digest.
                // OrignalImageStr contains the image with tag and it is used to handle the mismatch of image with digest during reconcilation.
                var labels = dockerRuntimeInfo.Config.CreateOptions?.Labels ?? new Dictionary<string, string>();
                labels.TryGetValue(Core.Constants.Labels.OriginalImage, out string orgImageLabelStr);
                if (!string.IsNullOrWhiteSpace(orgImageLabelStr))
                {
                    image = orgImageLabelStr;
                }
                else
                {
                    image = !string.IsNullOrWhiteSpace(dockerRuntimeInfo.Config.Image) ? dockerRuntimeInfo.Config.Image : dockerModule.Config.Image;
                }

=======
                string image = !string.IsNullOrWhiteSpace(dockerRuntimeInfo.Config.Image) ? dockerRuntimeInfo.Config.Image : dockerModule.Config.Image;
>>>>>>> c8d98dda
                var dockerReportedConfig = new DockerReportedConfig(image, dockerModule.Config.CreateOptions, dockerRuntimeInfo.Config.ImageHash, dockerModule.Config.Digest);
                IModule module;
                switch (moduleRuntimeInfo.Name)
                {
                    case Core.Constants.EdgeHubModuleName:
                        module = new EdgeHubDockerRuntimeModule(
                            dockerModule.DesiredStatus,
                            dockerModule.RestartPolicy,
                            dockerReportedConfig,
                            (int)dockerRuntimeInfo.ExitCode,
                            dockerRuntimeInfo.Description,
                            dockerRuntimeInfo.StartTime.GetOrElse(DateTime.MinValue),
                            lastExitTime,
                            moduleState.RestartCount,
                            moduleState.LastRestartTimeUtc,
                            moduleRuntimeStatus,
                            dockerModule.ImagePullPolicy,
                            dockerModule.StartupOrder,
                            dockerModule.ConfigurationInfo,
                            dockerModule.Env);
                        break;

                    case Core.Constants.EdgeAgentModuleName:
                        var env = labels.TryGetValue(Core.Constants.Labels.Env, out string envStr)
                            ? JsonConvert.DeserializeObject<Dictionary<string, EnvVal>>(envStr)
                            : new Dictionary<string, EnvVal>();

                        module = new EdgeAgentDockerRuntimeModule(
                            dockerRuntimeInfo.Config,
                            moduleRuntimeStatus,
                            (int)dockerRuntimeInfo.ExitCode,
                            dockerRuntimeInfo.Description,
                            dockerRuntimeInfo.StartTime.GetOrElse(DateTime.MinValue),
                            lastExitTime,
                            dockerModule.ImagePullPolicy,
                            dockerModule.ConfigurationInfo,
                            env);
                        break;

                    default:
                        module = new DockerRuntimeModule(
                            moduleRuntimeInfo.Name,
                            dockerModule.Version,
                            dockerModule.DesiredStatus,
                            dockerModule.RestartPolicy,
                            dockerReportedConfig,
                            (int)moduleRuntimeInfo.ExitCode,
                            moduleRuntimeInfo.Description,
                            moduleRuntimeInfo.StartTime.GetOrElse(DateTime.MinValue),
                            lastExitTime,
                            moduleState.RestartCount,
                            moduleState.LastRestartTimeUtc,
                            moduleRuntimeStatus,
                            dockerModule.ImagePullPolicy,
                            dockerModule.StartupOrder,
                            dockerModule.ConfigurationInfo,
                            dockerModule.Env);
                        break;
                }

                modules.Add(module);
            }

            return new ModuleSet(modules.ToDictionary(m => m.Name, m => m));
        }

        public Task<IRuntimeInfo> GetRuntimeInfoAsync()
        {
            IRuntimeInfo runtimeInfo = this.deploymentConfig.Runtime;
            if (runtimeInfo?.Type == "docker")
            {
                var platform = new DockerPlatformInfo(this.operatingSystemType, this.architecture, this.version);
                DockerRuntimeConfig config = (runtimeInfo as DockerRuntimeInfo)?.Config;
                runtimeInfo = new DockerReportedRuntimeInfo(runtimeInfo.Type, config, platform);
            }
            else if (runtimeInfo == null || runtimeInfo is UnknownRuntimeInfo)
            {
                var platform = new DockerPlatformInfo(this.operatingSystemType, this.architecture, this.version);
                runtimeInfo = new DockerReportedUnknownRuntimeInfo(platform);
            }

            return Task.FromResult(runtimeInfo);
        }

        static class Events
        {
            const int IdStart = AgentEventIds.DockerEnvironment;
            static readonly ILogger Log = Logger.Factory.CreateLogger<DockerEnvironment>();

            enum EventIds
            {
                InvalidModuleType = IdStart
            }

            public static void InvalidModuleType(ModuleRuntimeInfo moduleRuntimeInfo)
            {
                Log.LogWarning((int)EventIds.InvalidModuleType, $"Module {moduleRuntimeInfo.Name} has an invalid module type '{moduleRuntimeInfo.Type}'. Expected type 'docker'");
            }
        }
    }
}<|MERGE_RESOLUTION|>--- conflicted
+++ resolved
@@ -75,7 +75,6 @@
                     ? this.restartManager.ComputeModuleStatusFromRestartPolicy(moduleRuntimeInfo.ModuleStatus, dockerModule.RestartPolicy, moduleState.RestartCount, lastExitTime)
                     : moduleRuntimeInfo.ModuleStatus;
 
-<<<<<<< HEAD
                 // Check to see if the originalImage label is set. This label is set for content trust feature where the image is pulled by digest.
                 // OrignalImageStr contains the image with tag and it is used to handle the mismatch of image with digest during reconcilation.
                 var labels = dockerRuntimeInfo.Config.CreateOptions?.Labels ?? new Dictionary<string, string>();
@@ -89,9 +88,6 @@
                     image = !string.IsNullOrWhiteSpace(dockerRuntimeInfo.Config.Image) ? dockerRuntimeInfo.Config.Image : dockerModule.Config.Image;
                 }
 
-=======
-                string image = !string.IsNullOrWhiteSpace(dockerRuntimeInfo.Config.Image) ? dockerRuntimeInfo.Config.Image : dockerModule.Config.Image;
->>>>>>> c8d98dda
                 var dockerReportedConfig = new DockerReportedConfig(image, dockerModule.Config.CreateOptions, dockerRuntimeInfo.Config.ImageHash, dockerModule.Config.Digest);
                 IModule module;
                 switch (moduleRuntimeInfo.Name)
