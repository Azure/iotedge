// Copyright (c) Microsoft. All rights reserved.
namespace Microsoft.Azure.Devices.Edge.Agent.Docker
{
    using System;
    using System.Collections.Generic;
    using System.Globalization;
    using System.IO;
    using System.Linq;
    using System.Threading;
    using System.Threading.Tasks;
    using global::Docker.DotNet;
    using global::Docker.DotNet.Models;
    using Microsoft.Azure.Devices.Edge.Agent.Core;
    using Microsoft.Azure.Devices.Edge.Util;
    using Microsoft.Extensions.Logging;
    using CoreConstants = Microsoft.Azure.Devices.Edge.Agent.Core.Constants;

    public class RuntimeInfoProvider : IRuntimeInfoProvider
    {
        static readonly IDictionary<string, bool> Labels = new Dictionary<string, bool>
        {
            { $"{CoreConstants.Labels.Owner}={CoreConstants.OwnerValue}", true }
        };

        readonly IDockerClient client;
        readonly string operatingSystemType;
        readonly string architecture;
        readonly string version;

        RuntimeInfoProvider(IDockerClient client, string operatingSystemType, string architecture, string version)
        {
            this.client = Preconditions.CheckNotNull(client, nameof(client));

            this.operatingSystemType = string.IsNullOrWhiteSpace(operatingSystemType) ? CoreConstants.Unknown : operatingSystemType;
            this.architecture = string.IsNullOrWhiteSpace(architecture) ? CoreConstants.Unknown : architecture;
            this.version = string.IsNullOrWhiteSpace(version) ? CoreConstants.Unknown : version;
        }

        public static async Task<RuntimeInfoProvider> CreateAsync(IDockerClient client)
        {
            Preconditions.CheckNotNull(client, nameof(client));

            // get system information from docker
            SystemInfoResponse info = await client.System.GetSystemInfoAsync();

            return new RuntimeInfoProvider(client, info.OSType, info.Architecture, info.ServerVersion);
        }

        public async Task<IEnumerable<ModuleRuntimeInfo>> GetModules(CancellationToken ctsToken)
        {
            var parameters = new ContainersListParameters
            {
                All = true,
                Filters = new Dictionary<string, IDictionary<string, bool>>
                {
                    { "label", Labels }
                }
            };
            IList<ContainerListResponse> containers = await this.client.Containers.ListContainersAsync(parameters, ctsToken);
            List<ContainerInspectResponse> containerInspectResponses = (await Task.WhenAll(containers.Select(c => this.client.Containers.InspectContainerAsync(c.ID)))).ToList();
            Option<ContainerInspectResponse> edgeAgentReponse = await this.GetEdgeAgentContainerAsync();
            edgeAgentReponse.ForEach(e => containerInspectResponses.Add(e));

            List<ModuleRuntimeInfo> modules = containerInspectResponses.Select(InspectResponseToModule).ToList();
            return modules;
        }

<<<<<<< HEAD
        public Task<Stream> GetModuleLogs(string module, bool follow, Option<int> tail, CancellationToken cancellationToken) => throw new NotImplementedException();
=======
        public Task<Stream> GetModuleLogs(string module, bool follow, Option<int> tail, CancellationToken cancellationToken)
        {
            var containerLogsParameters = new ContainerLogsParameters
            {
                Follow = follow,
                ShowStderr = true,
                ShowStdout = true
            };
            tail.ForEach(t => containerLogsParameters.Tail = t.ToString());
            return this.client.Containers.GetContainerLogsAsync(module, containerLogsParameters, cancellationToken);
        }
>>>>>>> c49f957c

        public Task<SystemInfo> GetSystemInfo() => Task.FromResult(new SystemInfo(this.operatingSystemType, this.architecture, this.version));

        internal static ModuleRuntimeInfo InspectResponseToModule(ContainerInspectResponse inspectResponse)
        {
            // Get the following runtime state:
            //  - name
            //  - exit code
            //  - exit status description
            //  - last start time
            //  - last exit time
            //  - image hash
            (
                string name,
                int exitCode,
                string statusDescription,
                DateTime lastStartTime,
                DateTime lastExitTime,
                string imageHash,
                string image
            ) = ExtractModuleRuntimeState(inspectResponse);

            // Figure out module stats and runtime status
            ModuleStatus runtimeStatus = ToRuntimeStatus(inspectResponse.State);

            var reportedConfig = new DockerReportedConfig(image, string.Empty, imageHash);
            var moduleRuntimeInfo = new ModuleRuntimeInfo<DockerReportedConfig>(name, "docker", runtimeStatus, statusDescription, exitCode, Option.Some(lastStartTime), Option.Some(lastExitTime), reportedConfig);
            return moduleRuntimeInfo;
        }

        static (
            string name,
            int exitCode,
            string statusDescription,
            DateTime lastStartTime,
            DateTime lastExitTime,
            string imageHash,
            string image
            )
            ExtractModuleRuntimeState(ContainerInspectResponse inspected)
        {
            string name = inspected.Name?.Substring(1) ?? CoreConstants.Unknown;
            int exitCode = (inspected?.State != null) ? (int)inspected.State.ExitCode : 0;
            string statusDescription = inspected?.State?.Status;

            string lastStartTimeStr = inspected?.State?.StartedAt;
            DateTime lastStartTime = DateTime.MinValue;
            if (lastStartTimeStr != null)
            {
                lastStartTime = DateTime.Parse(lastStartTimeStr, null, DateTimeStyles.RoundtripKind);
            }

            string lastExitTimeStr = inspected?.State?.FinishedAt;
            DateTime lastExitTime = DateTime.MinValue;

            if (!string.IsNullOrEmpty(lastExitTimeStr))
            {
                lastExitTime = DateTime.Parse(lastExitTimeStr, null, DateTimeStyles.RoundtripKind);
            }

            string image = inspected.Config.Image;
            string hash = inspected?.Image;

            return (name, exitCode, statusDescription, lastStartTime, lastExitTime, hash, image);
        }

        static ModuleStatus ToRuntimeStatus(ContainerState containerState)
        {
            ModuleStatus status;

            switch (containerState.Status.ToLower())
            {
                case "created":
                case "paused":
                case "restarting":
                    status = ModuleStatus.Stopped;
                    break;

                case "removing":
                case "dead":
                case "exited":
                    // if the exit code is anything other than zero then the container is
                    // considered as having "failed"; otherwise it is considered as stopped
                    status = containerState.ExitCode == 0 ? ModuleStatus.Stopped : ModuleStatus.Failed;
                    break;

                case "running":
                    status = ModuleStatus.Running;
                    break;

                default:
                    // TODO: What exactly does this state mean? Maybe we should just throw?
                    Events.InvalidContainerStatusFound(containerState.Status);
                    status = ModuleStatus.Unknown;
                    break;
            }

            return status;
        }

        async Task<Option<ContainerInspectResponse>> GetEdgeAgentContainerAsync()
        {
            try
            {
                ContainerInspectResponse response = await this.client.Containers.InspectContainerAsync(CoreConstants.EdgeAgentModuleName);
                return Option.Some(response);
            }
            catch (DockerContainerNotFoundException ex)
            {
                Events.EdgeAgentContainerNotFound(ex);
                return Option.None<ContainerInspectResponse>();
            }
        }

        static class Events
        {
            const int IdStart = AgentEventIds.DockerEnvironment;
            static readonly ILogger Log = Logger.Factory.CreateLogger<RuntimeInfoProvider>();
            static bool edgeAgentContainerNotFoundReported;

            enum EventIds
            {
                InvalidContainerStatus = IdStart,
                EdgeAgentContainerNotFound = IdStart + 1
            }

            public static void InvalidContainerStatusFound(string status)
            {
                Log.LogInformation((int)EventIds.InvalidContainerStatus, $"Encountered an unrecognized container state from Docker - {status}");
            }

            public static void EdgeAgentContainerNotFound(DockerContainerNotFoundException ex)
            {
                if (edgeAgentContainerNotFoundReported == false)
                {
                    Log.LogWarning((int)EventIds.EdgeAgentContainerNotFound, $"No container for edge agent was found with the name {CoreConstants.EdgeAgentModuleName} - {ex.Message}");
                    edgeAgentContainerNotFoundReported = true;
                }
            }
        }
    }
}<|MERGE_RESOLUTION|>--- conflicted
+++ resolved
@@ -65,9 +65,6 @@
             return modules;
         }
 
-<<<<<<< HEAD
-        public Task<Stream> GetModuleLogs(string module, bool follow, Option<int> tail, CancellationToken cancellationToken) => throw new NotImplementedException();
-=======
         public Task<Stream> GetModuleLogs(string module, bool follow, Option<int> tail, CancellationToken cancellationToken)
         {
             var containerLogsParameters = new ContainerLogsParameters
@@ -79,7 +76,6 @@
             tail.ForEach(t => containerLogsParameters.Tail = t.ToString());
             return this.client.Containers.GetContainerLogsAsync(module, containerLogsParameters, cancellationToken);
         }
->>>>>>> c49f957c
 
         public Task<SystemInfo> GetSystemInfo() => Task.FromResult(new SystemInfo(this.operatingSystemType, this.architecture, this.version));
 
