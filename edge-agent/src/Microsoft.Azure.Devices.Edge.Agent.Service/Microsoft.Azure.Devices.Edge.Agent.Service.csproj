﻿<Project Sdk="Microsoft.NET.Sdk">
  <PropertyGroup>
    <OutputType>Exe</OutputType>
    <TargetFramework>netcoreapp2.1</TargetFramework>
    <TreatWarningsAsErrors>True</TreatWarningsAsErrors>
    <Configurations>Debug;Release;CodeCoverage;CheckInBuild</Configurations>
    <HighEntropyVA>true</HighEntropyVA>
  </PropertyGroup>
  <!--
    Normally, the 'Debug' configuration would work for code coverage, but Microsoft.CodeCoverage currently requires '<DebugType>full</DebugType>' for .NET Core.
    See https://github.com/Microsoft/vstest-docs/blob/06f9dc0aeb47be7204dc4e1a98c110ead3e978c7/docs/analyze.md#setup-a-project.
    That setting seems to break the "Open Test" context menu in VS IDE, so we'll use a dedicated configuration for code coverage.
    -->
  <PropertyGroup Condition=" '$(Configuration)|$(Platform)' == 'CodeCoverage|AnyCPU' ">
    <IntermediateOutputPath>obj\CodeCoverage</IntermediateOutputPath>
    <DebugType>full</DebugType>
    <Optimize>false</Optimize>
    <OutputPath>bin\CodeCoverage</OutputPath>
    <DefineConstants>DEBUG;TRACE</DefineConstants>
  </PropertyGroup>
  <ItemGroup>
<<<<<<< HEAD
    <PackageReference Include="Autofac" Version="4.5.0" />
=======
    <PackageReference Include="Autofac" Version="4.9.1" />
>>>>>>> 5cedb166
    <PackageReference Include="Microsoft.Extensions.Configuration.Abstractions" Version="2.2.0" />
    <PackageReference Include="Microsoft.Extensions.Configuration.EnvironmentVariables" Version="2.2.0" />
    <PackageReference Include="Microsoft.Extensions.Configuration.Json" Version="2.2.0" />
  </ItemGroup>
  <ItemGroup>
    <ProjectReference Include="..\..\..\edge-util\src\Microsoft.Azure.Devices.Edge.Storage.RocksDb\Microsoft.Azure.Devices.Edge.Storage.RocksDb.csproj" />
    <ProjectReference Include="..\Microsoft.Azure.Devices.Edge.Agent.Core\Microsoft.Azure.Devices.Edge.Agent.Core.csproj" />
    <ProjectReference Include="..\Microsoft.Azure.Devices.Edge.Agent.Docker\Microsoft.Azure.Devices.Edge.Agent.Docker.csproj" />
    <ProjectReference Include="..\Microsoft.Azure.Devices.Edge.Agent.Edgelet.Docker\Microsoft.Azure.Devices.Edge.Agent.Edgelet.Docker.csproj" />
    <ProjectReference Include="..\Microsoft.Azure.Devices.Edge.Agent.Edgelet\Microsoft.Azure.Devices.Edge.Agent.Edgelet.csproj" />
    <ProjectReference Include="..\Microsoft.Azure.Devices.Edge.Agent.IoTHub\Microsoft.Azure.Devices.Edge.Agent.IoTHub.csproj" />
  </ItemGroup>
  <ItemGroup>
    <Content Include="../../docker*/**/*.*" CopyToPublishDirectory="Always">
      <Link>%(RecursiveDir)%(Filename)%(Extension)</Link>
    </Content>
  </ItemGroup>
  <ItemGroup>
    <None Include="..\..\..\versionInfo.json" Link="versionInfo.json">
      <CopyToOutputDirectory>Always</CopyToOutputDirectory>
    </None>
  </ItemGroup>
  <ItemGroup>
    <Content Update="../../docker/linux/arm32v7/base/Dockerfile">
      <CopyToOutputDirectory>PreserveNewest</CopyToOutputDirectory>
    </Content>
  </ItemGroup>
  <ItemGroup>
    <None Update="appsettings_agent.json">
      <CopyToOutputDirectory>PreserveNewest</CopyToOutputDirectory>
    </None>
    <None Update="config.json">
      <CopyToOutputDirectory>PreserveNewest</CopyToOutputDirectory>
    </None>
  </ItemGroup>
  
  <ItemGroup>
    <AdditionalFiles Include="..\..\..\stylecop.json" Link="stylecop.json" />
  </ItemGroup>
  <PropertyGroup>
    <CodeAnalysisRuleSet>..\..\..\stylecop.ruleset</CodeAnalysisRuleSet>
  </PropertyGroup>  
  <Import Project="..\..\..\stylecop.props" />
</Project><|MERGE_RESOLUTION|>--- conflicted
+++ resolved
@@ -19,11 +19,7 @@
     <DefineConstants>DEBUG;TRACE</DefineConstants>
   </PropertyGroup>
   <ItemGroup>
-<<<<<<< HEAD
-    <PackageReference Include="Autofac" Version="4.5.0" />
-=======
     <PackageReference Include="Autofac" Version="4.9.1" />
->>>>>>> 5cedb166
     <PackageReference Include="Microsoft.Extensions.Configuration.Abstractions" Version="2.2.0" />
     <PackageReference Include="Microsoft.Extensions.Configuration.EnvironmentVariables" Version="2.2.0" />
     <PackageReference Include="Microsoft.Extensions.Configuration.Json" Version="2.2.0" />
