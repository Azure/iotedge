--- conflicted
+++ resolved
@@ -7,22 +7,13 @@
 
     public class ExperimentalFeatures
     {
-<<<<<<< HEAD
-        ExperimentalFeatures(bool enabled, bool disableCloudSubscriptions, bool enableUploadLogs, bool enableGetLogs, bool enableMetrics, bool enableMetricsUpload, bool enableUploadSupportBundle)
-=======
-        ExperimentalFeatures(bool enabled, bool disableCloudSubscriptions, bool enableUploadLogs, bool enableGetLogs)
->>>>>>> 514c228d
+        ExperimentalFeatures(bool enabled, bool disableCloudSubscriptions, bool enableUploadLogs, bool enableGetLogs, bool enableUploadSupportBundle)
         {
             this.Enabled = enabled;
             this.DisableCloudSubscriptions = disableCloudSubscriptions;
             this.EnableUploadLogs = enableUploadLogs;
             this.EnableGetLogs = enableGetLogs;
-<<<<<<< HEAD
-            this.EnableMetrics = enableMetrics;
-            this.EnableMetricsUpload = enableMetricsUpload;
             this.EnableUploadSupportBundle = enableUploadSupportBundle;
-=======
->>>>>>> 514c228d
         }
 
         public static ExperimentalFeatures Create(IConfiguration experimentalFeaturesConfig, ILogger logger)
@@ -31,14 +22,8 @@
             bool disableCloudSubscriptions = enabled && experimentalFeaturesConfig.GetValue("disableCloudSubscriptions", false);
             bool enableUploadLogs = enabled && experimentalFeaturesConfig.GetValue("enableUploadLogs", false);
             bool enableGetLogs = enabled && experimentalFeaturesConfig.GetValue("enableGetLogs", false);
-<<<<<<< HEAD
-            bool enableMetrics = enabled && experimentalFeaturesConfig.GetValue("enableMetrics", false);
-            bool enableMetricsUpload = enabled && experimentalFeaturesConfig.GetValue("enableMetricsUpload", false);
             bool enableUploadSupportBundle = enabled && experimentalFeaturesConfig.GetValue("enableUploadSupportBundle", false);
-            var experimentalFeatures = new ExperimentalFeatures(enabled, disableCloudSubscriptions, enableUploadLogs, enableGetLogs, enableMetrics, enableMetricsUpload, enableUploadSupportBundle);
-=======
-            var experimentalFeatures = new ExperimentalFeatures(enabled, disableCloudSubscriptions, enableUploadLogs, enableGetLogs);
->>>>>>> 514c228d
+            var experimentalFeatures = new ExperimentalFeatures(enabled, disableCloudSubscriptions, enableUploadLogs, enableGetLogs, enableUploadSupportBundle);
             logger.LogInformation($"Experimental features configuration: {experimentalFeatures.ToJson()}");
             return experimentalFeatures;
         }
@@ -50,14 +35,7 @@
         public bool EnableUploadLogs { get; }
 
         public bool EnableGetLogs { get; }
-<<<<<<< HEAD
-
-        public bool EnableMetrics { get; }
-
-        public bool EnableMetricsUpload { get; }
 
         public bool EnableUploadSupportBundle { get; }
-=======
->>>>>>> 514c228d
     }
 }