// Copyright (c) Microsoft. All rights reserved.
namespace Microsoft.Azure.Devices.Edge.Agent.Service.Modules
{
    using System;
    using System.Collections.Generic;
    using System.Threading.Tasks;
    using Autofac;
    using Microsoft.Azure.Devices.Edge.Agent.Core;
    using Microsoft.Azure.Devices.Edge.Agent.Core.Planners;
    using Microsoft.Azure.Devices.Edge.Agent.Core.PlanRunners;
    using Microsoft.Azure.Devices.Edge.Agent.Core.Serde;
    using Microsoft.Azure.Devices.Edge.Agent.Docker;
    using Microsoft.Azure.Devices.Edge.Storage;
    using Microsoft.Azure.Devices.Edge.Storage.RocksDb;
    using Microsoft.Azure.Devices.Edge.Util;
    using Microsoft.Azure.Devices.Edge.Util.Edged;
    using Microsoft.Extensions.Logging;

    public class AgentModule : Module
    {
        const string DockerType = "docker";
        readonly int maxRestartCount;
        readonly TimeSpan intensiveCareTime;
        readonly TimeSpan coolOffTimeUnit;
        readonly bool usePersistentStorage;
        readonly string storagePath;
        readonly Option<Uri> workloadUri;
        readonly string moduleId;
        readonly Option<string> moduleGenerationId;

        public AgentModule(int maxRestartCount, TimeSpan intensiveCareTime, int coolOffTimeUnitInSeconds, bool usePersistentStorage, string storagePath)
            : this(maxRestartCount, intensiveCareTime, coolOffTimeUnitInSeconds, usePersistentStorage, storagePath, Option.None<Uri>(), Constants.EdgeAgentModuleIdentityName, Option.None<string>())
        {
        }

        public AgentModule(
            int maxRestartCount,
            TimeSpan intensiveCareTime,
            int coolOffTimeUnitInSeconds,
            bool usePersistentStorage,
            string storagePath,
            Option<Uri> workloadUri,
            string moduleId,
            Option<string> moduleGenerationId)
        {
            this.maxRestartCount = maxRestartCount;
            this.intensiveCareTime = intensiveCareTime;
            this.coolOffTimeUnitInSeconds = coolOffTimeUnitInSeconds;
            this.usePersistentStorage = usePersistentStorage;
            this.storagePath = Preconditions.CheckNonWhiteSpace(storagePath, nameof(storagePath));
            this.workloadUri = workloadUri;
            this.moduleId = moduleId;
            this.moduleGenerationId = moduleGenerationId;
        }

        static Dictionary<Type, IDictionary<string, Type>> DeploymentConfigTypeMapping
        {
            get
            {
                var moduleDeserializerTypes = new Dictionary<string, Type>
                {
                    [DockerType] = typeof(DockerDesiredModule)
                };

                var edgeAgentDeserializerTypes = new Dictionary<string, Type>
                {
                    [DockerType] = typeof(EdgeAgentDockerModule)
                };

                var edgeHubDeserializerTypes = new Dictionary<string, Type>
                {
                    [DockerType] = typeof(EdgeHubDockerModule)
                };

                var runtimeInfoDeserializerTypes = new Dictionary<string, Type>
                {
                    [DockerType] = typeof(DockerRuntimeInfo)
                };

                var deserializerTypesMap = new Dictionary<Type, IDictionary<string, Type>>
                {
                    [typeof(IModule)] = moduleDeserializerTypes,
                    [typeof(IEdgeAgentModule)] = edgeAgentDeserializerTypes,
                    [typeof(IEdgeHubModule)] = edgeHubDeserializerTypes,
                    [typeof(IRuntimeInfo)] = runtimeInfoDeserializerTypes,
                };
                return deserializerTypesMap;
            }
        }

<<<<<<< HEAD
        public AgentModule(int maxRestartCount, TimeSpan intensiveCareTime, TimeSpan coolOffTimeUnit, bool usePersistentStorage, string storagePath)
            : this(maxRestartCount, intensiveCareTime, coolOffTimeUnit, usePersistentStorage, storagePath, Option.None<Uri>(), Constants.EdgeAgentModuleIdentityName, Option.None<string>())
        {

        }

        public AgentModule(int maxRestartCount, TimeSpan intensiveCareTime, TimeSpan coolOffTimeUnit,
            bool usePersistentStorage, string storagePath, Option<Uri> workloadUri, string moduleId, Option<string> moduleGenerationId)
        {
            this.maxRestartCount = maxRestartCount;
            this.intensiveCareTime = intensiveCareTime;
            this.coolOffTimeUnit = coolOffTimeUnit;
            this.usePersistentStorage = usePersistentStorage;
            this.storagePath = Preconditions.CheckNonWhiteSpace(storagePath, nameof(storagePath));
            this.workloadUri = workloadUri;
            this.moduleId = moduleId;
            this.moduleGenerationId = moduleGenerationId;
        }

=======
>>>>>>> 8439216f
        protected override void Load(ContainerBuilder builder)
        {
            // ISerde<Diff>
            builder.Register(
                    c => new DiffSerde(
                        new Dictionary<string, Type>
                        {
                            { DockerType, typeof(DockerModule) }
                        }))
                .As<ISerde<Diff>>()
                .SingleInstance();

            // ISerde<ModuleSet>
            builder.Register(
                    c => new ModuleSetSerde(
                        new Dictionary<string, Type>
                        {
                            { DockerType, typeof(DockerModule) }
                        }))
                .As<ISerde<ModuleSet>>()
                .SingleInstance();

            // ISerde<DeploymentConfig>
            builder.Register(
                    c =>
                    {
                        ISerde<DeploymentConfig> serde = new TypeSpecificSerDe<DeploymentConfig>(DeploymentConfigTypeMapping);
                        return serde;
                    })
                .As<ISerde<DeploymentConfig>>()
                .SingleInstance();

            // ISerde<DeploymentConfigInfo>
            builder.Register(
                    c =>
                    {
                        ISerde<DeploymentConfigInfo> serde = new TypeSpecificSerDe<DeploymentConfigInfo>(DeploymentConfigTypeMapping);
                        return serde;
                    })
                .As<ISerde<DeploymentConfigInfo>>()
                .SingleInstance();

            // Detect system environment
            builder.Register(c => new SystemEnvironment())
                .As<ISystemEnvironment>()
                .SingleInstance();

            // IRocksDbOptionsProvider
            // For EdgeAgent, we don't need high performance from RocksDb, so always turn off optimizeForPerformance
            builder.Register(c => new RocksDbOptionsProvider(c.Resolve<ISystemEnvironment>(), false))
                .As<IRocksDbOptionsProvider>()
                .SingleInstance();

            // IDbStore
            builder.Register(
                    c =>
                    {
                        var loggerFactory = c.Resolve<ILoggerFactory>();
                        ILogger logger = loggerFactory.CreateLogger(typeof(AgentModule));

                        if (this.usePersistentStorage)
                        {
                            // Create partition for mma
                            var partitionsList = new List<string> { "moduleState", "deploymentConfig" };
                            try
                            {
                                IDbStoreProvider dbStoreprovider = DbStoreProvider.Create(
                                    c.Resolve<IRocksDbOptionsProvider>(),
                                    this.storagePath,
                                    partitionsList);
                                logger.LogInformation($"Created persistent store at {this.storagePath}");
                                return dbStoreprovider;
                            }
                            catch (Exception ex) when (!ExceptionEx.IsFatal(ex))
                            {
                                logger.LogError(ex, "Error creating RocksDB store. Falling back to in-memory store.");
                                return new InMemoryDbStoreProvider();
                            }
                        }
                        else
                        {
                            logger.LogInformation($"Using in-memory store");
                            return new InMemoryDbStoreProvider();
                        }
                    })
                .As<IDbStoreProvider>()
                .SingleInstance();

            // IStoreProvider
            builder.Register(c => new StoreProvider(c.Resolve<IDbStoreProvider>()))
                .As<IStoreProvider>()
                .SingleInstance();

            // IEntityStore<string, ModuleState>
            builder.Register(c => c.Resolve<IStoreProvider>().GetEntityStore<string, ModuleState>("moduleState"))
                .As<IEntityStore<string, ModuleState>>()
                .SingleInstance();

            // IEntityStore<string, DeploymentConfigInfo>
            builder.Register(c => c.Resolve<IStoreProvider>().GetEntityStore<string, string>("deploymentConfig"))
                .As<IEntityStore<string, string>>()
                .SingleInstance();

            // IRestartManager
            builder.Register(c => new RestartPolicyManager(this.maxRestartCount, this.coolOffTimeUnit))
                .As<IRestartPolicyManager>()
                .SingleInstance();

            // IPlanner
            builder.Register(
                    async c => new HealthRestartPlanner(
                        await c.Resolve<Task<ICommandFactory>>(),
                        c.Resolve<IEntityStore<string, ModuleState>>(),
                        this.intensiveCareTime,
                        c.Resolve<IRestartPolicyManager>()) as IPlanner)
                .As<Task<IPlanner>>()
                .SingleInstance();

            // IPlanRunner
            builder.Register(c => new OrderedRetryPlanRunner(this.maxRestartCount, this.coolOffTimeUnit, SystemTime.Instance))
                .As<IPlanRunner>()
                .SingleInstance();

            // IEncryptionDecryptionProvider
            builder.Register(
                    async c =>
                    {
                        IEncryptionProvider provider = await this.workloadUri.Map(
                            async uri =>
                            {
                                IEncryptionProvider encryptionProvider = await EncryptionProvider.CreateAsync(
                                    this.storagePath,
                                    uri,
                                    Constants.EdgeletWorkloadApiVersion,
                                    this.moduleId,
                                    this.moduleGenerationId.Expect(() => new InvalidOperationException("Missing generation ID")),
                                    Constants.EdgeletInitializationVectorFileName);
                                return encryptionProvider;
                            }).GetOrElse(() => Task.FromResult<IEncryptionProvider>(NullEncryptionProvider.Instance));

                        return provider;
                    })
                .As<Task<IEncryptionProvider>>()
                .SingleInstance();

            // Task<Agent>
            builder.Register(
                    async c =>
                    {
                        var configSource = c.Resolve<Task<IConfigSource>>();
                        var environmentProvider = c.Resolve<Task<IEnvironmentProvider>>();
                        var planner = c.Resolve<Task<IPlanner>>();
                        var planRunner = c.Resolve<IPlanRunner>();
                        var reporter = c.Resolve<IReporter>();
                        var moduleIdentityLifecycleManager = c.Resolve<IModuleIdentityLifecycleManager>();
                        var deploymentConfigInfoSerde = c.Resolve<ISerde<DeploymentConfigInfo>>();
                        var deploymentConfigInfoStore = c.Resolve<IEntityStore<string, string>>();
                        var encryptionProvider = c.Resolve<Task<IEncryptionProvider>>();
                        return await Agent.Create(
                            await configSource,
                            await planner,
                            planRunner,
                            reporter,
                            moduleIdentityLifecycleManager,
                            await environmentProvider,
                            deploymentConfigInfoStore,
                            deploymentConfigInfoSerde,
                            await encryptionProvider);
                    })
                .As<Task<Agent>>()
                .SingleInstance();

            base.Load(builder);
        }
    }
}<|MERGE_RESOLUTION|>--- conflicted
+++ resolved
@@ -28,75 +28,20 @@
         readonly string moduleId;
         readonly Option<string> moduleGenerationId;
 
-        public AgentModule(int maxRestartCount, TimeSpan intensiveCareTime, int coolOffTimeUnitInSeconds, bool usePersistentStorage, string storagePath)
-            : this(maxRestartCount, intensiveCareTime, coolOffTimeUnitInSeconds, usePersistentStorage, storagePath, Option.None<Uri>(), Constants.EdgeAgentModuleIdentityName, Option.None<string>())
+        public AgentModule(int maxRestartCount, TimeSpan intensiveCareTime, TimeSpan coolOffTimeUnit, bool usePersistentStorage, string storagePath)
+            : this(maxRestartCount, intensiveCareTime, coolOffTimeUnit, usePersistentStorage, storagePath, Option.None<Uri>(), Constants.EdgeAgentModuleIdentityName, Option.None<string>())
         {
         }
 
         public AgentModule(
             int maxRestartCount,
             TimeSpan intensiveCareTime,
-            int coolOffTimeUnitInSeconds,
+            TimeSpan coolOffTimeUnit,
             bool usePersistentStorage,
             string storagePath,
             Option<Uri> workloadUri,
             string moduleId,
             Option<string> moduleGenerationId)
-        {
-            this.maxRestartCount = maxRestartCount;
-            this.intensiveCareTime = intensiveCareTime;
-            this.coolOffTimeUnitInSeconds = coolOffTimeUnitInSeconds;
-            this.usePersistentStorage = usePersistentStorage;
-            this.storagePath = Preconditions.CheckNonWhiteSpace(storagePath, nameof(storagePath));
-            this.workloadUri = workloadUri;
-            this.moduleId = moduleId;
-            this.moduleGenerationId = moduleGenerationId;
-        }
-
-        static Dictionary<Type, IDictionary<string, Type>> DeploymentConfigTypeMapping
-        {
-            get
-            {
-                var moduleDeserializerTypes = new Dictionary<string, Type>
-                {
-                    [DockerType] = typeof(DockerDesiredModule)
-                };
-
-                var edgeAgentDeserializerTypes = new Dictionary<string, Type>
-                {
-                    [DockerType] = typeof(EdgeAgentDockerModule)
-                };
-
-                var edgeHubDeserializerTypes = new Dictionary<string, Type>
-                {
-                    [DockerType] = typeof(EdgeHubDockerModule)
-                };
-
-                var runtimeInfoDeserializerTypes = new Dictionary<string, Type>
-                {
-                    [DockerType] = typeof(DockerRuntimeInfo)
-                };
-
-                var deserializerTypesMap = new Dictionary<Type, IDictionary<string, Type>>
-                {
-                    [typeof(IModule)] = moduleDeserializerTypes,
-                    [typeof(IEdgeAgentModule)] = edgeAgentDeserializerTypes,
-                    [typeof(IEdgeHubModule)] = edgeHubDeserializerTypes,
-                    [typeof(IRuntimeInfo)] = runtimeInfoDeserializerTypes,
-                };
-                return deserializerTypesMap;
-            }
-        }
-
-<<<<<<< HEAD
-        public AgentModule(int maxRestartCount, TimeSpan intensiveCareTime, TimeSpan coolOffTimeUnit, bool usePersistentStorage, string storagePath)
-            : this(maxRestartCount, intensiveCareTime, coolOffTimeUnit, usePersistentStorage, storagePath, Option.None<Uri>(), Constants.EdgeAgentModuleIdentityName, Option.None<string>())
-        {
-
-        }
-
-        public AgentModule(int maxRestartCount, TimeSpan intensiveCareTime, TimeSpan coolOffTimeUnit,
-            bool usePersistentStorage, string storagePath, Option<Uri> workloadUri, string moduleId, Option<string> moduleGenerationId)
         {
             this.maxRestartCount = maxRestartCount;
             this.intensiveCareTime = intensiveCareTime;
@@ -108,8 +53,41 @@
             this.moduleGenerationId = moduleGenerationId;
         }
 
-=======
->>>>>>> 8439216f
+        static Dictionary<Type, IDictionary<string, Type>> DeploymentConfigTypeMapping
+        {
+            get
+            {
+                var moduleDeserializerTypes = new Dictionary<string, Type>
+                {
+                    [DockerType] = typeof(DockerDesiredModule)
+                };
+
+                var edgeAgentDeserializerTypes = new Dictionary<string, Type>
+                {
+                    [DockerType] = typeof(EdgeAgentDockerModule)
+                };
+
+                var edgeHubDeserializerTypes = new Dictionary<string, Type>
+                {
+                    [DockerType] = typeof(EdgeHubDockerModule)
+                };
+
+                var runtimeInfoDeserializerTypes = new Dictionary<string, Type>
+                {
+                    [DockerType] = typeof(DockerRuntimeInfo)
+                };
+
+                var deserializerTypesMap = new Dictionary<Type, IDictionary<string, Type>>
+                {
+                    [typeof(IModule)] = moduleDeserializerTypes,
+                    [typeof(IEdgeAgentModule)] = edgeAgentDeserializerTypes,
+                    [typeof(IEdgeHubModule)] = edgeHubDeserializerTypes,
+                    [typeof(IRuntimeInfo)] = runtimeInfoDeserializerTypes,
+                };
+                return deserializerTypesMap;
+            }
+        }
+
         protected override void Load(ContainerBuilder builder)
         {
             // ISerde<Diff>
