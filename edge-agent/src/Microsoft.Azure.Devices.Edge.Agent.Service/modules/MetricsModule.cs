--- conflicted
+++ resolved
@@ -28,17 +28,12 @@
             this.metricsConfig = Preconditions.CheckNotNull(metricsConfig, nameof(metricsConfig));
             this.iothubHostname = Preconditions.CheckNotNull(iothubHostname, nameof(iothubHostname));
             this.deviceId = Preconditions.CheckNotNull(deviceId, nameof(deviceId));
-<<<<<<< HEAD
-            this.edgeAgentStorageFolder = Preconditions.CheckNotNull(edgeAgentStorageFolder, nameof(edgeAgentStorageFolder));
-            this.apiVersion = Preconditions.CheckNotNull(apiVersion, nameof(apiVersion));
-=======
             if (!Directory.Exists(Preconditions.CheckNotNull(edgeAgentStorageFolder, nameof(edgeAgentStorageFolder))))
             {
                 throw new ArgumentException("Edge Agent storage folder not defined");
             }
 
             this.edgeAgentStorageFolder = edgeAgentStorageFolder;
->>>>>>> 4acaa6ea
         }
 
         protected override void Load(ContainerBuilder builder)
