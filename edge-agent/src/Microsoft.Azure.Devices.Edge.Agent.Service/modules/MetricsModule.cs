--- conflicted
+++ resolved
@@ -19,24 +19,16 @@
         MetricsConfig metricsConfig;
         string iothubHostname;
         string deviceId;
-<<<<<<< HEAD
         string edgeAgentStorageFolder;
-
-        public MetricsModule(MetricsConfig metricsConfig, string iothubHostname, string deviceId, string edgeAgentStorageFolder)
-=======
         string apiVersion;
 
-        public MetricsModule(MetricsConfig metricsConfig, string iothubHostname, string deviceId, string apiVersion)
->>>>>>> 17dac450
+        public MetricsModule(MetricsConfig metricsConfig, string iothubHostname, string deviceId, string apiVersion, string edgeAgentStorageFolder)
         {
             this.metricsConfig = Preconditions.CheckNotNull(metricsConfig, nameof(metricsConfig));
             this.iothubHostname = Preconditions.CheckNotNull(iothubHostname, nameof(iothubHostname));
             this.deviceId = Preconditions.CheckNotNull(deviceId, nameof(deviceId));
-<<<<<<< HEAD
             this.edgeAgentStorageFolder = Preconditions.CheckNotNull(edgeAgentStorageFolder, nameof(edgeAgentStorageFolder));
-=======
             this.apiVersion = Preconditions.CheckNotNull(apiVersion, nameof(apiVersion));
->>>>>>> 17dac450
         }
 
         protected override void Load(ContainerBuilder builder)
