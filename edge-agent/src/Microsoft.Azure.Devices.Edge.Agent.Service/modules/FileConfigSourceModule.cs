// Copyright (c) Microsoft. All rights reserved.
namespace Microsoft.Azure.Devices.Edge.Agent.Service.Modules
{
    using System.Threading.Tasks;
    using Autofac;
    using Microsoft.Azure.Devices.Edge.Agent.Core;
    using Microsoft.Azure.Devices.Edge.Agent.Core.ConfigSources;
    using Microsoft.Azure.Devices.Edge.Agent.Core.Reporters;
    using Microsoft.Azure.Devices.Edge.Agent.Core.Serde;
    using Microsoft.Azure.Devices.Edge.Util;

    public class FileConfigSourceModule : Module
    {
        readonly string configFilename;
        readonly IAgentAppSettings appSettings;

        public FileConfigSourceModule(
            string configFilename,
<<<<<<< HEAD
            IAgentAppSettings appSettings)
=======
            IConfiguration configuration)
>>>>>>> 8439216f
        {
            this.configFilename = Preconditions.CheckNonWhiteSpace(configFilename, nameof(configFilename));
            this.appSettings = Preconditions.CheckNotNull(appSettings, nameof(appSettings));
        }

        protected override void Load(ContainerBuilder builder)
        {
            // Task<IConfigSource>
            builder.Register(
<<<<<<< HEAD
                async c =>
                {
                    var serde = c.Resolve<ISerde<DeploymentConfigInfo>>();
                    IConfigSource config = await FileConfigSource.Create(
                        this.configFilename,
                        this.appSettings,
                        serde);
                    return config;
                })
=======
                    async c =>
                    {
                        var serde = c.Resolve<ISerde<DeploymentConfigInfo>>();
                        IConfigSource config = await FileConfigSource.Create(
                            this.configFilename,
                            this.configuration,
                            serde);
                        return config;
                    })
>>>>>>> 8439216f
                .As<Task<IConfigSource>>()
                .SingleInstance();

            // Task<IReporter>
            // TODO: When using a file backed config source we need to figure out
            // how reporting will work.
            builder.Register(c => NullReporter.Instance as IReporter)
                .As<IReporter>()
                .SingleInstance();

            base.Load(builder);
        }
    }
}<|MERGE_RESOLUTION|>--- conflicted
+++ resolved
@@ -16,11 +16,7 @@
 
         public FileConfigSourceModule(
             string configFilename,
-<<<<<<< HEAD
             IAgentAppSettings appSettings)
-=======
-            IConfiguration configuration)
->>>>>>> 8439216f
         {
             this.configFilename = Preconditions.CheckNonWhiteSpace(configFilename, nameof(configFilename));
             this.appSettings = Preconditions.CheckNotNull(appSettings, nameof(appSettings));
@@ -30,27 +26,15 @@
         {
             // Task<IConfigSource>
             builder.Register(
-<<<<<<< HEAD
-                async c =>
-                {
-                    var serde = c.Resolve<ISerde<DeploymentConfigInfo>>();
-                    IConfigSource config = await FileConfigSource.Create(
-                        this.configFilename,
-                        this.appSettings,
-                        serde);
-                    return config;
-                })
-=======
                     async c =>
                     {
                         var serde = c.Resolve<ISerde<DeploymentConfigInfo>>();
                         IConfigSource config = await FileConfigSource.Create(
                             this.configFilename,
-                            this.configuration,
+                            this.appSettings,
                             serde);
                         return config;
                     })
->>>>>>> 8439216f
                 .As<Task<IConfigSource>>()
                 .SingleInstance();
 
