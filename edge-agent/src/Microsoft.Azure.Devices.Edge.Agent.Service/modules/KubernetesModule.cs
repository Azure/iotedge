// Copyright (c) Microsoft. All rights reserved.

namespace Microsoft.Azure.Devices.Edge.Agent.Service.Modules
{
    using System;
    using System.Collections.Generic;
    using System.IO;
    using System.Net;
    using System.Net.Http;
    using System.Threading.Tasks;
    using Autofac;
    using k8s;
    using global::Docker.DotNet;
    using global::Docker.DotNet.Models;
    using Microsoft.Azure.Devices.Edge.Agent.Core;
    using Microsoft.Azure.Devices.Edge.Agent.Kubernetes;
    using Microsoft.Azure.Devices.Edge.Agent.IoTHub;
    using Microsoft.Azure.Devices.Edge.Storage;
    using Microsoft.Azure.Devices.Edge.Util;
    using Microsoft.Extensions.Logging;
    using Microsoft.Azure.Devices.Edge.Agent.Docker;
    using Microsoft.Azure.Devices.Edge.Agent.Edgelet;
    using Microsoft.Azure.Devices.Edge.Agent.Kubernetes.Planners;
    using Microsoft.Rest;
    using static System.Environment;
    using Constants = Microsoft.Azure.Devices.Edge.Agent.Kubernetes.Constants;
    using ModuleIdentityLifecycleManager = Microsoft.Azure.Devices.Edge.Agent.Kubernetes.ModuleIdentityLifecycleManager;

    public class KubernetesModule : Module
    {
        readonly string deviceId;
        readonly string iotHubHostname;
        readonly string gatewayHostname;
        readonly string proxyImage;
        readonly string proxyConfigPath;
        readonly string proxyConfigVolumeName;
        readonly string serviceAccountName;
        readonly string persistentVolumeName;
        readonly string storageClassName;
        readonly uint persistentVolumeClaimSizeMb;
        readonly Uri managementUri;
        readonly Uri workloadUri;
        readonly string apiVersion;
        readonly IEnumerable<AuthConfig> dockerAuthConfig;
        readonly Option<UpstreamProtocol> upstreamProtocol;
        readonly Option<IWebProxy> proxy;
        readonly Option<string> productInfo;
        readonly PortMapServiceType defaultMapServiceType;
        readonly bool enableServiceCallTracing;

        public KubernetesModule(
            string iotHubHostname,
            string gatewayHostName,
            string deviceId,
            string proxyImage,
            string proxyConfigPath,
            string proxyConfigVolumeName,
            string serviceAccountName,
            string persistentVolumeName,
            string storageClassName,
            uint persistentVolumeClaimSizeMb,
            Uri managementUri,
            Uri workloadUri,
            string apiVersion,
            IEnumerable<AuthConfig> dockerAuthConfig,
            Option<UpstreamProtocol> upstreamProtocol,
            Option<IWebProxy> proxy,
            Option<string> productInfo,
            PortMapServiceType defaultMapServiceType,
            bool enableServiceCallTracing)
        {
            this.iotHubHostname = Preconditions.CheckNonWhiteSpace(iotHubHostname, nameof(iotHubHostname));
            this.gatewayHostname = Preconditions.CheckNonWhiteSpace(gatewayHostName, nameof(gatewayHostName));
            this.deviceId = Preconditions.CheckNonWhiteSpace(deviceId, nameof(deviceId));
            this.proxyImage = Preconditions.CheckNonWhiteSpace(proxyImage, nameof(proxyImage));
            this.proxyConfigPath = Preconditions.CheckNonWhiteSpace(proxyConfigPath, nameof(proxyConfigPath));
            this.proxyConfigVolumeName = Preconditions.CheckNonWhiteSpace(proxyConfigVolumeName, nameof(proxyConfigVolumeName));
            this.serviceAccountName = Preconditions.CheckNonWhiteSpace(serviceAccountName, nameof(serviceAccountName));
            this.managementUri = Preconditions.CheckNotNull(managementUri, nameof(managementUri));
            this.workloadUri = Preconditions.CheckNotNull(workloadUri, nameof(workloadUri));
            this.apiVersion = Preconditions.CheckNonWhiteSpace(apiVersion, nameof(apiVersion));
            this.dockerAuthConfig = Preconditions.CheckNotNull(dockerAuthConfig, nameof(dockerAuthConfig));
            this.upstreamProtocol = Preconditions.CheckNotNull(upstreamProtocol, nameof(upstreamProtocol));
<<<<<<< HEAD
            this.proxy = proxy;
            this.productInfo = productInfo;
=======
            this.productInfo = productInfo.Map(p => $"{p} (Kubernetes)");
>>>>>>> 6c0cc6d7
            this.defaultMapServiceType = defaultMapServiceType;
            this.enableServiceCallTracing = enableServiceCallTracing;
            this.persistentVolumeName = persistentVolumeName;
            this.storageClassName = storageClassName;
            this.persistentVolumeClaimSizeMb = persistentVolumeClaimSizeMb == 0 ? Constants.PersistentVolumeClaimSize : persistentVolumeClaimSizeMb;
        }

        protected override void Load(ContainerBuilder builder)
        {
            // IKubernetesClient
            builder.Register(c =>
                {
                    if (this.enableServiceCallTracing)
                    {
                        // enable tracing of k8s requests made by the client
                        var loggerFactory = c.Resolve<ILoggerFactory>();
                        ILogger logger = loggerFactory.CreateLogger(typeof(Kubernetes));
                        ServiceClientTracing.IsEnabled = true;
                        ServiceClientTracing.AddTracingInterceptor(new DebugTracer(logger));
                    }

                    // load the k8s config from $HOME/.kube/config if its available
                    KubernetesClientConfiguration kubeConfig;
                    string kubeConfigPath = Path.Combine(Environment.GetFolderPath(SpecialFolder.UserProfile), ".kube", "config");
                    if (File.Exists(kubeConfigPath))
                    {
                        kubeConfig = KubernetesClientConfiguration.BuildConfigFromConfigFile();
                    }
                    else
                    {
                        kubeConfig = KubernetesClientConfiguration.InClusterConfig();
                    }

                    var client = new Kubernetes(kubeConfig);
                    return client;
                })
                .As<IKubernetes>()
                .SingleInstance();

            // IModuleClientProvider
            builder.Register(c => new EnvironmentModuleClientProvider(this.upstreamProtocol, this.proxy, this.productInfo))
                .As<IModuleClientProvider>()
                .SingleInstance();

            // IModuleManager
            builder.Register(c => new ModuleManagementHttpClient(this.managementUri, this.apiVersion, Core.Constants.EdgeletClientApiVersion))
                .As<IModuleManager>()
                .As<IIdentityManager>()
                .SingleInstance();

            // IModuleIdentityLifecycleManager
            var identityBuilder = new ModuleIdentityProviderServiceBuilder(this.iotHubHostname, this.deviceId, this.gatewayHostname);
            builder.Register(c => new ModuleIdentityLifecycleManager(c.Resolve<IIdentityManager>(), identityBuilder, this.workloadUri))
                .As<IModuleIdentityLifecycleManager>()
                .SingleInstance();

            // ICombinedConfigProvider<CombinedDockerConfig>
            builder.Register(
                    async c =>
                    {
                        IConfigSource configSource = await c.Resolve<Task<IConfigSource>>();
                        return new CombinedKubernetesConfigProvider(this.dockerAuthConfig, configSource) as ICombinedConfigProvider<CombinedDockerConfig>;
                    })
                .As<Task<ICombinedConfigProvider<CombinedDockerConfig>>>()
                .SingleInstance();

            // ICommandFactory
            builder.Register(
                    async c =>
                    {
                        var client = c.Resolve<IKubernetes>();
                        var configSourceTask = c.Resolve<Task<IConfigSource>>();
                        var combinedDockerConfigProviderTask = c.Resolve<Task<ICombinedConfigProvider<CombinedDockerConfig>>>();
                        IConfigSource configSource = await configSourceTask;
                        ICombinedConfigProvider<CombinedDockerConfig> combinedDockerConfigProvider = await combinedDockerConfigProviderTask;
                        var kubernetesCommandFactory = new KubernetesCommandFactory(this.iotHubHostname, this.gatewayHostname, this.deviceId, client, configSource, combinedDockerConfigProvider);
                        return new LoggingCommandFactory(kubernetesCommandFactory, c.Resolve<ILoggerFactory>()) as ICommandFactory;
                    })
                .As<Task<ICommandFactory>>()
                .SingleInstance();

            // IPlanner
            builder.Register(async c =>
                {
                    var commandFactoryTask = c.Resolve<Task<ICommandFactory>>();
                    var combinedConfigProviderTask = c.Resolve<Task<ICombinedConfigProvider<CombinedDockerConfig>>>();
                    ICommandFactory commandFactory = await commandFactoryTask;
                    ICombinedConfigProvider<CombinedDockerConfig> combinedConfigProvider = await combinedConfigProviderTask;
                    return new KubernetesPlanner<CombinedDockerConfig>(this.iotHubHostname, this.gatewayHostname, this.deviceId, c.Resolve<IKubernetes>(), commandFactory, combinedConfigProvider) as IPlanner;
                })
                .As<Task<IPlanner>>()
                .SingleInstance();

            // IRuntimeInfoProvider, IKubernetesOperator
            builder.Register(
                    c => Task.FromResult(new EdgeOperator(
                        this.iotHubHostname,
                        this.deviceId,
                        this.gatewayHostname,
                        this.proxyImage,
                        this.proxyConfigPath,
                        this.proxyConfigVolumeName,
                        this.serviceAccountName,
                        this.persistentVolumeName,
                        this.storageClassName,
                        this.persistentVolumeClaimSizeMb,
                        this.workloadUri,
                        this.managementUri,
                        this.apiVersion,
                        this.defaultMapServiceType,
                        c.Resolve<IKubernetes>()) as IRuntimeInfoProvider))
                .As<Task<IRuntimeInfoProvider>>()
                .SingleInstance();

            // Task<IEnvironmentProvider>
            builder.Register(
                async c =>
                {
                    var moduleStateStore = c.Resolve<IEntityStore<string, ModuleState>>();
                    var restartPolicyManager = c.Resolve<IRestartPolicyManager>();
                    IRuntimeInfoProvider runtimeInfoProvider = await c.Resolve<Task<IRuntimeInfoProvider>>();
                    IEnvironmentProvider dockerEnvironmentProvider = await DockerEnvironmentProvider.CreateAsync(runtimeInfoProvider, moduleStateStore, restartPolicyManager);
                    return dockerEnvironmentProvider;
                })
             .As<Task<IEnvironmentProvider>>()
             .SingleInstance();
        }
    }

    class DebugTracer : IServiceClientTracingInterceptor
    {
        ILogger logger;

        public DebugTracer(ILogger logger)
        {
            this.logger = logger;
        }

        public void Information(string message)
        {
            this.logger.LogInformation(message);
        }

        public void TraceError(string invocationId, Exception exception)
        {
            this.logger.LogError("Exception in {0}: {1}", invocationId, exception);
        }

        public void ReceiveResponse(string invocationId, HttpResponseMessage response)
        {
            string requestAsString = response == null ? string.Empty : response.AsFormattedString();
            this.logger.LogInformation("invocationId: {0}\r\nresponse: {1}", invocationId, requestAsString);
        }

        public void SendRequest(string invocationId, HttpRequestMessage request)
        {
            string requestAsString = request == null ? string.Empty : request.AsFormattedString();
            this.logger.LogInformation("invocationId: {0}\r\nrequest: {1}", invocationId, requestAsString);
        }

        public void Configuration(string source, string name, string value)
        {
            this.logger.LogInformation("Configuration: source={0}, name={1}, value={2}", source, name, value);
        }

        public void EnterMethod(string invocationId, object instance, string method, IDictionary<string, object> parameters)
        {
            this.logger.LogInformation(
                "invocationId: {0}\r\ninstance: {1}\r\nmethod: {2}\r\nparameters: {3}",
                invocationId,
                instance,
                method,
                parameters.AsFormattedString());
        }

        public void ExitMethod(string invocationId, object returnValue)
        {
            string returnValueAsString = returnValue == null ? string.Empty : returnValue.ToString();
            this.logger.LogInformation(
                "Exit with invocation id {0}, the return value is {1}",
                invocationId,
                returnValueAsString);
        }
    }
}<|MERGE_RESOLUTION|>--- conflicted
+++ resolved
@@ -81,12 +81,8 @@
             this.apiVersion = Preconditions.CheckNonWhiteSpace(apiVersion, nameof(apiVersion));
             this.dockerAuthConfig = Preconditions.CheckNotNull(dockerAuthConfig, nameof(dockerAuthConfig));
             this.upstreamProtocol = Preconditions.CheckNotNull(upstreamProtocol, nameof(upstreamProtocol));
-<<<<<<< HEAD
             this.proxy = proxy;
-            this.productInfo = productInfo;
-=======
             this.productInfo = productInfo.Map(p => $"{p} (Kubernetes)");
->>>>>>> 6c0cc6d7
             this.defaultMapServiceType = defaultMapServiceType;
             this.enableServiceCallTracing = enableServiceCallTracing;
             this.persistentVolumeName = persistentVolumeName;
