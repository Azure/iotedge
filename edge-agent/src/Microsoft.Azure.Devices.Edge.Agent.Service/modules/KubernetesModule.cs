--- conflicted
+++ resolved
@@ -206,14 +206,13 @@
 
             // KubernetesDeploymentProvider
             builder.Register(
-<<<<<<< HEAD
                     c =>
                     {
                         bool usePvc = !(string.IsNullOrWhiteSpace(this.persistentVolumeName) &&
                                         string.IsNullOrWhiteSpace(this.storageClassName));
                         return new KubernetesDeploymentMapper(
                             this.deviceNamespace,
-                            this.edgeDeviceHostname,
+                            this.edgeDeviceHostName,
                             this.proxyImage,
                             this.proxyConfigPath,
                             this.proxyConfigVolumeName,
@@ -226,21 +225,6 @@
                             this.workloadUri,
                             this.managementUri);
                     })
-=======
-                    c => new KubernetesDeploymentMapper(
-                        this.deviceNamespace,
-                        this.edgeDeviceHostName,
-                        this.proxyImage,
-                        this.proxyConfigPath,
-                        this.proxyConfigVolumeName,
-                        this.proxyConfigMapName,
-                        this.proxyTrustBundlePath,
-                        this.proxyTrustBundleVolumeName,
-                        this.proxyTrustBundleConfigMapName,
-                        this.apiVersion,
-                        this.workloadUri,
-                        this.managementUri))
->>>>>>> 7643b0c7
                 .As<IKubernetesDeploymentMapper>();
 
             // KubernetesServiceProvider
