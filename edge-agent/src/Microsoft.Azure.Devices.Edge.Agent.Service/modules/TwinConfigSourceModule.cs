--- conflicted
+++ resolved
@@ -17,24 +17,9 @@
     public class TwinConfigSourceModule : Module
     {
         const string DockerType = "docker";
-<<<<<<< HEAD
         readonly IAgentAppSettings appSettings;
 
-        public TwinConfigSourceModule(
-            IAgentAppSettings appSettings
-        )
-=======
-        readonly string backupConfigFilePath;
-        readonly IConfiguration configuration;
-        readonly VersionInfo versionInfo;
-        readonly TimeSpan configRefreshFrequency;
-
-        public TwinConfigSourceModule(
-            string backupConfigFilePath,
-            IConfiguration config,
-            VersionInfo versionInfo,
-            TimeSpan configRefreshFrequency)
->>>>>>> 8439216f
+        public TwinConfigSourceModule(IAgentAppSettings appSettings)
         {
             this.appSettings = Preconditions.CheckNotNull(appSettings, nameof(appSettings));
         }
@@ -47,11 +32,7 @@
                     {
                         var serde = c.Resolve<ISerde<DeploymentConfig>>();
                         var deviceClientprovider = c.Resolve<IModuleClientProvider>();
-<<<<<<< HEAD
                         IEdgeAgentConnection edgeAgentConnection = new EdgeAgentConnection(deviceClientprovider, serde, this.appSettings.CoolOffTimeUnit);
-=======
-                        IEdgeAgentConnection edgeAgentConnection = new EdgeAgentConnection(deviceClientprovider, serde, this.configRefreshFrequency);
->>>>>>> 8439216f
                         return edgeAgentConnection;
                     })
                 .As<IEdgeAgentConnection>()
@@ -109,15 +90,8 @@
                         return new IoTHubReporter(
                             c.Resolve<IEdgeAgentConnection>(),
                             new TypeSpecificSerDe<AgentState>(deserializerTypesMap),
-<<<<<<< HEAD
-                            this.appSettings.VersionInfo
-                        ) as IReporter;
-                    }
-                )
-=======
-                            this.versionInfo) as IReporter;
+                            this.appSettings.VersionInfo) as IReporter;
                     })
->>>>>>> 8439216f
                 .As<IReporter>()
                 .SingleInstance();
 
