// Copyright (c) Microsoft. All rights reserved.
namespace Microsoft.Azure.Devices.Edge.Agent.Service
{
    using System;
    using System.Collections.Generic;
    using System.IO;
    using System.Net;
    using System.Threading;
    using System.Threading.Tasks;
    using Autofac;
    using Microsoft.Azure.Devices.Edge.Agent.Core;
    using Microsoft.Azure.Devices.Edge.Agent.Core.Metrics;
    using Microsoft.Azure.Devices.Edge.Agent.Core.Requests;
<<<<<<< HEAD
    using Microsoft.Azure.Devices.Edge.Agent.DiagnosticsComponent;
=======
    using Microsoft.Azure.Devices.Edge.Agent.Diagnostics;
>>>>>>> fdf4052f
    using Microsoft.Azure.Devices.Edge.Agent.IoTHub.Stream;
    using Microsoft.Azure.Devices.Edge.Agent.Kubernetes;
    using Microsoft.Azure.Devices.Edge.Agent.Kubernetes.EdgeDeployment;
    using Microsoft.Azure.Devices.Edge.Agent.Kubernetes.EdgeDeployment.Service;
    using Microsoft.Azure.Devices.Edge.Agent.Service.Modules;
    using Microsoft.Azure.Devices.Edge.Storage;
    using Microsoft.Azure.Devices.Edge.Util;
    using Microsoft.Azure.Devices.Edge.Util.Metrics;
    using Microsoft.Azure.Devices.Edge.Util.Metrics.NullMetrics;
    using Microsoft.Azure.Devices.Edge.Util.Metrics.Prometheus.Net;
    using Microsoft.Extensions.Configuration;
    using Microsoft.Extensions.Logging;
    using Constants = Microsoft.Azure.Devices.Edge.Agent.Core.Constants;
    using K8sConstants = Microsoft.Azure.Devices.Edge.Agent.Kubernetes.Constants;
    using KubernetesModule = Microsoft.Azure.Devices.Edge.Agent.Service.Modules.KubernetesModule;
    using MetricsListener = Microsoft.Azure.Devices.Edge.Util.Metrics.Prometheus.Net.MetricsListener;

    public class Program
    {
        const string ConfigFileName = "appsettings_agent.json";
        const string DefaultLocalConfigFilePath = "config.json";
        const string EdgeAgentStorageFolder = "edgeAgent";
        const string EdgeAgentStorageBackupFolder = "edgeAgent_backup";
        const string VersionInfoFileName = "versionInfo.json";
        static readonly TimeSpan ShutdownWaitPeriod = TimeSpan.FromMinutes(1);
        static readonly TimeSpan ReconcileTimeout = TimeSpan.FromMinutes(10);

        public static int Main()
        {
            Console.WriteLine($"{DateTime.UtcNow.ToLogString()} Edge Agent Main()");
            try
            {
                IConfigurationRoot configuration = new ConfigurationBuilder()
                    .AddJsonFile(ConfigFileName)
                    .AddEnvironmentVariables()
                    .Build();

                return MainAsync(configuration).Result;
            }
            catch (Exception ex)
            {
                Console.Error.WriteLine(ex);
                return 1;
            }
        }

        public static async Task<int> MainAsync(IConfiguration configuration)
        {
            // Bring up the logger before anything else so we can log errors ASAP
            ILogger logger = SetupLogger(configuration);

            logger.LogInformation("Initializing Edge Agent.");

            VersionInfo versionInfo = VersionInfo.Get(VersionInfoFileName);
            if (versionInfo != VersionInfo.Empty)
            {
                logger.LogInformation($"Version - {versionInfo.ToString(true)}");
            }

            LogLogo(logger);

            string mode;

            string configSourceConfig;
            string backupConfigFilePath;
            int maxRestartCount;
            TimeSpan intensiveCareTime;
            int coolOffTimeUnitInSeconds;
            bool usePersistentStorage;
            string storagePath;
            bool enableNonPersistentStorageBackup;
            Option<string> storageBackupPath = Option.None<string>();
            string edgeDeviceHostName;
            string dockerLoggingDriver;
            Dictionary<string, string> dockerLoggingOptions;
            IEnumerable<global::Docker.DotNet.Models.AuthConfig> dockerAuthConfig;
            int configRefreshFrequencySecs;
            ExperimentalFeatures experimentalFeatures;
            MetricsConfig metricsConfig;
            DiagnosticConfig diagnosticConfig;

            try
            {
                mode = configuration.GetValue(Constants.ModeKey, "docker");
                configSourceConfig = configuration.GetValue<string>("ConfigSource");
                backupConfigFilePath = configuration.GetValue<string>("BackupConfigFilePath");
                maxRestartCount = configuration.GetValue<int>("MaxRestartCount");
                intensiveCareTime = TimeSpan.FromMinutes(configuration.GetValue<int>("IntensiveCareTimeInMinutes"));
                coolOffTimeUnitInSeconds = configuration.GetValue("CoolOffTimeUnitInSeconds", 10);
                usePersistentStorage = configuration.GetValue("UsePersistentStorage", true);

                // Note: Keep in sync with iotedge-check's edge-agent-storage-mounted-from-host check (edgelet/iotedge/src/check/checks/storage_mounted_from_host.rs)
                storagePath = GetOrCreateDirectoryPath(configuration.GetValue<string>("StorageFolder"), EdgeAgentStorageFolder);
                enableNonPersistentStorageBackup = configuration.GetValue("EnableNonPersistentStorageBackup", false);

                if (enableNonPersistentStorageBackup)
                {
                    storageBackupPath = Option.Some(GetOrCreateDirectoryPath(configuration.GetValue<string>("BackupFolder"), EdgeAgentStorageBackupFolder));
                }

                edgeDeviceHostName = configuration.GetValue<string>(Constants.EdgeDeviceHostNameKey);
                dockerLoggingDriver = configuration.GetValue<string>("DockerLoggingDriver");
                dockerLoggingOptions = configuration.GetSection("DockerLoggingOptions").Get<Dictionary<string, string>>() ?? new Dictionary<string, string>();
                dockerAuthConfig = configuration.GetSection("DockerRegistryAuth").Get<List<global::Docker.DotNet.Models.AuthConfig>>() ?? new List<global::Docker.DotNet.Models.AuthConfig>();
                configRefreshFrequencySecs = configuration.GetValue("ConfigRefreshFrequencySecs", 3600);
            }
            catch (Exception ex)
            {
                logger.LogCritical(AgentEventIds.Agent, ex, "Fatal error reading the Agent's configuration.");
                return 1;
            }

            IContainer container;
            try
            {
                var builder = new ContainerBuilder();
                builder.RegisterModule(new LoggingModule(dockerLoggingDriver, dockerLoggingOptions));
                string productInfo = versionInfo != VersionInfo.Empty ? $"{Constants.IoTEdgeAgentProductInfoIdentifier}/{versionInfo}" : Constants.IoTEdgeAgentProductInfoIdentifier;
                Option<UpstreamProtocol> upstreamProtocol = configuration.GetValue<string>(Constants.UpstreamProtocolKey).ToUpstreamProtocol();
                Option<IWebProxy> proxy = Proxy.Parse(configuration.GetValue<string>("https_proxy"), logger);
                bool closeOnIdleTimeout = configuration.GetValue(Constants.CloseOnIdleTimeout, false);
                int idleTimeoutSecs = configuration.GetValue(Constants.IdleTimeoutSecs, 300);
                TimeSpan idleTimeout = TimeSpan.FromSeconds(idleTimeoutSecs);
                experimentalFeatures = ExperimentalFeatures.Create(configuration.GetSection("experimentalFeatures"), logger);
                string iothubHostname;
                string deviceId;
                string apiVersion = "2018-06-28";

                switch (mode.ToLowerInvariant())
                {
                    case Constants.DockerMode:
                        var dockerUri = new Uri(configuration.GetValue<string>("DockerUri"));
                        string deviceConnectionString = configuration.GetValue<string>("DeviceConnectionString");
                        IotHubConnectionStringBuilder connectionStringParser = IotHubConnectionStringBuilder.Create(deviceConnectionString);
                        deviceId = connectionStringParser.DeviceId;
                        iothubHostname = connectionStringParser.HostName;
                        builder.RegisterModule(new AgentModule(maxRestartCount, intensiveCareTime, coolOffTimeUnitInSeconds, usePersistentStorage, storagePath, enableNonPersistentStorageBackup, storageBackupPath));
                        builder.RegisterModule(new DockerModule(deviceConnectionString, edgeDeviceHostName, dockerUri, dockerAuthConfig, upstreamProtocol, proxy, productInfo, closeOnIdleTimeout, idleTimeout));
                        break;

                    case Constants.IotedgedMode:
                        string managementUri = configuration.GetValue<string>(Constants.EdgeletManagementUriVariableName);
                        string workloadUri = configuration.GetValue<string>(Constants.EdgeletWorkloadUriVariableName);
                        iothubHostname = configuration.GetValue<string>(Constants.IotHubHostnameVariableName);
                        deviceId = configuration.GetValue<string>(Constants.DeviceIdVariableName);
                        string moduleId = configuration.GetValue(Constants.ModuleIdVariableName, Constants.EdgeAgentModuleIdentityName);
                        string moduleGenerationId = configuration.GetValue<string>(Constants.EdgeletModuleGenerationIdVariableName);
<<<<<<< HEAD
                        apiVersion = configuration.GetValue<string>(Constants.EdgeletApiVersionVariableName);
=======
                        string apiVersion = configuration.GetValue<string>(Constants.EdgeletApiVersionVariableName);
>>>>>>> fdf4052f
                        builder.RegisterModule(new AgentModule(maxRestartCount, intensiveCareTime, coolOffTimeUnitInSeconds, usePersistentStorage, storagePath, Option.Some(new Uri(workloadUri)), Option.Some(apiVersion), moduleId, Option.Some(moduleGenerationId), enableNonPersistentStorageBackup, storageBackupPath));
                        builder.RegisterModule(new EdgeletModule(iothubHostname, edgeDeviceHostName, deviceId, new Uri(managementUri), new Uri(workloadUri), apiVersion, dockerAuthConfig, upstreamProtocol, proxy, productInfo, closeOnIdleTimeout, idleTimeout));
                        break;

                    case Constants.KubernetesMode:
                        managementUri = configuration.GetValue<string>(Constants.EdgeletManagementUriVariableName);
                        workloadUri = configuration.GetValue<string>(Constants.EdgeletWorkloadUriVariableName);
                        moduleId = configuration.GetValue(Constants.ModuleIdVariableName, Constants.EdgeAgentModuleIdentityName);
                        moduleGenerationId = configuration.GetValue<string>(Constants.EdgeletModuleGenerationIdVariableName);
                        apiVersion = configuration.GetValue<string>(Constants.EdgeletApiVersionVariableName);
                        iothubHostname = configuration.GetValue<string>(Constants.IotHubHostnameVariableName);
                        deviceId = configuration.GetValue<string>(Constants.DeviceIdVariableName);
                        string proxyImage = configuration.GetValue<string>(K8sConstants.ProxyImageEnvKey);
                        Option<string> proxyImagePullSecretName = Option.Maybe(configuration.GetValue<string>(K8sConstants.ProxyImagePullSecretNameEnvKey));
                        string proxyConfigPath = configuration.GetValue<string>(K8sConstants.ProxyConfigPathEnvKey);
                        string proxyConfigVolumeName = configuration.GetValue<string>(K8sConstants.ProxyConfigVolumeEnvKey);
                        string proxyConfigMapName = configuration.GetValue<string>(K8sConstants.ProxyConfigMapNameEnvKey);
                        string proxyTrustBundlePath = configuration.GetValue<string>(K8sConstants.ProxyTrustBundlePathEnvKey);
                        string proxyTrustBundleVolumeName = configuration.GetValue<string>(K8sConstants.ProxyTrustBundleVolumeEnvKey);
                        string proxyTrustBundleConfigMapName = configuration.GetValue<string>(K8sConstants.ProxyTrustBundleConfigMapEnvKey);
                        PortMapServiceType mappedServiceDefault = GetDefaultServiceType(configuration);
                        bool enableServiceCallTracing = configuration.GetValue<bool>(K8sConstants.EnableK8sServiceCallTracingName);
                        string persistentVolumeName = configuration.GetValue<string>(K8sConstants.PersistentVolumeNameKey);
                        string storageClassName = configuration.GetValue<string>(K8sConstants.StorageClassNameKey);
                        Option<uint> persistentVolumeClaimDefaultSizeMb = Option.Maybe(configuration.GetValue<uint?>(K8sConstants.PersistentVolumeClaimDefaultSizeInMbKey));
                        string deviceNamespace = configuration.GetValue<string>(K8sConstants.K8sNamespaceKey);
                        var kubernetesExperimentalFeatures = KubernetesExperimentalFeatures.Create(configuration.GetSection("experimentalFeatures"), logger);
                        var moduleOwner = new KubernetesModuleOwner(
                            configuration.GetValue<string>(K8sConstants.EdgeK8sObjectOwnerApiVersionKey),
                            configuration.GetValue<string>(K8sConstants.EdgeK8sObjectOwnerKindKey),
                            configuration.GetValue<string>(K8sConstants.EdgeK8sObjectOwnerNameKey),
                            configuration.GetValue<string>(K8sConstants.EdgeK8sObjectOwnerUidKey));
                        bool runAsNonRoot = configuration.GetValue<bool>(K8sConstants.RunAsNonRootKey);

                        builder.RegisterModule(new AgentModule(maxRestartCount, intensiveCareTime, coolOffTimeUnitInSeconds, usePersistentStorage, storagePath, Option.Some(new Uri(workloadUri)), Option.Some(apiVersion), moduleId, Option.Some(moduleGenerationId), enableNonPersistentStorageBackup, storageBackupPath));
                        builder.RegisterModule(new KubernetesModule(
                            iothubHostname,
                            deviceId,
                            edgeDeviceHostName,
                            proxyImage,
                            proxyImagePullSecretName,
                            proxyConfigPath,
                            proxyConfigVolumeName,
                            proxyConfigMapName,
                            proxyTrustBundlePath,
                            proxyTrustBundleVolumeName,
                            proxyTrustBundleConfigMapName,
                            apiVersion,
                            deviceNamespace,
                            new Uri(managementUri),
                            new Uri(workloadUri),
                            dockerAuthConfig,
                            upstreamProtocol,
                            Option.Some(productInfo),
                            mappedServiceDefault,
                            enableServiceCallTracing,
                            persistentVolumeName,
                            storageClassName,
                            persistentVolumeClaimDefaultSizeMb,
                            proxy,
                            closeOnIdleTimeout,
                            idleTimeout,
                            kubernetesExperimentalFeatures,
                            moduleOwner,
                            runAsNonRoot));

                        break;

                    default:
                        throw new InvalidOperationException($"Mode '{mode}' not supported.");
                }

                switch (configSourceConfig.ToLowerInvariant())
                {
                    case "twin":
                        bool enableStreams = configuration.GetValue(Constants.EnableStreams, false);
                        int requestTimeoutSecs = configuration.GetValue(Constants.RequestTimeoutSecs, 600);
                        builder.RegisterModule(
                            new TwinConfigSourceModule(
                                iothubHostname,
                                deviceId,
                                backupConfigFilePath,
                                configuration,
                                versionInfo,
                                TimeSpan.FromSeconds(configRefreshFrequencySecs),
                                enableStreams,
                                TimeSpan.FromSeconds(requestTimeoutSecs),
                                experimentalFeatures));
                        break;

                    case "local":
                        string localConfigFilePath = GetLocalConfigFilePath(configuration, logger);
                        builder.RegisterModule(new FileConfigSourceModule(localConfigFilePath, configuration, versionInfo));
                        break;

                    default:
                        throw new InvalidOperationException($"ConfigSource '{configSourceConfig}' not supported.");
                }

<<<<<<< HEAD
                Console.WriteLine($"\n\n\nManagement api version: {apiVersion}\n\n\n");
                metricsConfig = new MetricsConfig(experimentalFeatures.EnableMetrics, MetricsListenerConfig.Create(configuration));
                builder.RegisterModule(new MetricsModule(metricsConfig, iothubHostname, deviceId, apiVersion));
=======
                metricsConfig = new MetricsConfig(experimentalFeatures.EnableMetrics, MetricsListenerConfig.Create(configuration));
                builder.RegisterModule(new MetricsModule(metricsConfig, iothubHostname, deviceId));
>>>>>>> fdf4052f

                diagnosticConfig = new DiagnosticConfig(experimentalFeatures.EnableMetricsUpload, storagePath, configuration);
                builder.RegisterModule(new DiagnosticsModule(diagnosticConfig));

                container = builder.Build();
            }
            catch (Exception ex)
            {
                logger.LogCritical(AgentEventIds.Agent, ex, "Fatal error building application.");
                return 1;
            }

            // Initialize metrics
            if (metricsConfig.Enabled)
            {
                container.Resolve<IMetricsListener>().Start(logger);
<<<<<<< HEAD
                container.Resolve<ExceptionCounter>().Start();
                container.Resolve<SystemResourcesMetrics>().Start(logger);
=======
>>>>>>> fdf4052f
            }

            // Initialize metric uploading
            if (diagnosticConfig.Enabled)
            {
                MetricsWorker worker = container.Resolve<MetricsWorker>();
                worker.Start(diagnosticConfig.ScrapeInterval, diagnosticConfig.UploadInterval);
                Console.WriteLine($"Scraping frequency: {diagnosticConfig.ScrapeInterval}\nUpload Frequency: {diagnosticConfig.UploadInterval}");
            }

            // TODO move this code to Agent
            if (mode.ToLowerInvariant().Equals(Constants.KubernetesMode))
            {
                // Start environment operator
                IKubernetesEnvironmentOperator environmentOperator = container.Resolve<IKubernetesEnvironmentOperator>();
                environmentOperator.Start();

                // Start the edge deployment operator
                IEdgeDeploymentOperator edgeDeploymentOperator = container.Resolve<IEdgeDeploymentOperator>();
                edgeDeploymentOperator.Start();
            }

            (CancellationTokenSource cts, ManualResetEventSlim completed, Option<object> handler)
                = ShutdownHandler.Init(ShutdownWaitPeriod, logger);

            // Register request handlers
            await RegisterRequestHandlers(container);

            // Initialize stream request listener
            IStreamRequestListener streamRequestListener = await container.Resolve<Task<IStreamRequestListener>>();
            streamRequestListener.InitPump();

            int returnCode;
            using (IConfigSource unused = await container.Resolve<Task<IConfigSource>>())
            {
                Option<Agent> agentOption = Option.None<Agent>();

                try
                {
                    Agent agent = await container.Resolve<Task<Agent>>();
                    agentOption = Option.Some(agent);
                    while (!cts.Token.IsCancellationRequested)
                    {
                        try
                        {
                            await agent.ReconcileAsync(cts.Token).TimeoutAfter(ReconcileTimeout);
                        }
                        catch (Exception ex) when (!ex.IsFatal())
                        {
                            logger.LogWarning(AgentEventIds.Agent, ex, "Agent reconcile concluded with errors.");
                        }

                        await Task.Delay(TimeSpan.FromSeconds(5), cts.Token);
                    }

                    logger.LogInformation("Closing module management agent.");

                    returnCode = 0;
                }
                catch (OperationCanceledException)
                {
                    logger.LogInformation("Main thread terminated");
                    returnCode = 0;
                }
                catch (Exception ex)
                {
                    logger.LogCritical(AgentEventIds.Agent, ex, "Fatal error starting Agent.");
                    returnCode = 1;
                }

                // Attempt to report shutdown of Agent
                await Cleanup(agentOption, logger);
                await CloseDbStoreProviderAsync(container);

                if (metricsConfig.Enabled && returnCode == 0)
                {
                    container.Resolve<IAvailabilityMetric>().IndicateCleanShutdown();
                }

                completed.Set();
            }

            handler.ForEach(h => GC.KeepAlive(h));
            return returnCode;
        }

        static async Task RegisterRequestHandlers(IContainer container)
        {
            var requestHandlerTasks = container.Resolve<IEnumerable<Task<IRequestHandler>>>();
            IRequestHandler[] requestHandlers = await Task.WhenAll(requestHandlerTasks);
            IRequestManager requestManager = container.Resolve<IRequestManager>();
            requestManager.RegisterHandlers(requestHandlers);
        }

        static ILogger SetupLogger(IConfiguration configuration)
        {
            string logLevel = configuration.GetValue($"{Logger.RuntimeLogLevelEnvKey}", "info");
            Logger.SetLogLevel(logLevel);
            ILogger logger = Logger.Factory.CreateLogger<Program>();
            return logger;
        }

        static Task Cleanup(Option<Agent> agentOption, ILogger logger)
        {
            var closeCts = new CancellationTokenSource(ShutdownWaitPeriod);

            try
            {
                return agentOption.ForEachAsync(a => a.HandleShutdown(closeCts.Token));
            }
            catch (Exception ex)
            {
                logger.LogError(AgentEventIds.Agent, ex, "Error on shutdown");
                return Task.CompletedTask;
            }
        }

        static string GetOrCreateDirectoryPath(string baseDirectoryPath, string directoryName)
        {
            if (string.IsNullOrWhiteSpace(baseDirectoryPath) || !Directory.Exists(baseDirectoryPath))
            {
                baseDirectoryPath = Path.GetTempPath();
            }

            string directoryPath = Path.Combine(baseDirectoryPath, directoryName);
            if (!Directory.Exists(directoryPath))
            {
                Directory.CreateDirectory(directoryPath);
            }

            return directoryPath;
        }

        static string GetLocalConfigFilePath(IConfiguration configuration, ILogger logger)
        {
            string localConfigPath = configuration.GetValue<string>("LocalConfigPath");

            if (string.IsNullOrWhiteSpace(localConfigPath))
            {
                logger.LogInformation("No local config path specified. Using default path instead.");
                localConfigPath = DefaultLocalConfigFilePath;
            }

            logger.LogInformation($"Local config path: {localConfigPath}");
            return localConfigPath;
        }

        static PortMapServiceType GetDefaultServiceType(IConfiguration configuration) =>
            Enum.TryParse(configuration.GetValue(K8sConstants.PortMappingServiceType, string.Empty), true, out PortMapServiceType defaultServiceType)
                ? defaultServiceType
                : Kubernetes.Constants.DefaultPortMapServiceType;

        static async Task CloseDbStoreProviderAsync(IContainer container)
        {
            IDbStoreProvider dbStoreProvider = await container.Resolve<Task<IDbStoreProvider>>();
            await dbStoreProvider.CloseAsync();
        }

        static void LogLogo(ILogger logger)
        {
            logger.LogInformation(
                @"
        █████╗ ███████╗██╗   ██╗██████╗ ███████╗
       ██╔══██╗╚══███╔╝██║   ██║██╔══██╗██╔════╝
       ███████║  ███╔╝ ██║   ██║██████╔╝█████╗
       ██╔══██║ ███╔╝  ██║   ██║██╔══██╗██╔══╝
       ██║  ██║███████╗╚██████╔╝██║  ██║███████╗
       ╚═╝  ╚═╝╚══════╝ ╚═════╝ ╚═╝  ╚═╝╚══════╝

 ██╗ ██████╗ ████████╗    ███████╗██████╗  ██████╗ ███████╗
 ██║██╔═══██╗╚══██╔══╝    ██╔════╝██╔══██╗██╔════╝ ██╔════╝
 ██║██║   ██║   ██║       █████╗  ██║  ██║██║  ███╗█████╗
 ██║██║   ██║   ██║       ██╔══╝  ██║  ██║██║   ██║██╔══╝
 ██║╚██████╔╝   ██║       ███████╗██████╔╝╚██████╔╝███████╗
 ╚═╝ ╚═════╝    ╚═╝       ╚══════╝╚═════╝  ╚═════╝ ╚══════╝
");
        }
    }
}<|MERGE_RESOLUTION|>--- conflicted
+++ resolved
@@ -11,11 +11,7 @@
     using Microsoft.Azure.Devices.Edge.Agent.Core;
     using Microsoft.Azure.Devices.Edge.Agent.Core.Metrics;
     using Microsoft.Azure.Devices.Edge.Agent.Core.Requests;
-<<<<<<< HEAD
-    using Microsoft.Azure.Devices.Edge.Agent.DiagnosticsComponent;
-=======
     using Microsoft.Azure.Devices.Edge.Agent.Diagnostics;
->>>>>>> fdf4052f
     using Microsoft.Azure.Devices.Edge.Agent.IoTHub.Stream;
     using Microsoft.Azure.Devices.Edge.Agent.Kubernetes;
     using Microsoft.Azure.Devices.Edge.Agent.Kubernetes.EdgeDeployment;
@@ -163,11 +159,7 @@
                         deviceId = configuration.GetValue<string>(Constants.DeviceIdVariableName);
                         string moduleId = configuration.GetValue(Constants.ModuleIdVariableName, Constants.EdgeAgentModuleIdentityName);
                         string moduleGenerationId = configuration.GetValue<string>(Constants.EdgeletModuleGenerationIdVariableName);
-<<<<<<< HEAD
                         apiVersion = configuration.GetValue<string>(Constants.EdgeletApiVersionVariableName);
-=======
-                        string apiVersion = configuration.GetValue<string>(Constants.EdgeletApiVersionVariableName);
->>>>>>> fdf4052f
                         builder.RegisterModule(new AgentModule(maxRestartCount, intensiveCareTime, coolOffTimeUnitInSeconds, usePersistentStorage, storagePath, Option.Some(new Uri(workloadUri)), Option.Some(apiVersion), moduleId, Option.Some(moduleGenerationId), enableNonPersistentStorageBackup, storageBackupPath));
                         builder.RegisterModule(new EdgeletModule(iothubHostname, edgeDeviceHostName, deviceId, new Uri(managementUri), new Uri(workloadUri), apiVersion, dockerAuthConfig, upstreamProtocol, proxy, productInfo, closeOnIdleTimeout, idleTimeout));
                         break;
@@ -267,14 +259,8 @@
                         throw new InvalidOperationException($"ConfigSource '{configSourceConfig}' not supported.");
                 }
 
-<<<<<<< HEAD
-                Console.WriteLine($"\n\n\nManagement api version: {apiVersion}\n\n\n");
                 metricsConfig = new MetricsConfig(experimentalFeatures.EnableMetrics, MetricsListenerConfig.Create(configuration));
                 builder.RegisterModule(new MetricsModule(metricsConfig, iothubHostname, deviceId, apiVersion));
-=======
-                metricsConfig = new MetricsConfig(experimentalFeatures.EnableMetrics, MetricsListenerConfig.Create(configuration));
-                builder.RegisterModule(new MetricsModule(metricsConfig, iothubHostname, deviceId));
->>>>>>> fdf4052f
 
                 diagnosticConfig = new DiagnosticConfig(experimentalFeatures.EnableMetricsUpload, storagePath, configuration);
                 builder.RegisterModule(new DiagnosticsModule(diagnosticConfig));
@@ -291,11 +277,7 @@
             if (metricsConfig.Enabled)
             {
                 container.Resolve<IMetricsListener>().Start(logger);
-<<<<<<< HEAD
-                container.Resolve<ExceptionCounter>().Start();
                 container.Resolve<SystemResourcesMetrics>().Start(logger);
-=======
->>>>>>> fdf4052f
             }
 
             // Initialize metric uploading
