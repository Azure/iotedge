// Copyright (c) Microsoft. All rights reserved.
namespace Microsoft.Azure.Devices.Edge.Agent.Service
{
    using System;
    using System.Collections.Generic;
    using System.IO;
    using System.Net;
    using System.Threading;
    using System.Threading.Tasks;
    using Autofac;
    using Microsoft.Azure.Devices.Edge.Agent.Core;
    using Microsoft.Azure.Devices.Edge.Agent.Core.Requests;
    using Microsoft.Azure.Devices.Edge.Agent.IoTHub.Stream;
    using Microsoft.Azure.Devices.Edge.Agent.Kubernetes;
    using Microsoft.Azure.Devices.Edge.Agent.Kubernetes.EdgeDeployment;
    using Microsoft.Azure.Devices.Edge.Agent.Kubernetes.EdgeDeployment.Service;
    using Microsoft.Azure.Devices.Edge.Agent.Service.Modules;
    using Microsoft.Azure.Devices.Edge.Storage;
    using Microsoft.Azure.Devices.Edge.Util;
    using Microsoft.Extensions.Configuration;
    using Microsoft.Extensions.Logging;
    using Constants = Microsoft.Azure.Devices.Edge.Agent.Core.Constants;
    using K8sConstants = Microsoft.Azure.Devices.Edge.Agent.Kubernetes.Constants;
    using KubernetesModule = Microsoft.Azure.Devices.Edge.Agent.Service.Modules.KubernetesModule;

    public class Program
    {
        const string ConfigFileName = "appsettings_agent.json";
        const string DefaultLocalConfigFilePath = "config.json";
        const string EdgeAgentStorageFolder = "edgeAgent";
        const string EdgeAgentStorageBackupFolder = "edgeAgent_backup";
        const string VersionInfoFileName = "versionInfo.json";
        static readonly TimeSpan ShutdownWaitPeriod = TimeSpan.FromMinutes(1);
        static readonly TimeSpan ReconcileTimeout = TimeSpan.FromMinutes(10);

        public static int Main()
        {
            Console.WriteLine($"{DateTime.UtcNow.ToLogString()} Edge Agent Main()");
            try
            {
                IConfigurationRoot configuration = new ConfigurationBuilder()
                    .AddJsonFile(ConfigFileName)
                    .AddEnvironmentVariables()
                    .Build();

                return MainAsync(configuration).Result;
            }
            catch (Exception ex)
            {
                Console.Error.WriteLine(ex);
                return 1;
            }
        }

        public static async Task<int> MainAsync(IConfiguration configuration)
        {
            // Bring up the logger before anything else so we can log errors ASAP
            ILogger logger = SetupLogger(configuration);

            logger.LogInformation("Initializing Edge Agent.");

            VersionInfo versionInfo = VersionInfo.Get(VersionInfoFileName);
            if (versionInfo != VersionInfo.Empty)
            {
                logger.LogInformation($"Version - {versionInfo.ToString(true)}");
            }

            LogLogo(logger);

            string mode;

            string configSourceConfig;
            string backupConfigFilePath;
            int maxRestartCount;
            TimeSpan intensiveCareTime;
            int coolOffTimeUnitInSeconds;
            bool usePersistentStorage;
            string storagePath;
            bool enableNonPersistentStorageBackup;
            Option<string> storageBackupPath = Option.None<string>();
            string edgeDeviceHostName;
            string dockerLoggingDriver;
            Dictionary<string, string> dockerLoggingOptions;
            IEnumerable<global::Docker.DotNet.Models.AuthConfig> dockerAuthConfig;
            int configRefreshFrequencySecs;

            try
            {
                mode = configuration.GetValue(Constants.ModeKey, "docker");
                configSourceConfig = configuration.GetValue<string>("ConfigSource");
                backupConfigFilePath = configuration.GetValue<string>("BackupConfigFilePath");
                maxRestartCount = configuration.GetValue<int>("MaxRestartCount");
                intensiveCareTime = TimeSpan.FromMinutes(configuration.GetValue<int>("IntensiveCareTimeInMinutes"));
                coolOffTimeUnitInSeconds = configuration.GetValue("CoolOffTimeUnitInSeconds", 10);
                usePersistentStorage = configuration.GetValue("UsePersistentStorage", true);

                // Note: Keep in sync with iotedge-check's edge-agent-storage-mounted-from-host check (edgelet/iotedge/src/check/mod.rs)
                storagePath = GetOrCreateDirectoryPath(configuration.GetValue<string>("StorageFolder"), EdgeAgentStorageFolder);
                enableNonPersistentStorageBackup = configuration.GetValue("EnableNonPersistentStorageBackup", false);

                if (enableNonPersistentStorageBackup)
                {
                    storageBackupPath = Option.Some(GetOrCreateDirectoryPath(configuration.GetValue<string>("BackupFolder"), EdgeAgentStorageBackupFolder));
                }

                edgeDeviceHostName = configuration.GetValue<string>(Constants.EdgeDeviceHostNameKey);
                dockerLoggingDriver = configuration.GetValue<string>("DockerLoggingDriver");
                dockerLoggingOptions = configuration.GetSection("DockerLoggingOptions").Get<Dictionary<string, string>>() ?? new Dictionary<string, string>();
                dockerAuthConfig = configuration.GetSection("DockerRegistryAuth").Get<List<global::Docker.DotNet.Models.AuthConfig>>() ?? new List<global::Docker.DotNet.Models.AuthConfig>();
                configRefreshFrequencySecs = configuration.GetValue("ConfigRefreshFrequencySecs", 3600);
            }
            catch (Exception ex)
            {
                logger.LogCritical(AgentEventIds.Agent, ex, "Fatal error reading the Agent's configuration.");
                return 1;
            }

            IContainer container;
            try
            {
                var builder = new ContainerBuilder();
                builder.RegisterModule(new LoggingModule(dockerLoggingDriver, dockerLoggingOptions));
                string productInfo = versionInfo != VersionInfo.Empty ? $"{Constants.IoTEdgeAgentProductInfoIdentifier}/{versionInfo}" : Constants.IoTEdgeAgentProductInfoIdentifier;
                Option<UpstreamProtocol> upstreamProtocol = configuration.GetValue<string>(Constants.UpstreamProtocolKey).ToUpstreamProtocol();
                Option<IWebProxy> proxy = Proxy.Parse(configuration.GetValue<string>("https_proxy"), logger);
                bool closeOnIdleTimeout = configuration.GetValue(Constants.CloseOnIdleTimeout, false);
                int idleTimeoutSecs = configuration.GetValue(Constants.IdleTimeoutSecs, 300);
                TimeSpan idleTimeout = TimeSpan.FromSeconds(idleTimeoutSecs);
                ExperimentalFeatures experimentalFeatures = ExperimentalFeatures.Create(configuration.GetSection("experimentalFeatures"), logger);
                string iothubHostname;
                string deviceId;
                switch (mode.ToLowerInvariant())
                {
                    case Constants.DockerMode:
                        var dockerUri = new Uri(configuration.GetValue<string>("DockerUri"));
                        string deviceConnectionString = configuration.GetValue<string>("DeviceConnectionString");
                        IotHubConnectionStringBuilder connectionStringParser = IotHubConnectionStringBuilder.Create(deviceConnectionString);
                        deviceId = connectionStringParser.DeviceId;
                        iothubHostname = connectionStringParser.HostName;
                        builder.RegisterModule(new AgentModule(maxRestartCount, intensiveCareTime, coolOffTimeUnitInSeconds, usePersistentStorage, storagePath, enableNonPersistentStorageBackup, storageBackupPath));
                        builder.RegisterModule(new DockerModule(deviceConnectionString, edgeDeviceHostName, dockerUri, dockerAuthConfig, upstreamProtocol, proxy, productInfo, closeOnIdleTimeout, idleTimeout));
                        break;

                    case Constants.IotedgedMode:
                        string managementUri = configuration.GetValue<string>(Constants.EdgeletManagementUriVariableName);
                        string workloadUri = configuration.GetValue<string>(Constants.EdgeletWorkloadUriVariableName);
                        iothubHostname = configuration.GetValue<string>(Constants.IotHubHostnameVariableName);
                        deviceId = configuration.GetValue<string>(Constants.DeviceIdVariableName);
                        string moduleId = configuration.GetValue(Constants.ModuleIdVariableName, Constants.EdgeAgentModuleIdentityName);
                        string moduleGenerationId = configuration.GetValue<string>(Constants.EdgeletModuleGenerationIdVariableName);
                        string apiVersion = configuration.GetValue<string>(Constants.EdgeletApiVersionVariableName);
                        builder.RegisterModule(new AgentModule(maxRestartCount, intensiveCareTime, coolOffTimeUnitInSeconds, usePersistentStorage, storagePath, Option.Some(new Uri(workloadUri)), Option.Some(apiVersion), moduleId, Option.Some(moduleGenerationId), enableNonPersistentStorageBackup, storageBackupPath));
                        builder.RegisterModule(new EdgeletModule(iothubHostname, edgeDeviceHostName, deviceId, new Uri(managementUri), new Uri(workloadUri), apiVersion, dockerAuthConfig, upstreamProtocol, proxy, productInfo, closeOnIdleTimeout, idleTimeout));
                        break;

                    case Constants.KubernetesMode:
                        managementUri = configuration.GetValue<string>(Constants.EdgeletManagementUriVariableName);
                        workloadUri = configuration.GetValue<string>(Constants.EdgeletWorkloadUriVariableName);
                        moduleId = configuration.GetValue(Constants.ModuleIdVariableName, Constants.EdgeAgentModuleIdentityName);
                        moduleGenerationId = configuration.GetValue<string>(Constants.EdgeletModuleGenerationIdVariableName);
                        apiVersion = configuration.GetValue<string>(Constants.EdgeletApiVersionVariableName);
                        iothubHostname = configuration.GetValue<string>(Constants.IotHubHostnameVariableName);
                        deviceId = configuration.GetValue<string>(Constants.DeviceIdVariableName);
                        string networkId = configuration.GetValue<string>(Constants.NetworkIdKey);
                        string proxyImage = configuration.GetValue<string>(K8sConstants.ProxyImageEnvKey);
                        string proxyConfigPath = configuration.GetValue<string>(K8sConstants.ProxyConfigPathEnvKey);
                        string proxyConfigVolumeName = configuration.GetValue<string>(K8sConstants.ProxyConfigVolumeEnvKey);
                        string proxyConfigMapName = configuration.GetValue<string>(K8sConstants.ProxyConfigMapNameEnvKey);
                        string proxyTrustBundlePath = configuration.GetValue<string>(K8sConstants.ProxyTrustBundlePathEnvKey);
                        string proxyTrustBundleVolumeName = configuration.GetValue<string>(K8sConstants.ProxyTrustBundleVolumeEnvKey);
                        string proxyTrustBundleConfigMapName = configuration.GetValue<string>(K8sConstants.ProxyTrustBundleConfigMapEnvKey);
                        PortMapServiceType mappedServiceDefault = GetDefaultServiceType(configuration);
                        bool enableServiceCallTracing = configuration.GetValue<bool>(K8sConstants.EnableK8sServiceCallTracingName);
                        string persistentVolumeName = configuration.GetValue<string>(K8sConstants.PersistentVolumeNameKey);
                        string storageClassName = configuration.GetValue<string>(K8sConstants.StorageClassNameKey);
                        uint persistentVolumeClaimDefaultSizeMb = configuration.GetValue<uint>(K8sConstants.PersistentVolumeClaimDefaultSizeInMbKey);
                        string deviceNamespace = configuration.GetValue<string>(K8sConstants.K8sNamespaceKey);
                        var kubernetesExperimentalFeatures = KubernetesExperimentalFeatures.Create(configuration.GetSection("experimentalFeatures"), logger);

                        builder.RegisterModule(new AgentModule(maxRestartCount, intensiveCareTime, coolOffTimeUnitInSeconds, usePersistentStorage, storagePath, Option.Some(new Uri(workloadUri)), Option.Some(apiVersion), moduleId, Option.Some(moduleGenerationId), enableNonPersistentStorageBackup, storageBackupPath));
                        builder.RegisterModule(new KubernetesModule(
                            iothubHostname,
                            deviceId,
                            networkId,
                            edgeDeviceHostName,
                            proxyImage,
                            proxyConfigPath,
                            proxyConfigVolumeName,
                            proxyConfigMapName,
                            proxyTrustBundlePath,
                            proxyTrustBundleVolumeName,
                            proxyTrustBundleConfigMapName,
                            apiVersion,
                            deviceNamespace,
                            new Uri(managementUri),
                            new Uri(workloadUri),
                            dockerAuthConfig,
                            upstreamProtocol,
                            Option.Some(productInfo),
                            mappedServiceDefault,
                            enableServiceCallTracing,
                            persistentVolumeName,
                            storageClassName,
                            persistentVolumeClaimDefaultSizeMb,
                            proxy,
                            closeOnIdleTimeout,
                            idleTimeout,
                            kubernetesExperimentalFeatures));

                        break;

                    default:
                        throw new InvalidOperationException($"Mode '{mode}' not supported.");
                }

                switch (configSourceConfig.ToLowerInvariant())
                {
                    case "twin":
                        bool enableStreams = configuration.GetValue(Constants.EnableStreams, false);
                        int requestTimeoutSecs = configuration.GetValue(Constants.RequestTimeoutSecs, 600);
                        builder.RegisterModule(
                            new TwinConfigSourceModule(
                                iothubHostname,
                                deviceId,
                                backupConfigFilePath,
                                configuration,
                                versionInfo,
                                TimeSpan.FromSeconds(configRefreshFrequencySecs),
                                enableStreams,
                                TimeSpan.FromSeconds(requestTimeoutSecs),
                                experimentalFeatures));
                        break;

                    case "local":
                        string localConfigFilePath = GetLocalConfigFilePath(configuration, logger);
                        builder.RegisterModule(new FileConfigSourceModule(localConfigFilePath, configuration));
                        break;

                    default:
                        throw new InvalidOperationException($"ConfigSource '{configSourceConfig}' not supported.");
                }

                container = builder.Build();
            }
            catch (Exception ex)
            {
                logger.LogCritical(AgentEventIds.Agent, ex, "Fatal error building application.");
                return 1;
            }

            // TODO move this code to Agent
            if (mode.ToLowerInvariant().Equals(Constants.KubernetesMode))
            {
                // Start environment operator
                IKubernetesEnvironmentOperator environmentOperator = container.Resolve<IKubernetesEnvironmentOperator>();
                environmentOperator.Start();

                // Start the edge deployment operator
                IEdgeDeploymentOperator edgeDeploymentOperator = container.Resolve<IEdgeDeploymentOperator>();
                edgeDeploymentOperator.Start();
            }

            (CancellationTokenSource cts, ManualResetEventSlim completed, Option<object> handler)
                = ShutdownHandler.Init(ShutdownWaitPeriod, logger);

            // Register request handlers
            await RegisterRequestHandlers(container);

            // Initialize stream request listener
            IStreamRequestListener streamRequestListener = await container.Resolve<Task<IStreamRequestListener>>();
            streamRequestListener.InitPump();

            int returnCode;
            using (IConfigSource unused = await container.Resolve<Task<IConfigSource>>())
            {
                Option<Agent> agentOption = Option.None<Agent>();

                try
                {
                    Agent agent = await container.Resolve<Task<Agent>>();
                    agentOption = Option.Some(agent);
                    while (!cts.Token.IsCancellationRequested)
                    {
                        try
                        {
                            await agent.ReconcileAsync(cts.Token).TimeoutAfter(ReconcileTimeout);
                        }
                        catch (Exception ex) when (!ex.IsFatal())
                        {
                            logger.LogWarning(AgentEventIds.Agent, ex, "Agent reconcile concluded with errors.");
                        }

                        await Task.Delay(TimeSpan.FromSeconds(5), cts.Token);
                    }

                    logger.LogInformation("Closing module management agent.");

                    returnCode = 0;
                }
                catch (OperationCanceledException)
                {
                    logger.LogInformation("Main thread terminated");
                    returnCode = 0;
                }
                catch (Exception ex)
                {
                    logger.LogCritical(AgentEventIds.Agent, ex, "Fatal error starting Agent.");
                    returnCode = 1;
                }

                // Attempt to report shutdown of Agent
                await Cleanup(agentOption, logger);
                await CloseDbStoreProviderAsync(container);
                completed.Set();
            }

            handler.ForEach(h => GC.KeepAlive(h));
            return returnCode;
        }

        static async Task RegisterRequestHandlers(IContainer container)
        {
            var requestHandlerTasks = container.Resolve<IEnumerable<Task<IRequestHandler>>>();
            IRequestHandler[] requestHandlers = await Task.WhenAll(requestHandlerTasks);
            IRequestManager requestManager = container.Resolve<IRequestManager>();
            requestManager.RegisterHandlers(requestHandlers);
        }

        static ILogger SetupLogger(IConfiguration configuration)
        {
            string logLevel = configuration.GetValue($"{Logger.RuntimeLogLevelEnvKey}", "info");
            Logger.SetLogLevel(logLevel);
            ILogger logger = Logger.Factory.CreateLogger<Program>();
            return logger;
        }

        static Task Cleanup(Option<Agent> agentOption, ILogger logger)
        {
            var closeCts = new CancellationTokenSource(ShutdownWaitPeriod);

            try
            {
                return agentOption.ForEachAsync(a => a.HandleShutdown(closeCts.Token));
            }
            catch (Exception ex)
            {
                logger.LogError(AgentEventIds.Agent, ex, "Error on shutdown");
                return Task.CompletedTask;
            }
        }

<<<<<<< HEAD
        static string GetOrCreateDirectoryPath(string baseDirectoryPath, string directoryName)
=======
        // Note: Keep in sync with iotedge-check's edge-agent-storage-mounted-from-host check (edgelet/iotedge/src/check/checks/storage_mounted_from_host.rs)
        static string GetStoragePath(IConfiguration configuration)
>>>>>>> 2f458eec
        {
            if (string.IsNullOrWhiteSpace(baseDirectoryPath) || !Directory.Exists(baseDirectoryPath))
            {
                baseDirectoryPath = Path.GetTempPath();
            }

            string directoryPath = Path.Combine(baseDirectoryPath, directoryName);
            if (!Directory.Exists(directoryPath))
            {
                Directory.CreateDirectory(directoryPath);
            }

            return directoryPath;
        }

        static string GetLocalConfigFilePath(IConfiguration configuration, ILogger logger)
        {
            string localConfigPath = configuration.GetValue<string>("LocalConfigPath");

            if (string.IsNullOrWhiteSpace(localConfigPath))
            {
                logger.LogInformation("No local config path specified. Using default path instead.");
                localConfigPath = DefaultLocalConfigFilePath;
            }

            logger.LogInformation($"Local config path: {localConfigPath}");
            return localConfigPath;
        }

        static PortMapServiceType GetDefaultServiceType(IConfiguration configuration) =>
            Enum.TryParse(configuration.GetValue(K8sConstants.PortMappingServiceType, string.Empty), true, out PortMapServiceType defaultServiceType)
                ? defaultServiceType
                : Kubernetes.Constants.DefaultPortMapServiceType;

        static async Task CloseDbStoreProviderAsync(IContainer container)
        {
            IDbStoreProvider dbStoreProvider = await container.Resolve<Task<IDbStoreProvider>>();
            await dbStoreProvider.CloseAsync();
        }

        static void LogLogo(ILogger logger)
        {
            logger.LogInformation(
                @"
        █████╗ ███████╗██╗   ██╗██████╗ ███████╗
       ██╔══██╗╚══███╔╝██║   ██║██╔══██╗██╔════╝
       ███████║  ███╔╝ ██║   ██║██████╔╝█████╗
       ██╔══██║ ███╔╝  ██║   ██║██╔══██╗██╔══╝
       ██║  ██║███████╗╚██████╔╝██║  ██║███████╗
       ╚═╝  ╚═╝╚══════╝ ╚═════╝ ╚═╝  ╚═╝╚══════╝

 ██╗ ██████╗ ████████╗    ███████╗██████╗  ██████╗ ███████╗
 ██║██╔═══██╗╚══██╔══╝    ██╔════╝██╔══██╗██╔════╝ ██╔════╝
 ██║██║   ██║   ██║       █████╗  ██║  ██║██║  ███╗█████╗
 ██║██║   ██║   ██║       ██╔══╝  ██║  ██║██║   ██║██╔══╝
 ██║╚██████╔╝   ██║       ███████╗██████╔╝╚██████╔╝███████╗
 ╚═╝ ╚═════╝    ╚═╝       ╚══════╝╚═════╝  ╚═════╝ ╚══════╝
");
        }
    }
}<|MERGE_RESOLUTION|>--- conflicted
+++ resolved
@@ -94,7 +94,7 @@
                 coolOffTimeUnitInSeconds = configuration.GetValue("CoolOffTimeUnitInSeconds", 10);
                 usePersistentStorage = configuration.GetValue("UsePersistentStorage", true);
 
-                // Note: Keep in sync with iotedge-check's edge-agent-storage-mounted-from-host check (edgelet/iotedge/src/check/mod.rs)
+                // Note: Keep in sync with iotedge-check's edge-agent-storage-mounted-from-host check (edgelet/iotedge/src/check/checks/storage_mounted_from_host.rs)
                 storagePath = GetOrCreateDirectoryPath(configuration.GetValue<string>("StorageFolder"), EdgeAgentStorageFolder);
                 enableNonPersistentStorageBackup = configuration.GetValue("EnableNonPersistentStorageBackup", false);
 
@@ -349,12 +349,7 @@
             }
         }
 
-<<<<<<< HEAD
         static string GetOrCreateDirectoryPath(string baseDirectoryPath, string directoryName)
-=======
-        // Note: Keep in sync with iotedge-check's edge-agent-storage-mounted-from-host check (edgelet/iotedge/src/check/checks/storage_mounted_from_host.rs)
-        static string GetStoragePath(IConfiguration configuration)
->>>>>>> 2f458eec
         {
             if (string.IsNullOrWhiteSpace(baseDirectoryPath) || !Directory.Exists(baseDirectoryPath))
             {
