--- conflicted
+++ resolved
@@ -145,14 +145,10 @@
                         IotHubConnectionStringBuilder connectionStringParser = IotHubConnectionStringBuilder.Create(deviceConnectionString);
                         deviceId = connectionStringParser.DeviceId;
                         iothubHostname = connectionStringParser.HostName;
-<<<<<<< HEAD
                         builder.RegisterInstance(metricsConfig.Enabled
                                  ? new MetricsProvider("edgeagent", iothubHostname, deviceId)
                                  : new NullMetricsProvider() as IMetricsProvider);
-                        builder.RegisterModule(new AgentModule(maxRestartCount, intensiveCareTime, coolOffTimeUnitInSeconds, usePersistentStorage, storagePath));
-=======
                         builder.RegisterModule(new AgentModule(maxRestartCount, intensiveCareTime, coolOffTimeUnitInSeconds, usePersistentStorage, storagePath, enableNonPersistentStorageBackup, storageBackupPath));
->>>>>>> 7dbb9e12
                         builder.RegisterModule(new DockerModule(deviceConnectionString, edgeDeviceHostName, dockerUri, dockerAuthConfig, upstreamProtocol, proxy, productInfo, closeOnIdleTimeout, idleTimeout));
                         break;
 
@@ -164,14 +160,10 @@
                         string moduleId = configuration.GetValue(Constants.ModuleIdVariableName, Constants.EdgeAgentModuleIdentityName);
                         string moduleGenerationId = configuration.GetValue<string>(Constants.EdgeletModuleGenerationIdVariableName);
                         string apiVersion = configuration.GetValue<string>(Constants.EdgeletApiVersionVariableName);
-<<<<<<< HEAD
                         builder.RegisterInstance(metricsConfig.Enabled
                                  ? new MetricsProvider("edgeagent", iothubHostname, deviceId)
                                  : new NullMetricsProvider() as IMetricsProvider);
-                        builder.RegisterModule(new AgentModule(maxRestartCount, intensiveCareTime, coolOffTimeUnitInSeconds, usePersistentStorage, storagePath, Option.Some(new Uri(workloadUri)), Option.Some(apiVersion), moduleId, Option.Some(moduleGenerationId)));
-=======
                         builder.RegisterModule(new AgentModule(maxRestartCount, intensiveCareTime, coolOffTimeUnitInSeconds, usePersistentStorage, storagePath, Option.Some(new Uri(workloadUri)), Option.Some(apiVersion), moduleId, Option.Some(moduleGenerationId), enableNonPersistentStorageBackup, storageBackupPath));
->>>>>>> 7dbb9e12
                         builder.RegisterModule(new EdgeletModule(iothubHostname, edgeDeviceHostName, deviceId, new Uri(managementUri), new Uri(workloadUri), apiVersion, dockerAuthConfig, upstreamProtocol, proxy, productInfo, closeOnIdleTimeout, idleTimeout));
                         break;
 
@@ -199,14 +191,10 @@
                         string deviceNamespace = configuration.GetValue<string>(K8sConstants.K8sNamespaceKey);
                         var kubernetesExperimentalFeatures = KubernetesExperimentalFeatures.Create(configuration.GetSection("experimentalFeatures"), logger);
 
-<<<<<<< HEAD
                         builder.RegisterInstance(metricsConfig.Enabled
                                  ? new MetricsProvider("edgeagent", iothubHostname, deviceId)
                                  : new NullMetricsProvider() as IMetricsProvider);
-                        builder.RegisterModule(new AgentModule(maxRestartCount, intensiveCareTime, coolOffTimeUnitInSeconds, usePersistentStorage, storagePath, Option.Some(new Uri(workloadUri)), Option.Some(apiVersion), moduleId, Option.Some(moduleGenerationId)));
-=======
                         builder.RegisterModule(new AgentModule(maxRestartCount, intensiveCareTime, coolOffTimeUnitInSeconds, usePersistentStorage, storagePath, Option.Some(new Uri(workloadUri)), Option.Some(apiVersion), moduleId, Option.Some(moduleGenerationId), enableNonPersistentStorageBackup, storageBackupPath));
->>>>>>> 7dbb9e12
                         builder.RegisterModule(new KubernetesModule(
                             iothubHostname,
                             deviceId,
