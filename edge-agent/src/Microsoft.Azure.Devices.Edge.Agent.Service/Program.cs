--- conflicted
+++ resolved
@@ -156,35 +156,8 @@
                         IotHubConnectionStringBuilder connectionStringParser = IotHubConnectionStringBuilder.Create(deviceConnectionString);
                         deviceId = connectionStringParser.DeviceId;
                         iothubHostname = connectionStringParser.HostName;
-<<<<<<< HEAD
-                        builder.RegisterModule(
-                            new AgentModule(
-                                maxRestartCount,
-                                intensiveCareTime,
-                                coolOffTimeUnitInSeconds,
-                                usePersistentStorage,
-                                storagePath,
-                                enableNonPersistentStorageBackup,
-                                storageBackupPath,
-                                storageTotalMaxWalSize,
-                                storageLogLevel));
-                        builder.RegisterModule(
-                            new DockerModule(
-                                deviceConnectionString,
-                                edgeDeviceHostName,
-                                dockerUri,
-                                dockerAuthConfig,
-                                upstreamProtocol,
-                                proxy,
-                                productInfo,
-                                closeOnIdleTimeout,
-                                idleTimeout,
-                                useServerHeartbeat,
-                                backupConfigFilePath));
-=======
                         builder.RegisterModule(new AgentModule(maxRestartCount, intensiveCareTime, coolOffTimeUnitInSeconds, usePersistentStorage, storagePath, enableNonPersistentStorageBackup, storageBackupPath, storageTotalMaxWalSize, storageMaxOpenFiles, storageLogLevel));
                         builder.RegisterModule(new DockerModule(deviceConnectionString, edgeDeviceHostName, dockerUri, dockerAuthConfig, upstreamProtocol, proxy, productInfo, closeOnIdleTimeout, idleTimeout, useServerHeartbeat, backupConfigFilePath));
->>>>>>> 9b8f74fc
                         break;
 
                     case Constants.IotedgedMode:
@@ -196,43 +169,8 @@
                         string moduleGenerationId = configuration.GetValue<string>(Constants.EdgeletModuleGenerationIdVariableName);
                         apiVersion = configuration.GetValue<string>(Constants.EdgeletApiVersionVariableName);
                         TimeSpan performanceMetricsUpdateFrequency = configuration.GetTimeSpan("PerformanceMetricsUpdateFrequency", TimeSpan.FromMinutes(5));
-<<<<<<< HEAD
-                        builder.RegisterModule(
-                            new AgentModule(
-                                maxRestartCount,
-                                intensiveCareTime,
-                                coolOffTimeUnitInSeconds,
-                                usePersistentStorage,
-                                storagePath,
-                                Option.Some(new Uri(workloadUri)),
-                                Option.Some(apiVersion),
-                                moduleId,
-                                Option.Some(moduleGenerationId),
-                                enableNonPersistentStorageBackup,
-                                storageBackupPath,
-                                storageTotalMaxWalSize,
-                                storageLogLevel));
-                        builder.RegisterModule(
-                            new EdgeletModule(
-                                iothubHostname,
-                                deviceId,
-                                new Uri(managementUri),
-                                new Uri(workloadUri),
-                                apiVersion,
-                                dockerAuthConfig,
-                                upstreamProtocol,
-                                proxy,
-                                productInfo,
-                                closeOnIdleTimeout,
-                                idleTimeout,
-                                performanceMetricsUpdateFrequency,
-                                useServerHeartbeat,
-                                backupConfigFilePath));
-=======
                         builder.RegisterModule(new AgentModule(maxRestartCount, intensiveCareTime, coolOffTimeUnitInSeconds, usePersistentStorage, storagePath, Option.Some(new Uri(workloadUri)), Option.Some(apiVersion), moduleId, Option.Some(moduleGenerationId), enableNonPersistentStorageBackup, storageBackupPath, storageTotalMaxWalSize, storageMaxOpenFiles, storageLogLevel));
                         builder.RegisterModule(new EdgeletModule(iothubHostname, edgeDeviceHostName, deviceId, new Uri(managementUri), new Uri(workloadUri), apiVersion, dockerAuthConfig, upstreamProtocol, proxy, productInfo, closeOnIdleTimeout, idleTimeout, performanceMetricsUpdateFrequency, useServerHeartbeat, backupConfigFilePath));
->>>>>>> 9b8f74fc
-
                         IEnumerable<X509Certificate2> trustBundle =
                             await CertificateHelper.GetTrustBundleFromEdgelet(new Uri(workloadUri), apiVersion, Constants.WorkloadApiVersion, moduleId, moduleGenerationId);
                         CertificateHelper.InstallCertificates(trustBundle, logger);
@@ -269,25 +207,7 @@
                             configuration.GetValue<string>(K8sConstants.EdgeK8sObjectOwnerUidKey));
                         bool runAsNonRoot = configuration.GetValue<bool>(K8sConstants.RunAsNonRootKey);
 
-<<<<<<< HEAD
-                        builder.RegisterModule(
-                            new AgentModule(
-                                maxRestartCount,
-                                intensiveCareTime,
-                                coolOffTimeUnitInSeconds,
-                                usePersistentStorage,
-                                storagePath,
-                                Option.Some(new Uri(workloadUri)),
-                                Option.Some(apiVersion),
-                                moduleId,
-                                Option.Some(moduleGenerationId),
-                                enableNonPersistentStorageBackup,
-                                storageBackupPath,
-                                storageTotalMaxWalSize,
-                                storageLogLevel));
-=======
                         builder.RegisterModule(new AgentModule(maxRestartCount, intensiveCareTime, coolOffTimeUnitInSeconds, usePersistentStorage, storagePath, Option.Some(new Uri(workloadUri)), Option.Some(apiVersion), moduleId, Option.Some(moduleGenerationId), enableNonPersistentStorageBackup, storageBackupPath, storageTotalMaxWalSize, storageMaxOpenFiles, storageLogLevel));
->>>>>>> 9b8f74fc
                         builder.RegisterModule(
                             new KubernetesModule(
                                 iothubHostname,
