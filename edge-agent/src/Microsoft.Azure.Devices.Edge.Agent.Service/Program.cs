--- conflicted
+++ resolved
@@ -144,14 +144,10 @@
                         apiVersion = configuration.GetValue<string>(Constants.EdgeletApiVersionVariableName);
                         TimeSpan performanceMetricsUpdateFrequency = configuration.GetValue("PerformanceMetricsUpdateFrequency", TimeSpan.FromSeconds(30));
                         builder.RegisterModule(new AgentModule(maxRestartCount, intensiveCareTime, coolOffTimeUnitInSeconds, usePersistentStorage, storagePath, Option.Some(new Uri(workloadUri)), Option.Some(apiVersion), moduleId, Option.Some(moduleGenerationId), storageTotalMaxWalSize));
-<<<<<<< HEAD
                         builder.RegisterModule(new EdgeletModule(iothubHostname, edgeDeviceHostName, deviceId, new Uri(managementUri), new Uri(workloadUri), apiVersion, dockerAuthConfig, upstreamProtocol, proxy, productInfo, closeOnIdleTimeout, idleTimeout, performanceMetricsUpdateFrequency));
-=======
-                        builder.RegisterModule(new EdgeletModule(iothubHostname, edgeDeviceHostName, deviceId, new Uri(managementUri), new Uri(workloadUri), apiVersion, dockerAuthConfig, upstreamProtocol, proxy, productInfo, closeOnIdleTimeout, idleTimeout));
 
                         IEnumerable<X509Certificate2> trustBundle = await CertificateHelper.GetTrustBundleFromEdgelet(new Uri(workloadUri), apiVersion, Constants.WorkloadApiVersion, moduleId, moduleGenerationId);
                         CertificateHelper.InstallCertificates(trustBundle, logger);
->>>>>>> 2847ffcf
 
                         break;
 
