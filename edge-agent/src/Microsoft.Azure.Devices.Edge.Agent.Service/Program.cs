// Copyright (c) Microsoft. All rights reserved.
namespace Microsoft.Azure.Devices.Edge.Agent.Service
{
    using System;
    using System.Collections.Generic;
<<<<<<< HEAD
=======
    using System.IO;
    using System.Net;
>>>>>>> 8439216f
    using System.Threading;
    using System.Threading.Tasks;
    using Autofac;
    using global::Docker.DotNet.Models;
    using Microsoft.Azure.Devices.Edge.Agent.Core;
    using Microsoft.Azure.Devices.Edge.Agent.IoTHub;
    using Microsoft.Azure.Devices.Edge.Agent.Service.Modules;
    using Microsoft.Azure.Devices.Edge.Util;
    using Microsoft.Extensions.Configuration;
    using Microsoft.Extensions.Logging;

    public class Program
    {
        const string ConfigFileName = "appsettings_agent.json";
<<<<<<< HEAD
=======
        const string EdgeAgentStorageFolder = "edgeAgent";
        const string VersionInfoFileName = "versionInfo.json";
        static readonly TimeSpan ShutdownWaitPeriod = TimeSpan.FromMinutes(1);
>>>>>>> 8439216f

        public static int Main()
        {
            Console.WriteLine($"[{DateTime.UtcNow.ToString("MM/dd/yyyy hh:mm:ss.fff tt")}] Edge Agent Main()");
            try
            {
                var appSettings = new AgentAppSettings(ConfigFileName);
                return MainAsync(appSettings).Result;
            }
            catch (Exception ex)
            {
                Console.Error.WriteLine(ex);
                return 1;
            }
        }

        public static async Task<int> MainAsync(IAgentAppSettings appSettings)
        {
            // Bring up the logger before anything else so we can log errors ASAP
            ILogger logger = SetupLogger(appSettings);

            logger.LogInformation("Starting module management agent.");

            if (appSettings.VersionInfo != VersionInfo.Empty)
            {
                logger.LogInformation($"Version - {appSettings.VersionInfo.ToString(true)}");
            }

            LogLogo(logger);

            IEnumerable<AuthConfig> dockerAuthConfig;

            try
            {
                dockerAuthConfig = appSettings.DockerRegistryAuthConfigSection.Get<List<AuthConfig>>() ?? new List<AuthConfig>();
            }
            catch (Exception ex)
            {
                logger.LogCritical(AgentEventIds.Agent, ex, "Fatal error reading the Agent's appSettings.");
                return 1;
            }

            IContainer container;
            try
            {
                var builder = new ContainerBuilder();
<<<<<<< HEAD
                builder.RegisterModule(new LoggingModule(appSettings.DockerLoggingDriver, appSettings.DockerLoggingOptions));
                Option<string> productInfo = appSettings.VersionInfo != VersionInfo.Empty ? Option.Some(appSettings.VersionInfo.ToString()) : Option.None<string>();

                switch (appSettings.RuntimeMode)
                {
                    case EdgeRuntimeMode.Docker:
                        var dockerUri = new Uri(appSettings.DockerUri);
                        builder.RegisterModule(new AgentModule(appSettings.MaxRestartCount, appSettings.IntensiveCareTime, appSettings.CoolOffTimeUnit, appSettings.UsePersistentStorage, appSettings.StoragePath));
                        builder.RegisterModule(new DockerModule(appSettings.DeviceConnectionString, appSettings.EdgeDeviceHostName, dockerUri, dockerAuthConfig, appSettings.UpstreamProtocol, productInfo));
                        break;

                    case EdgeRuntimeMode.Iotedged:
                        builder.RegisterModule(new AgentModule(appSettings.MaxRestartCount, appSettings.IntensiveCareTime, appSettings.CoolOffTimeUnit, appSettings.UsePersistentStorage, appSettings.StoragePath, Option.Some(new Uri(appSettings.WorkloadUri)), appSettings.ModuleId, Option.Some(appSettings.ModuleGenerationId)));
                        builder.RegisterModule(new EdgeletModule(appSettings.IoTHubHostName, appSettings.EdgeDeviceHostName, appSettings.DeviceId, new Uri(appSettings.ManagementUri), new Uri(appSettings.WorkloadUri), dockerAuthConfig, appSettings.UpstreamProtocol, productInfo));
=======
                builder.RegisterModule(new LoggingModule(dockerLoggingDriver, dockerLoggingOptions));
                Option<string> productInfo = versionInfo != VersionInfo.Empty ? Option.Some(versionInfo.ToString()) : Option.None<string>();
                Option<UpstreamProtocol> upstreamProtocol = configuration.GetValue<string>(Constants.UpstreamProtocolKey).ToUpstreamProtocol();
                Option<IWebProxy> proxy = Proxy.Parse(configuration.GetValue<string>("https_proxy"), logger);
                switch (mode.ToLowerInvariant())
                {
                    case Constants.DockerMode:
                        var dockerUri = new Uri(configuration.GetValue<string>("DockerUri"));
                        string deviceConnectionString = configuration.GetValue<string>("DeviceConnectionString");
                        builder.RegisterModule(new AgentModule(maxRestartCount, intensiveCareTime, coolOffTimeUnitInSeconds, usePersistentStorage, storagePath));
                        builder.RegisterModule(new DockerModule(deviceConnectionString, edgeDeviceHostName, dockerUri, dockerAuthConfig, upstreamProtocol, proxy, productInfo));
                        break;

                    case Constants.IotedgedMode:
                        string managementUri = configuration.GetValue<string>(Constants.EdgeletManagementUriVariableName);
                        string workloadUri = configuration.GetValue<string>(Constants.EdgeletWorkloadUriVariableName);
                        string iothubHostname = configuration.GetValue<string>(Constants.IotHubHostnameVariableName);
                        string deviceId = configuration.GetValue<string>(Constants.DeviceIdVariableName);
                        string moduleId = configuration.GetValue(Constants.ModuleIdVariableName, Constants.EdgeAgentModuleIdentityName);
                        string moduleGenerationId = configuration.GetValue<string>(Constants.EdgeletModuleGenerationIdVariableName);
                        builder.RegisterModule(new AgentModule(maxRestartCount, intensiveCareTime, coolOffTimeUnitInSeconds, usePersistentStorage, storagePath, Option.Some(new Uri(workloadUri)), moduleId, Option.Some(moduleGenerationId)));
                        builder.RegisterModule(new EdgeletModule(iothubHostname, edgeDeviceHostName, deviceId, new Uri(managementUri), new Uri(workloadUri), dockerAuthConfig, upstreamProtocol, proxy, productInfo));
>>>>>>> 8439216f
                        break;

                    default:
                        throw new InvalidOperationException($"Runtime mode '{appSettings.RuntimeMode}' not supported.");
                }

                switch (appSettings.ConfigSource)
                {
                    case ConfigSource.Twin:
                        builder.RegisterModule(new TwinConfigSourceModule(appSettings));
                        break;

                    case ConfigSource.Local:
                        builder.RegisterModule(new FileConfigSourceModule("config.json", appSettings));
                        break;

                    default:
                        throw new InvalidOperationException($"ConfigSource '{appSettings.ConfigSource}' not supported.");
                }

                container = builder.Build();
            }
            catch (Exception ex)
            {
                logger.LogCritical(AgentEventIds.Agent, ex, "Fatal error building application.");
                return 1;
            }

            (CancellationTokenSource cts, ManualResetEventSlim completed, Option<object> handler)
                = ShutdownHandler.Init(ShutdownWaitPeriod, logger);

            int returnCode;
            using (IConfigSource unused = await container.Resolve<Task<IConfigSource>>())
            {
                Option<Agent> agentOption = Option.None<Agent>();

                try
                {
                    Agent agent = await container.Resolve<Task<Agent>>();
                    agentOption = Option.Some(agent);
                    while (!cts.Token.IsCancellationRequested)
                    {
                        try
                        {
                            await agent.ReconcileAsync(cts.Token);
                        }
                        catch (Exception ex) when (!ex.IsFatal())
                        {
                            logger.LogWarning(AgentEventIds.Agent, ex, "Agent reconcile concluded with errors.");
                        }

                        await Task.Delay(TimeSpan.FromSeconds(5), cts.Token);
                    }

                    logger.LogInformation("Closing module management agent.");

                    returnCode = 0;
                }
                catch (OperationCanceledException)
                {
                    logger.LogInformation("Main thread terminated");
                    returnCode = 0;
                }
                catch (Exception ex)
                {
                    logger.LogCritical(AgentEventIds.Agent, ex, "Fatal error starting Agent.");
                    returnCode = 1;
                }

                // Attempt to report shutdown of Agent
                await Cleanup(agentOption, logger);
                completed.Set();
            }

            handler.ForEach(h => GC.KeepAlive(h));
            return returnCode;
        }

        static ILogger SetupLogger(IAgentAppSettings appSettings)
        {
            Logger.SetLogLevel(appSettings.RuntimeLogLevel);
            return Logger.Factory.CreateLogger<Program>();
        }

        static Task Cleanup(Option<Agent> agentOption, ILogger logger)
        {
            var closeCts = new CancellationTokenSource(ShutdownWaitPeriod);

            try
            {
                return agentOption.ForEachAsync(a => a.HandleShutdown(closeCts.Token));
            }
            catch (Exception ex)
            {
                logger.LogError(AgentEventIds.Agent, ex, "Error on shutdown");
                return Task.CompletedTask;
            }
        }

        static void LogLogo(ILogger logger)
        {
            logger.LogInformation(
                @"
        █████╗ ███████╗██╗   ██╗██████╗ ███████╗
       ██╔══██╗╚══███╔╝██║   ██║██╔══██╗██╔════╝
       ███████║  ███╔╝ ██║   ██║██████╔╝█████╗
       ██╔══██║ ███╔╝  ██║   ██║██╔══██╗██╔══╝
       ██║  ██║███████╗╚██████╔╝██║  ██║███████╗
       ╚═╝  ╚═╝╚══════╝ ╚═════╝ ╚═╝  ╚═╝╚══════╝

 ██╗ ██████╗ ████████╗    ███████╗██████╗  ██████╗ ███████╗
 ██║██╔═══██╗╚══██╔══╝    ██╔════╝██╔══██╗██╔════╝ ██╔════╝
 ██║██║   ██║   ██║       █████╗  ██║  ██║██║  ███╗█████╗
 ██║██║   ██║   ██║       ██╔══╝  ██║  ██║██║   ██║██╔══╝
 ██║╚██████╔╝   ██║       ███████╗██████╔╝╚██████╔╝███████╗
 ╚═╝ ╚═════╝    ╚═╝       ╚══════╝╚═════╝  ╚═════╝ ╚══════╝
");
        }
    }
}<|MERGE_RESOLUTION|>--- conflicted
+++ resolved
@@ -3,11 +3,7 @@
 {
     using System;
     using System.Collections.Generic;
-<<<<<<< HEAD
-=======
-    using System.IO;
     using System.Net;
->>>>>>> 8439216f
     using System.Threading;
     using System.Threading.Tasks;
     using Autofac;
@@ -22,12 +18,7 @@
     public class Program
     {
         const string ConfigFileName = "appsettings_agent.json";
-<<<<<<< HEAD
-=======
-        const string EdgeAgentStorageFolder = "edgeAgent";
-        const string VersionInfoFileName = "versionInfo.json";
         static readonly TimeSpan ShutdownWaitPeriod = TimeSpan.FromMinutes(1);
->>>>>>> 8439216f
 
         public static int Main()
         {
@@ -46,9 +37,7 @@
 
         public static async Task<int> MainAsync(IAgentAppSettings appSettings)
         {
-            // Bring up the logger before anything else so we can log errors ASAP
-            ILogger logger = SetupLogger(appSettings);
-
+            ILogger logger = appSettings.Logger;
             logger.LogInformation("Starting module management agent.");
 
             if (appSettings.VersionInfo != VersionInfo.Empty)
@@ -74,7 +63,6 @@
             try
             {
                 var builder = new ContainerBuilder();
-<<<<<<< HEAD
                 builder.RegisterModule(new LoggingModule(appSettings.DockerLoggingDriver, appSettings.DockerLoggingOptions));
                 Option<string> productInfo = appSettings.VersionInfo != VersionInfo.Empty ? Option.Some(appSettings.VersionInfo.ToString()) : Option.None<string>();
 
@@ -83,36 +71,12 @@
                     case EdgeRuntimeMode.Docker:
                         var dockerUri = new Uri(appSettings.DockerUri);
                         builder.RegisterModule(new AgentModule(appSettings.MaxRestartCount, appSettings.IntensiveCareTime, appSettings.CoolOffTimeUnit, appSettings.UsePersistentStorage, appSettings.StoragePath));
-                        builder.RegisterModule(new DockerModule(appSettings.DeviceConnectionString, appSettings.EdgeDeviceHostName, dockerUri, dockerAuthConfig, appSettings.UpstreamProtocol, productInfo));
+                        builder.RegisterModule(new DockerModule(appSettings.DeviceConnectionString, appSettings.EdgeDeviceHostName, dockerUri, dockerAuthConfig, appSettings.UpstreamProtocol, appSettings.HttpsProxy, productInfo));
                         break;
 
                     case EdgeRuntimeMode.Iotedged:
                         builder.RegisterModule(new AgentModule(appSettings.MaxRestartCount, appSettings.IntensiveCareTime, appSettings.CoolOffTimeUnit, appSettings.UsePersistentStorage, appSettings.StoragePath, Option.Some(new Uri(appSettings.WorkloadUri)), appSettings.ModuleId, Option.Some(appSettings.ModuleGenerationId)));
-                        builder.RegisterModule(new EdgeletModule(appSettings.IoTHubHostName, appSettings.EdgeDeviceHostName, appSettings.DeviceId, new Uri(appSettings.ManagementUri), new Uri(appSettings.WorkloadUri), dockerAuthConfig, appSettings.UpstreamProtocol, productInfo));
-=======
-                builder.RegisterModule(new LoggingModule(dockerLoggingDriver, dockerLoggingOptions));
-                Option<string> productInfo = versionInfo != VersionInfo.Empty ? Option.Some(versionInfo.ToString()) : Option.None<string>();
-                Option<UpstreamProtocol> upstreamProtocol = configuration.GetValue<string>(Constants.UpstreamProtocolKey).ToUpstreamProtocol();
-                Option<IWebProxy> proxy = Proxy.Parse(configuration.GetValue<string>("https_proxy"), logger);
-                switch (mode.ToLowerInvariant())
-                {
-                    case Constants.DockerMode:
-                        var dockerUri = new Uri(configuration.GetValue<string>("DockerUri"));
-                        string deviceConnectionString = configuration.GetValue<string>("DeviceConnectionString");
-                        builder.RegisterModule(new AgentModule(maxRestartCount, intensiveCareTime, coolOffTimeUnitInSeconds, usePersistentStorage, storagePath));
-                        builder.RegisterModule(new DockerModule(deviceConnectionString, edgeDeviceHostName, dockerUri, dockerAuthConfig, upstreamProtocol, proxy, productInfo));
-                        break;
-
-                    case Constants.IotedgedMode:
-                        string managementUri = configuration.GetValue<string>(Constants.EdgeletManagementUriVariableName);
-                        string workloadUri = configuration.GetValue<string>(Constants.EdgeletWorkloadUriVariableName);
-                        string iothubHostname = configuration.GetValue<string>(Constants.IotHubHostnameVariableName);
-                        string deviceId = configuration.GetValue<string>(Constants.DeviceIdVariableName);
-                        string moduleId = configuration.GetValue(Constants.ModuleIdVariableName, Constants.EdgeAgentModuleIdentityName);
-                        string moduleGenerationId = configuration.GetValue<string>(Constants.EdgeletModuleGenerationIdVariableName);
-                        builder.RegisterModule(new AgentModule(maxRestartCount, intensiveCareTime, coolOffTimeUnitInSeconds, usePersistentStorage, storagePath, Option.Some(new Uri(workloadUri)), moduleId, Option.Some(moduleGenerationId)));
-                        builder.RegisterModule(new EdgeletModule(iothubHostname, edgeDeviceHostName, deviceId, new Uri(managementUri), new Uri(workloadUri), dockerAuthConfig, upstreamProtocol, proxy, productInfo));
->>>>>>> 8439216f
+                        builder.RegisterModule(new EdgeletModule(appSettings.IoTHubHostName, appSettings.EdgeDeviceHostName, appSettings.DeviceId, new Uri(appSettings.ManagementUri), new Uri(appSettings.WorkloadUri), dockerAuthConfig, appSettings.UpstreamProtocol, appSettings.HttpsProxy, productInfo));
                         break;
 
                     default:
@@ -191,12 +155,6 @@
             return returnCode;
         }
 
-        static ILogger SetupLogger(IAgentAppSettings appSettings)
-        {
-            Logger.SetLogLevel(appSettings.RuntimeLogLevel);
-            return Logger.Factory.CreateLogger<Program>();
-        }
-
         static Task Cleanup(Option<Agent> agentOption, ILogger logger)
         {
             var closeCts = new CancellationTokenSource(ShutdownWaitPeriod);
