// Copyright (c) Microsoft. All rights reserved.
namespace Microsoft.Azure.Devices.Edge.Agent.Service
{
    using System;
    using System.Collections.Generic;
    using System.IO;
    using System.Net;
    using System.Threading;
    using System.Threading.Tasks;
    using Autofac;
    using Microsoft.Azure.Devices.Edge.Agent.Core;
    using Microsoft.Azure.Devices.Edge.Agent.Core.Metrics;
    using Microsoft.Azure.Devices.Edge.Agent.Core.Requests;
    using Microsoft.Azure.Devices.Edge.Agent.Diagnostics;
    using Microsoft.Azure.Devices.Edge.Agent.IoTHub.Stream;
    using Microsoft.Azure.Devices.Edge.Agent.Kubernetes;
    using Microsoft.Azure.Devices.Edge.Agent.Kubernetes.EdgeDeployment;
    using Microsoft.Azure.Devices.Edge.Agent.Kubernetes.EdgeDeployment.Service;
    using Microsoft.Azure.Devices.Edge.Agent.Service.Modules;
    using Microsoft.Azure.Devices.Edge.Storage;
    using Microsoft.Azure.Devices.Edge.Util;
    using Microsoft.Azure.Devices.Edge.Util.Metrics;
    using Microsoft.Azure.Devices.Edge.Util.Metrics.NullMetrics;
    using Microsoft.Azure.Devices.Edge.Util.Metrics.Prometheus.Net;
    using Microsoft.Extensions.Configuration;
    using Microsoft.Extensions.Logging;
    using Constants = Microsoft.Azure.Devices.Edge.Agent.Core.Constants;
    using K8sConstants = Microsoft.Azure.Devices.Edge.Agent.Kubernetes.Constants;
    using KubernetesModule = Microsoft.Azure.Devices.Edge.Agent.Service.Modules.KubernetesModule;
    using MetricsListener = Microsoft.Azure.Devices.Edge.Util.Metrics.Prometheus.Net.MetricsListener;

    public class Program
    {
        const string ConfigFileName = "appsettings_agent.json";
        const string DefaultLocalConfigFilePath = "config.json";
        const string EdgeAgentStorageFolder = "edgeAgent";
        const string EdgeAgentStorageBackupFolder = "edgeAgent_backup";
        const string VersionInfoFileName = "versionInfo.json";
        static readonly TimeSpan ShutdownWaitPeriod = TimeSpan.FromMinutes(1);
        static readonly TimeSpan ReconcileTimeout = TimeSpan.FromMinutes(10);

        public static int Main()
        {
            Console.WriteLine($"{DateTime.UtcNow.ToLogString()} Edge Agent Main()");
            try
            {
                IConfigurationRoot configuration = new ConfigurationBuilder()
                    .AddJsonFile(ConfigFileName)
                    .AddEnvironmentVariables()
                    .Build();

                return MainAsync(configuration).Result;
            }
            catch (Exception ex)
            {
                Console.Error.WriteLine(ex);
                return 1;
            }
        }

        public static async Task<int> MainAsync(IConfiguration configuration)
        {
            // Bring up the logger before anything else so we can log errors ASAP
            ILogger logger = SetupLogger(configuration);

            logger.LogInformation("Initializing Edge Agent.");

            VersionInfo versionInfo = VersionInfo.Get(VersionInfoFileName);
            if (versionInfo != VersionInfo.Empty)
            {
                logger.LogInformation($"Version - {versionInfo.ToString(true)}");
            }

            LogLogo(logger);

            string mode;

            string configSourceConfig;
            string backupConfigFilePath;
            int maxRestartCount;
            TimeSpan intensiveCareTime;
            int coolOffTimeUnitInSeconds;
            bool usePersistentStorage;
            string storagePath;
            bool enableNonPersistentStorageBackup;
            Option<string> storageBackupPath = Option.None<string>();
            string edgeDeviceHostName;
            string dockerLoggingDriver;
            Dictionary<string, string> dockerLoggingOptions;
            IEnumerable<global::Docker.DotNet.Models.AuthConfig> dockerAuthConfig;
            int configRefreshFrequencySecs;
            ExperimentalFeatures experimentalFeatures;
            MetricsConfig metricsConfig;
            DiagnosticConfig diagnosticConfig;

            try
            {
                mode = configuration.GetValue(Constants.ModeKey, "docker");
                configSourceConfig = configuration.GetValue<string>("ConfigSource");
                backupConfigFilePath = configuration.GetValue<string>("BackupConfigFilePath");
                maxRestartCount = configuration.GetValue<int>("MaxRestartCount");
                intensiveCareTime = TimeSpan.FromMinutes(configuration.GetValue<int>("IntensiveCareTimeInMinutes"));
                coolOffTimeUnitInSeconds = configuration.GetValue("CoolOffTimeUnitInSeconds", 10);
                usePersistentStorage = configuration.GetValue("UsePersistentStorage", true);

                // Note: Keep in sync with iotedge-check's edge-agent-storage-mounted-from-host check (edgelet/iotedge/src/check/checks/storage_mounted_from_host.rs)
                storagePath = GetOrCreateDirectoryPath(configuration.GetValue<string>("StorageFolder"), EdgeAgentStorageFolder);
                enableNonPersistentStorageBackup = configuration.GetValue("EnableNonPersistentStorageBackup", false);

                if (enableNonPersistentStorageBackup)
                {
                    storageBackupPath = Option.Some(GetOrCreateDirectoryPath(configuration.GetValue<string>("BackupFolder"), EdgeAgentStorageBackupFolder));
                }

                edgeDeviceHostName = configuration.GetValue<string>(Constants.EdgeDeviceHostNameKey);
                dockerLoggingDriver = configuration.GetValue<string>("DockerLoggingDriver");
                dockerLoggingOptions = configuration.GetSection("DockerLoggingOptions").Get<Dictionary<string, string>>() ?? new Dictionary<string, string>();
                dockerAuthConfig = configuration.GetSection("DockerRegistryAuth").Get<List<global::Docker.DotNet.Models.AuthConfig>>() ?? new List<global::Docker.DotNet.Models.AuthConfig>();
                configRefreshFrequencySecs = configuration.GetValue("ConfigRefreshFrequencySecs", 3600);
            }
            catch (Exception ex)
            {
                logger.LogCritical(AgentEventIds.Agent, ex, "Fatal error reading the Agent's configuration.");
                return 1;
            }

            IContainer container;
            try
            {
                var builder = new ContainerBuilder();
                builder.RegisterModule(new LoggingModule(dockerLoggingDriver, dockerLoggingOptions));
                string productInfo = versionInfo != VersionInfo.Empty ? $"{Constants.IoTEdgeAgentProductInfoIdentifier}/{versionInfo}" : Constants.IoTEdgeAgentProductInfoIdentifier;
                Option<UpstreamProtocol> upstreamProtocol = configuration.GetValue<string>(Constants.UpstreamProtocolKey).ToUpstreamProtocol();
                Option<IWebProxy> proxy = Proxy.Parse(configuration.GetValue<string>("https_proxy"), logger);
                bool closeOnIdleTimeout = configuration.GetValue(Constants.CloseOnIdleTimeout, false);
                int idleTimeoutSecs = configuration.GetValue(Constants.IdleTimeoutSecs, 300);
                TimeSpan idleTimeout = TimeSpan.FromSeconds(idleTimeoutSecs);
                experimentalFeatures = ExperimentalFeatures.Create(configuration.GetSection("experimentalFeatures"), logger);
                string iothubHostname;
                string deviceId;
                string apiVersion = "2018-06-28";

                switch (mode.ToLowerInvariant())
                {
                    case Constants.DockerMode:
                        var dockerUri = new Uri(configuration.GetValue<string>("DockerUri"));
                        string deviceConnectionString = configuration.GetValue<string>("DeviceConnectionString");
                        IotHubConnectionStringBuilder connectionStringParser = IotHubConnectionStringBuilder.Create(deviceConnectionString);
                        deviceId = connectionStringParser.DeviceId;
                        iothubHostname = connectionStringParser.HostName;
                        builder.RegisterModule(new AgentModule(maxRestartCount, intensiveCareTime, coolOffTimeUnitInSeconds, usePersistentStorage, storagePath, enableNonPersistentStorageBackup, storageBackupPath));
                        builder.RegisterModule(new DockerModule(deviceConnectionString, edgeDeviceHostName, dockerUri, dockerAuthConfig, upstreamProtocol, proxy, productInfo, closeOnIdleTimeout, idleTimeout));
                        break;

                    case Constants.IotedgedMode:
                        string managementUri = configuration.GetValue<string>(Constants.EdgeletManagementUriVariableName);
                        string workloadUri = configuration.GetValue<string>(Constants.EdgeletWorkloadUriVariableName);
                        iothubHostname = configuration.GetValue<string>(Constants.IotHubHostnameVariableName);
                        deviceId = configuration.GetValue<string>(Constants.DeviceIdVariableName);
                        string moduleId = configuration.GetValue(Constants.ModuleIdVariableName, Constants.EdgeAgentModuleIdentityName);
                        string moduleGenerationId = configuration.GetValue<string>(Constants.EdgeletModuleGenerationIdVariableName);
                        apiVersion = configuration.GetValue<string>(Constants.EdgeletApiVersionVariableName);
                        builder.RegisterModule(new AgentModule(maxRestartCount, intensiveCareTime, coolOffTimeUnitInSeconds, usePersistentStorage, storagePath, Option.Some(new Uri(workloadUri)), Option.Some(apiVersion), moduleId, Option.Some(moduleGenerationId), enableNonPersistentStorageBackup, storageBackupPath));
                        builder.RegisterModule(new EdgeletModule(iothubHostname, edgeDeviceHostName, deviceId, new Uri(managementUri), new Uri(workloadUri), apiVersion, dockerAuthConfig, upstreamProtocol, proxy, productInfo, closeOnIdleTimeout, idleTimeout));
                        break;

                    case Constants.KubernetesMode:
                        managementUri = configuration.GetValue<string>(Constants.EdgeletManagementUriVariableName);
                        workloadUri = configuration.GetValue<string>(Constants.EdgeletWorkloadUriVariableName);
                        moduleId = configuration.GetValue(Constants.ModuleIdVariableName, Constants.EdgeAgentModuleIdentityName);
                        moduleGenerationId = configuration.GetValue<string>(Constants.EdgeletModuleGenerationIdVariableName);
                        apiVersion = configuration.GetValue<string>(Constants.EdgeletApiVersionVariableName);
                        iothubHostname = configuration.GetValue<string>(Constants.IotHubHostnameVariableName);
                        deviceId = configuration.GetValue<string>(Constants.DeviceIdVariableName);
                        string proxyImage = configuration.GetValue<string>(K8sConstants.ProxyImageEnvKey);
                        Option<string> proxyImagePullSecretName = Option.Maybe(configuration.GetValue<string>(K8sConstants.ProxyImagePullSecretNameEnvKey));
                        string proxyConfigPath = configuration.GetValue<string>(K8sConstants.ProxyConfigPathEnvKey);
                        string proxyConfigVolumeName = configuration.GetValue<string>(K8sConstants.ProxyConfigVolumeEnvKey);
                        string proxyConfigMapName = configuration.GetValue<string>(K8sConstants.ProxyConfigMapNameEnvKey);
                        string proxyTrustBundlePath = configuration.GetValue<string>(K8sConstants.ProxyTrustBundlePathEnvKey);
                        string proxyTrustBundleVolumeName = configuration.GetValue<string>(K8sConstants.ProxyTrustBundleVolumeEnvKey);
                        string proxyTrustBundleConfigMapName = configuration.GetValue<string>(K8sConstants.ProxyTrustBundleConfigMapEnvKey);
                        PortMapServiceType mappedServiceDefault = GetDefaultServiceType(configuration);
                        bool enableServiceCallTracing = configuration.GetValue<bool>(K8sConstants.EnableK8sServiceCallTracingName);
                        string persistentVolumeName = configuration.GetValue<string>(K8sConstants.PersistentVolumeNameKey);
                        string storageClassName = configuration.GetValue<string>(K8sConstants.StorageClassNameKey);
                        Option<uint> persistentVolumeClaimDefaultSizeMb = Option.Maybe(configuration.GetValue<uint?>(K8sConstants.PersistentVolumeClaimDefaultSizeInMbKey));
                        string deviceNamespace = configuration.GetValue<string>(K8sConstants.K8sNamespaceKey);
                        var kubernetesExperimentalFeatures = KubernetesExperimentalFeatures.Create(configuration.GetSection("experimentalFeatures"), logger);
                        var moduleOwner = new KubernetesModuleOwner(
                            configuration.GetValue<string>(K8sConstants.EdgeK8sObjectOwnerApiVersionKey),
                            configuration.GetValue<string>(K8sConstants.EdgeK8sObjectOwnerKindKey),
                            configuration.GetValue<string>(K8sConstants.EdgeK8sObjectOwnerNameKey),
                            configuration.GetValue<string>(K8sConstants.EdgeK8sObjectOwnerUidKey));
                        bool runAsNonRoot = configuration.GetValue<bool>(K8sConstants.RunAsNonRootKey);

                        builder.RegisterModule(new AgentModule(maxRestartCount, intensiveCareTime, coolOffTimeUnitInSeconds, usePersistentStorage, storagePath, Option.Some(new Uri(workloadUri)), Option.Some(apiVersion), moduleId, Option.Some(moduleGenerationId), enableNonPersistentStorageBackup, storageBackupPath));
                        builder.RegisterModule(new KubernetesModule(
                            iothubHostname,
                            deviceId,
                            edgeDeviceHostName,
                            proxyImage,
                            proxyImagePullSecretName,
                            proxyConfigPath,
                            proxyConfigVolumeName,
                            proxyConfigMapName,
                            proxyTrustBundlePath,
                            proxyTrustBundleVolumeName,
                            proxyTrustBundleConfigMapName,
                            apiVersion,
                            deviceNamespace,
                            new Uri(managementUri),
                            new Uri(workloadUri),
                            dockerAuthConfig,
                            upstreamProtocol,
                            Option.Some(productInfo),
                            mappedServiceDefault,
                            enableServiceCallTracing,
                            persistentVolumeName,
                            storageClassName,
                            persistentVolumeClaimDefaultSizeMb,
                            proxy,
                            closeOnIdleTimeout,
                            idleTimeout,
                            kubernetesExperimentalFeatures,
                            moduleOwner,
                            runAsNonRoot));

                        break;

                    default:
                        throw new InvalidOperationException($"Mode '{mode}' not supported.");
                }

                switch (configSourceConfig.ToLowerInvariant())
                {
                    case "twin":
                        bool enableStreams = configuration.GetValue(Constants.EnableStreams, false);
                        int requestTimeoutSecs = configuration.GetValue(Constants.RequestTimeoutSecs, 600);
                        builder.RegisterModule(
                            new TwinConfigSourceModule(
                                iothubHostname,
                                deviceId,
                                backupConfigFilePath,
                                configuration,
                                versionInfo,
                                TimeSpan.FromSeconds(configRefreshFrequencySecs),
                                enableStreams,
                                TimeSpan.FromSeconds(requestTimeoutSecs),
                                experimentalFeatures));
                        break;

                    case "local":
                        string localConfigFilePath = GetLocalConfigFilePath(configuration, logger);
                        builder.RegisterModule(new FileConfigSourceModule(localConfigFilePath, configuration, versionInfo));
                        break;

                    default:
                        throw new InvalidOperationException($"ConfigSource '{configSourceConfig}' not supported.");
                }

                metricsConfig = new MetricsConfig(experimentalFeatures.EnableMetrics, MetricsListenerConfig.Create(configuration));
<<<<<<< HEAD
                builder.RegisterModule(new MetricsModule(metricsConfig, iothubHostname, deviceId, EdgeAgentStorageFolder));
=======
                builder.RegisterModule(new MetricsModule(metricsConfig, iothubHostname, deviceId, apiVersion));
>>>>>>> 17dac450

                diagnosticConfig = new DiagnosticConfig(experimentalFeatures.EnableMetricsUpload, storagePath, configuration);
                builder.RegisterModule(new DiagnosticsModule(diagnosticConfig));

                container = builder.Build();
            }
            catch (Exception ex)
            {
                logger.LogCritical(AgentEventIds.Agent, ex, "Fatal error building application.");
                return 1;
            }

            // Initialize metrics
            if (metricsConfig.Enabled)
            {
                container.Resolve<IMetricsListener>().Start(logger);
                container.Resolve<SystemResourcesMetrics>().Start(logger);
            }

            // Initialize metric uploading
            if (diagnosticConfig.Enabled)
            {
                MetricsWorker worker = container.Resolve<MetricsWorker>();
                worker.Start(diagnosticConfig.ScrapeInterval, diagnosticConfig.UploadInterval);
                Console.WriteLine($"Scraping frequency: {diagnosticConfig.ScrapeInterval}\nUpload Frequency: {diagnosticConfig.UploadInterval}");
            }

            // TODO move this code to Agent
            if (mode.ToLowerInvariant().Equals(Constants.KubernetesMode))
            {
                // Start environment operator
                IKubernetesEnvironmentOperator environmentOperator = container.Resolve<IKubernetesEnvironmentOperator>();
                environmentOperator.Start();

                // Start the edge deployment operator
                IEdgeDeploymentOperator edgeDeploymentOperator = container.Resolve<IEdgeDeploymentOperator>();
                edgeDeploymentOperator.Start();
            }

            (CancellationTokenSource cts, ManualResetEventSlim completed, Option<object> handler)
                = ShutdownHandler.Init(ShutdownWaitPeriod, logger);

            // Register request handlers
            await RegisterRequestHandlers(container);

            // Initialize stream request listener
            IStreamRequestListener streamRequestListener = await container.Resolve<Task<IStreamRequestListener>>();
            streamRequestListener.InitPump();

            int returnCode;
            using (IConfigSource unused = await container.Resolve<Task<IConfigSource>>())
            {
                Option<Agent> agentOption = Option.None<Agent>();

                try
                {
                    Agent agent = await container.Resolve<Task<Agent>>();
                    agentOption = Option.Some(agent);
                    while (!cts.Token.IsCancellationRequested)
                    {
                        try
                        {
                            await agent.ReconcileAsync(cts.Token).TimeoutAfter(ReconcileTimeout);
                        }
                        catch (Exception ex) when (!ex.IsFatal())
                        {
                            logger.LogWarning(AgentEventIds.Agent, ex, "Agent reconcile concluded with errors.");
                        }

                        await Task.Delay(TimeSpan.FromSeconds(5), cts.Token);
                    }

                    logger.LogInformation("Closing module management agent.");

                    returnCode = 0;
                }
                catch (OperationCanceledException)
                {
                    logger.LogInformation("Main thread terminated");
                    returnCode = 0;
                }
                catch (Exception ex)
                {
                    logger.LogCritical(AgentEventIds.Agent, ex, "Fatal error starting Agent.");
                    returnCode = 1;
                }

                // Attempt to report shutdown of Agent
                await Cleanup(agentOption, logger);
                await CloseDbStoreProviderAsync(container);

                if (metricsConfig.Enabled && returnCode == 0)
                {
                    container.Resolve<IAvailabilityMetric>().IndicateCleanShutdown();
                }

                completed.Set();
            }

            handler.ForEach(h => GC.KeepAlive(h));
            return returnCode;
        }

        static async Task RegisterRequestHandlers(IContainer container)
        {
            var requestHandlerTasks = container.Resolve<IEnumerable<Task<IRequestHandler>>>();
            IRequestHandler[] requestHandlers = await Task.WhenAll(requestHandlerTasks);
            IRequestManager requestManager = container.Resolve<IRequestManager>();
            requestManager.RegisterHandlers(requestHandlers);
        }

        static ILogger SetupLogger(IConfiguration configuration)
        {
            string logLevel = configuration.GetValue($"{Logger.RuntimeLogLevelEnvKey}", "info");
            Logger.SetLogLevel(logLevel);
            ILogger logger = Logger.Factory.CreateLogger<Program>();
            return logger;
        }

        static Task Cleanup(Option<Agent> agentOption, ILogger logger)
        {
            var closeCts = new CancellationTokenSource(ShutdownWaitPeriod);

            try
            {
                return agentOption.ForEachAsync(a => a.HandleShutdown(closeCts.Token));
            }
            catch (Exception ex)
            {
                logger.LogError(AgentEventIds.Agent, ex, "Error on shutdown");
                return Task.CompletedTask;
            }
        }

        static string GetOrCreateDirectoryPath(string baseDirectoryPath, string directoryName)
        {
            if (string.IsNullOrWhiteSpace(baseDirectoryPath) || !Directory.Exists(baseDirectoryPath))
            {
                baseDirectoryPath = Path.GetTempPath();
            }

            string directoryPath = Path.Combine(baseDirectoryPath, directoryName);
            if (!Directory.Exists(directoryPath))
            {
                Directory.CreateDirectory(directoryPath);
            }

            return directoryPath;
        }

        static string GetLocalConfigFilePath(IConfiguration configuration, ILogger logger)
        {
            string localConfigPath = configuration.GetValue<string>("LocalConfigPath");

            if (string.IsNullOrWhiteSpace(localConfigPath))
            {
                logger.LogInformation("No local config path specified. Using default path instead.");
                localConfigPath = DefaultLocalConfigFilePath;
            }

            logger.LogInformation($"Local config path: {localConfigPath}");
            return localConfigPath;
        }

        static PortMapServiceType GetDefaultServiceType(IConfiguration configuration) =>
            Enum.TryParse(configuration.GetValue(K8sConstants.PortMappingServiceType, string.Empty), true, out PortMapServiceType defaultServiceType)
                ? defaultServiceType
                : Kubernetes.Constants.DefaultPortMapServiceType;

        static async Task CloseDbStoreProviderAsync(IContainer container)
        {
            IDbStoreProvider dbStoreProvider = await container.Resolve<Task<IDbStoreProvider>>();
            await dbStoreProvider.CloseAsync();
        }

        static void LogLogo(ILogger logger)
        {
            logger.LogInformation(
                @"
        █████╗ ███████╗██╗   ██╗██████╗ ███████╗
       ██╔══██╗╚══███╔╝██║   ██║██╔══██╗██╔════╝
       ███████║  ███╔╝ ██║   ██║██████╔╝█████╗
       ██╔══██║ ███╔╝  ██║   ██║██╔══██╗██╔══╝
       ██║  ██║███████╗╚██████╔╝██║  ██║███████╗
       ╚═╝  ╚═╝╚══════╝ ╚═════╝ ╚═╝  ╚═╝╚══════╝

 ██╗ ██████╗ ████████╗    ███████╗██████╗  ██████╗ ███████╗
 ██║██╔═══██╗╚══██╔══╝    ██╔════╝██╔══██╗██╔════╝ ██╔════╝
 ██║██║   ██║   ██║       █████╗  ██║  ██║██║  ███╗█████╗
 ██║██║   ██║   ██║       ██╔══╝  ██║  ██║██║   ██║██╔══╝
 ██║╚██████╔╝   ██║       ███████╗██████╔╝╚██████╔╝███████╗
 ╚═╝ ╚═════╝    ╚═╝       ╚══════╝╚═════╝  ╚═════╝ ╚══════╝
");
        }
    }
}<|MERGE_RESOLUTION|>--- conflicted
+++ resolved
@@ -260,11 +260,7 @@
                 }
 
                 metricsConfig = new MetricsConfig(experimentalFeatures.EnableMetrics, MetricsListenerConfig.Create(configuration));
-<<<<<<< HEAD
-                builder.RegisterModule(new MetricsModule(metricsConfig, iothubHostname, deviceId, EdgeAgentStorageFolder));
-=======
-                builder.RegisterModule(new MetricsModule(metricsConfig, iothubHostname, deviceId, apiVersion));
->>>>>>> 17dac450
+                builder.RegisterModule(new MetricsModule(metricsConfig, iothubHostname, deviceId, apiVersion, EdgeAgentStorageFolder));
 
                 diagnosticConfig = new DiagnosticConfig(experimentalFeatures.EnableMetricsUpload, storagePath, configuration);
                 builder.RegisterModule(new DiagnosticsModule(diagnosticConfig));
