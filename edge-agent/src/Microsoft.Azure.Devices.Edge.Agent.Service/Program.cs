// Copyright (c) Microsoft. All rights reserved.
namespace Microsoft.Azure.Devices.Edge.Agent.Service
{
    using System;
    using System.Collections.Generic;
    using System.IO;
    using System.Linq;
    using System.Net;
    using System.Security.Cryptography.X509Certificates;
    using System.Threading;
    using System.Threading.Tasks;
    using Autofac;
    using global::Docker.DotNet.Models;
    using Microsoft.Azure.Devices.Edge.Agent.Core;
    using Microsoft.Azure.Devices.Edge.Agent.Core.Metrics;
    using Microsoft.Azure.Devices.Edge.Agent.Core.Requests;
    using Microsoft.Azure.Devices.Edge.Agent.IoTHub.Stream;
    using Microsoft.Azure.Devices.Edge.Agent.Service.Modules;
    using Microsoft.Azure.Devices.Edge.Util;
    using Microsoft.Azure.Devices.Edge.Util.Metrics;
    using Microsoft.Azure.Devices.Edge.Util.Metrics.NullMetrics;
    using Microsoft.Azure.Devices.Edge.Util.Metrics.Prometheus.Net;
    using Microsoft.Extensions.Configuration;
    using Microsoft.Extensions.Logging;
    using Constants = Microsoft.Azure.Devices.Edge.Agent.Core.Constants;
    using K8sConstants = Microsoft.Azure.Devices.Edge.Agent.Kubernetes.Constants;
    using KubernetesModule = Microsoft.Azure.Devices.Edge.Agent.Service.Modules.KubernetesModule;
    using MetricsListener = Microsoft.Azure.Devices.Edge.Util.Metrics.Prometheus.Net.MetricsListener;

    public class Program
    {
        const string ConfigFileName = "appsettings_agent.json";
        const string DefaultLocalConfigFilePath = "config.json";
        const string EdgeAgentStorageFolder = "edgeAgent";
        const string VersionInfoFileName = "versionInfo.json";
        static readonly TimeSpan ShutdownWaitPeriod = TimeSpan.FromMinutes(1);
        static readonly TimeSpan ReconcileTimeout = TimeSpan.FromMinutes(10);

        public static int Main()
        {
            Console.WriteLine($"{DateTime.UtcNow.ToLogString()} Edge Agent Main()");
            try
            {
                IConfigurationRoot configuration = new ConfigurationBuilder()
                    .AddJsonFile(ConfigFileName)
                    .AddEnvironmentVariables()
                    .Build();

                return MainAsync(configuration).Result;
            }
            catch (Exception ex)
            {
                Console.Error.WriteLine(ex);
                return 1;
            }
        }

        public static async Task<int> MainAsync(IConfiguration configuration)
        {
            // Bring up the logger before anything else so we can log errors ASAP
            ILogger logger = SetupLogger(configuration);

            logger.LogInformation("Initializing Edge Agent.");

            VersionInfo versionInfo = VersionInfo.Get(VersionInfoFileName);
            if (versionInfo != VersionInfo.Empty)
            {
                logger.LogInformation($"Version - {versionInfo.ToString(true)}");
            }

            LogLogo(logger);

            string mode;

            string configSourceConfig;
            string backupConfigFilePath;
            int maxRestartCount;
            TimeSpan intensiveCareTime;
            int coolOffTimeUnitInSeconds;
            bool usePersistentStorage;
            string storagePath;
            string edgeDeviceHostName;
            string dockerLoggingDriver;
            Dictionary<string, string> dockerLoggingOptions;
            IEnumerable<AuthConfig> dockerAuthConfig;
            int configRefreshFrequencySecs;
            MetricsConfig metricsConfig;

            try
            {
                mode = configuration.GetValue(Constants.ModeKey, "docker");
                configSourceConfig = configuration.GetValue<string>("ConfigSource");
                backupConfigFilePath = configuration.GetValue<string>("BackupConfigFilePath");
                maxRestartCount = configuration.GetValue<int>("MaxRestartCount");
                intensiveCareTime = TimeSpan.FromMinutes(configuration.GetValue<int>("IntensiveCareTimeInMinutes"));
                coolOffTimeUnitInSeconds = configuration.GetValue("CoolOffTimeUnitInSeconds", 10);
                usePersistentStorage = configuration.GetValue("UsePersistentStorage", true);
                storagePath = GetStoragePath(configuration);
                edgeDeviceHostName = configuration.GetValue<string>(Constants.EdgeDeviceHostNameKey);
                dockerLoggingDriver = configuration.GetValue<string>("DockerLoggingDriver");
                dockerLoggingOptions = configuration.GetSection("DockerLoggingOptions").Get<Dictionary<string, string>>() ?? new Dictionary<string, string>();
                dockerAuthConfig = configuration.GetSection("DockerRegistryAuth").Get<List<AuthConfig>>() ?? new List<AuthConfig>();
                configRefreshFrequencySecs = configuration.GetValue("ConfigRefreshFrequencySecs", 3600);
            }
            catch (Exception ex)
            {
                logger.LogCritical(AgentEventIds.Agent, ex, "Fatal error reading the Agent's configuration.");
                return 1;
            }

            IContainer container;
            try
            {
                var builder = new ContainerBuilder();
                builder.RegisterModule(new LoggingModule(dockerLoggingDriver, dockerLoggingOptions));
                Option<string> productInfo = versionInfo != VersionInfo.Empty ? Option.Some(versionInfo.ToString()) : Option.None<string>();
                Option<UpstreamProtocol> upstreamProtocol = configuration.GetValue<string>(Constants.UpstreamProtocolKey).ToUpstreamProtocol();
                Option<IWebProxy> proxy = Proxy.Parse(configuration.GetValue<string>("https_proxy"), logger);
                bool closeOnIdleTimeout = configuration.GetValue(Constants.CloseOnIdleTimeout, false);
                int idleTimeoutSecs = configuration.GetValue(Constants.IdleTimeoutSecs, 300);
                TimeSpan idleTimeout = TimeSpan.FromSeconds(idleTimeoutSecs);
                ExperimentalFeatures experimentalFeatures = ExperimentalFeatures.Create(configuration.GetSection("experimentalFeatures"), logger);
                Option<ulong> storageTotalMaxWalSize = GetStorageMaxTotalWalSizeIfExists(configuration);
                metricsConfig = new MetricsConfig(experimentalFeatures.EnableMetrics, MetricsListenerConfig.Create(configuration));
                string iothubHostname;
                string deviceId;

                switch (mode.ToLowerInvariant())
                {
                    case Constants.DockerMode:
                        var dockerUri = new Uri(configuration.GetValue<string>("DockerUri"));
                        string deviceConnectionString = configuration.GetValue<string>("DeviceConnectionString");
                        IotHubConnectionStringBuilder connectionStringParser = IotHubConnectionStringBuilder.Create(deviceConnectionString);
                        deviceId = connectionStringParser.DeviceId;
                        iothubHostname = connectionStringParser.HostName;
                        builder.RegisterModule(new AgentModule(maxRestartCount, intensiveCareTime, coolOffTimeUnitInSeconds, usePersistentStorage, storagePath, storageTotalMaxWalSize));
                        builder.RegisterInstance(metricsConfig.Enabled
                                 ? new MetricsProvider("edgeagent", iothubHostname, deviceId)
                                 : new NullMetricsProvider() as IMetricsProvider);
                        builder.RegisterModule(new AgentModule(maxRestartCount, intensiveCareTime, coolOffTimeUnitInSeconds, usePersistentStorage, storagePath, enableNonPersistentStorageBackup, storageBackupPath));
                        builder.RegisterModule(new DockerModule(deviceConnectionString, edgeDeviceHostName, dockerUri, dockerAuthConfig, upstreamProtocol, proxy, productInfo, closeOnIdleTimeout, idleTimeout));
                        break;

                    case Constants.IotedgedMode:
                        string managementUri = configuration.GetValue<string>(Constants.EdgeletManagementUriVariableName);
                        string workloadUri = configuration.GetValue<string>(Constants.EdgeletWorkloadUriVariableName);
                        iothubHostname = configuration.GetValue<string>(Constants.IotHubHostnameVariableName);
                        deviceId = configuration.GetValue<string>(Constants.DeviceIdVariableName);
                        string moduleId = configuration.GetValue(Constants.ModuleIdVariableName, Constants.EdgeAgentModuleIdentityName);
                        string moduleGenerationId = configuration.GetValue<string>(Constants.EdgeletModuleGenerationIdVariableName);
                        string apiVersion = configuration.GetValue<string>(Constants.EdgeletApiVersionVariableName);
                        builder.RegisterModule(new AgentModule(maxRestartCount, intensiveCareTime, coolOffTimeUnitInSeconds, usePersistentStorage, storagePath, Option.Some(new Uri(workloadUri)), Option.Some(apiVersion), moduleId, Option.Some(moduleGenerationId), storageTotalMaxWalSize));
                        builder.RegisterModule(new EdgeletModule(iothubHostname, edgeDeviceHostName, deviceId, new Uri(managementUri), new Uri(workloadUri), apiVersion, dockerAuthConfig, upstreamProtocol, proxy, productInfo, closeOnIdleTimeout, idleTimeout));
<<<<<<< HEAD
                        builder.RegisterInstance(metricsConfig.Enabled
                                 ? new MetricsProvider("edgeagent", iothubHostname, deviceId)
                                 : new NullMetricsProvider() as IMetricsProvider);
                        break;

                    case Constants.KubernetesMode:
                        managementUri = configuration.GetValue<string>(Constants.EdgeletManagementUriVariableName);
                        workloadUri = configuration.GetValue<string>(Constants.EdgeletWorkloadUriVariableName);
                        moduleId = configuration.GetValue(Constants.ModuleIdVariableName, Constants.EdgeAgentModuleIdentityName);
                        moduleGenerationId = configuration.GetValue<string>(Constants.EdgeletModuleGenerationIdVariableName);
                        apiVersion = configuration.GetValue<string>(Constants.EdgeletApiVersionVariableName);
                        iothubHostname = configuration.GetValue<string>(Constants.IotHubHostnameVariableName);
                        deviceId = configuration.GetValue<string>(Constants.DeviceIdVariableName);
                        string networkId = configuration.GetValue<string>(Constants.NetworkIdKey);
                        string proxyImage = configuration.GetValue<string>(K8sConstants.ProxyImageEnvKey);
                        string proxyConfigPath = configuration.GetValue<string>(K8sConstants.ProxyConfigPathEnvKey);
                        string proxyConfigVolumeName = configuration.GetValue<string>(K8sConstants.ProxyConfigVolumeEnvKey);
                        string proxyConfigMapName = configuration.GetValue<string>(K8sConstants.ProxyConfigMapNameEnvKey);
                        string proxyTrustBundlePath = configuration.GetValue<string>(K8sConstants.ProxyTrustBundlePathEnvKey);
                        string proxyTrustBundleVolumeName = configuration.GetValue<string>(K8sConstants.ProxyTrustBundleVolumeEnvKey);
                        string proxyTrustBundleConfigMapName = configuration.GetValue<string>(K8sConstants.ProxyTrustBundleConfigMapEnvKey);
                        PortMapServiceType mappedServiceDefault = GetDefaultServiceType(configuration);
                        bool enableServiceCallTracing = configuration.GetValue<bool>(K8sConstants.EnableK8sServiceCallTracingName);
                        string persistentVolumeName = configuration.GetValue<string>(K8sConstants.PersistentVolumeNameKey);
                        string storageClassName = configuration.GetValue<string>(K8sConstants.StorageClassNameKey);
                        uint persistentVolumeClaimDefaultSizeMb = configuration.GetValue<uint>(K8sConstants.PersistentVolumeClaimDefaultSizeInMbKey);
                        string deviceNamespace = configuration.GetValue<string>(K8sConstants.K8sNamespaceKey);
                        var kubernetesExperimentalFeatures = KubernetesExperimentalFeatures.Create(configuration.GetSection("experimentalFeatures"), logger);

                        builder.RegisterInstance(metricsConfig.Enabled
                                 ? new MetricsProvider("edgeagent", iothubHostname, deviceId)
                                 : new NullMetricsProvider() as IMetricsProvider);
                        builder.RegisterModule(new AgentModule(maxRestartCount, intensiveCareTime, coolOffTimeUnitInSeconds, usePersistentStorage, storagePath, Option.Some(new Uri(workloadUri)), Option.Some(apiVersion), moduleId, Option.Some(moduleGenerationId), enableNonPersistentStorageBackup, storageBackupPath));
                        builder.RegisterModule(new KubernetesModule(
                            iothubHostname,
                            deviceId,
                            networkId,
                            edgeDeviceHostName,
                            proxyImage,
                            proxyConfigPath,
                            proxyConfigVolumeName,
                            proxyConfigMapName,
                            proxyTrustBundlePath,
                            proxyTrustBundleVolumeName,
                            proxyTrustBundleConfigMapName,
                            apiVersion,
                            deviceNamespace,
                            new Uri(managementUri),
                            new Uri(workloadUri),
                            dockerAuthConfig,
                            upstreamProtocol,
                            Option.Some(productInfo),
                            mappedServiceDefault,
                            enableServiceCallTracing,
                            persistentVolumeName,
                            storageClassName,
                            persistentVolumeClaimDefaultSizeMb,
                            proxy,
                            closeOnIdleTimeout,
                            idleTimeout,
                            kubernetesExperimentalFeatures));
=======

                        IEnumerable<X509Certificate2> trustBundle = await CertificateHelper.GetTrustBundleFromEdgelet(new Uri(workloadUri), apiVersion, Constants.WorkloadApiVersion, moduleId, moduleGenerationId);
                        CertificateHelper.InstallCertificates(trustBundle, logger);
>>>>>>> 3ea4db7e

                        break;

                    default:
                        throw new InvalidOperationException($"Mode '{mode}' not supported.");
                }

                switch (configSourceConfig.ToLowerInvariant())
                {
                    case "twin":
                        bool enableStreams = configuration.GetValue(Constants.EnableStreams, false);
                        int requestTimeoutSecs = configuration.GetValue(Constants.RequestTimeoutSecs, 600);
                        builder.RegisterModule(
                            new TwinConfigSourceModule(
                                iothubHostname,
                                deviceId,
                                backupConfigFilePath,
                                configuration,
                                versionInfo,
                                TimeSpan.FromSeconds(configRefreshFrequencySecs),
                                enableStreams,
                                TimeSpan.FromSeconds(requestTimeoutSecs),
                                experimentalFeatures));
                        break;

                    case "local":
                        string localConfigFilePath = GetLocalConfigFilePath(configuration, logger);
                        builder.RegisterModule(new FileConfigSourceModule(localConfigFilePath, configuration));
                        break;

                    default:
                        throw new InvalidOperationException($"ConfigSource '{configSourceConfig}' not supported.");
                }

                container = builder.Build();
            }
            catch (Exception ex)
            {
                logger.LogCritical(AgentEventIds.Agent, ex, "Fatal error building application.");
                return 1;
            }

            // Initialize metrics
            var metricsLifetimes = new List<IDisposable>();
            if (metricsConfig.Enabled)
            {
                var metricsListener = new MetricsListener(metricsConfig.ListenerConfig, container.Resolve<IMetricsProvider>());
                metricsListener.Start(logger);
                metricsLifetimes.Add(metricsListener);
            }

            Dictionary<Type, string> recognizedExceptions = new Dictionary<Type, string>
            {
                // TODO: Decide what exceptions to recognize and ignore
                { typeof(Newtonsoft.Json.JsonSerializationException), "json_serialization" },
                { typeof(ArgumentException), "argument" },
                { typeof(Rest.HttpOperationException), "http" },
            };
            HashSet<Type> ignoredExceptions = new HashSet<Type>
            {
                typeof(TaskCanceledException),
                typeof(OperationCanceledException),
            };
            metricsLifetimes.Add(new ExceptionCounter(recognizedExceptions, ignoredExceptions, container.Resolve<IMetricsProvider>()));

            // TODO move this code to Agent
            if (mode.ToLowerInvariant().Equals(Constants.KubernetesMode))
            {
                // Start environment operator
                IKubernetesEnvironmentOperator environmentOperator = container.Resolve<IKubernetesEnvironmentOperator>();
                environmentOperator.Start();

                // Start the edge deployment operator
                IEdgeDeploymentOperator edgeDeploymentOperator = container.Resolve<IEdgeDeploymentOperator>();
                edgeDeploymentOperator.Start();
            }

            (CancellationTokenSource cts, ManualResetEventSlim completed, Option<object> handler)
                = ShutdownHandler.Init(ShutdownWaitPeriod, logger);

            // Register request handlers
            await RegisterRequestHandlers(container);

            // Initialize stream request listener
            IStreamRequestListener streamRequestListener = await container.Resolve<Task<IStreamRequestListener>>();
            streamRequestListener.InitPump();

            int returnCode;
            using (IConfigSource unused = await container.Resolve<Task<IConfigSource>>())
            {
                Option<Agent> agentOption = Option.None<Agent>();

                try
                {
                    Agent agent = await container.Resolve<Task<Agent>>();
                    agentOption = Option.Some(agent);
                    while (!cts.Token.IsCancellationRequested)
                    {
                        try
                        {
                            await agent.ReconcileAsync(cts.Token).TimeoutAfter(ReconcileTimeout);
                        }
                        catch (Exception ex) when (!ex.IsFatal())
                        {
                            logger.LogWarning(AgentEventIds.Agent, ex, "Agent reconcile concluded with errors.");
                        }

                        await Task.Delay(TimeSpan.FromSeconds(5), cts.Token);
                    }

                    logger.LogInformation("Closing module management agent.");

                    returnCode = 0;
                }
                catch (OperationCanceledException)
                {
                    logger.LogInformation("Main thread terminated");
                    returnCode = 0;
                }
                catch (Exception ex)
                {
                    logger.LogCritical(AgentEventIds.Agent, ex, "Fatal error starting Agent.");
                    returnCode = 1;
                }

                metricsLifetimes.ForEach(m => m.Dispose());
                // Attempt to report shutdown of Agent
                await Cleanup(agentOption, logger);
                completed.Set();
            }

            handler.ForEach(h => GC.KeepAlive(h));
            return returnCode;
        }

        static async Task RegisterRequestHandlers(IContainer container)
        {
            var requestHandlerTasks = container.Resolve<IEnumerable<Task<IRequestHandler>>>();
            IRequestHandler[] requestHandlers = await Task.WhenAll(requestHandlerTasks);
            IRequestManager requestManager = container.Resolve<IRequestManager>();
            requestManager.RegisterHandlers(requestHandlers);
        }

        static ILogger SetupLogger(IConfiguration configuration)
        {
            string logLevel = configuration.GetValue($"{Logger.RuntimeLogLevelEnvKey}", "info");
            Logger.SetLogLevel(logLevel);
            ILogger logger = Logger.Factory.CreateLogger<Program>();
            return logger;
        }

        static Task Cleanup(Option<Agent> agentOption, ILogger logger)
        {
            var closeCts = new CancellationTokenSource(ShutdownWaitPeriod);

            try
            {
                return agentOption.ForEachAsync(a => a.HandleShutdown(closeCts.Token));
            }
            catch (Exception ex)
            {
                logger.LogError(AgentEventIds.Agent, ex, "Error on shutdown");
                return Task.CompletedTask;
            }
        }

        // Note: Keep in sync with iotedge-check's edge-agent-storage-mounted-from-host check (edgelet/iotedge/src/check/checks/storage_mounted_from_host.rs)
        static string GetStoragePath(IConfiguration configuration)
        {
            string baseStoragePath = configuration.GetValue<string>("StorageFolder");
            if (string.IsNullOrWhiteSpace(baseStoragePath) || !Directory.Exists(baseStoragePath))
            {
                baseStoragePath = Path.GetTempPath();
            }

            string storagePath = Path.Combine(baseStoragePath, EdgeAgentStorageFolder);
            if (!Directory.Exists(storagePath))
            {
                Directory.CreateDirectory(storagePath);
            }

            return storagePath;
        }

        static string GetLocalConfigFilePath(IConfiguration configuration, ILogger logger)
        {
            string localConfigPath = configuration.GetValue<string>("LocalConfigPath");

            if (string.IsNullOrWhiteSpace(localConfigPath))
            {
                logger.LogInformation("No local config path specified. Using default path instead.");
                localConfigPath = DefaultLocalConfigFilePath;
            }

            logger.LogInformation($"Local config path: {localConfigPath}");
            return localConfigPath;
        }

        static Option<ulong> GetStorageMaxTotalWalSizeIfExists(IConfiguration configuration)
        {
            ulong storageMaxTotalWalSize = 0;
            try
            {
                storageMaxTotalWalSize = configuration.GetValue<ulong>(Constants.StorageMaxTotalWalSize);
            }
            catch
            {
                // ignored
            }

            return storageMaxTotalWalSize <= 0 ? Option.None<ulong>() : Option.Some(storageMaxTotalWalSize);
        }

        static void LogLogo(ILogger logger)
        {
            logger.LogInformation(
                @"
        █████╗ ███████╗██╗   ██╗██████╗ ███████╗
       ██╔══██╗╚══███╔╝██║   ██║██╔══██╗██╔════╝
       ███████║  ███╔╝ ██║   ██║██████╔╝█████╗
       ██╔══██║ ███╔╝  ██║   ██║██╔══██╗██╔══╝
       ██║  ██║███████╗╚██████╔╝██║  ██║███████╗
       ╚═╝  ╚═╝╚══════╝ ╚═════╝ ╚═╝  ╚═╝╚══════╝

 ██╗ ██████╗ ████████╗    ███████╗██████╗  ██████╗ ███████╗
 ██║██╔═══██╗╚══██╔══╝    ██╔════╝██╔══██╗██╔════╝ ██╔════╝
 ██║██║   ██║   ██║       █████╗  ██║  ██║██║  ███╗█████╗
 ██║██║   ██║   ██║       ██╔══╝  ██║  ██║██║   ██║██╔══╝
 ██║╚██████╔╝   ██║       ███████╗██████╔╝╚██████╔╝███████╗
 ╚═╝ ╚═════╝    ╚═╝       ╚══════╝╚═════╝  ╚═════╝ ╚══════╝
");
        }
    }
}<|MERGE_RESOLUTION|>--- conflicted
+++ resolved
@@ -151,73 +151,9 @@
                         string apiVersion = configuration.GetValue<string>(Constants.EdgeletApiVersionVariableName);
                         builder.RegisterModule(new AgentModule(maxRestartCount, intensiveCareTime, coolOffTimeUnitInSeconds, usePersistentStorage, storagePath, Option.Some(new Uri(workloadUri)), Option.Some(apiVersion), moduleId, Option.Some(moduleGenerationId), storageTotalMaxWalSize));
                         builder.RegisterModule(new EdgeletModule(iothubHostname, edgeDeviceHostName, deviceId, new Uri(managementUri), new Uri(workloadUri), apiVersion, dockerAuthConfig, upstreamProtocol, proxy, productInfo, closeOnIdleTimeout, idleTimeout));
-<<<<<<< HEAD
-                        builder.RegisterInstance(metricsConfig.Enabled
-                                 ? new MetricsProvider("edgeagent", iothubHostname, deviceId)
-                                 : new NullMetricsProvider() as IMetricsProvider);
-                        break;
-
-                    case Constants.KubernetesMode:
-                        managementUri = configuration.GetValue<string>(Constants.EdgeletManagementUriVariableName);
-                        workloadUri = configuration.GetValue<string>(Constants.EdgeletWorkloadUriVariableName);
-                        moduleId = configuration.GetValue(Constants.ModuleIdVariableName, Constants.EdgeAgentModuleIdentityName);
-                        moduleGenerationId = configuration.GetValue<string>(Constants.EdgeletModuleGenerationIdVariableName);
-                        apiVersion = configuration.GetValue<string>(Constants.EdgeletApiVersionVariableName);
-                        iothubHostname = configuration.GetValue<string>(Constants.IotHubHostnameVariableName);
-                        deviceId = configuration.GetValue<string>(Constants.DeviceIdVariableName);
-                        string networkId = configuration.GetValue<string>(Constants.NetworkIdKey);
-                        string proxyImage = configuration.GetValue<string>(K8sConstants.ProxyImageEnvKey);
-                        string proxyConfigPath = configuration.GetValue<string>(K8sConstants.ProxyConfigPathEnvKey);
-                        string proxyConfigVolumeName = configuration.GetValue<string>(K8sConstants.ProxyConfigVolumeEnvKey);
-                        string proxyConfigMapName = configuration.GetValue<string>(K8sConstants.ProxyConfigMapNameEnvKey);
-                        string proxyTrustBundlePath = configuration.GetValue<string>(K8sConstants.ProxyTrustBundlePathEnvKey);
-                        string proxyTrustBundleVolumeName = configuration.GetValue<string>(K8sConstants.ProxyTrustBundleVolumeEnvKey);
-                        string proxyTrustBundleConfigMapName = configuration.GetValue<string>(K8sConstants.ProxyTrustBundleConfigMapEnvKey);
-                        PortMapServiceType mappedServiceDefault = GetDefaultServiceType(configuration);
-                        bool enableServiceCallTracing = configuration.GetValue<bool>(K8sConstants.EnableK8sServiceCallTracingName);
-                        string persistentVolumeName = configuration.GetValue<string>(K8sConstants.PersistentVolumeNameKey);
-                        string storageClassName = configuration.GetValue<string>(K8sConstants.StorageClassNameKey);
-                        uint persistentVolumeClaimDefaultSizeMb = configuration.GetValue<uint>(K8sConstants.PersistentVolumeClaimDefaultSizeInMbKey);
-                        string deviceNamespace = configuration.GetValue<string>(K8sConstants.K8sNamespaceKey);
-                        var kubernetesExperimentalFeatures = KubernetesExperimentalFeatures.Create(configuration.GetSection("experimentalFeatures"), logger);
-
-                        builder.RegisterInstance(metricsConfig.Enabled
-                                 ? new MetricsProvider("edgeagent", iothubHostname, deviceId)
-                                 : new NullMetricsProvider() as IMetricsProvider);
-                        builder.RegisterModule(new AgentModule(maxRestartCount, intensiveCareTime, coolOffTimeUnitInSeconds, usePersistentStorage, storagePath, Option.Some(new Uri(workloadUri)), Option.Some(apiVersion), moduleId, Option.Some(moduleGenerationId), enableNonPersistentStorageBackup, storageBackupPath));
-                        builder.RegisterModule(new KubernetesModule(
-                            iothubHostname,
-                            deviceId,
-                            networkId,
-                            edgeDeviceHostName,
-                            proxyImage,
-                            proxyConfigPath,
-                            proxyConfigVolumeName,
-                            proxyConfigMapName,
-                            proxyTrustBundlePath,
-                            proxyTrustBundleVolumeName,
-                            proxyTrustBundleConfigMapName,
-                            apiVersion,
-                            deviceNamespace,
-                            new Uri(managementUri),
-                            new Uri(workloadUri),
-                            dockerAuthConfig,
-                            upstreamProtocol,
-                            Option.Some(productInfo),
-                            mappedServiceDefault,
-                            enableServiceCallTracing,
-                            persistentVolumeName,
-                            storageClassName,
-                            persistentVolumeClaimDefaultSizeMb,
-                            proxy,
-                            closeOnIdleTimeout,
-                            idleTimeout,
-                            kubernetesExperimentalFeatures));
-=======
 
                         IEnumerable<X509Certificate2> trustBundle = await CertificateHelper.GetTrustBundleFromEdgelet(new Uri(workloadUri), apiVersion, Constants.WorkloadApiVersion, moduleId, moduleGenerationId);
                         CertificateHelper.InstallCertificates(trustBundle, logger);
->>>>>>> 3ea4db7e
 
                         break;
 
