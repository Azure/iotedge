--- conflicted
+++ resolved
@@ -1,9 +1,5 @@
 ﻿{
-<<<<<<< HEAD
-  "Mode": "docker",
-=======
   "Mode": "iotedged",
->>>>>>> 40824ed2
   "ManagementUri": "http://localhost:50002",
   "DeviceConnectionString": "<Edge Device Connection String>",
   "ConfigSource": "twin",
