--- conflicted
+++ resolved
@@ -120,11 +120,7 @@
                 .map_err(MessageTesterError::ReportResult)?;
             seq_num += 1;
 
-<<<<<<< HEAD
             time::sleep(self.settings.message_frequency()).await;
-=======
-            time::delay_for(self.message_frequency).await;
->>>>>>> c7053abe
         }
 
         Ok(ExitedWork::MessageInitiator)
@@ -133,24 +129,4 @@
     pub fn shutdown_handle(&self) -> ShutdownHandle {
         self.shutdown_handle.clone()
     }
-<<<<<<< HEAD
-=======
-
-    async fn report_message_sent(&self, sequence_number: u32) -> Result<(), MessageTesterError> {
-        let result = MessageTestResult::new(
-            self.tracking_id.clone(),
-            self.batch_id.to_string(),
-            sequence_number,
-        );
-
-        let test_type = trc_client::TestType::Messages;
-        let created_at = chrono::Utc::now();
-        self.reporting_client
-            .report_result(self.report_source.clone(), result, test_type, created_at)
-            .await
-            .map_err(MessageTesterError::ReportResult)?;
-
-        Ok(())
-    }
->>>>>>> c7053abe
 }