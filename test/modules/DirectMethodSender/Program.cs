--- conflicted
+++ resolved
@@ -6,11 +6,8 @@
     using System.Threading;
     using System.Threading.Tasks;
     using Microsoft.Azure.Devices.Edge.ModuleUtil;
-<<<<<<< HEAD
     using Microsoft.Azure.Devices.Edge.ModuleUtil.ReporterClients;
-=======
     using Microsoft.Azure.Devices.Edge.ModuleUtil.TestResults;
->>>>>>> d274cee5
     using Microsoft.Azure.Devices.Edge.Util;
     using Microsoft.Extensions.Logging;
 
@@ -41,63 +38,24 @@
                 DateTime testStartAt = DateTime.UtcNow;
 
                 // BEARWASHERE: Create reportClient
-                ReporterClientBase reportClient = ReporterClientBase.Create(
-                    FrameworkTestType frameworkTestType, // BEARWASHERE: Introduce the test type to Settings.
+                reportClient = ReporterClientBase.Create(
                     Logger,
                     Settings.Current.TestResultCoordinatorUrl,
                     Settings.Current.AnalyzerUrl,
                     Settings.Current.TransportType);
                 // Populate ReportContent with its necessary fields
-                ReportContent report = CreateReport(frameworkTestType);
+                //BEARWASHERE -- TODO: DO THIS
+                TestResultReportBase report = CreateReport(reportClient, batchId);
 
                 while (!cts.Token.IsCancellationRequested && IsTestTimeUp(testStartAt))
                 {
                     (HttpStatusCode result, long dmCounter) = await directMethodClient.InvokeDirectMethodAsync(cts);
 
-<<<<<<< HEAD
                     report
                         .SetSequenceNumber(dmCounter)
                         .SetResultMessage(result.ToString());
 
                     await reportClient.ReportStatus(report);
-=======
-                    // TODO: Create an abstract class to handle the reporting client generation
-                    if (testReportCoordinatorUrl.HasValue)
-                    {
-                        await testReportCoordinatorUrl.ForEachAsync(
-                            async (Uri uri) =>
-                            {
-                                var testResult = new DirectMethodTestResult(Settings.Current.ModuleId + ".send", DateTime.UtcNow)
-                                {
-                                    TrackingId = Settings.Current.TrackingId.Expect(() => new ArgumentException("TrackingId is empty")),
-                                    BatchId = batchId.ToString(),
-                                    SequenceNumber = dmCounter.ToString(),
-                                    Result = result.ToString()
-                                };
-
-                                var testResultReportingClient = new TestResultReportingClient { BaseUrl = uri.AbsoluteUri };
-                                await ModuleUtil.ReportTestResultAsync(testResultReportingClient, Logger, testResult);
-                            });
-                    }
-                    else
-                    {
-                        await analyzerUrl.ForEachAsync(
-                            async (Uri uri) =>
-                            {
-                                var testResult = new LegacyDirectMethodTestResult(Settings.Current.TargetModuleId, DateTime.UtcNow)
-                                {
-                                    Result = result.ToString()
-                                };
-
-                                var testResultReportingClient = new TestResultReportingClient { BaseUrl = uri.AbsoluteUri };
-                                await ModuleUtil.ReportTestResultAsync(testResultReportingClient, Logger, testResult);
-                            },
-                            async () =>
-                            {
-                                await reportClient.SendEventAsync("AnyOutput", new Message(Encoding.UTF8.GetBytes("Direct Method call succeeded.")));
-                            });
-                    }
->>>>>>> d274cee5
 
                     await Task.Delay(Settings.Current.DirectMethodDelay, cts.Token);
                 }
@@ -154,7 +112,6 @@
         {
             return (Settings.Current.TestDuration == TimeSpan.Zero) || (DateTime.UtcNow - testStartAt < Settings.Current.TestDuration);
         }
-<<<<<<< HEAD
 
         static async Task ReportStatus(string moduleId, HttpStatusCode result, TestResultReportingClient apiClient)
         {
@@ -168,8 +125,14 @@
             }
         }
 
-        public ReportContent CreateReport(FrameworkTestType frameworkTestType, Guid batchId)
+        public ReportContent CreateReport(ReporterClientBase reportClient, Guid batchId)
         {
+            //BEARWASHERE -- TODO
+            if (reportClient.GetType().Name == nameof(TestResultCoordinatorReporterClient))
+            {
+
+            }
+
             ReportContent report = new ReportContent();
             switch (frameworkTestType)
             {
@@ -190,7 +153,5 @@
                 .SetSource(Settings.Current.ModuleId + ".send");
             return report;
         }
-=======
->>>>>>> d274cee5
     }
 }