// Copyright (c) Microsoft. All rights reserved.
namespace TestResultCoordinator
{
    using System;
    using System.Collections.Generic;
    using System.IO;
    using System.Linq;
    using System.Threading.Tasks;
    using Microsoft.Azure.Devices;
    using Microsoft.Azure.Devices.Edge.ModuleUtil;
    using Microsoft.Azure.Devices.Edge.Util;
    using Microsoft.Azure.Devices.Shared;
    using Microsoft.Extensions.Configuration;
    using Microsoft.Extensions.Logging;
    using TestResultCoordinator.Reports;

    class Settings
    {
        const string DefaultStoragePath = "";
        const ushort DefaultWebHostPort = 5001;

        internal static Settings Current = Create();

        List<ITestReportMetadata> reportMetadatas = null;

        Settings(
            string trackingId,
            string eventHubConnectionString,
            string iotHubConnectionString,
            string deviceId,
            string moduleId,
            ushort webHostPort,
            string logAnalyticsWorkspaceId,
            string logAnalyticsSharedKey,
            string logAnalyticsLogType,
            string storagePath,
            bool optimizeForPerformance,
            TimeSpan testStartDelay,
            TimeSpan testDuration,
            TimeSpan verificationDelay,
            string storageAccountConnectionString)
        {
            Preconditions.CheckRange(testDuration.Ticks, 1);

            this.TrackingId = Preconditions.CheckNonWhiteSpace(trackingId, nameof(trackingId));
            this.EventHubConnectionString = Preconditions.CheckNonWhiteSpace(eventHubConnectionString, nameof(eventHubConnectionString));
            this.IoTHubConnectionString = Preconditions.CheckNonWhiteSpace(iotHubConnectionString, nameof(iotHubConnectionString));
            this.DeviceId = Preconditions.CheckNonWhiteSpace(deviceId, nameof(deviceId));
            this.ModuleId = Preconditions.CheckNonWhiteSpace(moduleId, nameof(moduleId));
            this.WebHostPort = Preconditions.CheckNotNull(webHostPort, nameof(webHostPort));
            this.LogAnalyticsWorkspaceId = Preconditions.CheckNonWhiteSpace(logAnalyticsWorkspaceId, nameof(logAnalyticsWorkspaceId));
            this.LogAnalyticsSharedKey = Preconditions.CheckNonWhiteSpace(logAnalyticsSharedKey, nameof(logAnalyticsSharedKey));
            this.LogAnalyticsLogType = Preconditions.CheckNonWhiteSpace(logAnalyticsLogType, nameof(logAnalyticsLogType));
            this.StoragePath = storagePath;
            this.OptimizeForPerformance = Preconditions.CheckNotNull(optimizeForPerformance);
            this.TestDuration = testDuration;
            this.TestStartDelay = testStartDelay;
            this.DurationBeforeVerification = verificationDelay;
            this.ConsumerGroupName = "$Default";
            this.StorageAccountConnectionString = Preconditions.CheckNonWhiteSpace(storageAccountConnectionString, nameof(storageAccountConnectionString));
        }

        static Settings Create()
        {
            IConfiguration configuration = new ConfigurationBuilder()
                .SetBasePath(Directory.GetCurrentDirectory())
                .AddJsonFile("config/settings.json")
                .AddEnvironmentVariables()
                .Build();

            return new Settings(
                configuration.GetValue<string>("trackingId"),
                configuration.GetValue<string>("eventHubConnectionString"),
                configuration.GetValue<string>("IOT_HUB_CONNECTION_STRING"),
                configuration.GetValue<string>("IOTEDGE_DEVICEID"),
                configuration.GetValue<string>("IOTEDGE_MODULEID"),
                configuration.GetValue("webhostPort", DefaultWebHostPort),
                configuration.GetValue<string>("logAnalyticsWorkspaceId"),
                configuration.GetValue<string>("logAnalyticsSharedKey"),
                configuration.GetValue<string>("logAnalyticsLogType"),
                configuration.GetValue("storagePath", DefaultStoragePath),
                configuration.GetValue<bool>("optimizeForPerformance", true),
                configuration.GetValue("testStartDelay", TimeSpan.FromMinutes(2)),
                configuration.GetValue("testDuration", TimeSpan.FromHours(1)),
                configuration.GetValue("verificationDelay", TimeSpan.FromMinutes(15)),
                configuration.GetValue<string>("STORAGE_ACCOUNT_CONNECTION_STRING"));
        }

        public string EventHubConnectionString { get; }

        public string IoTHubConnectionString { get; }

        public string DeviceId { get; }

        public string ModuleId { get; }

        public ushort WebHostPort { get; }

        public string TrackingId { get; }

        public string StoragePath { get; }

        public string LogAnalyticsWorkspaceId { get; }

        public string LogAnalyticsSharedKey { get; }

        public string LogAnalyticsLogType { get; }

        public bool OptimizeForPerformance { get; }

        public TimeSpan TestDuration { get; }

        public TimeSpan TestStartDelay { get; }

        public TimeSpan DurationBeforeVerification { get; }

        public string ConsumerGroupName { get; }

        public string StorageAccountConnectionString { get; }

        public override string ToString()
        {
            // serializing in this pattern so that secrets don't accidentally get added anywhere in the future
            var fields = new Dictionary<string, string>
            {
                { nameof(this.TrackingId), this.TrackingId },
                { nameof(this.DeviceId), this.DeviceId },
                { nameof(this.ModuleId), this.ModuleId },
                { nameof(this.WebHostPort), this.WebHostPort.ToString() },
                { nameof(this.StoragePath), this.StoragePath },
                { nameof(this.OptimizeForPerformance), this.OptimizeForPerformance.ToString() },
                { nameof(this.TestStartDelay), this.TestDuration.ToString() },
                { nameof(this.TestDuration), this.TestDuration.ToString() },
                { nameof(this.DurationBeforeVerification), this.DurationBeforeVerification.ToString() },
                { nameof(this.ConsumerGroupName), this.ConsumerGroupName },
            };

            return $"Settings:{Environment.NewLine}{string.Join(Environment.NewLine, fields.Select(f => $"{f.Key}={f.Value}"))}";
        }

        internal async Task<List<ITestReportMetadata>> GetReportMetadataListAsync(ILogger logger)
        {
            if (this.reportMetadatas == null)
            {
                RegistryManager rm = RegistryManager.CreateFromConnectionString(this.IoTHubConnectionString);
                Twin moduleTwin = await rm.GetTwinAsync(this.DeviceId, this.ModuleId);
                this.reportMetadatas = TestReportUtil.ParseReportMetadataJson(moduleTwin.Properties.Desired["reportMetadataList"].ToString(), logger);
            }

            return this.reportMetadatas;
        }

        internal async Task<HashSet<string>> GetResultSourcesAsync(ILogger logger)
        {
            HashSet<string> sources = (await this.GetReportMetadataListAsync(logger)).SelectMany(r => r.ResultSources).ToHashSet();
<<<<<<< HEAD
            string[] additionalResultSources = new string[] {};
=======
            string[] additionalResultSources = new string[]
            {
                "edgeHubRestartTester1.EdgeHubRestartDirectMethod",
                "directMethodReceiver1.receive",
                "edgeHubRestartTester1.EdgeHubRestartMessage",
                "relayer1.receive"
            };
>>>>>>> e206650f

            foreach (string rs in additionalResultSources)
            {
                sources.Add(rs);
            }

            return sources;
        }
    }
}<|MERGE_RESOLUTION|>--- conflicted
+++ resolved
@@ -153,9 +153,6 @@
         internal async Task<HashSet<string>> GetResultSourcesAsync(ILogger logger)
         {
             HashSet<string> sources = (await this.GetReportMetadataListAsync(logger)).SelectMany(r => r.ResultSources).ToHashSet();
-<<<<<<< HEAD
-            string[] additionalResultSources = new string[] {};
-=======
             string[] additionalResultSources = new string[]
             {
                 "edgeHubRestartTester1.EdgeHubRestartDirectMethod",
@@ -163,7 +160,6 @@
                 "edgeHubRestartTester1.EdgeHubRestartMessage",
                 "relayer1.receive"
             };
->>>>>>> e206650f
 
             foreach (string rs in additionalResultSources)
             {
