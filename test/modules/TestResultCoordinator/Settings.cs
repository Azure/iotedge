// Copyright (c) Microsoft. All rights reserved.
namespace TestResultCoordinator
{
    using System;
    using System.Collections.Generic;
    using System.IO;
    using System.Linq;
    using Microsoft.Azure.Devices.Edge.ModuleUtil;
    using Microsoft.Azure.Devices.Edge.Util;
    using Microsoft.Extensions.Configuration;
    using TestResultCoordinator.Reports;
    using TestResultCoordinator.Reports.DirectMethod;

    class Settings
    {
        const string DefaultStoragePath = "";
        const ushort DefaultWebHostPort = 5001;

        internal static Settings Current = Create();

        HashSet<string> resultSources = null;
        List<ITestReportMetadata> reportMetadatas = null;

        Settings(
            string trackingId,
            string eventHubConnectionString,
            string iotHubConnectionString,
            string deviceId,
            string moduleId,
            ushort webHostPort,
            string logAnalyticsWorkspaceId,
            string logAnalyticsSharedKey,
            string logAnalyticsLogType,
            string storagePath,
            bool optimizeForPerformance,
            TimeSpan testStartDelay,
            TimeSpan testDuration,
            TimeSpan verificationDelay)
        {
            Preconditions.CheckRange(testDuration.Ticks, 1);

            this.TrackingId = Preconditions.CheckNonWhiteSpace(trackingId, nameof(trackingId));
            this.EventHubConnectionString = Preconditions.CheckNonWhiteSpace(eventHubConnectionString, nameof(eventHubConnectionString));
            this.IoTHubConnectionString = Preconditions.CheckNonWhiteSpace(iotHubConnectionString, nameof(iotHubConnectionString));
            this.DeviceId = Preconditions.CheckNonWhiteSpace(deviceId, nameof(deviceId));
            this.ModuleId = Preconditions.CheckNonWhiteSpace(moduleId, nameof(moduleId));
            this.WebHostPort = Preconditions.CheckNotNull(webHostPort, nameof(webHostPort));
            this.LogAnalyticsWorkspaceId = Preconditions.CheckNonWhiteSpace(logAnalyticsWorkspaceId, nameof(logAnalyticsWorkspaceId));
            this.LogAnalyticsSharedKey = Preconditions.CheckNonWhiteSpace(logAnalyticsSharedKey, nameof(logAnalyticsSharedKey));
            this.LogAnalyticsLogType = Preconditions.CheckNonWhiteSpace(logAnalyticsLogType, nameof(logAnalyticsLogType));
            this.StoragePath = storagePath;
            this.OptimizeForPerformance = Preconditions.CheckNotNull(optimizeForPerformance);
            this.TestDuration = testDuration;
            this.TestStartDelay = testStartDelay;
            this.DurationBeforeVerification = verificationDelay;
            this.ConsumerGroupName = "$Default";
        }

        static Settings Create()
        {
            IConfiguration configuration = new ConfigurationBuilder()
                .SetBasePath(Directory.GetCurrentDirectory())
                .AddJsonFile("config/settings.json")
                .AddEnvironmentVariables()
                .Build();

            return new Settings(
                configuration.GetValue<string>("trackingId"),
                configuration.GetValue<string>("eventHubConnectionString"),
                configuration.GetValue<string>("IOT_HUB_CONNECTION_STRING"),
                configuration.GetValue<string>("IOTEDGE_DEVICEID"),
                configuration.GetValue<string>("IOTEDGE_MODULEID"),
                configuration.GetValue("webhostPort", DefaultWebHostPort),
                configuration.GetValue<string>("logAnalyticsWorkspaceId"),
                configuration.GetValue<string>("logAnalyticsSharedKey"),
                configuration.GetValue<string>("logAnalyticsLogType"),
                configuration.GetValue("storagePath", DefaultStoragePath),
                configuration.GetValue<bool>("optimizeForPerformance", true),
                configuration.GetValue("testStartDelay", TimeSpan.FromMinutes(2)),
                configuration.GetValue("testDuration", TimeSpan.FromHours(1)),
                configuration.GetValue("verificationDelay", TimeSpan.FromMinutes(15)));
        }

        public string EventHubConnectionString { get; }

        public string IoTHubConnectionString { get; }

        public string DeviceId { get; }

        public string ModuleId { get; }

        public ushort WebHostPort { get; }

        public string TrackingId { get; }

        public string StoragePath { get; }

        public string LogAnalyticsWorkspaceId { get; }

        public string LogAnalyticsSharedKey { get; }

        public string LogAnalyticsLogType { get; }

        public bool OptimizeForPerformance { get; }

        public TimeSpan TestDuration { get; }

        public TimeSpan TestStartDelay { get; }

        public TimeSpan DurationBeforeVerification { get; }

        public string ConsumerGroupName { get; }

        public override string ToString()
        {
            // serializing in this pattern so that secrets don't accidentally get added anywhere in the future
            var fields = new Dictionary<string, string>
            {
                { nameof(this.TrackingId), this.TrackingId },
                { nameof(this.DeviceId), this.DeviceId },
                { nameof(this.ModuleId), this.ModuleId },
                { nameof(this.WebHostPort), this.WebHostPort.ToString() },
                { nameof(this.StoragePath), this.StoragePath },
                { nameof(this.OptimizeForPerformance), this.OptimizeForPerformance.ToString() },
                { nameof(this.TestStartDelay), this.TestDuration.ToString() },
                { nameof(this.TestDuration), this.TestDuration.ToString() },
                { nameof(this.DurationBeforeVerification), this.DurationBeforeVerification.ToString() },
                { nameof(this.ConsumerGroupName), this.ConsumerGroupName },
            };

            return $"Settings:{Environment.NewLine}{string.Join(Environment.NewLine, fields.Select(f => $"{f.Key}={f.Value}"))}";
        }

        internal List<ITestReportMetadata> GetReportMetadataList()
        {
            if (this.reportMetadatas == null)
            {
<<<<<<< HEAD
                new CountingReportMetadata("loadGen1.send", "relayer1.receive", TestOperationResultType.Messages, TestReportType.CountingReport),
                new CountingReportMetadata("relayer1.send", "relayer1.eventHub", TestOperationResultType.Messages, TestReportType.CountingReport),
                new CountingReportMetadata("loadGen2.send", "relayer2.receive", TestOperationResultType.Messages, TestReportType.CountingReport),
                new CountingReportMetadata("relayer2.send", "relayer2.eventHub", TestOperationResultType.Messages, TestReportType.CountingReport),
                new CountingReportMetadata("directMethodSender1.send", "directMethodReceiver1.receive", TestOperationResultType.DirectMethod, TestReportType.CountingReport),
                new CountingReportMetadata("directMethodSender2.send", "directMethodReceiver2.receive", TestOperationResultType.DirectMethod, TestReportType.CountingReport),
                new TwinCountingReportMetadata("twinTester1.desiredUpdated", "twinTester2.desiredReceived", TestReportType.TwinCountingReport, TwinTestPropertyType.Desired),
                new TwinCountingReportMetadata("twinTester2.reportedReceived", "twinTester2.reportedUpdated", TestReportType.TwinCountingReport, TwinTestPropertyType.Reported),
                new TwinCountingReportMetadata("twinTester3.desiredUpdated", "twinTester4.desiredReceived", TestReportType.TwinCountingReport, TwinTestPropertyType.Desired),
                new TwinCountingReportMetadata("twinTester4.reportedReceived", "twinTester4.reportedUpdated", TestReportType.TwinCountingReport, TwinTestPropertyType.Reported),
                new DeploymentTestReportMetadata("deploymentTester1.send",  "deploymentTester2.receive"),
            };
=======
                // TODO: initialize list of report metadata by getting from GetTwin method; and update to become Async method.
                return new List<ITestReportMetadata>
                {
                    new CountingReportMetadata("loadGen1.send", "relayer1.receive", TestOperationResultType.Messages, TestReportType.CountingReport),
                    new CountingReportMetadata("relayer1.send", "relayer1.eventHub", TestOperationResultType.Messages, TestReportType.CountingReport),
                    new CountingReportMetadata("loadGen2.send", "relayer2.receive", TestOperationResultType.Messages, TestReportType.CountingReport),
                    new CountingReportMetadata("relayer2.send", "relayer2.eventHub", TestOperationResultType.Messages, TestReportType.CountingReport),
                // TODO: Enable Direct Method Cloud-to-Module and Cloud-to-EdgeAgent once the verification scheme is finalized.
                // new CountingReportMetadata("directMethodSender1.send", "directMethodReceiver1.receive", TestOperationResultType.DirectMethod, TestReportType.CountingReport),
                // new CountingReportMetadata("directMethodSender2.send", "directMethodReceiver2.receive", TestOperationResultType.DirectMethod, TestReportType.CountingReport),
                // new CountingReportMetadata("directMethodSender3.send", "directMethodSender3.send", TestOperationResultType.DirectMethod, TestReportType.CountingReport),
                    new TwinCountingReportMetadata("twinTester1.desiredUpdated", "twinTester2.desiredReceived", TestReportType.TwinCountingReport, TwinTestPropertyType.Desired),
                    new TwinCountingReportMetadata("twinTester2.reportedReceived", "twinTester2.reportedUpdated", TestReportType.TwinCountingReport, TwinTestPropertyType.Reported),
                    new TwinCountingReportMetadata("twinTester3.desiredUpdated", "twinTester4.desiredReceived", TestReportType.TwinCountingReport, TwinTestPropertyType.Desired),
                    new TwinCountingReportMetadata("twinTester4.reportedReceived", "twinTester4.reportedUpdated", TestReportType.TwinCountingReport, TwinTestPropertyType.Reported),
                    new DeploymentTestReportMetadata("deploymentTester1.send",  "deploymentTester2.receive")
                };
            }

            return this.reportMetadatas;
>>>>>>> 312af621
        }

        internal HashSet<string> GetResultSources()
        {
            if (this.resultSources == null)
            {
                HashSet<string> sources = this.GetReportMetadataList().SelectMany(r => r.ResultSources).ToHashSet();
                string[] additionalResultSources = new string[]
                {
                    "networkController",
                    "directMethodSender1.send",
                    "directMethodReceiver1.receive",
                    "directMethodSender2.send",
                    "directMethodReceiver2.receive",
                    "directMethodSender3.send",
                    "directMethodSender3.send"
                };

                foreach (string rs in additionalResultSources)
                {
                    sources.Add(rs);
                }

                this.resultSources = sources;
            }

            return this.resultSources;
        }
    }
}<|MERGE_RESOLUTION|>--- conflicted
+++ resolved
@@ -135,20 +135,6 @@
         {
             if (this.reportMetadatas == null)
             {
-<<<<<<< HEAD
-                new CountingReportMetadata("loadGen1.send", "relayer1.receive", TestOperationResultType.Messages, TestReportType.CountingReport),
-                new CountingReportMetadata("relayer1.send", "relayer1.eventHub", TestOperationResultType.Messages, TestReportType.CountingReport),
-                new CountingReportMetadata("loadGen2.send", "relayer2.receive", TestOperationResultType.Messages, TestReportType.CountingReport),
-                new CountingReportMetadata("relayer2.send", "relayer2.eventHub", TestOperationResultType.Messages, TestReportType.CountingReport),
-                new CountingReportMetadata("directMethodSender1.send", "directMethodReceiver1.receive", TestOperationResultType.DirectMethod, TestReportType.CountingReport),
-                new CountingReportMetadata("directMethodSender2.send", "directMethodReceiver2.receive", TestOperationResultType.DirectMethod, TestReportType.CountingReport),
-                new TwinCountingReportMetadata("twinTester1.desiredUpdated", "twinTester2.desiredReceived", TestReportType.TwinCountingReport, TwinTestPropertyType.Desired),
-                new TwinCountingReportMetadata("twinTester2.reportedReceived", "twinTester2.reportedUpdated", TestReportType.TwinCountingReport, TwinTestPropertyType.Reported),
-                new TwinCountingReportMetadata("twinTester3.desiredUpdated", "twinTester4.desiredReceived", TestReportType.TwinCountingReport, TwinTestPropertyType.Desired),
-                new TwinCountingReportMetadata("twinTester4.reportedReceived", "twinTester4.reportedUpdated", TestReportType.TwinCountingReport, TwinTestPropertyType.Reported),
-                new DeploymentTestReportMetadata("deploymentTester1.send",  "deploymentTester2.receive"),
-            };
-=======
                 // TODO: initialize list of report metadata by getting from GetTwin method; and update to become Async method.
                 return new List<ITestReportMetadata>
                 {
@@ -169,7 +155,6 @@
             }
 
             return this.reportMetadatas;
->>>>>>> 312af621
         }
 
         internal HashSet<string> GetResultSources()
