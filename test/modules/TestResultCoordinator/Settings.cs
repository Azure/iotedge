// Copyright (c) Microsoft. All rights reserved.
namespace TestResultCoordinator
{
    using System;
    using System.Collections.Generic;
    using System.IO;
    using System.Linq;
    using System.Threading.Tasks;
    using Microsoft.Azure.Devices;
    using Microsoft.Azure.Devices.Edge.Util;
    using Microsoft.Azure.Devices.Shared;
    using Microsoft.Extensions.Configuration;
    using Microsoft.Extensions.Logging;
    using TestResultCoordinator.Reports;

    class Settings
    {
        const string DefaultStoragePath = "";
        const ushort DefaultWebHostPort = 5001;

        internal static Settings Current = Create();

        List<ITestReportMetadata> reportMetadatas = null;

        Settings(
            string trackingId,
            string eventHubConnectionString,
            string iotHubConnectionString,
            string deviceId,
            string moduleId,
            ushort webHostPort,
            string logAnalyticsWorkspaceId,
            string logAnalyticsSharedKey,
            string logAnalyticsLogType,
            string storagePath,
            bool optimizeForPerformance,
            TimeSpan testStartDelay,
            TimeSpan testDuration,
            TimeSpan verificationDelay)
        {
            Preconditions.CheckRange(testDuration.Ticks, 1);

            this.TrackingId = Preconditions.CheckNonWhiteSpace(trackingId, nameof(trackingId));
            this.EventHubConnectionString = Preconditions.CheckNonWhiteSpace(eventHubConnectionString, nameof(eventHubConnectionString));
            this.IoTHubConnectionString = Preconditions.CheckNonWhiteSpace(iotHubConnectionString, nameof(iotHubConnectionString));
            this.DeviceId = Preconditions.CheckNonWhiteSpace(deviceId, nameof(deviceId));
            this.ModuleId = Preconditions.CheckNonWhiteSpace(moduleId, nameof(moduleId));
            this.WebHostPort = Preconditions.CheckNotNull(webHostPort, nameof(webHostPort));
            this.LogAnalyticsWorkspaceId = Preconditions.CheckNonWhiteSpace(logAnalyticsWorkspaceId, nameof(logAnalyticsWorkspaceId));
            this.LogAnalyticsSharedKey = Preconditions.CheckNonWhiteSpace(logAnalyticsSharedKey, nameof(logAnalyticsSharedKey));
            this.LogAnalyticsLogType = Preconditions.CheckNonWhiteSpace(logAnalyticsLogType, nameof(logAnalyticsLogType));
            this.StoragePath = storagePath;
            this.OptimizeForPerformance = Preconditions.CheckNotNull(optimizeForPerformance);
            this.TestDuration = testDuration;
            this.TestStartDelay = testStartDelay;
            this.DurationBeforeVerification = verificationDelay;
            this.ConsumerGroupName = "$Default";
        }

        static Settings Create()
        {
            IConfiguration configuration = new ConfigurationBuilder()
                .SetBasePath(Directory.GetCurrentDirectory())
                .AddJsonFile("config/settings.json")
                .AddEnvironmentVariables()
                .Build();

            return new Settings(
                configuration.GetValue<string>("trackingId"),
                configuration.GetValue<string>("eventHubConnectionString"),
                configuration.GetValue<string>("IOT_HUB_CONNECTION_STRING"),
                configuration.GetValue<string>("IOTEDGE_DEVICEID"),
                configuration.GetValue<string>("IOTEDGE_MODULEID"),
                configuration.GetValue("webhostPort", DefaultWebHostPort),
                configuration.GetValue<string>("logAnalyticsWorkspaceId"),
                configuration.GetValue<string>("logAnalyticsSharedKey"),
                configuration.GetValue<string>("logAnalyticsLogType"),
                configuration.GetValue("storagePath", DefaultStoragePath),
                configuration.GetValue<bool>("optimizeForPerformance", true),
                configuration.GetValue("testStartDelay", TimeSpan.FromMinutes(2)),
                configuration.GetValue("testDuration", TimeSpan.FromHours(1)),
                configuration.GetValue("verificationDelay", TimeSpan.FromMinutes(15)));
        }

        public string EventHubConnectionString { get; }

        public string IoTHubConnectionString { get; }

        public string DeviceId { get; }

        public string ModuleId { get; }

        public ushort WebHostPort { get; }

        public string TrackingId { get; }

        public string StoragePath { get; }

        public string LogAnalyticsWorkspaceId { get; }

        public string LogAnalyticsSharedKey { get; }

        public string LogAnalyticsLogType { get; }

        public bool OptimizeForPerformance { get; }

        public TimeSpan TestDuration { get; }

        public TimeSpan TestStartDelay { get; }

        public TimeSpan DurationBeforeVerification { get; }

        public string ConsumerGroupName { get; }

        public override string ToString()
        {
            // serializing in this pattern so that secrets don't accidentally get added anywhere in the future
            var fields = new Dictionary<string, string>
            {
                { nameof(this.TrackingId), this.TrackingId },
                { nameof(this.DeviceId), this.DeviceId },
                { nameof(this.ModuleId), this.ModuleId },
                { nameof(this.WebHostPort), this.WebHostPort.ToString() },
                { nameof(this.StoragePath), this.StoragePath },
                { nameof(this.OptimizeForPerformance), this.OptimizeForPerformance.ToString() },
                { nameof(this.TestStartDelay), this.TestDuration.ToString() },
                { nameof(this.TestDuration), this.TestDuration.ToString() },
                { nameof(this.DurationBeforeVerification), this.DurationBeforeVerification.ToString() },
                { nameof(this.ConsumerGroupName), this.ConsumerGroupName },
            };

            return $"Settings:{Environment.NewLine}{string.Join(Environment.NewLine, fields.Select(f => $"{f.Key}={f.Value}"))}";
        }

        internal async Task<List<ITestReportMetadata>> GetReportMetadataListAsync(ILogger logger)
        {
            if (this.reportMetadatas == null)
            {
<<<<<<< HEAD
                // TODO: initialize list of report metadata by getting from GetTwin method; and update to become Async method.
                return new List<ITestReportMetadata>
                {
                    new CountingReportMetadata("loadGen1.send", "relayer1.receive", TestOperationResultType.Messages, TestReportType.CountingReport),
                    new CountingReportMetadata("relayer1.send", "relayer1.eventHub", TestOperationResultType.Messages, TestReportType.CountingReport),
                    new CountingReportMetadata("loadGen2.send", "relayer2.receive", TestOperationResultType.Messages, TestReportType.CountingReport),
                    new CountingReportMetadata("relayer2.send", "relayer2.eventHub", TestOperationResultType.Messages, TestReportType.CountingReport),
                    new DirectMethodReportMetadata("directMethodSender1.send", Option.Some("directMethodReceiver1.receive"), TestReportType.DirectMethodReport, new TimeSpan(0, 0, 0, 0, 5)),
                    new DirectMethodReportMetadata("directMethodSender2.send", Option.Some("directMethodReceiver2.receive"), TestReportType.DirectMethodReport, new TimeSpan(0, 0, 0, 0, 5)),
                    new TwinCountingReportMetadata("twinTester1.desiredUpdated", "twinTester2.desiredReceived", TestReportType.TwinCountingReport, TwinTestPropertyType.Desired),
                    new TwinCountingReportMetadata("twinTester2.reportedReceived", "twinTester2.reportedUpdated", TestReportType.TwinCountingReport, TwinTestPropertyType.Reported),
                    new TwinCountingReportMetadata("twinTester3.desiredUpdated", "twinTester4.desiredReceived", TestReportType.TwinCountingReport, TwinTestPropertyType.Desired),
                    new TwinCountingReportMetadata("twinTester4.reportedReceived", "twinTester4.reportedUpdated", TestReportType.TwinCountingReport, TwinTestPropertyType.Reported),
                    new DeploymentTestReportMetadata("deploymentTester1.send",  "deploymentTester2.receive")
                };
=======
                RegistryManager rm = RegistryManager.CreateFromConnectionString(this.IoTHubConnectionString);
                Twin moduleTwin = await rm.GetTwinAsync(this.DeviceId, this.ModuleId);
                this.reportMetadatas = TestReportUtil.ParseReportMetadataJson(moduleTwin.Properties.Desired["reportMetadataList"].ToString(), logger);
>>>>>>> c11431a6
            }

            return this.reportMetadatas;
        }

        internal async Task<HashSet<string>> GetResultSourcesAsync(ILogger logger)
        {
            HashSet<string> sources = (await this.GetReportMetadataListAsync(logger)).SelectMany(r => r.ResultSources).ToHashSet();
            string[] additionalResultSources = new string[]
            {
                "networkController",
                "directMethodSender3.send",
                "directMethodSender3.send"
            };

            foreach (string rs in additionalResultSources)
            {
                sources.Add(rs);
            }

            return sources;
        }
    }
}<|MERGE_RESOLUTION|>--- conflicted
+++ resolved
@@ -136,27 +136,9 @@
         {
             if (this.reportMetadatas == null)
             {
-<<<<<<< HEAD
-                // TODO: initialize list of report metadata by getting from GetTwin method; and update to become Async method.
-                return new List<ITestReportMetadata>
-                {
-                    new CountingReportMetadata("loadGen1.send", "relayer1.receive", TestOperationResultType.Messages, TestReportType.CountingReport),
-                    new CountingReportMetadata("relayer1.send", "relayer1.eventHub", TestOperationResultType.Messages, TestReportType.CountingReport),
-                    new CountingReportMetadata("loadGen2.send", "relayer2.receive", TestOperationResultType.Messages, TestReportType.CountingReport),
-                    new CountingReportMetadata("relayer2.send", "relayer2.eventHub", TestOperationResultType.Messages, TestReportType.CountingReport),
-                    new DirectMethodReportMetadata("directMethodSender1.send", Option.Some("directMethodReceiver1.receive"), TestReportType.DirectMethodReport, new TimeSpan(0, 0, 0, 0, 5)),
-                    new DirectMethodReportMetadata("directMethodSender2.send", Option.Some("directMethodReceiver2.receive"), TestReportType.DirectMethodReport, new TimeSpan(0, 0, 0, 0, 5)),
-                    new TwinCountingReportMetadata("twinTester1.desiredUpdated", "twinTester2.desiredReceived", TestReportType.TwinCountingReport, TwinTestPropertyType.Desired),
-                    new TwinCountingReportMetadata("twinTester2.reportedReceived", "twinTester2.reportedUpdated", TestReportType.TwinCountingReport, TwinTestPropertyType.Reported),
-                    new TwinCountingReportMetadata("twinTester3.desiredUpdated", "twinTester4.desiredReceived", TestReportType.TwinCountingReport, TwinTestPropertyType.Desired),
-                    new TwinCountingReportMetadata("twinTester4.reportedReceived", "twinTester4.reportedUpdated", TestReportType.TwinCountingReport, TwinTestPropertyType.Reported),
-                    new DeploymentTestReportMetadata("deploymentTester1.send",  "deploymentTester2.receive")
-                };
-=======
                 RegistryManager rm = RegistryManager.CreateFromConnectionString(this.IoTHubConnectionString);
                 Twin moduleTwin = await rm.GetTwinAsync(this.DeviceId, this.ModuleId);
                 this.reportMetadatas = TestReportUtil.ParseReportMetadataJson(moduleTwin.Properties.Desired["reportMetadataList"].ToString(), logger);
->>>>>>> c11431a6
             }
 
             return this.reportMetadatas;
