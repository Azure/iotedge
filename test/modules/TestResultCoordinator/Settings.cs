--- conflicted
+++ resolved
@@ -55,7 +55,8 @@
             this.OptimizeForPerformance = Preconditions.CheckNotNull(optimizeForPerformance);
             this.TestDuration = testDuration;
             this.ResultSources = this.GetResultSources();
-<<<<<<< HEAD
+            this.DurationBeforeVerification = TimeSpan.FromMinutes(15);
+            this.ConsumerGroupName = "$Default";
             this.ReportMetadataList = this.InitializeReportMetadataList();
         }
 
@@ -91,32 +92,15 @@
             };
         }
 
-        List<string> GetResultSources()
-        {
-            // TODO: Build ResultSources from twin instead of hard coded list
-            return new List<string> { "loadGen1.send", "relayer1.receive", "relayer1.send", "relayer1.eventHub", "loadGen2.send", "relayer2.receive", "relayer2.send", "relayer2.eventHub" };
-=======
-
-            this.DurationBeforeVerification = TimeSpan.FromMinutes(15);
-            this.ConsumerGroupName = "$Default";
->>>>>>> fa00d879
-        }
-
         public static Settings Current => DefaultSettings.Value;
-
-<<<<<<< HEAD
-        public List<IReportMetadata> ReportMetadataList { get; }
-
-        public ushort WebhostPort { get; }
-=======
-        public string TrackingId { get; }
 
         public string EventHubConnectionString { get; }
 
         public string DeviceId { get; }
 
         public ushort WebHostPort { get; }
->>>>>>> fa00d879
+
+        public string TrackingId { get; }
 
         public string StoragePath { get; }
 
@@ -129,6 +113,8 @@
         public TimeSpan DurationBeforeVerification { get; }
 
         public string ConsumerGroupName { get; set; }
+
+        public List<IReportMetadata> ReportMetadataList { get; }
 
         public override string ToString()
         {
@@ -143,6 +129,7 @@
                 { nameof(this.TestDuration), this.TestDuration.ToString() },
                 { nameof(this.ResultSources), string.Join("\n", this.ResultSources) },
                 { nameof(this.DurationBeforeVerification), this.DurationBeforeVerification.ToString() },
+                { nameof(this.ReportMetadataList), this.ReportMetadataList.ToString() }
             };
 
             return $"Settings:{Environment.NewLine}{string.Join(Environment.NewLine, fields.Select(f => $"{f.Key}={f.Value}"))}";
