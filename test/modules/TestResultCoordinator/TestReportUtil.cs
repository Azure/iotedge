--- conflicted
+++ resolved
@@ -83,17 +83,10 @@
                         case TestReportType.CountingReport:
                             reportMetadataList.Add(JsonConvert.DeserializeObject<CountingReportMetadata>(((JProperty)metadata).Value.ToString()));
                             break;
-<<<<<<< HEAD
-                        case TestReportType.EdgeHubRestartDirectMethodResult:
-                            reportMetadataList.Add(JsonConvert.DeserializeObject<EdgeHubRestartDirectMethodReportMetadata>(((JProperty)metadata).Value.ToString()));
-                            break;
-                        case TestReportType.EdgeHubRestartMessageResult:
-=======
                         case TestReportType.EdgeHubRestartDirectMethodReport:
                             reportMetadataList.Add(JsonConvert.DeserializeObject<EdgeHubRestartDirectMethodReportMetadata>(((JProperty)metadata).Value.ToString()));
                             break;
                         case TestReportType.EdgeHubRestartMessageReport:
->>>>>>> 99fdc85f
                             reportMetadataList.Add(JsonConvert.DeserializeObject<EdgeHubRestartMessageReportMetadata>(((JProperty)metadata).Value.ToString()));
                             break;
                         case TestReportType.TwinCountingReport:
