// Copyright (c) Microsoft. All rights reserved.
namespace TestResultCoordinator
{
    using System;
    using System.Collections.Generic;
    using System.Linq;
    using System.Text;
    using System.Threading;
    using System.Threading.Tasks;
    using Azure.Storage.Blobs;
    using Microsoft.Azure.Devices;
    using Microsoft.Azure.Devices.Client;
    using Microsoft.Azure.Devices.Edge.Util;
    using Microsoft.Extensions.Logging;
    using Microsoft.WindowsAzure.Storage;
    using Microsoft.WindowsAzure.Storage.Blob;
    using Newtonsoft.Json;
    using Newtonsoft.Json.Linq;
    using TestResultCoordinator.Reports;
    using TestResultCoordinator.Reports.DirectMethod;

    static class TestReportUtil
    {
        internal static async Task<ITestResultReport[]> GenerateTestResultReportsAsync(
            string trackingId,
            List<ITestReportMetadata> reportMetadatalist,
            ITestReportGeneratorFactory testReportGeneratorFactory,
            ILogger logger)
        {
            Preconditions.CheckNonWhiteSpace(trackingId, nameof(trackingId));
            Preconditions.CheckNotNull(reportMetadatalist, nameof(reportMetadatalist));

            logger.LogInformation($"Starting report generation for {reportMetadatalist.Count} reports");

            var testResultReportTasks = new List<Task<ITestResultReport>>();

            try
            {
                foreach (ITestReportMetadata reportMetadata in reportMetadatalist)
                {
                    ITestResultReportGenerator testResultReportGenerator = await testReportGeneratorFactory.CreateAsync(trackingId, reportMetadata);
                    testResultReportTasks.Add(testResultReportGenerator.CreateReportAsync());
                }

                ITestResultReport[] testResultReports = await Task.WhenAll(testResultReportTasks);
                logger.LogInformation("Successfully generated all reports");

                return testResultReports;
            }
            catch (Exception ex)
            {
                logger.LogError(ex, "At least 1 report generation is failed.");
                var reports = new List<ITestResultReport>();

                foreach (Task<ITestResultReport> reportTask in testResultReportTasks)
                {
                    if (reportTask.IsFaulted)
                    {
                        logger.LogError(reportTask.Exception, "Error in report generation task");
                    }
                    else
                    {
                        reports.Add(reportTask.Result);
                    }
                }

                return reports.ToArray();
            }
        }

        internal static List<ITestReportMetadata> ParseReportMetadataJson(string reportMetadataListJson, ILogger logger)
        {
            var reportMetadataList = new List<ITestReportMetadata>();

            try
            {
                JObject reportMetadatas = JObject.Parse(reportMetadataListJson);

                foreach (JToken metadata in reportMetadatas.Children())
                {
                    TestReportType testReportType = GetEnumValueFromReportMetadata<TestReportType>(metadata, "TestReportType");

                    switch (testReportType)
                    {
                        case TestReportType.CountingReport:
                            reportMetadataList.Add(JsonConvert.DeserializeObject<CountingReportMetadata>(((JProperty)metadata).Value.ToString()));
                            break;
                        case TestReportType.TwinCountingReport:
                            reportMetadataList.Add(JsonConvert.DeserializeObject<TwinCountingReportMetadata>(((JProperty)metadata).Value.ToString()));
                            break;
                        case TestReportType.DeploymentTestReport:
                            reportMetadataList.Add(JsonConvert.DeserializeObject<DeploymentTestReportMetadata>(((JProperty)metadata).Value.ToString()));
                            break;
                        case TestReportType.DirectMethodReport:
                            reportMetadataList.Add(JsonConvert.DeserializeObject<DirectMethodReportMetadata>(((JProperty)metadata).Value.ToString()));
                            break;
                        case TestReportType.NetworkControllerReport:
                            reportMetadataList.Add(JsonConvert.DeserializeObject<NetworkControllerReportMetadata>(((JProperty)metadata).Value.ToString()));
                            break;
<<<<<<< HEAD
                        case TestReportType.EdgeHubRestartDirectMethodResult:
                            reportMetadataList.Add(JsonConvert.DeserializeObject<DirectMethodReportMetadata>(((JProperty)metadata).Value.ToString()));
                            break;
                        case TestReportType.EdgeHubRestartMessageResult:
                            reportMetadataList.Add(JsonConvert.DeserializeObject<CountingReportMetadata>(((JProperty)metadata).Value.ToString()));
=======
                        case TestReportType.ErrorReport:
                            reportMetadataList.Add(new ErrorReportMetadata());
>>>>>>> 563c67e7
                            break;
                        default:
                            throw new NotImplementedException("{testReportType} doesn't implement to construct report metadata from Twin.");
                    }
                }
            }
            catch (Exception ex)
            {
                logger.LogError(ex, $"Incorrect parsing for report metadata list: {reportMetadataListJson}{Environment.NewLine}");
                throw;
            }

            return reportMetadataList;
        }

        internal static async Task<Uri> GetOrCreateBlobContainerSasUriForLogAsync(string storageAccountConnectionString)
        {
            string containerName = GetAzureBlobContainerNameForLog();
            var containerClient = new BlobContainerClient(storageAccountConnectionString, containerName);

            if (!await containerClient.ExistsAsync())
            {
                await containerClient.CreateAsync();
            }

            CloudStorageAccount storageAccount = CloudStorageAccount.Parse(storageAccountConnectionString);
            var container = new CloudBlobContainer(containerClient.Uri, storageAccount.Credentials);
            return GetContainerSasUri(container);
        }

        internal static async Task UploadLogsAsync(string iotHubConnectionString, Uri blobContainerWriteUri, ILogger logger)
        {
            Preconditions.CheckNonWhiteSpace(iotHubConnectionString, nameof(iotHubConnectionString));
            Preconditions.CheckNotNull(blobContainerWriteUri, nameof(blobContainerWriteUri));
            Preconditions.CheckNotNull(logger, nameof(logger));

            DateTime uploadLogStartAt = DateTime.UtcNow;
            logger.LogInformation("Send upload logs request to edgeAgent.");

            ServiceClient serviceClient = ServiceClient.CreateFromConnectionString(iotHubConnectionString);
            CloudToDeviceMethod uploadLogRequest =
                new CloudToDeviceMethod("UploadLogs")
                    .SetPayloadJson($"{{ \"schemaVersion\": \"1.0\", \"sasUrl\": \"{blobContainerWriteUri.AbsoluteUri}\", \"items\": [{{ \"id\": \".*\", \"filter\": {{}} }}], \"encoding\": \"gzip\", \"contentType\": \"json\" }}");
            CloudToDeviceMethodResult uploadLogResponse = await serviceClient.InvokeDeviceMethodAsync(Settings.Current.DeviceId, "$edgeAgent", uploadLogRequest);

            (string status, string correlationId) = GetUploadLogResponseResult(uploadLogResponse.GetPayloadAsJson());
            logger.LogInformation($"Upload logs response: status={status}, correlationId={correlationId}");

            int checkUploadStatusPeriod = 60 * 1000;    // 1 min
            while (!string.Equals(status, UploadLogResponseStatus.Completed.ToString(), StringComparison.OrdinalIgnoreCase))
            {
                await Task.Delay(checkUploadStatusPeriod);
                CloudToDeviceMethod getTaskStatusRequest =
                new CloudToDeviceMethod("GetTaskStatus")
                    .SetPayloadJson($"{{ \"schemaVersion\": \"1.0\", \"correlationId\": \"{correlationId}\" }}");
                CloudToDeviceMethodResult getTaskStatusResponse = await serviceClient.InvokeDeviceMethodAsync(Settings.Current.DeviceId, "$edgeAgent", getTaskStatusRequest);
                (status, _) = GetUploadLogResponseResult(getTaskStatusResponse.GetPayloadAsJson());
            }

            // Complete upload log to Azure blob
            DateTime uploadLogFinishAt = DateTime.UtcNow;
            logger.LogInformation($"Upload logs was started at {uploadLogStartAt} and completed at {uploadLogFinishAt}; and took {uploadLogFinishAt - uploadLogStartAt}.");
        }

        static TEnum GetEnumValueFromReportMetadata<TEnum>(JToken metadata, string key)
        {
            return (TEnum)Enum.Parse(typeof(TEnum), ((JProperty)metadata).Value[key].ToString());
        }

        static (string status, string correlationId) GetUploadLogResponseResult(string responseJson)
        {
            IEnumerable<UploadLogResponseStatus> validResponseStatuses = Enum.GetValues(typeof(UploadLogResponseStatus)).Cast<UploadLogResponseStatus>();

            JObject responseObj = JObject.Parse(responseJson);
            string status = ((JValue)responseObj["status"]).ToString();
            string correlationId = ((JValue)responseObj["correlationId"]).ToString();

            if (!validResponseStatuses.Any(s => string.Equals(s.ToString(), status, StringComparison.OrdinalIgnoreCase)))
            {
                throw new ApplicationException($"Upload log response status is {status} with correlation id {correlationId}, which is invalid.");
            }

            return (status, correlationId);
        }

        static string GetAzureBlobContainerNameForLog()
        {
            return $"logs{DateTime.UtcNow.ToString("yyyyMMdd")}";
        }

        static Uri GetContainerSasUri(CloudBlobContainer container)
        {
            var adHocPolicy = new SharedAccessBlobPolicy()
            {
                // When the start time for the SAS is omitted, the start time is assumed to be the time when the storage service receives the request.
                // Omitting the start time for a SAS that is effective immediately helps to avoid clock skew.
                SharedAccessExpiryTime = DateTime.UtcNow.AddHours(1),
                Permissions = SharedAccessBlobPermissions.Write | SharedAccessBlobPermissions.List
            };

            string sasContainerToken = container.GetSharedAccessSignature(adHocPolicy, null);
            return new Uri(container.Uri + sasContainerToken);
        }

        enum UploadLogResponseStatus
        {
            NotStarted,
            Running,
            Completed
        }
    }
}<|MERGE_RESOLUTION|>--- conflicted
+++ resolved
@@ -97,16 +97,14 @@
                         case TestReportType.NetworkControllerReport:
                             reportMetadataList.Add(JsonConvert.DeserializeObject<NetworkControllerReportMetadata>(((JProperty)metadata).Value.ToString()));
                             break;
-<<<<<<< HEAD
                         case TestReportType.EdgeHubRestartDirectMethodResult:
                             reportMetadataList.Add(JsonConvert.DeserializeObject<DirectMethodReportMetadata>(((JProperty)metadata).Value.ToString()));
                             break;
                         case TestReportType.EdgeHubRestartMessageResult:
                             reportMetadataList.Add(JsonConvert.DeserializeObject<CountingReportMetadata>(((JProperty)metadata).Value.ToString()));
-=======
+                            break;
                         case TestReportType.ErrorReport:
                             reportMetadataList.Add(new ErrorReportMetadata());
->>>>>>> 563c67e7
                             break;
                         default:
                             throw new NotImplementedException("{testReportType} doesn't implement to construct report metadata from Twin.");
