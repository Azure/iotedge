--- conflicted
+++ resolved
@@ -26,13 +26,8 @@
             {
                 foreach (ITestReportMetadata reportMetadata in reportMetadatalist)
                 {
-<<<<<<< HEAD
-                    ITestResultReportGenerator testResultReportGenerator = await testReportGeneratorFactory.CreateAsync(Settings.Current.TrackingId, reportMetadata);
-                    testResultReportList.Add(testResultReportGenerator.CreateReportAsync());
-=======
-                    ITestResultReportGenerator testResultReportGenerator = testReportGeneratorFactory.Create(trackingId, reportMetadata);
+                    ITestResultReportGenerator testResultReportGenerator = await testReportGeneratorFactory.CreateAsync(tackingId, reportMetadata);
                     testResultReportTasks.Add(testResultReportGenerator.CreateReportAsync());
->>>>>>> 312af621
                 }
 
                 ITestResultReport[] testResultReports = await Task.WhenAll(testResultReportTasks);
