--- conflicted
+++ resolved
@@ -39,12 +39,10 @@
             this.MismatchFailure = mismatchFailure;
         }
 
-<<<<<<< HEAD
-=======
+
         [JsonConverter(typeof(StringEnumConverter))]
         public Topology Topology { get; }
 
->>>>>>> cef0762a
         public string SenderSource { get; }
 
         public Option<string> ReceiverSource { get; }
