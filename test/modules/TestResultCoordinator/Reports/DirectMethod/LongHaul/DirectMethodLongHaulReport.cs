--- conflicted
+++ resolved
@@ -15,17 +15,10 @@
             string senderSource,
             string receiverSource,
             string resultType,
-<<<<<<< HEAD
-            ulong senderSuccesses,
-            ulong receiverSuccesses,
-            ulong statusCodeZero,
-            ulong unknown)
-=======
             long senderSuccesses,
-            Option<long> receiverSuccesses,
+            long receiverSuccesses,
             long statusCodeZero,
             Dictionary<HttpStatusCode, long> other)
->>>>>>> 297bec93
             : base(testDescription, trackingId, resultType)
         {
             this.SenderSource = Preconditions.CheckNonWhiteSpace(senderSource, nameof(senderSource));
@@ -37,19 +30,11 @@
         }
 
         public string SenderSource { get; }
-<<<<<<< HEAD
         public string ReceiverSource { get; }
-        public ulong SenderSuccesses { get; }
-        public ulong ReceiverSuccesses { get; }
-        public ulong StatusCodeZero { get; }
-        public ulong Unknown { get; }
-=======
-        public Option<string> ReceiverSource { get; }
         public long SenderSuccesses { get; }
-        public Option<long> ReceiverSuccesses { get; }
+        public long ReceiverSuccesses { get; }
         public long StatusCodeZero { get; }
         public Dictionary<HttpStatusCode, long> Other { get; }
->>>>>>> 297bec93
 
         public override string Title => $"DirectMethod LongHaul Report for [{this.SenderSource}] and [{this.ReceiverSource}] ({this.ResultType})";
 
