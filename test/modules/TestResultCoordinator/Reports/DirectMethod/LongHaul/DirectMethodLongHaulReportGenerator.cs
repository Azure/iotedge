--- conflicted
+++ resolved
@@ -52,19 +52,10 @@
 
         public async Task<ITestResultReport> CreateReportAsync()
         {
-<<<<<<< HEAD
-            Logger.LogInformation($"Start to generate report by {nameof(DirectMethodLongHaulReportGenerator)} for Sources [{this.SenderSource}] and [{this.ReceiverSource}]");
-
-            ulong senderSuccesses = 0;
-            ulong receiverSuccesses = 0;
-            ulong statusCodeZero = 0;
-            ulong unknown = 0;
-=======
             long senderSuccesses = 0;
-            Option<long> receiverSuccesses = Option.None<long>();
+            long receiverSuccesses = 0;
             long statusCodeZero = 0;
             Dictionary<HttpStatusCode, long> other = new Dictionary<HttpStatusCode, long>();
->>>>>>> 297bec93
             while (await this.SenderTestResults.MoveNextAsync())
             {
                 this.ValidateDataSource(this.SenderTestResults.Current, this.SenderSource);
@@ -92,26 +83,13 @@
                 }
             }
 
-            ulong receiverResults = 0;
+            long receiverResults = 0;
             while (await this.ReceiverTestResults.MoveNextAsync())
             {
-<<<<<<< HEAD
-                // ReceiverSource will always be there if ReceiverTestResults is so it's safe to put OrDefault
                 this.ValidateDataSource(this.ReceiverTestResults.Current, this.ReceiverSource);
                 DirectMethodTestResult dmReceiverTestResult = JsonConvert.DeserializeObject<DirectMethodTestResult>(this.ReceiverTestResults.Current.Result);
                 receiverResults++;
             }
-=======
-                long receiverResults = 0;
-                while (await r.MoveNextAsync())
-                {
-                    // ReceiverSource will always be there if ReceiverTestResults is so it's safe to put OrDefault
-                    this.ValidateDataSource(r.Current, this.ReceiverSource.Expect<ArgumentException>(
-                        () => throw new ArgumentException("Impossible case. ReceiverSource must be filled in if ReceiverTestResults are")));
-                    DirectMethodTestResult dmReceiverTestResult = JsonConvert.DeserializeObject<DirectMethodTestResult>(r.Current.Result);
-                    receiverResults++;
-                }
->>>>>>> 297bec93
 
             Logger.LogInformation($"Successfully finished creating {nameof(DirectMethodLongHaulReport)} for Sources [{this.SenderSource}] and [{this.ReceiverSource}]");
             receiverSuccesses = receiverResults;
