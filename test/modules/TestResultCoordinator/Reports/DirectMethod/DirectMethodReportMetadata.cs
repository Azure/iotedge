// Copyright (c) Microsoft. All rights reserved.
namespace TestResultCoordinator.Reports.DirectMethod
{
    using System;
    using System.Collections.Generic;
    using Microsoft.Azure.Devices.Edge.ModuleUtil;
    using Microsoft.Azure.Devices.Edge.Util;
<<<<<<< HEAD
    using Newtonsoft.Json;
=======
>>>>>>> 799c3b00
    using TestResultCoordinator.Reports;

    class DirectMethodReportMetadata : ITestReportMetadata
    {
        public DirectMethodReportMetadata(string senderSource, TimeSpan tolerancePeriod, string receiverSource = "")
        {
<<<<<<< HEAD
            this.SenderSource = senderSource;
=======
            this.ExpectedSource = Preconditions.CheckNonWhiteSpace(expectedSource, nameof(expectedSource));
            this.ActualSource = Preconditions.CheckNonWhiteSpace(actualSource, nameof(actualSource));
            this.TestReportType = testReportType;
>>>>>>> 799c3b00
            this.TolerancePeriod = tolerancePeriod;
            this.ReceiverSource = string.IsNullOrEmpty(receiverSource) ? Option.None<string>() : Option.Some(receiverSource);
        }

        public TimeSpan TolerancePeriod { get; }

        public string SenderSource { get; }

        public Option<string> ReceiverSource { get; }

        public string[] ResultSources =>
            this.ReceiverSource.HasValue ? new string[] { this.SenderSource, this.ReceiverSource.OrDefault() } : new string[] { this.SenderSource };

        public TestReportType TestReportType => TestReportType.DirectMethodReport;

        public TestOperationResultType TestOperationResultType => TestOperationResultType.DirectMethod;
    }
}<|MERGE_RESOLUTION|>--- conflicted
+++ resolved
@@ -4,24 +4,13 @@
     using System;
     using System.Collections.Generic;
     using Microsoft.Azure.Devices.Edge.ModuleUtil;
-    using Microsoft.Azure.Devices.Edge.Util;
-<<<<<<< HEAD
-    using Newtonsoft.Json;
-=======
->>>>>>> 799c3b00
     using TestResultCoordinator.Reports;
 
     class DirectMethodReportMetadata : ITestReportMetadata
     {
         public DirectMethodReportMetadata(string senderSource, TimeSpan tolerancePeriod, string receiverSource = "")
         {
-<<<<<<< HEAD
             this.SenderSource = senderSource;
-=======
-            this.ExpectedSource = Preconditions.CheckNonWhiteSpace(expectedSource, nameof(expectedSource));
-            this.ActualSource = Preconditions.CheckNonWhiteSpace(actualSource, nameof(actualSource));
-            this.TestReportType = testReportType;
->>>>>>> 799c3b00
             this.TolerancePeriod = tolerancePeriod;
             this.ReceiverSource = string.IsNullOrEmpty(receiverSource) ? Option.None<string>() : Option.Some(receiverSource);
         }
