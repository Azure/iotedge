--- conflicted
+++ resolved
@@ -44,29 +44,6 @@
         {
             Logger.LogInformation($"Generating report: {nameof(EdgeHubRestartMessageReport)} for [{this.Metadata.SenderSource}] and [{this.Metadata.ReceiverSource}]");
 
-            // BEARWASHERE -- Verification -- DO THIS
-            //this.SenderTestResults.Current.Result ---Deserialize()--> EdgeHubRestartMessageResult/EdgeHubRestartDirectMethodResult
-            bool hasSenderResult = await this.SenderTestResults.MoveNextAsync();
-            bool hasReceiverResult = await this.ReceiverTestResults.MoveNextAsync();
-
-<<<<<<< HEAD
-            while (hasSenderResult && hasReceiverResult)
-            {
-                ValidateResult(
-                    this.SenderTestResults.Current,
-                    this.Metadata.SenderSource,
-                    this.Metadata.TestOperationResultType.ToString());
-                ValidateResult(
-                    this.ReceiverTestResults.Current,
-                    this.Metadata.ReceiverSource,
-                    this.Metadata.TestOperationResultType.ToString());
-
-                EdgeHubRestartMessageResult senderResult = JsonConvert.DeserializeObject<EdgeHubRestartMessageResult>(this.SenderTestResults.Current.Result);
-                senderResult.GetMessageTestResult()
-                
-            }
-            
-=======
             bool hasExpectedResult = await this.SenderTestResults.MoveNextAsync();
             bool hasActualResult = await this.ReceiverTestResults.MoveNextAsync();
 
@@ -75,13 +52,19 @@
                 //this.SenderTestResults.Current.Result ---Deserialize()--> EdgeHubRestartMessageResult/EdgeHubRestartDirectMethodResult
                 EdgeHubRestartMessageResult senderResult = JsonConvert.DeserializeObject<EdgeHubRestartMessageResult>(this.SenderTestResults.Current.Result);
 
-                // Check if the sequece number is matched
+                // Check if the trackingId is correct
+                // Check if the batchId is correct
+                // Check if the sequece number is correct
+                // Check if EH restart status is Http 200
                 // Check if the message result matches
+                // Cehck if message status is HTTP200
                 // Check if the timestamp matches
                 //      Check if the timestmp from relayer is inbetween restart time & sender response time
                 //      Check if the time is exceeding the threshold
+                // Give a warning if the restart cycle does not contain only a message sent.
             }
->>>>>>> e87afad3
+
+            // BEARWASHERE -- TODO: Deal w/ dups
 
             // BEARWASHERE -- Define the report format
             return new EdgeHubRestartMessageReport(
