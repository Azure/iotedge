// Copyright (c) Microsoft. All rights reserved.
namespace TestResultCoordinator.Reports
{
    using System;
    using System.Collections.Generic;
    using System.IO;
    using System.Threading.Tasks;
    using Microsoft.Azure.Devices.Edge.ModuleUtil;
    using Microsoft.Azure.Devices.Edge.Util;
    using Microsoft.Extensions.Logging;

    /// <summary>
    /// This is used to create counting report based on 2 different sources/stores; it will use given test result comparer to determine whether it matches or not.
    /// It also filter out consecutive duplicate results when loading results from actual store.  The default batch size is 500; which is used to control total size of test data loaded into memory.
    /// </summary>
    sealed class CountingReportGenerator : ITestResultReportGenerator
    {
        static readonly ILogger Logger = ModuleUtil.CreateLogger(nameof(CountingReportGenerator));

        readonly string trackingId;
        readonly ushort unmatchedResultsMaxSize;

        internal CountingReportGenerator(
            string testDescription,
            string trackingId,
            string expectedSource,
            IAsyncEnumerator<TestOperationResult> expectedTestResults,
            string actualSource,
            IAsyncEnumerator<TestOperationResult> actualTestResults,
            string resultType,
            ITestResultComparer<TestOperationResult> testResultComparer,
            ushort unmatchedResultsMaxSize,
            bool eventHubLongHaulMode)
        {
            this.TestDescription = Preconditions.CheckNonWhiteSpace(testDescription, nameof(testDescription));
            this.trackingId = Preconditions.CheckNonWhiteSpace(trackingId, nameof(trackingId));
            this.ExpectedTestResults = Preconditions.CheckNotNull(expectedTestResults, nameof(expectedTestResults));
            this.ExpectedSource = Preconditions.CheckNonWhiteSpace(expectedSource, nameof(expectedSource));
            this.ActualSource = Preconditions.CheckNonWhiteSpace(actualSource, nameof(actualSource));
            this.ActualTestResults = Preconditions.CheckNotNull(actualTestResults, nameof(actualTestResults));
            this.TestResultComparer = Preconditions.CheckNotNull(testResultComparer, nameof(testResultComparer));
            this.ResultType = Preconditions.CheckNonWhiteSpace(resultType, nameof(resultType));
            this.unmatchedResultsMaxSize = Preconditions.CheckRange<ushort>(unmatchedResultsMaxSize, 1);
            this.EventHubLongHaulMode = eventHubLongHaulMode;
        }

        internal string ActualSource { get; }

        internal IAsyncEnumerator<TestOperationResult> ActualTestResults { get; }

        internal string ExpectedSource { get; }

        internal IAsyncEnumerator<TestOperationResult> ExpectedTestResults { get; }

        internal string ResultType { get; }

        internal string TestDescription { get; }

        internal ITestResultComparer<TestOperationResult> TestResultComparer { get; }

        public bool EventHubLongHaulMode { get; }

        /// <summary>
        /// Compare 2 data stores and counting expect, match, and duplicate results; and return a counting report.
        /// It will remove consecutive duplicate results when loading from actual store.
        /// It will log fail if actual store has more results than expect store.
        /// </summary>
        /// <returns>Test Result Report.</returns>
        public async Task<ITestResultReport> CreateReportAsync()
        {
            Logger.LogInformation($"Start to generate report by {nameof(CountingReportGenerator)} for Sources [{this.ExpectedSource}] and [{this.ActualSource}]");

            var lastLoadedExpectedResult = default(TestOperationResult);
            var lastLoadedActualResult = default(TestOperationResult);
            ulong totalExpectCount = 0;
            ulong totalMatchCount = 0;
            ulong totalDuplicateExpectedResultCount = 0;
            ulong totalDuplicateActualResultCount = 0;
            var unmatchedResults = new Queue<TestOperationResult>();
            bool allActualResultsMatch = false;
            Option<EventHubSpecificReportComponents> eventHubSpecificReportComponents = Option.None<EventHubSpecificReportComponents>();
            Option<DateTime> lastLoadedResultCreatedAt = Option.None<DateTime>();

            bool hasExpectedResult = await this.ExpectedTestResults.MoveNextAsync();
            bool hasActualResult = await this.ActualTestResults.MoveNextAsync();

            while (hasExpectedResult && hasActualResult)
            {
                this.ValidateResult(this.ExpectedTestResults.Current, this.ExpectedSource);
                this.ValidateResult(this.ActualTestResults.Current, this.ActualSource);

                if (this.TestResultComparer.Matches(lastLoadedExpectedResult, this.ExpectedTestResults.Current))
                {
                    totalDuplicateExpectedResultCount++;

                    // If we encounter a duplicate expected result, we have already
                    // accounted for corresponding actual results in prev iteration
                    hasExpectedResult = await this.ExpectedTestResults.MoveNextAsync();
                    continue;
                }

                lastLoadedExpectedResult = this.ExpectedTestResults.Current;

                // Skip any duplicate actual value
                while (hasActualResult && this.TestResultComparer.Matches(lastLoadedActualResult, this.ActualTestResults.Current))
                {
                    totalDuplicateActualResultCount++;
                    lastLoadedActualResult = this.ActualTestResults.Current;
                    hasActualResult = await this.ActualTestResults.MoveNextAsync();
                }

                totalExpectCount++;

                if (this.TestResultComparer.Matches(this.ExpectedTestResults.Current, this.ActualTestResults.Current))
                {
                    lastLoadedActualResult = this.ActualTestResults.Current;
                    hasActualResult = await this.ActualTestResults.MoveNextAsync();
                    hasExpectedResult = await this.ExpectedTestResults.MoveNextAsync();
                    totalMatchCount++;
                }
                else
                {
                    TestReportUtil.EnqueueAndEnforceMaxSize(unmatchedResults, this.ExpectedTestResults.Current, this.unmatchedResultsMaxSize);
                    hasExpectedResult = await this.ExpectedTestResults.MoveNextAsync();
                }
            }

            // Check duplicates at the end of actual results
            while (hasActualResult && this.TestResultComparer.Matches(lastLoadedActualResult, this.ActualTestResults.Current))
            {
                totalDuplicateActualResultCount++;
                lastLoadedActualResult = this.ActualTestResults.Current;
                hasActualResult = await this.ActualTestResults.MoveNextAsync();
            }

            allActualResultsMatch = totalExpectCount == totalMatchCount;

            while (hasExpectedResult)
            {
                if (this.TestResultComparer.Matches(lastLoadedExpectedResult, this.ExpectedTestResults.Current))
                {
                    totalDuplicateExpectedResultCount++;
                }
                else
                {
                    totalExpectCount++;
                    TestReportUtil.EnqueueAndEnforceMaxSize(unmatchedResults, this.ExpectedTestResults.Current, this.unmatchedResultsMaxSize);
                }

                lastLoadedExpectedResult = this.ExpectedTestResults.Current;
                hasExpectedResult = await this.ExpectedTestResults.MoveNextAsync();
            }

            if (this.EventHubLongHaulMode)
            {
                bool stillReceivingFromEventHub = false;
                // If we are are using EventHub to receive messages, we see an issue where EventHub can accrue large delays after
                // running for a while. Therefore, if we are using EventHub with this counting report, we do two things.
                // 1. Match only actual results. We still report all expected results, but matching actual results only.
                // 2. We make sure that the last result we got from EventHub (i.e. the lastLoadedResult) is within our defined tolerance period.
                //    'eventHubDelayTolerance' is an arbitrary tolerance period that we have defined, and can be tuned as needed.
                // TODO: There is either something wrong with the EventHub service or something wrong with the way we are using it,
                // Because we should not be accruing such large delays. If we move off EventHub, we should fix this as well.
                TimeSpan eventHubDelayTolerance = Settings.Current.LongHaulSpecificSettings
                        .Expect<ArgumentException>(
                            () => throw new ArgumentException("TRC must be in long haul mode to be generating an EventHubLongHaul CountingReport"))
                        .EventHubDelayTolerance;
                if (lastLoadedResult == null || lastLoadedResult.CreatedAt < DateTime.UtcNow - eventHubDelayTolerance)
                {
                    stillReceivingFromEventHub = false;
                }
                else
                {
                    stillReceivingFromEventHub = true;
                }

                eventHubSpecificReportComponents = Option.Some(new EventHubSpecificReportComponents
                {
                    StillReceivingFromEventHub = stillReceivingFromEventHub,
                    AllActualResultsMatch = allActualResultsMatch
                });
            }

            while (hasActualResult)
            {
                // Log message for unexpected case.
                Logger.LogError($"[{nameof(CountingReportGenerator)}] Actual test result source has unexpected results.");

                // Log actual queue items
                Logger.LogError($"Unexpected actual test result: {this.ActualTestResults.Current.Source}, {this.ActualTestResults.Current.Type}, {this.ActualTestResults.Current.Result} at {this.ActualTestResults.Current.CreatedAt}");

                hasActualResult = await this.ActualTestResults.MoveNextAsync();
            }

            if (lastLoadedResult != null)
            {
                lastLoadedResultCreatedAt = Option.Some(lastLoadedResult.CreatedAt);
            }

            return new CountingReport(
                this.TestDescription,
                this.trackingId,
                this.ExpectedSource,
                this.ActualSource,
                this.ResultType,
                totalExpectCount,
                totalMatchCount,
<<<<<<< HEAD
                totalDuplicateExpectedResultCount,
                totalDuplicateActualResultCount,
                new List<TestOperationResult>(unmatchedResults).AsReadOnly());
=======
                totalDuplicateResultCount,
                new List<TestOperationResult>(unmatchedResults).AsReadOnly(),
                eventHubSpecificReportComponents,
                lastLoadedResultCreatedAt);
>>>>>>> 07155ad3
        }

        void ValidateResult(TestOperationResult current, string expectedSource)
        {
            if (!current.Source.Equals(expectedSource, StringComparison.OrdinalIgnoreCase))
            {
                throw new InvalidDataException($"Result source is '{current.Source}' but expected should be '{expectedSource}'.");
            }

            if (!current.Type.Equals(this.ResultType, StringComparison.Ordinal))
            {
                throw new InvalidDataException($"Result type is '{current.Type}' but expected should be '{this.ResultType}'.");
            }
        }
    }
}<|MERGE_RESOLUTION|>--- conflicted
+++ resolved
@@ -165,7 +165,7 @@
                         .Expect<ArgumentException>(
                             () => throw new ArgumentException("TRC must be in long haul mode to be generating an EventHubLongHaul CountingReport"))
                         .EventHubDelayTolerance;
-                if (lastLoadedResult == null || lastLoadedResult.CreatedAt < DateTime.UtcNow - eventHubDelayTolerance)
+                if (lastLoadedActualResult == null || lastLoadedActualResult.CreatedAt < DateTime.UtcNow - eventHubDelayTolerance)
                 {
                     stillReceivingFromEventHub = false;
                 }
@@ -192,9 +192,9 @@
                 hasActualResult = await this.ActualTestResults.MoveNextAsync();
             }
 
-            if (lastLoadedResult != null)
-            {
-                lastLoadedResultCreatedAt = Option.Some(lastLoadedResult.CreatedAt);
+            if (lastLoadedActualResult != null)
+            {
+                lastLoadedResultCreatedAt = Option.Some(lastLoadedActualResult.CreatedAt);
             }
 
             return new CountingReport(
@@ -205,16 +205,11 @@
                 this.ResultType,
                 totalExpectCount,
                 totalMatchCount,
-<<<<<<< HEAD
                 totalDuplicateExpectedResultCount,
                 totalDuplicateActualResultCount,
-                new List<TestOperationResult>(unmatchedResults).AsReadOnly());
-=======
-                totalDuplicateResultCount,
                 new List<TestOperationResult>(unmatchedResults).AsReadOnly(),
                 eventHubSpecificReportComponents,
                 lastLoadedResultCreatedAt);
->>>>>>> 07155ad3
         }
 
         void ValidateResult(TestOperationResult current, string expectedSource)
