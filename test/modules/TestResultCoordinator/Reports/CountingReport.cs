// Copyright (c) Microsoft. All rights reserved.
namespace TestResultCoordinator.Reports
{
    using System;
    using System.Collections.Generic;
    using Microsoft.Azure.Devices.Edge.ModuleUtil;
    using Microsoft.Azure.Devices.Edge.Util;
    using Microsoft.Azure.Devices.Edge.Util.Json;
    using Newtonsoft.Json;
    using Newtonsoft.Json.Converters;

    /// <summary>
    /// This is a counting report to show test result counts. It tracks a number
    /// of result counts in order to give full context of test operation.
    ///
    /// This counting report will fail the test for the following reasons:
    ///     1: Duplicate expected results (not congruent with the design of the TRC)
    ///     2: Unmatched results
    ///
    /// It also supports a special mode if the counting report is tracking event hub
    /// results (i.e. upstream telemetry). This is needed because there are large
    /// delays reading messages from eventhub, so we don't want to fail the tests
    /// for messages that just take a long time to come in. Specifically, this will
    /// allow unmatched results if:
    ///     1:  All missing actual result sequence numbers are higher than the last
    ///         received actual result
    ///     2: We are still receiving messages from eventhub
    /// </summary>
    class CountingReport : TestResultReportBase
    {
        const string C2dTestDescription = "C2D";
        const string GenericMqttTelemetryTestDescription = "mqtt | generic";
        const string MessagesTestDescription = "messages";

        public CountingReport(
            string testDescription,
            TestMode testMode,
            Topology topology,
            bool mqttBrokerEnabled,
            string trackingId,
            string expectedSource,
            string actualSource,
            string resultType,
            ulong totalExpectCount,
            ulong totalMatchCount,
            ulong totalDuplicateExpectedResultCount,
            ulong totalDuplicateActualResultCount,
            ulong totalMisorderedActualResultCount,
            IReadOnlyList<TestOperationResult> unmatchedResults,
            IReadOnlyList<TestOperationResult> duplicateExpectedResults,
            IReadOnlyList<TestOperationResult> duplicateActualResults,
            IReadOnlyList<TestOperationResult> misorderedActualResults,
            Option<EventHubSpecificReportComponents> eventHubSpecificReportComponents,
            Option<DateTime> lastActualResultTimestamp)
            : base(testDescription, trackingId, resultType)
        {
            this.TestMode = testMode;
            this.Topology = topology;
            this.MqttBrokerEnabled = mqttBrokerEnabled;
            this.ExpectedSource = Preconditions.CheckNonWhiteSpace(expectedSource, nameof(expectedSource));
            this.ActualSource = Preconditions.CheckNonWhiteSpace(actualSource, nameof(actualSource));
            this.TotalExpectCount = totalExpectCount;
            this.TotalMatchCount = totalMatchCount;
            this.TotalUnmatchedCount = this.TotalExpectCount - this.TotalMatchCount;
            this.TotalDuplicateExpectedResultCount = totalDuplicateExpectedResultCount;
            this.TotalDuplicateActualResultCount = totalDuplicateActualResultCount;
            this.TotalMisorderedActualResultCount = totalMisorderedActualResultCount;
            this.UnmatchedResults = unmatchedResults;
            this.DuplicateExpectedResults = duplicateExpectedResults;
            this.DuplicateActualResults = duplicateActualResults;
            this.MisorderedActualResults = misorderedActualResults;
            this.EventHubSpecificReportComponents = eventHubSpecificReportComponents;
            this.LastActualResultTimestamp = lastActualResultTimestamp;
        }

        [JsonConverter(typeof(StringEnumConverter))]
        public TestMode TestMode { get; }

        public Topology Topology { get; }

        public bool MqttBrokerEnabled { get; }

        public string ExpectedSource { get; }

        public string ActualSource { get; }

        public ulong TotalExpectCount { get; }

        public ulong TotalMatchCount { get; }

        public ulong TotalUnmatchedCount { get; }

        public ulong TotalDuplicateExpectedResultCount { get; }

        public ulong TotalDuplicateActualResultCount { get; }

        public ulong TotalMisorderedActualResultCount { get; }

        public IReadOnlyList<TestOperationResult> UnmatchedResults { get; }

        public IReadOnlyList<TestOperationResult> DuplicateExpectedResults { get; }

        public IReadOnlyList<TestOperationResult> DuplicateActualResults { get; }

        public IReadOnlyList<TestOperationResult> MisorderedActualResults { get; }

        // EventHubSpecificReportComponents is a struct only for LongHaul counting reports that use EventHub.
        // We need to deal with counting reports that involve EventHub differently, because
        // EventHub will have a delay that gets longer as long haul runs. Therefore, we want to pass
        // if 1) all actual results have a matching expected result and 2) We are still receiving messages
        // from EventHub.
        [JsonConverter(typeof(OptionConverter<EventHubSpecificReportComponents>), true)]
        public Option<EventHubSpecificReportComponents> EventHubSpecificReportComponents { get; }

        [JsonConverter(typeof(OptionConverter<DateTime>), true)]
        public Option<DateTime> LastActualResultTimestamp { get; }

        public override bool IsPassed => this.IsPassedHelper();

        // Tolerances are needed due to a combination of false-positive failures and real product-issues.
        // Connectivity tolerances:
        // - [All-Cases]: Fail the tests if we have > 20% missing C2D messages
        // - [Nested-Edge] [Broker-Enabled]: Fail tests if we have > 10% missing custom mqtt messages
        // Longhaul tolerances:
        // - [Nested-Edge] [Broker-Enabled]: Fail the tests if we have > 20% missing custom mqtt messages
        // - [Nested-Edge] [Broker-Enabled]: Fail the tests if we have > 1% missing iothub messages
        bool IsPassedHelper() => this.TotalExpectCount > 0 && this.TotalDuplicateExpectedResultCount == 0 && this.EventHubSpecificReportComponents.Match(
            eh =>
            {
                return eh.AllActualResultsMatch && eh.StillReceivingFromEventHub;
            },
            () =>
            {
                if (this.TestMode == TestMode.Connectivity)
                {
<<<<<<< HEAD
                    // Product issue for C2D messages connected to edgehub.
                    if (this.TestDescription.Contains(C2dTestDescription))
                    {
                        return ((double)this.TotalMatchCount / this.TotalExpectCount) > .8d;
                    }

                    // Product issue for custom mqtt telemetry.
                    else if (this.Topology == Topology.Nested && this.MqttBrokerEnabled && this.TestDescription == GenericMqttTelemetryTestDescription)
                    {
                        return ((double)this.TotalMatchCount / this.TotalExpectCount) > .9d;
                    }
                    else
                    {
                        return this.TotalExpectCount == this.TotalMatchCount;
                    }
                }
                else
=======
                    if (this.Topology == Topology.Nested && this.MqttBrokerEnabled && this.TestDescription.Contains(MessagesTestDescription))
                    {
                        bool matchWithinThreshold = ((double)this.TotalMatchCount / this.TotalExpectCount) > .99d;
                        return matchWithinThreshold && eh.StillReceivingFromEventHub;
                    }
                    else
                    {
                        return eh.AllActualResultsMatch && eh.StillReceivingFromEventHub;
                    }
                },
                () =>
>>>>>>> 3cc47b5d
                {
                    // Product issue for custom mqtt telemetry.
                    if (this.Topology == Topology.Nested && this.MqttBrokerEnabled && this.TestDescription.Contains(GenericMqttTelemetryTestDescription))
                    {
                        return ((double)this.TotalMatchCount / this.TotalExpectCount) > .8d;
                    }

                    // Product issue for messages when broker is enabled.
                    else if (this.Topology == Topology.Nested && this.MqttBrokerEnabled && this.TestDescription.Contains(MessagesTestDescription))
                    {
                        return ((double)this.TotalMatchCount / this.TotalExpectCount) > .99d;
                    }
                    else
                    {
<<<<<<< HEAD
                        return this.TotalExpectCount == this.TotalMatchCount;
=======
                        // Product issue for custom mqtt telemetry.
                        if (this.Topology == Topology.Nested && this.MqttBrokerEnabled && this.TestDescription.Contains(GenericMqttTelemetryTestDescription))
                        {
                            return ((double)this.TotalMatchCount / this.TotalExpectCount) > .8d;
                        }
                        else
                        {
                            return this.TotalExpectCount == this.TotalMatchCount;
                        }
>>>>>>> 3cc47b5d
                    }
                }
            });

        public override string Title => $"Counting Report between [{this.ExpectedSource}] and [{this.ActualSource}] ({this.ResultType})";
    }

    internal struct EventHubSpecificReportComponents
    {
        public bool StillReceivingFromEventHub;
        public bool AllActualResultsMatch;
    }
}<|MERGE_RESOLUTION|>--- conflicted
+++ resolved
@@ -127,13 +127,21 @@
         bool IsPassedHelper() => this.TotalExpectCount > 0 && this.TotalDuplicateExpectedResultCount == 0 && this.EventHubSpecificReportComponents.Match(
             eh =>
             {
-                return eh.AllActualResultsMatch && eh.StillReceivingFromEventHub;
+                // Product issue for telemetry when broker enabled.
+                if (this.Topology == Topology.Nested && this.MqttBrokerEnabled && this.TestDescription.Contains(MessagesTestDescription))
+                {
+                    bool matchWithinThreshold = ((double)this.TotalMatchCount / this.TotalExpectCount) > .99d;
+                    return matchWithinThreshold && eh.StillReceivingFromEventHub;
+                }
+                else
+                {
+                    return eh.AllActualResultsMatch && eh.StillReceivingFromEventHub;
+                }
             },
             () =>
             {
                 if (this.TestMode == TestMode.Connectivity)
                 {
-<<<<<<< HEAD
                     // Product issue for C2D messages connected to edgehub.
                     if (this.TestDescription.Contains(C2dTestDescription))
                     {
@@ -151,19 +159,6 @@
                     }
                 }
                 else
-=======
-                    if (this.Topology == Topology.Nested && this.MqttBrokerEnabled && this.TestDescription.Contains(MessagesTestDescription))
-                    {
-                        bool matchWithinThreshold = ((double)this.TotalMatchCount / this.TotalExpectCount) > .99d;
-                        return matchWithinThreshold && eh.StillReceivingFromEventHub;
-                    }
-                    else
-                    {
-                        return eh.AllActualResultsMatch && eh.StillReceivingFromEventHub;
-                    }
-                },
-                () =>
->>>>>>> 3cc47b5d
                 {
                     // Product issue for custom mqtt telemetry.
                     if (this.Topology == Topology.Nested && this.MqttBrokerEnabled && this.TestDescription.Contains(GenericMqttTelemetryTestDescription))
@@ -178,19 +173,7 @@
                     }
                     else
                     {
-<<<<<<< HEAD
                         return this.TotalExpectCount == this.TotalMatchCount;
-=======
-                        // Product issue for custom mqtt telemetry.
-                        if (this.Topology == Topology.Nested && this.MqttBrokerEnabled && this.TestDescription.Contains(GenericMqttTelemetryTestDescription))
-                        {
-                            return ((double)this.TotalMatchCount / this.TotalExpectCount) > .8d;
-                        }
-                        else
-                        {
-                            return this.TotalExpectCount == this.TotalMatchCount;
-                        }
->>>>>>> 3cc47b5d
                     }
                 }
             });
