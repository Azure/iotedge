// Copyright (c) Microsoft. All rights reserved.
namespace TestResultCoordinator.Reports
{
    using System;
    using System.Threading.Tasks;
    using Microsoft.Azure.Devices.Edge.ModuleUtil;
    using Microsoft.Azure.Devices.Edge.Util;
    using TestResultCoordinator.Reports.DirectMethod;
    using TestResultCoordinator.Reports.EdgeHubRestartTest;
    using TestResultCoordinator.Storage;

    class TestReportGeneratorFactory : ITestReportGeneratorFactory
    {
        const int BatchSize = 500;
        readonly ITestOperationResultStorage storage;

        internal TestReportGeneratorFactory(ITestOperationResultStorage storage)
        {
            this.storage = Preconditions.CheckNotNull(storage, nameof(storage));
        }

        public async Task<ITestResultReportGenerator> CreateAsync(
            string trackingId,
            ITestReportMetadata testReportMetadata)
        {
            Preconditions.CheckNonWhiteSpace(trackingId, nameof(trackingId));
            Preconditions.CheckNotNull(testReportMetadata, nameof(testReportMetadata));

            switch (testReportMetadata.TestReportType)
            {
                case TestReportType.CountingReport:
                    {
                        var metadata = (CountingReportMetadata)testReportMetadata;
                        var expectedTestResults = this.GetResults(metadata.ExpectedSource);
                        var actualTestResults = this.GetResults(metadata.ActualSource);

                        return new CountingReportGenerator(
                            trackingId,
                            metadata.ExpectedSource,
                            expectedTestResults,
                            metadata.ActualSource,
                            actualTestResults,
                            testReportMetadata.TestOperationResultType.ToString(),
                            new SimpleTestOperationResultComparer());
                    }

                case TestReportType.TwinCountingReport:
                    {
                        var metadata = (TwinCountingReportMetadata)testReportMetadata;
                        var expectedTestResults = this.GetTwinExpectedResults(metadata);
                        var actualTestResults = this.GetResults(metadata.ActualSource);

                        return new TwinCountingReportGenerator(
                            trackingId,
                            metadata.ExpectedSource,
                            expectedTestResults,
                            metadata.ActualSource,
                            actualTestResults,
                            testReportMetadata.TestOperationResultType.ToString(),
                            new SimpleTestOperationResultComparer());
                    }

                case TestReportType.DeploymentTestReport:
                    {
                        var metadata = (DeploymentTestReportMetadata)testReportMetadata;
                        var expectedTestResults = this.GetResults(metadata.ExpectedSource);
                        var actualTestResults = this.GetResults(metadata.ActualSource);

                        return new DeploymentTestReportGenerator(
                        trackingId,
                        metadata.ExpectedSource,
                        expectedTestResults,
                        metadata.ActualSource,
                        actualTestResults);
                    }

                case TestReportType.DirectMethodReport:
                    {
                        var metadata = (DirectMethodReportMetadata)testReportMetadata;
                        var senderTestResults = this.GetResults(metadata.SenderSource);
                        var receiverTestResults = metadata.ReceiverSource.Map(x => this.GetResults(x));
                        var tolerancePeriod = metadata.TolerancePeriod;
                        var networkStatusTimeline = await this.GetNetworkStatusTimelineAsync(tolerancePeriod);

                        return new DirectMethodReportGenerator(
                            trackingId,
                            metadata.SenderSource,
                            senderTestResults,
                            metadata.ReceiverSource,
                            receiverTestResults,
                            metadata.TestOperationResultType.ToString(),
                            networkStatusTimeline);
                    }

<<<<<<< HEAD
                case TestReportType.EdgeHubRestartDirectMethodResult:
=======
                case TestReportType.EdgeHubRestartDirectMethodReport:
>>>>>>> 99fdc85f
                    {
                        var metadata = (EdgeHubRestartDirectMethodReportMetadata)testReportMetadata;
                        var senderTestResults = this.GetResults(metadata.SenderSource);
                        var receiverTestResults = this.GetResults(metadata.ReceiverSource);
                        var passableEdgeHubRestartPeriod = metadata.PassableEdgeHubRestartPeriod;

                        return new EdgeHubRestartDirectMethodReportGenerator(
                            trackingId,
                            metadata,
                            senderTestResults,
                            receiverTestResults,
                            passableEdgeHubRestartPeriod);
                    }

<<<<<<< HEAD
                case TestReportType.EdgeHubRestartMessageResult:
=======
                case TestReportType.EdgeHubRestartMessageReport:
>>>>>>> 99fdc85f
                    {
                        var metadata = (EdgeHubRestartMessageReportMetadata)testReportMetadata;
                        var senderTestResults = this.GetResults(metadata.SenderSource);
                        var receiverTestResults = this.GetResults(metadata.ReceiverSource);
                        var passableEdgeHubRestartPeriod = metadata.PassableEdgeHubRestartPeriod;

                        return new EdgeHubRestartMessageReportGenerator(
                            trackingId,
                            metadata,
                            senderTestResults,
                            receiverTestResults,
                            passableEdgeHubRestartPeriod);
                    }

                case TestReportType.NetworkControllerReport:
                    {
                        var metadata = (NetworkControllerReportMetadata)testReportMetadata;
                        var testResults = this.GetResults(metadata.Source);

                        return new SimpleReportGenerator(
                            trackingId,
                            metadata.Source,
                            testResults,
                            TestOperationResultType.Network);
                    }

                case TestReportType.ErrorReport:
                    {
                        var metadata = (ErrorReportMetadata)testReportMetadata;
                        var testResults = this.GetResults(metadata.Source);

                        return new SimpleReportGenerator(
                            trackingId,
                            metadata.Source,
                            testResults,
                            TestOperationResultType.Error);
                    }

                default:
                    {
                        throw new NotSupportedException($"Report type {testReportMetadata.TestReportType} is not supported.");
                    }
            }
        }

        async Task<NetworkStatusTimeline> GetNetworkStatusTimelineAsync(TimeSpan tolerancePeriod)
        {
            return await NetworkStatusTimeline.CreateAsync(
                new StoreTestResultCollection<TestOperationResult>(this.storage.GetStoreFromSource("networkController"), BatchSize),
                tolerancePeriod);
        }

        ITestResultCollection<TestOperationResult> GetResults(string resultSource)
        {
            return new StoreTestResultCollection<TestOperationResult>(
                this.storage.GetStoreFromSource(resultSource),
                BatchSize);
        }

        ITestResultCollection<TestOperationResult> GetTwinExpectedResults(TwinCountingReportMetadata reportMetadata)
        {
            if (reportMetadata == null)
            {
                throw new NotSupportedException($"Report type {reportMetadata.TestReportType} requires TwinReportMetadata instead of {reportMetadata.GetType()}");
            }

            if (reportMetadata.TwinTestPropertyType == TwinTestPropertyType.Desired)
            {
                return this.GetResults(reportMetadata.ExpectedSource);
            }

            string[] sources = reportMetadata.ExpectedSource.Split('.');
            string moduleId = sources.Length > 0 ? sources[0] : Settings.Current.ModuleId;
            return new CloudTwinTestResultCollection(reportMetadata.ExpectedSource, Settings.Current.IoTHubConnectionString, moduleId, Settings.Current.TrackingId);
        }
    }
}<|MERGE_RESOLUTION|>--- conflicted
+++ resolved
@@ -92,11 +92,7 @@
                             networkStatusTimeline);
                     }
 
-<<<<<<< HEAD
-                case TestReportType.EdgeHubRestartDirectMethodResult:
-=======
                 case TestReportType.EdgeHubRestartDirectMethodReport:
->>>>>>> 99fdc85f
                     {
                         var metadata = (EdgeHubRestartDirectMethodReportMetadata)testReportMetadata;
                         var senderTestResults = this.GetResults(metadata.SenderSource);
@@ -111,11 +107,7 @@
                             passableEdgeHubRestartPeriod);
                     }
 
-<<<<<<< HEAD
-                case TestReportType.EdgeHubRestartMessageResult:
-=======
                 case TestReportType.EdgeHubRestartMessageReport:
->>>>>>> 99fdc85f
                     {
                         var metadata = (EdgeHubRestartMessageReportMetadata)testReportMetadata;
                         var senderTestResults = this.GetResults(metadata.SenderSource);
