--- conflicted
+++ resolved
@@ -129,10 +129,7 @@
 
                         return new DirectMethodConnectivityReportGenerator(
                             metadata.TestDescription,
-<<<<<<< HEAD
-=======
-                            Settings.Current.Topology,
->>>>>>> cef0762a
+                            Settings.Current.Topology,
                             trackingId,
                             metadata.SenderSource,
                             senderTestResults.GetAsyncEnumerator(),
