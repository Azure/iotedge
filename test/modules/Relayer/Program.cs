// Copyright (c) Microsoft. All rights reserved.
namespace Relayer
{
    using System;
    using System.Collections.Concurrent;
    using System.Collections.Generic;
    using System.Linq;
    using System.Net;
    using System.Text;
    using System.Threading;
    using System.Threading.Tasks;
    using Microsoft.Azure.Devices.Client;
    using Microsoft.Azure.Devices.Edge.ModuleUtil;
    using Microsoft.Azure.Devices.Edge.ModuleUtil.TestResults;
    using Microsoft.Azure.Devices.Edge.Util;
    using Microsoft.Extensions.Logging;
    using Newtonsoft.Json;

    /*
     * Module for relaying messages. It receives a message and passes it on.
     */
    class Program
    {
        static readonly ILogger Logger = ModuleUtil.CreateLogger("Relayer");
        static volatile bool isFinished = false;
        static ConcurrentBag<string> resultsReceived = new ConcurrentBag<string>();

        static async Task Main(string[] args)
        {
            Logger.LogInformation($"Starting Relayer with the following settings: \r\n{Settings.Current}");
            ModuleClient moduleClient = null;

            try
            {
                moduleClient = await ModuleUtil.CreateModuleClientAsync(
                    Settings.Current.TransportType,
                    new ClientOptions(),
                    ModuleUtil.DefaultTimeoutErrorDetectionStrategy,
                    ModuleUtil.DefaultTransientRetryStrategy,
                    Logger);
                DuplicateMessageAuditor duplicateMessageAuditor = new DuplicateMessageAuditor(Settings.Current.MessageDuplicateTolerance);
                MessageHandlerContext messageHandlerContext = new MessageHandlerContext(moduleClient, duplicateMessageAuditor);

                (CancellationTokenSource cts, ManualResetEventSlim completed, Option<object> handler) = ShutdownHandler.Init(TimeSpan.FromSeconds(5), Logger);

                await SetIsFinishedDirectMethodAsync(moduleClient);

                // Receive a message and call ProcessAndSendMessageAsync to send it on its way
                await moduleClient.SetInputMessageHandlerAsync(Settings.Current.InputName, ProcessAndSendMessageAsync, messageHandlerContext);

                await cts.Token.WhenCanceled();
                completed.Set();
                handler.ForEach(h => GC.KeepAlive(h));
                Logger.LogInformation("Relayer Main() finished.");
            }
            catch (Exception ex)
            {
                Logger.LogError(ex, "Error occurred during Relayer.");
            }
            finally
            {
                moduleClient?.CloseAsync();
                moduleClient?.Dispose();
            }
        }

        static async Task<MessageResponse> ProcessAndSendMessageAsync(Message message, object userContext)
        {
            Logger.LogInformation($"Received message from device: {message.ConnectionDeviceId}, module: {message.ConnectionModuleId}");

            var testResultCoordinatorUrl = Option.None<Uri>();

            if (Settings.Current.EnableTrcReporting)
            {
                var builder = new UriBuilder(Settings.Current.TestResultCoordinatorUrl);
                builder.Host = Dns.GetHostEntry(Settings.Current.TestResultCoordinatorUrl.Host).AddressList[0].ToString();
                testResultCoordinatorUrl = Option.Some(builder.Uri);
            }

            try
            {
                if (!(userContext is MessageHandlerContext messageHandlerContext))
                {
                    throw new InvalidOperationException("UserContext doesn't contain expected value");
                }

                ModuleClient moduleClient = messageHandlerContext.ModuleClient;
                DuplicateMessageAuditor duplicateMessageAuditor = messageHandlerContext.DuplicateMessageAuditor;

                // Must make a new message instead of reusing the old message because of the way the SDK sends messages
                string trackingId = string.Empty;
                string batchId = string.Empty;
                string sequenceNumber = string.Empty;
                var messageProperties = new List<KeyValuePair<string, string>>();
                var testResultReportingClient = Option.None<TestResultReportingClient>();

                if (Settings.Current.EnableTrcReporting)
                {
                    foreach (KeyValuePair<string, string> prop in message.Properties)
                    {
                        switch (prop.Key)
                        {
                            case TestConstants.Message.TrackingIdPropertyName:
                                trackingId = prop.Value ?? string.Empty;
                                break;
                            case TestConstants.Message.BatchIdPropertyName:
                                batchId = prop.Value ?? string.Empty;
                                break;
                            case TestConstants.Message.SequenceNumberPropertyName:
                                sequenceNumber = prop.Value ?? string.Empty;
                                break;
                        }

                        messageProperties.Add(new KeyValuePair<string, string>(prop.Key, prop.Value));
                    }

                    if (string.IsNullOrWhiteSpace(trackingId) || string.IsNullOrWhiteSpace(batchId) || string.IsNullOrWhiteSpace(sequenceNumber))
                    {
                        Logger.LogWarning($"Received message missing info: trackingid={trackingId}, batchId={batchId}, sequenceNumber={sequenceNumber}");
                        return MessageResponse.Completed;
                    }

                    if (duplicateMessageAuditor.ShouldFilterMessage(sequenceNumber))
                    {
                        return MessageResponse.Completed;
                    }

<<<<<<< HEAD
                if (duplicateMessageAuditor.ShouldFilterMessage(sequenceNumber))
                {
                    return MessageResponse.Completed;
                }

                // Report receiving message successfully to Test Result Coordinator
                var testResultReportingClient = new TestResultReportingClient { BaseUrl = testResultCoordinatorUrl.AbsoluteUri };
                var testResultReceived = new MessageTestResult(Settings.Current.ModuleId + ".receive", DateTime.UtcNow)
                {
                    TrackingId = trackingId,
                    BatchId = batchId,
                    SequenceNumber = sequenceNumber
                };
=======
                    // Report receiving message successfully to Test Result Coordinator
                    testResultReportingClient = Option.Some(new TestResultReportingClient { BaseUrl = testResultCoordinatorUrl.OrDefault().AbsoluteUri });
                    var testResultReceived = new MessageTestResult(Settings.Current.ModuleId + ".receive", DateTime.UtcNow)
                    {
                        TrackingId = trackingId,
                        BatchId = batchId,
                        SequenceNumber = sequenceNumber
                    };
>>>>>>> eb50708b

                    await ModuleUtil.ReportTestResultAsync(testResultReportingClient.OrDefault(), Logger, testResultReceived);

                    Logger.LogInformation($"Successfully received message: trackingid={trackingId}, batchId={batchId}, sequenceNumber={sequenceNumber}");
                }

                if (!Settings.Current.ReceiveOnly)
                {
                    byte[] messageBytes = message.GetBytes();
                    var messageCopy = new Message(messageBytes);
                    messageProperties.ForEach(kvp => messageCopy.Properties.Add(kvp));
                    await moduleClient.SendEventAsync(Settings.Current.OutputName, messageCopy);
                    Logger.LogInformation($"Message relayed upstream for device: {message.ConnectionDeviceId}, module: {message.ConnectionModuleId}");

                    if (Settings.Current.EnableTrcReporting)
                    {
                        // Report sending message successfully to Test Result Coordinator
                        var testResultSent = new MessageTestResult(Settings.Current.ModuleId + ".send", DateTime.UtcNow)
                        {
                            TrackingId = trackingId,
                            BatchId = batchId,
                            SequenceNumber = sequenceNumber
                        };

                        await ModuleUtil.ReportTestResultAsync(testResultReportingClient.OrDefault(), Logger, testResultSent);
                        Logger.LogInformation($"Successfully reported message: trackingid={trackingId}, batchId={batchId}, sequenceNumber={sequenceNumber}");
                    }
                }
                else
                {
                    int uniqueResultsExpected = Settings.Current.UniqueResultsExpected.Expect<ArgumentException>(() => throw new ArgumentException("Must supply this value if in ReceiveOnly mode"));
                    if (!resultsReceived.Contains(sequenceNumber))
                    {
                        resultsReceived.Add(sequenceNumber);
                    }

                    if (resultsReceived.Count == uniqueResultsExpected)
                    {
                        isFinished = true;
                    }
                }
            }
            catch (Exception ex)
            {
                Logger.LogError(ex, $"Error in {nameof(ProcessAndSendMessageAsync)} method");
            }

            return MessageResponse.Completed;
        }

        private static async Task SetIsFinishedDirectMethodAsync(ModuleClient client)
        {
            await client.SetMethodHandlerAsync(
                "IsFinished",
                (MethodRequest methodRequest, object _) => Task.FromResult(IsFinished()),
                null);
        }

        private static MethodResponse IsFinished()
        {
            string response = JsonConvert.SerializeObject(new PriorityQueueTestStatus(isFinished, resultsReceived.Count));
            return new MethodResponse(Encoding.UTF8.GetBytes(response), (int)HttpStatusCode.OK);
        }
    }
}<|MERGE_RESOLUTION|>--- conflicted
+++ resolved
@@ -125,21 +125,6 @@
                         return MessageResponse.Completed;
                     }
 
-<<<<<<< HEAD
-                if (duplicateMessageAuditor.ShouldFilterMessage(sequenceNumber))
-                {
-                    return MessageResponse.Completed;
-                }
-
-                // Report receiving message successfully to Test Result Coordinator
-                var testResultReportingClient = new TestResultReportingClient { BaseUrl = testResultCoordinatorUrl.AbsoluteUri };
-                var testResultReceived = new MessageTestResult(Settings.Current.ModuleId + ".receive", DateTime.UtcNow)
-                {
-                    TrackingId = trackingId,
-                    BatchId = batchId,
-                    SequenceNumber = sequenceNumber
-                };
-=======
                     // Report receiving message successfully to Test Result Coordinator
                     testResultReportingClient = Option.Some(new TestResultReportingClient { BaseUrl = testResultCoordinatorUrl.OrDefault().AbsoluteUri });
                     var testResultReceived = new MessageTestResult(Settings.Current.ModuleId + ".receive", DateTime.UtcNow)
@@ -148,7 +133,6 @@
                         BatchId = batchId,
                         SequenceNumber = sequenceNumber
                     };
->>>>>>> eb50708b
 
                     await ModuleUtil.ReportTestResultAsync(testResultReportingClient.OrDefault(), Logger, testResultReceived);
 
