--- conflicted
+++ resolved
@@ -21,10 +21,7 @@
             string moduleId,
             bool receiveOnly,
             int messageDuplicateTolerance,
-<<<<<<< HEAD
-=======
             bool enableTrcReporting,
->>>>>>> bc633cfe
             Option<int> uniqueResultsExpected)
         {
             this.InputName = Preconditions.CheckNonWhiteSpace(inputName, nameof(inputName));
@@ -34,10 +31,7 @@
             this.ModuleId = Preconditions.CheckNonWhiteSpace(moduleId, nameof(moduleId));
             this.ReceiveOnly = receiveOnly;
             this.MessageDuplicateTolerance = messageDuplicateTolerance;
-<<<<<<< HEAD
-=======
             this.EnableTrcReporting = enableTrcReporting;
->>>>>>> bc633cfe
             this.UniqueResultsExpected = uniqueResultsExpected;
         }
 
@@ -60,10 +54,7 @@
                 configuration.GetValue<string>("IOTEDGE_MODULEID"),
                 configuration.GetValue<bool>("receiveOnly", false),
                 configuration.GetValue<int>("messageDuplicateTolerance", 2),
-<<<<<<< HEAD
-=======
                 configuration.GetValue<bool>("enableTrcReporting", true),
->>>>>>> bc633cfe
                 uniqueResultsExpected);
         }
 
@@ -96,12 +87,8 @@
                 { nameof(this.TransportType), Enum.GetName(typeof(TransportType), this.TransportType) },
                 { nameof(this.TestResultCoordinatorUrl), this.TestResultCoordinatorUrl.ToString() },
                 { nameof(this.ReceiveOnly), this.ReceiveOnly.ToString() },
-<<<<<<< HEAD
-                { nameof(this.MessageDuplicateTolerance), this.MessageDuplicateTolerance.ToString() }
-=======
                 { nameof(this.MessageDuplicateTolerance), this.MessageDuplicateTolerance.ToString() },
                 { nameof(this.EnableTrcReporting), this.EnableTrcReporting.ToString() },
->>>>>>> bc633cfe
             };
 
             return $"Settings:{Environment.NewLine}{string.Join(Environment.NewLine, fields.Select(f => $"{f.Key}={f.Value}"))}";
