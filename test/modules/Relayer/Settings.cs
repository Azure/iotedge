// Copyright (c) Microsoft. All rights reserved.
namespace Relayer
{
    using System;
    using System.Collections.Generic;
    using System.IO;
    using System.Linq;
    using Microsoft.Azure.Devices.Client;
    using Microsoft.Azure.Devices.Edge.Util;
    using Microsoft.Extensions.Configuration;

    class Settings
    {
        internal static Settings Current = Create();

        Settings(
            TransportType transportType,
            string inputName,
            string outputName,
            Uri testResultCoordinatorUrl,
            string moduleId,
            bool receiveOnly,
<<<<<<< HEAD
            int messageDuplicateTolerance,
=======
            bool enableTrcReporting,
>>>>>>> c2e75549
            Option<int> uniqueResultsExpected)
        {
            this.InputName = Preconditions.CheckNonWhiteSpace(inputName, nameof(inputName));
            this.OutputName = Preconditions.CheckNonWhiteSpace(outputName, nameof(outputName));
            this.TransportType = transportType;
            this.TestResultCoordinatorUrl = Preconditions.CheckNotNull(testResultCoordinatorUrl, nameof(testResultCoordinatorUrl));
            this.ModuleId = Preconditions.CheckNonWhiteSpace(moduleId, nameof(moduleId));
            this.ReceiveOnly = receiveOnly;
<<<<<<< HEAD
            this.MessageDuplicateTolerance = messageDuplicateTolerance;
=======
            this.EnableTrcReporting = enableTrcReporting;
>>>>>>> c2e75549
            this.UniqueResultsExpected = uniqueResultsExpected;
        }

        static Settings Create()
        {
            IConfiguration configuration = new ConfigurationBuilder()
                .SetBasePath(Directory.GetCurrentDirectory())
                .AddJsonFile("config/settings.json", optional: true)
                .AddEnvironmentVariables()
                .Build();

            int uniqueResultsNum = configuration.GetValue<int>("uniqueResultsExpected", -1);
            Option<int> uniqueResultsExpected = uniqueResultsNum > 0 ? Option.Some(uniqueResultsNum) : Option.None<int>();

            return new Settings(
                configuration.GetValue("transportType", TransportType.Amqp_Tcp_Only),
                configuration.GetValue("inputName", "input1"),
                configuration.GetValue("outputName", "output1"),
                configuration.GetValue<Uri>("testResultCoordinatorUrl", new Uri("http://testresultcoordinator:5001")),
                configuration.GetValue<string>("IOTEDGE_MODULEID"),
                configuration.GetValue<bool>("receiveOnly", false),
<<<<<<< HEAD
                configuration.GetValue<int>("messageDuplicateTolerance", 2),
=======
                configuration.GetValue<bool>("enableTrcReporting", true),
>>>>>>> c2e75549
                uniqueResultsExpected);
        }

        public TransportType TransportType { get; }

        public string InputName { get; }

        public string OutputName { get; }

        public bool EnableTrcReporting { get; }

        public Uri TestResultCoordinatorUrl { get; }

        public string ModuleId { get; }

        public bool ReceiveOnly { get; }

        public int MessageDuplicateTolerance { get; }

        public Option<int> UniqueResultsExpected { get; }

        public override string ToString()
        {
            // serializing in this pattern so that secrets don't accidentally get added anywhere in the future
            var fields = new Dictionary<string, string>
            {
                { nameof(this.InputName), this.InputName },
                { nameof(this.OutputName), this.OutputName },
                { nameof(this.ModuleId), this.ModuleId },
                { nameof(this.TransportType), Enum.GetName(typeof(TransportType), this.TransportType) },
                { nameof(this.TestResultCoordinatorUrl), this.TestResultCoordinatorUrl.ToString() },
                { nameof(this.ReceiveOnly), this.ReceiveOnly.ToString() },
<<<<<<< HEAD
                { nameof(this.MessageDuplicateTolerance), this.MessageDuplicateTolerance.ToString() }
=======
                { nameof(this.EnableTrcReporting), this.EnableTrcReporting.ToString() },
>>>>>>> c2e75549
            };

            return $"Settings:{Environment.NewLine}{string.Join(Environment.NewLine, fields.Select(f => $"{f.Key}={f.Value}"))}";
        }
    }
}<|MERGE_RESOLUTION|>--- conflicted
+++ resolved
@@ -20,11 +20,8 @@
             Uri testResultCoordinatorUrl,
             string moduleId,
             bool receiveOnly,
-<<<<<<< HEAD
             int messageDuplicateTolerance,
-=======
             bool enableTrcReporting,
->>>>>>> c2e75549
             Option<int> uniqueResultsExpected)
         {
             this.InputName = Preconditions.CheckNonWhiteSpace(inputName, nameof(inputName));
@@ -33,11 +30,8 @@
             this.TestResultCoordinatorUrl = Preconditions.CheckNotNull(testResultCoordinatorUrl, nameof(testResultCoordinatorUrl));
             this.ModuleId = Preconditions.CheckNonWhiteSpace(moduleId, nameof(moduleId));
             this.ReceiveOnly = receiveOnly;
-<<<<<<< HEAD
             this.MessageDuplicateTolerance = messageDuplicateTolerance;
-=======
             this.EnableTrcReporting = enableTrcReporting;
->>>>>>> c2e75549
             this.UniqueResultsExpected = uniqueResultsExpected;
         }
 
@@ -59,11 +53,8 @@
                 configuration.GetValue<Uri>("testResultCoordinatorUrl", new Uri("http://testresultcoordinator:5001")),
                 configuration.GetValue<string>("IOTEDGE_MODULEID"),
                 configuration.GetValue<bool>("receiveOnly", false),
-<<<<<<< HEAD
                 configuration.GetValue<int>("messageDuplicateTolerance", 2),
-=======
                 configuration.GetValue<bool>("enableTrcReporting", true),
->>>>>>> c2e75549
                 uniqueResultsExpected);
         }
 
@@ -96,11 +87,8 @@
                 { nameof(this.TransportType), Enum.GetName(typeof(TransportType), this.TransportType) },
                 { nameof(this.TestResultCoordinatorUrl), this.TestResultCoordinatorUrl.ToString() },
                 { nameof(this.ReceiveOnly), this.ReceiveOnly.ToString() },
-<<<<<<< HEAD
-                { nameof(this.MessageDuplicateTolerance), this.MessageDuplicateTolerance.ToString() }
-=======
+                { nameof(this.MessageDuplicateTolerance), this.MessageDuplicateTolerance.ToString() },
                 { nameof(this.EnableTrcReporting), this.EnableTrcReporting.ToString() },
->>>>>>> c2e75549
             };
 
             return $"Settings:{Environment.NewLine}{string.Join(Environment.NewLine, fields.Select(f => $"{f.Key}={f.Value}"))}";
