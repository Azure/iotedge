// Copyright (c) Microsoft. All rights reserved.
namespace EdgeHubRestartTester
{
    using System;
    using System.Net;
    using System.Threading;
    using System.Threading.Tasks;
    using Microsoft.Azure.Devices;
    using Microsoft.Azure.Devices.Edge.ModuleUtil;
    using Microsoft.Azure.Devices.Edge.Util;
    using Microsoft.Extensions.Logging;

    class Program
    {
        static readonly ILogger Logger = ModuleUtil.CreateLogger("EdgeHubRestartTester");

        public static int Main() => MainAsync().Result;

        static async Task<int> MainAsync()
        {
            uint restartCount = 0;

            Guid batchId = Guid.NewGuid();
            Logger.LogInformation($"Starting EdgeHubRestartTester ({batchId}) with the following settings:\r\n{Settings.Current}");

            Logger.LogInformation($"EdgeHubRestartTester delay start for {Settings.Current.TestStartDelay}.");
            await Task.Delay(Settings.Current.TestStartDelay);

            (CancellationTokenSource cts, ManualResetEventSlim completed, Option<object> handler) = ShutdownHandler.Init(TimeSpan.FromSeconds(5), Logger);

            ServiceClient iotHubServiceClient = null;
            IEdgeHubConnector edgeHubMessageConnector = null;
            IEdgeHubConnector edgeHubDirectMethodConnector = null;

            try
            {
                iotHubServiceClient = ServiceClient.CreateFromConnectionString(Settings.Current.IoTHubConnectionString);

                if (Settings.Current.MessageEnabled)
                {
                    edgeHubMessageConnector = new MessageEdgeHubConnector(
                        batchId,
                        Logger);
                }

                if (Settings.Current.DirectMethodEnabled)
                {
                    edgeHubDirectMethodConnector = new DirectMethodEdgeHubConnector(
                        batchId,
                        Logger);
                }

                DateTime testStart = DateTime.UtcNow;
                DateTime testExpirationTime = testStart + Settings.Current.TestDuration;

                while ((!cts.IsCancellationRequested) && (DateTime.UtcNow < testExpirationTime))
                {
                    (DateTime restartTime, _) = await RestartEdgeHub(iotHubServiceClient);
                    DateTime eachTestExpirationTime = restartTime.Add(Settings.Current.RestartPeriod);

                    // Increment the counter when issue an edgeHub restart
                    restartCount++;

                    // Setup Message Task
                    Task sendMessageTask = Task.CompletedTask;
<<<<<<< HEAD
                    sendMessageTask = edgeHubMessageConnector?.StartAsync(
                        eachTestExpirationTime,
                        restartTime,
                        cts.Token);

                    // Setup Direct Method Task
                    Task directMethodTask = Task.CompletedTask;
                    directMethodTask = edgeHubDirectMethodConnector?.StartAsync(
                        eachTestExpirationTime,
                        restartTime,
                        cts.Token);
=======
                    if (Settings.Current.MessageEnabled)
                    {
                        sendMessageTask =
                            new MessageEdgeHubConnectorTest(
                                msgModuleClient,
                                batchId,
                                eachTestExpirationTime,
                                restartTime,
                                Logger,
                                cts.Token)
                            .StartAsync();
                    }

                    // Setup Direct Method Task
                    Task directMethodTask = Task.CompletedTask;
                    if (Settings.Current.DirectMethodEnabled)
                    {
                        directMethodTask =
                            new DirectMethodEdgeHubConnectorTest(
                                dmModuleClient,
                                batchId,
                                eachTestExpirationTime,
                                restartTime,
                                restartCount,
                                Logger,
                                cts.Token)
                            .StartAsync();
                    }
>>>>>>> 3f50a05a

                    // Wait for the two task to be done before do a restart
                    await Task.WhenAll(new[] { sendMessageTask, directMethodTask });

                    // Wait until the specified restart period to do another restart
                    await Task.Delay((int)(eachTestExpirationTime - DateTime.UtcNow).TotalMilliseconds, cts.Token);
                }
            }
            catch (Exception e)
            {
                Logger.LogError($"Exception caught: {e}");
                throw;
            }
            finally
            {
                iotHubServiceClient?.Dispose();
                edgeHubDirectMethodConnector?.Dispose();
                edgeHubMessageConnector?.Dispose();
            }

            await cts.Token.WhenCanceled();
            completed.Set();
            handler.ForEach(h => GC.KeepAlive(h));
            Logger.LogInformation("EdgeHubRestartTester Main() finished.");
            return 0;
        }

        static async Task<Tuple<DateTime, HttpStatusCode>> RestartEdgeHub(
            ServiceClient iotHubServiceClient)
        {
            const uint maxRetry = 3;
            uint restartCount = 0;

            CloudToDeviceMethod c2dMethod = new CloudToDeviceMethod("RestartModule");
            string payloadSchema = "{{ \"SchemaVersion\": \"1.0\", \"Id\": \"{0}\" }}";
            string payload = string.Format(payloadSchema, "edgeHub");
            Logger.LogInformation("RestartModule Method Payload: {0}", payload);
            c2dMethod.SetPayloadJson(payload);

            while (restartCount < maxRetry)
            {
                try
                {
                    restartCount++;
                    // TODO: Introduce the offline scenario to use docker command.
                    CloudToDeviceMethodResult response = await iotHubServiceClient.InvokeDeviceMethodAsync(Settings.Current.DeviceId, "$edgeAgent", c2dMethod);
                    if ((HttpStatusCode)response.Status != HttpStatusCode.OK)
                    {
                        Logger.LogError($"Calling EdgeHub restart failed with status code {response.Status} : {response.GetPayloadAsJson()}.");
                    }
                    else
                    {
                        Logger.LogInformation($"Calling EdgeHub restart succeeded with status code {response.Status}.");
                    }

                    return new Tuple<DateTime, HttpStatusCode>(DateTime.UtcNow, (HttpStatusCode)response.Status);
                }
                catch (Exception e)
                {
                    Logger.LogError($"Exception caught for payload {payload}: {e}");

                    if (restartCount == maxRetry - 1)
                    {
                        throw;
                    }
                }
            }

            return new Tuple<DateTime, HttpStatusCode>(DateTime.UtcNow, HttpStatusCode.InternalServerError);
        }
    }
}<|MERGE_RESOLUTION|>--- conflicted
+++ resolved
@@ -63,7 +63,6 @@
 
                     // Setup Message Task
                     Task sendMessageTask = Task.CompletedTask;
-<<<<<<< HEAD
                     sendMessageTask = edgeHubMessageConnector?.StartAsync(
                         eachTestExpirationTime,
                         restartTime,
@@ -75,36 +74,6 @@
                         eachTestExpirationTime,
                         restartTime,
                         cts.Token);
-=======
-                    if (Settings.Current.MessageEnabled)
-                    {
-                        sendMessageTask =
-                            new MessageEdgeHubConnectorTest(
-                                msgModuleClient,
-                                batchId,
-                                eachTestExpirationTime,
-                                restartTime,
-                                Logger,
-                                cts.Token)
-                            .StartAsync();
-                    }
-
-                    // Setup Direct Method Task
-                    Task directMethodTask = Task.CompletedTask;
-                    if (Settings.Current.DirectMethodEnabled)
-                    {
-                        directMethodTask =
-                            new DirectMethodEdgeHubConnectorTest(
-                                dmModuleClient,
-                                batchId,
-                                eachTestExpirationTime,
-                                restartTime,
-                                restartCount,
-                                Logger,
-                                cts.Token)
-                            .StartAsync();
-                    }
->>>>>>> 3f50a05a
 
                     // Wait for the two task to be done before do a restart
                     await Task.WhenAll(new[] { sendMessageTask, directMethodTask });
