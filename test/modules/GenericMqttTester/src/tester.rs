--- conflicted
+++ resolved
@@ -11,11 +11,7 @@
 };
 use mqtt_broker_tests_util::client;
 use mqtt_util::client_io::ClientIoSource;
-<<<<<<< HEAD
-use trc_client::TestResultReportingClient;
-=======
 use trc_client::TrcClient;
->>>>>>> 8efff2a9
 
 use crate::{
     message_channel::{
@@ -88,11 +84,10 @@
             .publish_handle()
             .map_err(MessageTesterError::PublishHandle)?;
 
-<<<<<<< HEAD
         let tracking_id = settings.tracking_id().clone();
         let batch_id = settings.batch_id().clone();
-        let test_result_coordinator_url = settings.test_result_coordinator_url().to_string();
-        let reporting_client = TestResultReportingClient::new(test_result_coordinator_url);
+        let test_result_coordinator_url = settings.trc_url().to_string();
+        let reporting_client = TrcClient::new(test_result_coordinator_url);
 
         let message_handler: Box<dyn MessageHandler + Send> = match settings.test_scenario() {
             TestScenario::Initiate => Box::new(ReportResultMessageHandler::new(
@@ -100,12 +95,6 @@
                 tracking_id.clone(),
                 batch_id.clone(),
             )),
-=======
-        let test_result_coordinator_url = settings.test_result_coordinator_url().to_string();
-        let reporting_client = TrcClient::new(test_result_coordinator_url);
-        let message_handler: Box<dyn MessageHandler + Send> = match settings.test_scenario() {
-            TestScenario::Initiate => Box::new(ReportResultMessageHandler::new(reporting_client)),
->>>>>>> 8efff2a9
             TestScenario::Relay => Box::new(RelayingMessageHandler::new(publish_handle.clone())),
         };
         let message_channel = MessageChannel::new(message_handler);
