--- conflicted
+++ resolved
@@ -57,28 +57,10 @@
             return new LoggerFactory().AddSerilog().CreateLogger(categoryName);
         }
 
-        public static async Task ReportTestResultAsync(TestResultReportingClient apiClient, ILogger logger, TestResultBase testResult)
-<<<<<<< HEAD
-        {
-            await ReportTestResultAsync(apiClient, logger, testResult, CancellationToken.None);
-        }
-
-        public static async Task ReportTestResultAsync(TestResultReportingClient apiClient, ILogger logger, TestResultBase testResult, CancellationToken cancellationToken = default)
-        {
-            try
-            {
-                logger.LogInformation($"Sending test result: Source={testResult.Source}, Type={testResult.ResultType}, CreatedAt={testResult.CreatedAt}, Result={testResult.GetFormattedResult()}");
-                await apiClient.ReportResultAsync(testResult.ToTestOperationResultDto(), cancellationToken);
-            }
-            catch (Exception e)
-            {
-                logger.LogError(e, "Failed call to report status to TestResultCoordinator");
-            }
-=======
+        public static async Task ReportTestResultAsync(TestResultReportingClient apiClient, ILogger logger, TestResultBase testResult, CancellationToken cancellationToken = default(CancellationToken))
         {            
             logger.LogInformation($"Sending test result: Source={testResult.Source}, Type={testResult.ResultType}, CreatedAt={testResult.CreatedAt}, Result={testResult.GetFormattedResult()}");
-            await apiClient.ReportResultAsync(testResult.ToTestOperationResultDto());
->>>>>>> 9178a610
+            await apiClient.ReportResultAsync(testResult.ToTestOperationResultDto(), cancellationToken);
         }
 
         static async Task<ModuleClient> InitializeModuleClientAsync(TransportType transportType, ILogger logger)
