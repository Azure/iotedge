--- conflicted
+++ resolved
@@ -10,11 +10,8 @@
         Twin,
         Network,
         Deployment,
-<<<<<<< HEAD
         EdgeHubRestartMessage,
-        EdgeHubRestartDirectMethod
-=======
+        EdgeHubRestartDirectMethod,
         Error
->>>>>>> 563c67e7
     }
 }