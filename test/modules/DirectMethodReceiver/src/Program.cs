--- conflicted
+++ resolved
@@ -19,41 +19,6 @@
         static async Task<int> MainAsync()
         {
             DirectMethodReceiver directMethodClient = null;
-<<<<<<< HEAD
-            try
-            {
-                Logger.LogInformation("DirectMethodReceiver Main() started.");
-
-                IConfiguration configuration = new ConfigurationBuilder()
-                    .SetBasePath(Directory.GetCurrentDirectory())
-                    .AddJsonFile("config/appsettings.json", optional: true)
-                    .AddEnvironmentVariables()
-                    .Build();
-
-                directMethodClient = await DirectMethodReceiver.CreateAsync(
-                    Logger,
-                    configuration);
-
-                (CancellationTokenSource cts, ManualResetEventSlim completed, Option<object> handler) = ShutdownHandler.Init(TimeSpan.FromSeconds(5), Logger);
-
-                await directMethodClient.StartAsync();
-
-                await cts.Token.WhenCanceled();
-
-                completed.Set();
-                handler.ForEach(h => GC.KeepAlive(h));
-                Logger.LogInformation("DirectMethodReceiver Main() finished.");
-            }
-            catch (Exception e)
-            {
-                Logger.LogError(e.ToString());
-            }
-            finally
-            {
-                directMethodClient?.Dispose();
-            }
-
-=======
 
             try
             {
@@ -88,7 +53,6 @@
                 directMethodClient?.Dispose();
             }
 
->>>>>>> 92343a85
             return 0;
         }
     }
