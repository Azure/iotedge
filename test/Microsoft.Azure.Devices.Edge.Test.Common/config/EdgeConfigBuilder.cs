// Copyright (c) Microsoft. All rights reserved.
namespace Microsoft.Azure.Devices.Edge.Test.Common.Config
{
    using System.Collections.Generic;
    using System.Linq;
    using Microsoft.Azure.Devices.Edge.Util;
    using Serilog;

    public class EdgeConfigBuilder
    {
        readonly string deviceId;
        readonly Dictionary<string, IModuleConfigBuilder> moduleBuilders;
        readonly List<(string address, string username, string password)> registries;

        public EdgeConfigBuilder(string deviceId)
        {
            this.deviceId = deviceId;
            this.moduleBuilders = new Dictionary<string, IModuleConfigBuilder>();
            this.registries = new List<(string, string, string)>();
        }

        public void AddRegistryCredentials(string address, string username, string password) =>
            this.registries.Add((address, username, password));

        public void AddRegistryCredentials(IEnumerable<(string address, string username, string password)> credentials)
        {
            foreach ((string address, string username, string password) in credentials)
            {
                this.AddRegistryCredentials(address, username, password);
            }
        }

        public IModuleConfigBuilder AddEdgeAgent(string image = null)
        {
            Option<string> imageOption = Option.Maybe(image);
            var builder = new AgentModuleConfigBuilder(imageOption);
            this.moduleBuilders.Add(builder.Name, builder);
            return builder;
        }

        public IModuleConfigBuilder AddEdgeHub(string image = null, bool optimizeForPerformance = true)
        {
            Option<string> imageOption = Option.Maybe(image);
            var builder = new HubModuleConfigBuilder(imageOption, optimizeForPerformance);
            this.moduleBuilders.Add(builder.Name, builder);
            return builder;
        }

        public IModuleConfigBuilder AddModule(string name, string image)
        {
            var builder = new ModuleConfigBuilder(name, image);
            this.moduleBuilders.Add(builder.Name, builder);
            return builder;
        }

        // Returns two configurations: one with just $edgeAgent and $edgeHub; the other with
        // everything. This is done to ensure edgeHub's routes are ready before the test modules
        // start sending messages, to avoid dropped messages. Another way to handle this is to
        // define all possible routes at the beginning of the test run, but there is added
        // complexity as module names are assigned dynamically.
        public IEnumerable<EdgeConfiguration> BuildConfigurationStages()
        {
            var config = new ConfigurationContent
            {
                ModulesContent = new Dictionary<string, IDictionary<string, object>>()
            };

            var moduleNames = new HashSet<string>();
            var moduleImages = new HashSet<string>();

            void UpdateConfiguration(ModuleConfiguration module)
            {
                moduleNames.Add(module.Name);
                moduleImages.Add(module.Image);

                if (module.DesiredProperties.Count != 0)
                {
                    config.ModulesContent[module.Name] = new Dictionary<string, object>
                    {
                        ["properties.desired"] = module.DesiredProperties
                    };
                }
            }

            // Edge agent is not optional; add if necessary
            if (!this.moduleBuilders.ContainsKey(ModuleName.EdgeAgent))
            {
                this.AddEdgeAgent();
            }

            ILookup<string, ModuleConfiguration> moduleConfigs = this.moduleBuilders
                .Where(b => b.Key != ModuleName.EdgeAgent) // delay building edge agent
                .Select(b => b.Value.Build())
                .ToLookup(m => m.IsSystemModule() ? "system" : "other");

            // Return a configuration for $edgeHub and $edgeAgent
            List<ModuleConfiguration> modules = moduleConfigs["system"].ToList();
            modules.Insert(0, this.BuildEdgeAgent(modules));
            foreach (ModuleConfiguration module in modules)
            {
                UpdateConfiguration(module);
            }

            if (moduleConfigs.Contains("other"))
            {
<<<<<<< HEAD
                var modulesContent =
                    new Dictionary<string, IDictionary<string, object>>(config.ModulesContent);
                Log.Information($">>> moduleContent has {modulesContent.Count} modules");
                Log.Information(">>> CONFIG #1:\n{Config}\n\n", Newtonsoft.Json.JsonConvert.SerializeObject(modulesContent));
=======
>>>>>>> 169508eb
                yield return new EdgeConfiguration(
                    this.deviceId,
                    new List<string>(moduleNames),
                    new List<string>(moduleImages),
                    new ConfigurationContent
                    {
                        ModulesContent = new Dictionary<string, IDictionary<string, object>>(config.ModulesContent)
                    });

                // Return a configuration for all modules
                modules = moduleConfigs.SelectMany(m => m).ToList();
                modules.Insert(0, this.BuildEdgeAgent(modules));
                foreach (ModuleConfiguration module in modules)
                {
                    UpdateConfiguration(module);
                }
            }

            Log.Information(">>> CONFIG #2:\n{Config}\n\n", Newtonsoft.Json.JsonConvert.SerializeObject(config));
            yield return new EdgeConfiguration(this.deviceId, moduleNames, moduleImages, config);
        }

        ModuleConfiguration BuildEdgeAgent(IEnumerable<ModuleConfiguration> configs)
        {
            // caller guarantees that $edgeAgent exists in moduleBuilders
            IModuleConfigBuilder agentBuilder = this.moduleBuilders[ModuleName.EdgeAgent];

            // Settings boilerplate
            var settings = new Dictionary<string, object>()
            {
                ["minDockerVersion"] = "v1.25"
            };

            // Registry credentials under settings
            if (this.registries.Count != 0)
            {
                var credentials = new Dictionary<string, object>();
                for (int i = 0; i < this.registries.Count; ++i)
                {
                    (string address, string username, string password) = this.registries[i];
                    credentials.Add(
                        $"reg{i}",
                        new
                        {
                            username,
                            password,
                            address
                        });
                }

                settings["registryCredentials"] = credentials;
            }

            // Deployment info for edge agent
            var systemModules = new Dictionary<string, object>()
            {
                // We need to call agentBuilder.Build() *early* here because we
                // need the agent's own deployment information (e.g. image, env
                // vars). Even though we aren't finished building the agent
                // config yet, the agent builder has enough info at this
                // point to provide what we need. We'll call Build() again
                // later to get an updated module configuration that includes
                // deployment info for other modules, plus desired properties
                // for all modules.
                [ParseModuleName(agentBuilder.Name).name] = agentBuilder.Build().Deployment
            };

            // Deployment info for all other modules
            var modules = new Dictionary<string, object>();
            foreach (ModuleConfiguration config in configs)
            {
                (string name, bool system) = ParseModuleName(config.Name);
                IDictionary<string, object> coll = system ? systemModules : modules;
                coll[name] = config.Deployment;
            }

            // Compose edge agent's desired properties
            var desiredProperties = new Dictionary<string, object>
            {
                ["schemaVersion"] = "1.0",
                ["runtime"] = new Dictionary<string, object>
                {
                    ["type"] = "docker",
                    ["settings"] = settings
                },
                ["systemModules"] = systemModules
            };

            if (modules.Count != 0)
            {
                desiredProperties["modules"] = modules;
            }

            agentBuilder.WithDesiredProperties(desiredProperties);

            return agentBuilder.Build();
        }

        public IModuleConfigBuilder GetModule(string name)
        {
            return this.moduleBuilders[name];
        }

        static (string name, bool system) ParseModuleName(string name) =>
            name.FirstOrDefault() == '$' ? (name.Substring(1), true) : (name, false);
    }
}<|MERGE_RESOLUTION|>--- conflicted
+++ resolved
@@ -103,20 +103,16 @@
 
             if (moduleConfigs.Contains("other"))
             {
-<<<<<<< HEAD
                 var modulesContent =
                     new Dictionary<string, IDictionary<string, object>>(config.ModulesContent);
-                Log.Information($">>> moduleContent has {modulesContent.Count} modules");
                 Log.Information(">>> CONFIG #1:\n{Config}\n\n", Newtonsoft.Json.JsonConvert.SerializeObject(modulesContent));
-=======
->>>>>>> 169508eb
                 yield return new EdgeConfiguration(
                     this.deviceId,
                     new List<string>(moduleNames),
                     new List<string>(moduleImages),
                     new ConfigurationContent
                     {
-                        ModulesContent = new Dictionary<string, IDictionary<string, object>>(config.ModulesContent)
+                        ModulesContent = modulesContent
                     });
 
                 // Return a configuration for all modules
