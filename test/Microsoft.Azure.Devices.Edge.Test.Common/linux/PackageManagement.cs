// Copyright (c) Microsoft. All rights reserved.
namespace Microsoft.Azure.Devices.Edge.Test.Common.Linux
{
    using System;
    using System.IO;
    using System.Linq;
    using Microsoft.Azure.Devices.Edge.Util;

    public enum SupportedPackageExtension
    {
        Deb,
        Rpm
    }

    public class PackageManagement
    {
        readonly string os;
        readonly string version;
        readonly SupportedPackageExtension packageExtension;
        public string IotedgeServices { get; }

        public PackageManagement(string os, string version, SupportedPackageExtension extension)
        {
            this.os = os;
            this.version = version;
            this.packageExtension = extension;
            this.IotedgeServices = string.Join(
                " ",
                "aziot-keyd.service",
                "aziot-certd.service",
                "aziot-identityd.service",
                "aziot-edged.service");
        }

        public string[] GetInstallCommandsFromLocal(string path)
        {
            string[] packages = Directory
                .GetFiles(path, $"*.{this.packageExtension.ToString().ToLower()}")
                .Where(p => !p.Contains("debug") && !p.Contains("devel"))
                .ToArray();

            return this.packageExtension switch
            {
                SupportedPackageExtension.Deb => new[]
                {
                    "set -e",
                    $"apt-get install -y {string.Join(' ', packages)}",
                    $"apt-get install -f"
                },
                SupportedPackageExtension.Rpm => new[]
                {
                    "set -e",
                    $"rpm --nodeps -i {string.Join(' ', packages)}",
                    "pathToSystemdConfig=$(systemctl cat aziot-edged | head -n 1)",
                    "sed 's/=on-failure/=no/g' ${pathToSystemdConfig#?} > ~/override.conf",
                    "sudo mv -f ~/override.conf ${pathToSystemdConfig#?}",
                    "sudo systemctl daemon-reload"
                },
                _ => throw new NotImplementedException($"Don't know how to install daemon on for '.{this.packageExtension}'"),
            };
        }

        public string GetDefaultEdgedConfig()
        {
            return this.packageExtension switch
            {
                SupportedPackageExtension.Deb => "/etc/aziot/edged/config.yaml.template",
                SupportedPackageExtension.Rpm => "/etc/aziot/edged/config.yaml.rpmnew",
                _ => throw new NotImplementedException($"Unknown package extension '.{this.packageExtension}'"),
            };
        }

        public string[] GetInstallCommandsFromMicrosoftProd(Option<Uri> proxy)
        {
            var curl = "curl";
            var prefix = string.Empty;
            proxy.ForEach(url =>
            {
                curl += $" -x {url}";
                prefix = $"http_proxy={url} https_proxy={url} ";
            });

            return this.packageExtension switch
            {
                SupportedPackageExtension.Deb => new[]
                {
                    // Based on instructions at:
                    // https://github.com/MicrosoftDocs/azure-docs/blob/058084949656b7df518b64bfc5728402c730536a/articles/iot-edge/how-to-install-iot-edge-linux.md
                    $"{curl} https://packages.microsoft.com/config/{this.os}/{this.version}/multiarch/prod.list > /etc/apt/sources.list.d/microsoft-prod.list",
                    $"{curl} https://packages.microsoft.com/keys/microsoft.asc | gpg --dearmor > /etc/apt/trusted.gpg.d/microsoft.gpg",
                    $"{prefix}apt-get update",
                    $"{prefix}apt-get install --yes iotedge"
                },
                SupportedPackageExtension.Rpm => new[]
                {
                    // No proxy support here because our proxy test environment uses Ubuntu.
                    $"rpm -iv --replacepkgs https://packages.microsoft.com/config/{this.os}/{this.version}/packages-microsoft-prod.rpm",
                    $"yum updateinfo",
                    $"yum install --yes iotedge",
                    "pathToSystemdConfig=$(systemctl cat iotedge | head -n 1)",
                    "sed 's/=on-failure/=no/g' ${pathToSystemdConfig#?} > ~/override.conf",
                    "sudo mv -f ~/override.conf ${pathToSystemdConfig#?}",
                    "sudo systemctl daemon-reload"
                },
                _ => throw new NotImplementedException($"Don't know how to install daemon on for '.{this.packageExtension}'"),
            };
        }

        public string[] GetUninstallCommands() => this.packageExtension switch
        {
            SupportedPackageExtension.Deb => new[]
            {
<<<<<<< HEAD
                "apt-get purge --yes libiothsm-std iotedge",
                "sudo systemctl restart docker" // we can remove after this is fixed (https://github.com/moby/moby/issues/23302)
            },
            SupportedPackageExtension.Rpm => new[]
            {
                "yum remove -y --remove-leaves libiothsm-std iotedge",
                "sudo systemctl restart docker" // we can remove after this is fixed (https://github.com/moby/moby/issues/23302)
=======
                "dpkg --purge libiothsm-std aziot-edge aziot-identity-service iotedge"
            },
            SupportedPackageExtension.Rpm => new[]
            {
                "yum remove -y libiothsm-std aziot-edge aziot-identity-service iotedge"
>>>>>>> 8efff2a9
            },
            _ => throw new NotImplementedException($"Don't know how to uninstall daemon on for '.{this.packageExtension}'")
        };
    }
}<|MERGE_RESOLUTION|>--- conflicted
+++ resolved
@@ -110,21 +110,13 @@
         {
             SupportedPackageExtension.Deb => new[]
             {
-<<<<<<< HEAD
-                "apt-get purge --yes libiothsm-std iotedge",
+                "dpkg --purge libiothsm-std aziot-edge aziot-identity-service iotedge",
                 "sudo systemctl restart docker" // we can remove after this is fixed (https://github.com/moby/moby/issues/23302)
             },
             SupportedPackageExtension.Rpm => new[]
             {
-                "yum remove -y --remove-leaves libiothsm-std iotedge",
+                "yum remove -y libiothsm-std aziot-edge aziot-identity-service iotedge",
                 "sudo systemctl restart docker" // we can remove after this is fixed (https://github.com/moby/moby/issues/23302)
-=======
-                "dpkg --purge libiothsm-std aziot-edge aziot-identity-service iotedge"
-            },
-            SupportedPackageExtension.Rpm => new[]
-            {
-                "yum remove -y libiothsm-std aziot-edge aziot-identity-service iotedge"
->>>>>>> 8efff2a9
             },
             _ => throw new NotImplementedException($"Don't know how to uninstall daemon on for '.{this.packageExtension}'")
         };
