// Copyright (c) Microsoft. All rights reserved.
namespace Microsoft.Azure.Devices.Edge.Test.Common.Linux
{
    using System;
    using System.IO;
    using System.Linq;
    using Microsoft.Azure.Devices.Edge.Util;
    using Serilog;

    public abstract class PackageManagement
    {
        public readonly string Os;
        public readonly string Version;
        public readonly string ExtensionName;
        public string IotedgeServices { get; }

        public PackageManagement(string extensionName, string os, string version)
        {
            this.Os = os;
            this.Version = version;
            this.ExtensionName = extensionName;
            this.IotedgeServices = string.Join(
                " ",
                "aziot-keyd.service",
                "aziot-certd.service",
                "aziot-identityd.service",
                "aziot-edged.service");
        }

        public abstract string[] GetInstallCommandsFromLocalWithPackages(string[] packages);
        public abstract string[] GetInstallCommandsFromMicrosoftProd();
        public abstract string[] GetUninstallCommands();

        public string[] GetPackages(string path)
        {
            return Directory
                .GetFiles(path, $"*.{this.ExtensionName.ToLower()}")
                .Where(p => !p.Contains("debug") && !p.Contains("devel"))
                .ToArray();
        }

        public string[] GetInstallCommandsFromLocal(string path)
        {
            string[] packages = this.GetPackages(path);
            return this.GetInstallCommandsFromLocalWithPackages(packages);
        }
    }

    public class DebPackageCommands : PackageManagement
    {
        public DebPackageCommands(string os, string version)
            : base("deb", os, version)
        {
        }

        public override string[] GetInstallCommandsFromLocalWithPackages(string[] packages)
        {
            return new[]
            {
<<<<<<< HEAD
                "set -e",
                $"apt-get install -y {string.Join(' ', packages)}",
                $"apt-get install -f"
            };
        }

        public override string[] GetInstallCommandsFromMicrosoftProd()
        {
            string repository = this.Os.ToLower() switch
=======
                SupportedPackageExtension.Deb => new[]
                {
                    "set -e",
                    $"apt-get install -y --option DPkg::Lock::Timeout=600 {string.Join(' ', packages)}",
                    $"apt-get install -f --option DPkg::Lock::Timeout=600"
                },
                SupportedPackageExtension.Rpm => new[]
                {
                    "set -e",
                    $"rpm --nodeps -i {string.Join(' ', packages)}",
                    "pathToSystemdConfig=$(systemctl cat aziot-edged | head -n 1)",
                    "sed 's/=on-failure/=no/g' ${pathToSystemdConfig#?} > ~/override.conf",
                    "sudo mv -f ~/override.conf ${pathToSystemdConfig#?}",
                    "sudo systemctl daemon-reload"
                },
                _ => throw new NotImplementedException($"Don't know how to install daemon on for '.{this.packageExtension}'"),
            };
        }

        public string[] GetInstallCommandsFromMicrosoftProd(Option<Uri> proxy)
        {
            // we really support only two options for now.
            string repository = this.os.ToLower() switch
>>>>>>> 3a3a68e1
            {
                "ubuntu" => this.Version == "18.04" ? "https://packages.microsoft.com/config/ubuntu/18.04/multiarch/prod.list" : "https://packages.microsoft.com/config/ubuntu/20.04/prod.list",
                "debian" => $"https://packages.microsoft.com/config/debian/stretch/multiarch/prod.list",
                _ => throw new NotImplementedException($"Don't know how to install daemon for '{this.Os}'"),
            };

            return new[]
            {
<<<<<<< HEAD
                $"curl {repository} > /etc/apt/sources.list.d/microsoft-prod.list",
                "curl https://packages.microsoft.com/keys/microsoft.asc | gpg --dearmor > /etc/apt/trusted.gpg.d/microsoft.gpg",
                $"apt-get update",
                $"apt-get install --yes aziot-edge"
            };
        }

        public override string[] GetUninstallCommands()
        {
            return new[]
=======
                SupportedPackageExtension.Deb => new[]
                {
                    $"curl {repository} > /etc/apt/sources.list.d/microsoft-prod.list",
                    "curl https://packages.microsoft.com/keys/microsoft.asc | gpg --dearmor > /etc/apt/trusted.gpg.d/microsoft.gpg",
                    $"apt-get update",
                    $"apt-get install --option DPkg::Lock::Timeout=600 --yes aziot-edge"
                },
                SupportedPackageExtension.Rpm => new[]
                {
                    $"rpm -iv --replacepkgs https://packages.microsoft.com/config/{this.os}/{this.version}/packages-microsoft-prod.rpm",
                    $"yum updateinfo",
                    $"yum install --yes aziot-edge",
                    "pathToSystemdConfig=$(systemctl cat aziot-edge | head -n 1)",
                    "sed 's/=on-failure/=no/g' ${pathToSystemdConfig#?} > ~/override.conf",
                    "sudo mv -f ~/override.conf ${pathToSystemdConfig#?}",
                    "sudo systemctl daemon-reload"
                },
                _ => throw new NotImplementedException($"Don't know how to install daemon on for '.{this.packageExtension}'"),
            };
        }

        public string[] GetUninstallCommands() => this.packageExtension switch
        {
            SupportedPackageExtension.Deb => new[]
>>>>>>> 3a3a68e1
            {
                "dpkg --purge aziot-edge",
                "dpkg --purge aziot-identity-service",
                "dpkg --purge iotedge",
                "dpkg --purge libiothsm-std",
                "systemctl restart docker" // we can remove after this is fixed (https://github.com/moby/moby/issues/23302)
            };
        }
    }

    public class NoPackageManagerRpmPackageCommands : PackageManagement
    {
        public NoPackageManagerRpmPackageCommands(string os, string version)
            : base("rpm", os, version)
        {
        }

        public override string[] GetInstallCommandsFromLocalWithPackages(string[] packages)
        {
            return new[]
            {
                "set -e",
                $"rpm --nodeps -i {string.Join(' ', packages)}",
                "pathToSystemdConfig=$(systemctl cat aziot-edged | head -n 1)",
                "sed 's/=on-failure/=no/g' ${pathToSystemdConfig#?} > ~/override.conf",
                "sudo mv -f ~/override.conf ${pathToSystemdConfig#?}",
                "sudo systemctl daemon-reload"
            };
        }

        public override string[] GetInstallCommandsFromMicrosoftProd()
        {
            throw new NotImplementedException($"Don't know how to install daemon on for generic rpm install");
        }

        public override string[] GetUninstallCommands()
        {
            return new[]
            {
                "if rpm -qa aziot-edge | grep -q aziot-edge; then rpm -e aziot-edge; fi",
                "if rpm -qa aziot-identity-service | grep -q aziot-identity-service; then rpm -e aziot-identity-service; fi",
                "if rpm -qa iotedge | grep -q iotedge; then rpm -e iotedge; fi",
                "if rpm -qa libiothsm-std | grep -q libiothsm-std; then rpm -e libiothsm-std; fi",
                "systemctl restart docker" // we can remove after this is fixed (https://github.com/moby/moby/issues/23302)
            };
        }
    }

    public class YumPackageManagerRpmPackagesCommands : PackageManagement
    {
        public YumPackageManagerRpmPackagesCommands(string os, string version)
            : base("rpm", os, version)
        {
        }

        public override string[] GetInstallCommandsFromLocalWithPackages(string[] packages)
        {
            return new[]
            {
                "set -e",
                $"rpm --nodeps -i {string.Join(' ', packages)}",
                "pathToSystemdConfig=$(systemctl cat aziot-edged | head -n 1)",
                "sed 's/=on-failure/=no/g' ${pathToSystemdConfig#?} > ~/override.conf",
                "sudo mv -f ~/override.conf ${pathToSystemdConfig#?}",
                "sudo systemctl daemon-reload"
            };
        }

        public override string[] GetInstallCommandsFromMicrosoftProd()
        {
            return new[]
            {
                $"rpm -iv --replacepkgs https://packages.microsoft.com/config/{this.Os}/{this.Version}/packages-microsoft-prod.rpm",
                $"yum updateinfo",
                $"yum install --yes aziot-edge",
                "pathToSystemdConfig=$(systemctl cat aziot-edge | head -n 1)",
                "sed 's/=on-failure/=no/g' ${pathToSystemdConfig#?} > ~/override.conf",
                "sudo mv -f ~/override.conf ${pathToSystemdConfig#?}",
                "sudo systemctl daemon-reload"
            };
        }

        public override string[] GetUninstallCommands()
        {
            return new[]
            {
                "yum remove -y --remove-leaves aziot-edge",
                "yum remove -y --remove-leaves aziot-identity-service",
                "yum remove -y --remove-leaves iotedge",
                "yum remove -y --remove-leaves libiothsm-std",
                "systemctl restart docker" // we can remove after this is fixed (https://github.com/moby/moby/issues/23302)
            };
        }
    }
}<|MERGE_RESOLUTION|>--- conflicted
+++ resolved
@@ -1,234 +1,209 @@
-// Copyright (c) Microsoft. All rights reserved.
-namespace Microsoft.Azure.Devices.Edge.Test.Common.Linux
-{
-    using System;
-    using System.IO;
-    using System.Linq;
-    using Microsoft.Azure.Devices.Edge.Util;
-    using Serilog;
-
-    public abstract class PackageManagement
-    {
-        public readonly string Os;
-        public readonly string Version;
-        public readonly string ExtensionName;
-        public string IotedgeServices { get; }
-
-        public PackageManagement(string extensionName, string os, string version)
-        {
-            this.Os = os;
-            this.Version = version;
-            this.ExtensionName = extensionName;
-            this.IotedgeServices = string.Join(
-                " ",
-                "aziot-keyd.service",
-                "aziot-certd.service",
-                "aziot-identityd.service",
-                "aziot-edged.service");
-        }
-
-        public abstract string[] GetInstallCommandsFromLocalWithPackages(string[] packages);
-        public abstract string[] GetInstallCommandsFromMicrosoftProd();
-        public abstract string[] GetUninstallCommands();
-
-        public string[] GetPackages(string path)
-        {
-            return Directory
-                .GetFiles(path, $"*.{this.ExtensionName.ToLower()}")
-                .Where(p => !p.Contains("debug") && !p.Contains("devel"))
-                .ToArray();
-        }
-
-        public string[] GetInstallCommandsFromLocal(string path)
-        {
-            string[] packages = this.GetPackages(path);
-            return this.GetInstallCommandsFromLocalWithPackages(packages);
-        }
-    }
-
-    public class DebPackageCommands : PackageManagement
-    {
-        public DebPackageCommands(string os, string version)
-            : base("deb", os, version)
-        {
-        }
-
-        public override string[] GetInstallCommandsFromLocalWithPackages(string[] packages)
-        {
-            return new[]
-            {
-<<<<<<< HEAD
-                "set -e",
-                $"apt-get install -y {string.Join(' ', packages)}",
-                $"apt-get install -f"
-            };
-        }
-
-        public override string[] GetInstallCommandsFromMicrosoftProd()
-        {
-            string repository = this.Os.ToLower() switch
-=======
-                SupportedPackageExtension.Deb => new[]
-                {
-                    "set -e",
-                    $"apt-get install -y --option DPkg::Lock::Timeout=600 {string.Join(' ', packages)}",
-                    $"apt-get install -f --option DPkg::Lock::Timeout=600"
-                },
-                SupportedPackageExtension.Rpm => new[]
-                {
-                    "set -e",
-                    $"rpm --nodeps -i {string.Join(' ', packages)}",
-                    "pathToSystemdConfig=$(systemctl cat aziot-edged | head -n 1)",
-                    "sed 's/=on-failure/=no/g' ${pathToSystemdConfig#?} > ~/override.conf",
-                    "sudo mv -f ~/override.conf ${pathToSystemdConfig#?}",
-                    "sudo systemctl daemon-reload"
-                },
-                _ => throw new NotImplementedException($"Don't know how to install daemon on for '.{this.packageExtension}'"),
-            };
-        }
-
-        public string[] GetInstallCommandsFromMicrosoftProd(Option<Uri> proxy)
-        {
-            // we really support only two options for now.
-            string repository = this.os.ToLower() switch
->>>>>>> 3a3a68e1
-            {
-                "ubuntu" => this.Version == "18.04" ? "https://packages.microsoft.com/config/ubuntu/18.04/multiarch/prod.list" : "https://packages.microsoft.com/config/ubuntu/20.04/prod.list",
-                "debian" => $"https://packages.microsoft.com/config/debian/stretch/multiarch/prod.list",
-                _ => throw new NotImplementedException($"Don't know how to install daemon for '{this.Os}'"),
-            };
-
-            return new[]
-            {
-<<<<<<< HEAD
-                $"curl {repository} > /etc/apt/sources.list.d/microsoft-prod.list",
-                "curl https://packages.microsoft.com/keys/microsoft.asc | gpg --dearmor > /etc/apt/trusted.gpg.d/microsoft.gpg",
-                $"apt-get update",
-                $"apt-get install --yes aziot-edge"
-            };
-        }
-
-        public override string[] GetUninstallCommands()
-        {
-            return new[]
-=======
-                SupportedPackageExtension.Deb => new[]
-                {
-                    $"curl {repository} > /etc/apt/sources.list.d/microsoft-prod.list",
-                    "curl https://packages.microsoft.com/keys/microsoft.asc | gpg --dearmor > /etc/apt/trusted.gpg.d/microsoft.gpg",
-                    $"apt-get update",
-                    $"apt-get install --option DPkg::Lock::Timeout=600 --yes aziot-edge"
-                },
-                SupportedPackageExtension.Rpm => new[]
-                {
-                    $"rpm -iv --replacepkgs https://packages.microsoft.com/config/{this.os}/{this.version}/packages-microsoft-prod.rpm",
-                    $"yum updateinfo",
-                    $"yum install --yes aziot-edge",
-                    "pathToSystemdConfig=$(systemctl cat aziot-edge | head -n 1)",
-                    "sed 's/=on-failure/=no/g' ${pathToSystemdConfig#?} > ~/override.conf",
-                    "sudo mv -f ~/override.conf ${pathToSystemdConfig#?}",
-                    "sudo systemctl daemon-reload"
-                },
-                _ => throw new NotImplementedException($"Don't know how to install daemon on for '.{this.packageExtension}'"),
-            };
-        }
-
-        public string[] GetUninstallCommands() => this.packageExtension switch
-        {
-            SupportedPackageExtension.Deb => new[]
->>>>>>> 3a3a68e1
-            {
-                "dpkg --purge aziot-edge",
-                "dpkg --purge aziot-identity-service",
-                "dpkg --purge iotedge",
-                "dpkg --purge libiothsm-std",
-                "systemctl restart docker" // we can remove after this is fixed (https://github.com/moby/moby/issues/23302)
-            };
-        }
-    }
-
-    public class NoPackageManagerRpmPackageCommands : PackageManagement
-    {
-        public NoPackageManagerRpmPackageCommands(string os, string version)
-            : base("rpm", os, version)
-        {
-        }
-
-        public override string[] GetInstallCommandsFromLocalWithPackages(string[] packages)
-        {
-            return new[]
-            {
-                "set -e",
-                $"rpm --nodeps -i {string.Join(' ', packages)}",
-                "pathToSystemdConfig=$(systemctl cat aziot-edged | head -n 1)",
-                "sed 's/=on-failure/=no/g' ${pathToSystemdConfig#?} > ~/override.conf",
-                "sudo mv -f ~/override.conf ${pathToSystemdConfig#?}",
-                "sudo systemctl daemon-reload"
-            };
-        }
-
-        public override string[] GetInstallCommandsFromMicrosoftProd()
-        {
-            throw new NotImplementedException($"Don't know how to install daemon on for generic rpm install");
-        }
-
-        public override string[] GetUninstallCommands()
-        {
-            return new[]
-            {
-                "if rpm -qa aziot-edge | grep -q aziot-edge; then rpm -e aziot-edge; fi",
-                "if rpm -qa aziot-identity-service | grep -q aziot-identity-service; then rpm -e aziot-identity-service; fi",
-                "if rpm -qa iotedge | grep -q iotedge; then rpm -e iotedge; fi",
-                "if rpm -qa libiothsm-std | grep -q libiothsm-std; then rpm -e libiothsm-std; fi",
-                "systemctl restart docker" // we can remove after this is fixed (https://github.com/moby/moby/issues/23302)
-            };
-        }
-    }
-
-    public class YumPackageManagerRpmPackagesCommands : PackageManagement
-    {
-        public YumPackageManagerRpmPackagesCommands(string os, string version)
-            : base("rpm", os, version)
-        {
-        }
-
-        public override string[] GetInstallCommandsFromLocalWithPackages(string[] packages)
-        {
-            return new[]
-            {
-                "set -e",
-                $"rpm --nodeps -i {string.Join(' ', packages)}",
-                "pathToSystemdConfig=$(systemctl cat aziot-edged | head -n 1)",
-                "sed 's/=on-failure/=no/g' ${pathToSystemdConfig#?} > ~/override.conf",
-                "sudo mv -f ~/override.conf ${pathToSystemdConfig#?}",
-                "sudo systemctl daemon-reload"
-            };
-        }
-
-        public override string[] GetInstallCommandsFromMicrosoftProd()
-        {
-            return new[]
-            {
-                $"rpm -iv --replacepkgs https://packages.microsoft.com/config/{this.Os}/{this.Version}/packages-microsoft-prod.rpm",
-                $"yum updateinfo",
-                $"yum install --yes aziot-edge",
-                "pathToSystemdConfig=$(systemctl cat aziot-edge | head -n 1)",
-                "sed 's/=on-failure/=no/g' ${pathToSystemdConfig#?} > ~/override.conf",
-                "sudo mv -f ~/override.conf ${pathToSystemdConfig#?}",
-                "sudo systemctl daemon-reload"
-            };
-        }
-
-        public override string[] GetUninstallCommands()
-        {
-            return new[]
-            {
-                "yum remove -y --remove-leaves aziot-edge",
-                "yum remove -y --remove-leaves aziot-identity-service",
-                "yum remove -y --remove-leaves iotedge",
-                "yum remove -y --remove-leaves libiothsm-std",
-                "systemctl restart docker" // we can remove after this is fixed (https://github.com/moby/moby/issues/23302)
-            };
-        }
-    }
-}+// Copyright (c) Microsoft. All rights reserved.
+namespace Microsoft.Azure.Devices.Edge.Test.Common.Linux
+{
+    using System;
+    using System.IO;
+    using System.Linq;
+    using Microsoft.Azure.Devices.Edge.Util;
+    using Serilog;
+
+    public abstract class PackageManagement
+    {
+        public readonly string Os;
+        public readonly string Version;
+        public readonly string ExtensionName;
+        public string IotedgeServices { get; }
+
+        public PackageManagement(string extensionName, string os, string version)
+        {
+            this.Os = os;
+            this.Version = version;
+            this.ExtensionName = extensionName;
+            this.IotedgeServices = string.Join(
+                " ",
+                "aziot-keyd.service",
+                "aziot-certd.service",
+                "aziot-identityd.service",
+                "aziot-edged.service");
+        }
+
+        public abstract string[] GetInstallCommandsFromLocalWithPackages(string[] packages);
+        public abstract string[] GetInstallCommandsFromMicrosoftProd();
+        public abstract string[] GetUninstallCommands();
+
+        public string[] GetPackages(string path)
+        {
+            return Directory
+                .GetFiles(path, $"*.{this.ExtensionName.ToLower()}")
+                .Where(p => !p.Contains("debug") && !p.Contains("devel"))
+                .ToArray();
+        }
+
+        public string[] GetInstallCommandsFromLocal(string path)
+        {
+            string[] packages = this.GetPackages(path);
+            return this.GetInstallCommandsFromLocalWithPackages(packages);
+        }
+    }
+
+    public class DebPackageCommands : PackageManagement
+    {
+        public DebPackageCommands(string os, string version)
+            : base("deb", os, version)
+        {
+        }
+
+        public override string[] GetInstallCommandsFromLocalWithPackages(string[] packages)
+        {
+            return new[]
+            {
+                SupportedPackageExtension.Deb => new[]
+                {
+                    "set -e",
+                    $"apt-get install -y --option DPkg::Lock::Timeout=600 {string.Join(' ', packages)}",
+                    $"apt-get install -f --option DPkg::Lock::Timeout=600"
+                },
+                SupportedPackageExtension.Rpm => new[]
+                {
+                    "set -e",
+                    $"rpm --nodeps -i {string.Join(' ', packages)}",
+                    "pathToSystemdConfig=$(systemctl cat aziot-edged | head -n 1)",
+                    "sed 's/=on-failure/=no/g' ${pathToSystemdConfig#?} > ~/override.conf",
+                    "sudo mv -f ~/override.conf ${pathToSystemdConfig#?}",
+                    "sudo systemctl daemon-reload"
+                },
+                _ => throw new NotImplementedException($"Don't know how to install daemon on for '.{this.packageExtension}'"),
+            };
+        }
+
+        public string[] GetInstallCommandsFromMicrosoftProd(Option<Uri> proxy)
+        {
+            // we really support only two options for now.
+            string repository = this.os.ToLower() switch
+            {
+                "ubuntu" => this.Version == "18.04" ? "https://packages.microsoft.com/config/ubuntu/18.04/multiarch/prod.list" : "https://packages.microsoft.com/config/ubuntu/20.04/prod.list",
+                "debian" => $"https://packages.microsoft.com/config/debian/stretch/multiarch/prod.list",
+                _ => throw new NotImplementedException($"Don't know how to install daemon for '{this.Os}'"),
+            };
+
+            return new[]
+            {
+                SupportedPackageExtension.Deb => new[]
+                {
+                    $"curl {repository} > /etc/apt/sources.list.d/microsoft-prod.list",
+                    "curl https://packages.microsoft.com/keys/microsoft.asc | gpg --dearmor > /etc/apt/trusted.gpg.d/microsoft.gpg",
+                    $"apt-get update",
+                    $"apt-get install --option DPkg::Lock::Timeout=600 --yes aziot-edge"
+                },
+                SupportedPackageExtension.Rpm => new[]
+                {
+                    $"rpm -iv --replacepkgs https://packages.microsoft.com/config/{this.os}/{this.version}/packages-microsoft-prod.rpm",
+                    $"yum updateinfo",
+                    $"yum install --yes aziot-edge",
+                    "pathToSystemdConfig=$(systemctl cat aziot-edge | head -n 1)",
+                    "sed 's/=on-failure/=no/g' ${pathToSystemdConfig#?} > ~/override.conf",
+                    "sudo mv -f ~/override.conf ${pathToSystemdConfig#?}",
+                    "sudo systemctl daemon-reload"
+                },
+                _ => throw new NotImplementedException($"Don't know how to install daemon on for '.{this.packageExtension}'"),
+            };
+        }
+
+        public string[] GetUninstallCommands() => this.packageExtension switch
+        {
+            SupportedPackageExtension.Deb => new[]
+            {
+                "dpkg --purge aziot-edge",
+                "dpkg --purge aziot-identity-service",
+                "dpkg --purge iotedge",
+                "dpkg --purge libiothsm-std",
+                "systemctl restart docker" // we can remove after this is fixed (https://github.com/moby/moby/issues/23302)
+            };
+        }
+    }
+
+    public class NoPackageManagerRpmPackageCommands : PackageManagement
+    {
+        public NoPackageManagerRpmPackageCommands(string os, string version)
+            : base("rpm", os, version)
+        {
+        }
+
+        public override string[] GetInstallCommandsFromLocalWithPackages(string[] packages)
+        {
+            return new[]
+            {
+                "set -e",
+                $"rpm --nodeps -i {string.Join(' ', packages)}",
+                "pathToSystemdConfig=$(systemctl cat aziot-edged | head -n 1)",
+                "sed 's/=on-failure/=no/g' ${pathToSystemdConfig#?} > ~/override.conf",
+                "sudo mv -f ~/override.conf ${pathToSystemdConfig#?}",
+                "sudo systemctl daemon-reload"
+            };
+        }
+
+        public override string[] GetInstallCommandsFromMicrosoftProd()
+        {
+            throw new NotImplementedException($"Don't know how to install daemon on for generic rpm install");
+        }
+
+        public override string[] GetUninstallCommands()
+        {
+            return new[]
+            {
+                "if rpm -qa aziot-edge | grep -q aziot-edge; then rpm -e aziot-edge; fi",
+                "if rpm -qa aziot-identity-service | grep -q aziot-identity-service; then rpm -e aziot-identity-service; fi",
+                "if rpm -qa iotedge | grep -q iotedge; then rpm -e iotedge; fi",
+                "if rpm -qa libiothsm-std | grep -q libiothsm-std; then rpm -e libiothsm-std; fi",
+                "systemctl restart docker" // we can remove after this is fixed (https://github.com/moby/moby/issues/23302)
+            };
+        }
+    }
+
+    public class YumPackageManagerRpmPackagesCommands : PackageManagement
+    {
+        public YumPackageManagerRpmPackagesCommands(string os, string version)
+            : base("rpm", os, version)
+        {
+        }
+
+        public override string[] GetInstallCommandsFromLocalWithPackages(string[] packages)
+        {
+            return new[]
+            {
+                "set -e",
+                $"rpm --nodeps -i {string.Join(' ', packages)}",
+                "pathToSystemdConfig=$(systemctl cat aziot-edged | head -n 1)",
+                "sed 's/=on-failure/=no/g' ${pathToSystemdConfig#?} > ~/override.conf",
+                "sudo mv -f ~/override.conf ${pathToSystemdConfig#?}",
+                "sudo systemctl daemon-reload"
+            };
+        }
+
+        public override string[] GetInstallCommandsFromMicrosoftProd()
+        {
+            return new[]
+            {
+                $"rpm -iv --replacepkgs https://packages.microsoft.com/config/{this.Os}/{this.Version}/packages-microsoft-prod.rpm",
+                $"yum updateinfo",
+                $"yum install --yes aziot-edge",
+                "pathToSystemdConfig=$(systemctl cat aziot-edge | head -n 1)",
+                "sed 's/=on-failure/=no/g' ${pathToSystemdConfig#?} > ~/override.conf",
+                "sudo mv -f ~/override.conf ${pathToSystemdConfig#?}",
+                "sudo systemctl daemon-reload"
+            };
+        }
+
+        public override string[] GetUninstallCommands()
+        {
+            return new[]
+            {
+                "yum remove -y --remove-leaves aziot-edge",
+                "yum remove -y --remove-leaves aziot-identity-service",
+                "yum remove -y --remove-leaves iotedge",
+                "yum remove -y --remove-leaves libiothsm-std",
+                "systemctl restart docker" // we can remove after this is fixed (https://github.com/moby/moby/issues/23302)
+            };
+        }
+    }
+}