// Copyright (c) Microsoft. All rights reserved.
namespace Microsoft.Azure.Devices.Edge.Test.Common.Linux
{
    using System;
    using System.IO;
    using System.Linq;
    using Microsoft.Azure.Devices.Edge.Util;

    public enum SupportedPackageExtension
    {
        Deb,
        Rpm
    }

    public class PackageManagement
    {
        readonly string os;
        readonly string version;
        readonly SupportedPackageExtension packageExtension;
        public string IotedgeServices { get; }

        public PackageManagement(string os, string version, SupportedPackageExtension extension)
        {
            this.os = os;
            this.version = version;
            this.packageExtension = extension;
            this.IotedgeServices = string.Join(
                " ",
                "aziot-keyd.service",
                "aziot-certd.service",
                "aziot-identityd.service",
                "aziot-edged.service");
        }

        public string[] GetInstallCommandsFromLocal(string path)
        {
            string[] packages = Directory
                .GetFiles(path, $"*.{this.packageExtension.ToString().ToLower()}")
                .Where(p => !p.Contains("debug") && !p.Contains("devel"))
                .ToArray();

            return this.packageExtension switch
            {
                SupportedPackageExtension.Deb => new[]
                {
                    "set -e",
                    $"apt-get install -y {string.Join(' ', packages)}",
                    $"apt-get install -f"
                },
                SupportedPackageExtension.Rpm => new[]
                {
                    "set -e",
                    $"rpm --nodeps -i {string.Join(' ', packages)}",
                    "pathToSystemdConfig=$(systemctl cat aziot-edged | head -n 1)",
                    "sed 's/=on-failure/=no/g' ${pathToSystemdConfig#?} > ~/override.conf",
                    "sudo mv -f ~/override.conf ${pathToSystemdConfig#?}",
                    "sudo systemctl daemon-reload"
                },
                _ => throw new NotImplementedException($"Don't know how to install daemon on for '.{this.packageExtension}'"),
            };
        }

        public string GetDefaultEdgedConfig()
        {
            return this.packageExtension switch
            {
                SupportedPackageExtension.Deb => "/etc/aziot/edged/config.yaml.template",
                SupportedPackageExtension.Rpm => "/etc/aziot/edged/config.yaml.rpmnew",
                _ => throw new NotImplementedException($"Unknown package extension '.{this.packageExtension}'"),
            };
        }

        public string[] GetInstallCommandsFromMicrosoftProd(Option<Uri> proxy)
        {
            var curl = "curl";
            var prefix = string.Empty;
            proxy.ForEach(url =>
            {
                curl += $" -x {url}";
                prefix = $"http_proxy={url} https_proxy={url} ";
            });

            return this.packageExtension switch
            {
                SupportedPackageExtension.Deb => new[]
                {
                    // Based on instructions at:
                    // https://github.com/MicrosoftDocs/azure-docs/blob/058084949656b7df518b64bfc5728402c730536a/articles/iot-edge/how-to-install-iot-edge-linux.md
                    $"{curl} https://packages.microsoft.com/config/{this.os}/{this.version}/multiarch/prod.list > /etc/apt/sources.list.d/microsoft-prod.list",
                    $"{curl} https://packages.microsoft.com/keys/microsoft.asc | gpg --dearmor > /etc/apt/trusted.gpg.d/microsoft.gpg",
                    $"{prefix}apt-get update",
                    $"{prefix}apt-get install --yes iotedge"
                },
                SupportedPackageExtension.Rpm => new[]
                {
                    // No proxy support here because our proxy test environment uses Ubuntu.
                    $"rpm -iv --replacepkgs https://packages.microsoft.com/config/{this.os}/{this.version}/packages-microsoft-prod.rpm",
                    $"yum updateinfo",
                    $"yum install --yes iotedge",
                    "pathToSystemdConfig=$(systemctl cat iotedge | head -n 1)",
                    "sed 's/=on-failure/=no/g' ${pathToSystemdConfig#?} > ~/override.conf",
                    "sudo mv -f ~/override.conf ${pathToSystemdConfig#?}",
                    "sudo systemctl daemon-reload"
                },
                _ => throw new NotImplementedException($"Don't know how to install daemon on for '.{this.packageExtension}'"),
            };
        }

        public string[] GetUninstallCommands() => this.packageExtension switch
        {
            SupportedPackageExtension.Deb => new[]
            {
<<<<<<< HEAD
                "dpkg --purge aziot-edge",
                "dpkg --purge aziot-identity-service",
                "dpkg --purge iotedge",
                "dpkg --purge libiothsm-std"
            },
            SupportedPackageExtension.Rpm => new[]
            {
                "yum remove -y --remove-leaves aziot-edge",
                "yum remove -y --remove-leaves aziot-identity-service",
                "yum remove -y --remove-leaves iotedge",
                "yum remove -y --remove-leaves libiothsm-std"
=======
                "dpkg --purge libiothsm-std aziot-edge aziot-identity-service iotedge",
                "sudo systemctl restart docker" // we can remove after this is fixed (https://github.com/moby/moby/issues/23302)
            },
            SupportedPackageExtension.Rpm => new[]
            {
                "yum remove -y libiothsm-std aziot-edge aziot-identity-service iotedge",
                "sudo systemctl restart docker" // we can remove after this is fixed (https://github.com/moby/moby/issues/23302)
>>>>>>> 3d6243ae
            },
            _ => throw new NotImplementedException($"Don't know how to uninstall daemon on for '.{this.packageExtension}'")
        };
    }
}<|MERGE_RESOLUTION|>--- conflicted
+++ resolved
@@ -110,27 +110,19 @@
         {
             SupportedPackageExtension.Deb => new[]
             {
-<<<<<<< HEAD
                 "dpkg --purge aziot-edge",
                 "dpkg --purge aziot-identity-service",
                 "dpkg --purge iotedge",
-                "dpkg --purge libiothsm-std"
+                "dpkg --purge libiothsm-std",
+                "sudo systemctl restart docker" // we can remove after this is fixed (https://github.com/moby/moby/issues/23302)
             },
             SupportedPackageExtension.Rpm => new[]
             {
                 "yum remove -y --remove-leaves aziot-edge",
                 "yum remove -y --remove-leaves aziot-identity-service",
                 "yum remove -y --remove-leaves iotedge",
-                "yum remove -y --remove-leaves libiothsm-std"
-=======
-                "dpkg --purge libiothsm-std aziot-edge aziot-identity-service iotedge",
+                "yum remove -y --remove-leaves libiothsm-std",
                 "sudo systemctl restart docker" // we can remove after this is fixed (https://github.com/moby/moby/issues/23302)
-            },
-            SupportedPackageExtension.Rpm => new[]
-            {
-                "yum remove -y libiothsm-std aziot-edge aziot-identity-service iotedge",
-                "sudo systemctl restart docker" // we can remove after this is fixed (https://github.com/moby/moby/issues/23302)
->>>>>>> 3d6243ae
             },
             _ => throw new NotImplementedException($"Don't know how to uninstall daemon on for '.{this.packageExtension}'")
         };
