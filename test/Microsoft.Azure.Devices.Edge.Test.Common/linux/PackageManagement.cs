--- conflicted
+++ resolved
@@ -77,7 +77,6 @@
             };
         }
 
-<<<<<<< HEAD
         public string GetDefaultEdgedConfig()
         {
             return this.packageExtension switch
@@ -88,10 +87,7 @@
             };
         }
 
-        public string[] GetInstallCommandsFromMicrosoftProd() => this.packageExtension switch
-=======
         public string[] GetInstallCommandsFromMicrosoftProd(Option<Uri> proxy)
->>>>>>> 7db790ea
         {
             var curl = "curl";
             var prefix = string.Empty;
