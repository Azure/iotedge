// Copyright (c) Microsoft. All rights reserved.
namespace Microsoft.Azure.Devices.Edge.Test.Common.Linux
{
    using System;
    using System.IO;
    using System.Linq;
    using Microsoft.Azure.Devices.Edge.Util;

    public enum SupportedPackageExtension
    {
        Deb,
        Rpm,
        Snap
    }

    public class PackageManagement
    {
        readonly string os;
        readonly string version;
        readonly SupportedPackageExtension packageExtension;

        public PackageManagement(string os, string version, SupportedPackageExtension extension)
        {
            this.os = os;
            this.version = version;
            this.packageExtension = extension;
        }

        public SupportedPackageExtension PackageExtension => this.packageExtension;

        public string[] GetInstallCommandsFromLocal(string path)
        {
            string[] packages = Directory
<<<<<<< HEAD
                .GetFiles(path, $"*.{this.packageExtension.ToString().ToLower()}")
                .Where(p => !p.Contains("debuginfo")
                    && !p.Contains("dbgsym")
                    && !p.Contains("devel")
                    && !p.Contains("src.rpm"))
=======
                .GetFiles(path, $"*.{this.PackageExtension.ToString().ToLower()}")
                .Where(p => !p.Contains("debug") && !p.Contains("devel"))
>>>>>>> 40e4fdd2
                .ToArray();

            return this.PackageExtension switch
            {
                SupportedPackageExtension.Deb => new[]
                {
                    "set -e",
                    $"apt-get install -y --option DPkg::Lock::Timeout=600 {string.Join(' ', packages)}",
                    $"apt-get install -f --option DPkg::Lock::Timeout=600"
                },
                SupportedPackageExtension.Rpm => this.os switch
                {
                    "centos" => new[]
                    {
                        "set -e",
                        $"rpm --nodeps -i {string.Join(' ', packages)}",
                        "pathToSystemdConfig=$(systemctl cat aziot-edged | head -n 1)",
                        "sed 's/=on-failure/=no/g' ${pathToSystemdConfig#?} > ~/override.conf",
                        "sudo mv -f ~/override.conf ${pathToSystemdConfig#?}",
                        "sudo systemctl daemon-reload"
                    },
                    "rhel" => new[]
                    {
                        "set -e",
                        $"sudo dnf -y install {string.Join(' ', packages)}",
                        "pathToSystemdConfig=$(systemctl cat aziot-edged | head -n 1)",
                        "pathToOverride=$(dirname ${pathToSystemdConfig#?})/aziot-edged.service.d",
                        "sudo mkdir $pathToOverride",
                        "echo -e \"[Service]\nRestart=no\" >  ~/override.conf",
                        "sudo mv -f ~/override.conf ${pathToOverride}/overrides.conf",
                        "sudo systemctl daemon-reload"
                    },
                    "mariner" => new[]
                    {
                        "set -e",
                        $"sudo dnf -y install {string.Join(' ', packages)}",
                        "pathToSystemdConfig=$(systemctl cat aziot-edged | head -n 1)",
                        "sed 's/=on-failure/=no/g' ${pathToSystemdConfig#?} > ~/override.conf",
                        "sudo mv -f ~/override.conf ${pathToSystemdConfig#?}",
                        "sudo systemctl daemon-reload"
                    },
                    _ => throw new NotImplementedException($"RPM packaging is set up only for Centos, Mariner, and RHEL, current OS '.{this.os}'"),
                },
                SupportedPackageExtension.Snap => new[]
                {
                    "set -e",
                    $"snap install {string.Join(' ', packages)} --dangerous",
                    "snap connect azure-iot-identity:hostname-control",
                    "snap connect azure-iot-identity:log-observe",
                    "snap connect azure-iot-identity:mount-observe",
                    "snap connect azure-iot-identity:system-observe",
                    // There isn't a TPM in this setup, so don't connect it
                    // "snap connect azure-iot-identity:tpm",
                    "snap connect azure-iot-edge:home",
                    "snap connect azure-iot-edge:hostname-control",
                    "snap connect azure-iot-edge:log-observe",
                    "snap connect azure-iot-edge:mount-observe",
                    "snap connect azure-iot-edge:system-observe",
                    "snap connect azure-iot-edge:run-iotedge",
                    "snap connect azure-iot-edge:aziotctl-executables azure-iot-identity:aziotctl-executables",
                    "snap connect azure-iot-edge:identity-service azure-iot-identity:identity-service",
                    "snap connect azure-iot-edge:docker docker:docker-daemon"
                },
                _ => throw new NotImplementedException($"Don't know how to install daemon on for '.{this.PackageExtension}'"),
            };
        }

        public string[] GetInstallCommandsFromMicrosoftProd(Option<Uri> proxy)
        {
            // we really support only two options for now.
            string repository = this.os.ToLower() switch
            {
                "ubuntu" => $"https://packages.microsoft.com/config/ubuntu/{this.version}/prod.list",
                "debian" => "https://packages.microsoft.com/config/debian/stretch/multiarch/prod.list",
                _ => throw new NotImplementedException($"Don't know how to install daemon for '{this.os}'"),
            };

            return this.PackageExtension switch
            {
                SupportedPackageExtension.Deb => new[]
                {
                    $"curl {repository} > /etc/apt/sources.list.d/microsoft-prod.list",
                    "curl https://packages.microsoft.com/keys/microsoft.asc | gpg --dearmor > /etc/apt/trusted.gpg.d/microsoft.gpg",
                    $"apt-get update",
                    $"apt-get install --option DPkg::Lock::Timeout=600 --yes aziot-edge"
                },
                SupportedPackageExtension.Rpm => this.os switch
                {
                    "centos" => new[]
                    {
                        $"rpm -iv --replacepkgs https://packages.microsoft.com/config/{this.os}/{this.version}/packages-microsoft-prod.rpm",
                        $"yum updateinfo",
                        $"yum install -y aziot-edge",
                        "pathToSystemdConfig=$(systemctl cat aziot-edged | head -n 1)",
                        "sed 's/=on-failure/=no/g' ${pathToSystemdConfig#?} > ~/override.conf",
                        "sudo mv -f ~/override.conf ${pathToSystemdConfig#?}",
                        "sudo systemctl daemon-reload"
                    },
                    "rhel" => new[]
                    {
                        $"sudo rpm -iv --replacepkgs https://packages.microsoft.com/config/{this.os}/{this.version}/packages-microsoft-prod.rpm",
                        $"sudo dnf updateinfo",
                        $"sudo dnf install -y aziot-edge",
                        "pathToSystemdConfig=$(systemctl cat aziot-edged | head -n 1)",
                        "pathToOverride=$(dirname ${pathToSystemdConfig#?})/aziot-edged.service.d",
                        "sudo mkdir $pathToOverride",
                        "echo -e \"[Service]\nRestart=no\" >  ~/override.conf",
                        "sudo mv -f ~/override.conf ${pathToOverride}/overrides.conf",
                        "sudo systemctl daemon-reload"
                    },
                    _ => throw new NotImplementedException($"Don't know how to install daemon on for '.{this.os}'")
                },
                _ => throw new NotImplementedException($"Don't know how to install daemon on for '.{this.PackageExtension}'"),
            };
        }

        public string[] GetUninstallCommands() => this.PackageExtension switch
        {
            SupportedPackageExtension.Deb => new[]
            {
                "dpkg --purge aziot-edge",
                "dpkg --purge aziot-identity-service",
                "dpkg --purge iotedge",
                "dpkg --purge libiothsm-std",
                "systemctl restart docker" // we can remove after this is fixed (https://github.com/moby/moby/issues/23302)
            },
            SupportedPackageExtension.Rpm => new[]
            {
                "pathToSystemdConfig=$(systemctl cat aziot-edged | head -n 1)",
                "pathToOverride=$(dirname ${pathToSystemdConfig#?})/aziot-edged.service.d",
                "sudo rm -f ${pathToOverride}/overrides.conf",
                "yum remove -y aziot-edge",
                "yum remove -y aziot-identity-service",
                "yum remove -y iotedge",
                "yum remove -y libiothsm-std",
                "yum autoremove -y",
                "systemctl restart docker" // we can remove after this is fixed (https://github.com/moby/moby/issues/23302)
            },
            SupportedPackageExtension.Snap => new string[]
            {
                "snap remove --purge azure-iot-edge",
                "snap remove --purge azure-iot-identity",
                "rm -r -f /etc/aziot",
                "snap restart docker" // we can remove after this is fixed (https://github.com/moby/moby/issues/23302)
            },
            _ => throw new NotImplementedException($"Don't know how to uninstall daemon on for '.{this.PackageExtension}'")
        };
    }
}<|MERGE_RESOLUTION|>--- conflicted
+++ resolved
@@ -31,16 +31,11 @@
         public string[] GetInstallCommandsFromLocal(string path)
         {
             string[] packages = Directory
-<<<<<<< HEAD
-                .GetFiles(path, $"*.{this.packageExtension.ToString().ToLower()}")
+                .GetFiles(path, $"*.{this.PackageExtension.ToString().ToLower()}")
                 .Where(p => !p.Contains("debuginfo")
                     && !p.Contains("dbgsym")
                     && !p.Contains("devel")
                     && !p.Contains("src.rpm"))
-=======
-                .GetFiles(path, $"*.{this.PackageExtension.ToString().ToLower()}")
-                .Where(p => !p.Contains("debug") && !p.Contains("devel"))
->>>>>>> 40e4fdd2
                 .ToArray();
 
             return this.PackageExtension switch
