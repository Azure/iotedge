--- conflicted
+++ resolved
@@ -13,12 +13,9 @@
     public class EdgeDaemon : IEdgeDaemon
     {
         readonly PackageManagement packageManagement;
-<<<<<<< HEAD
         readonly Option<string> packagesPath;
         readonly IServiceManager serviceManager;
-=======
         readonly bool isCentOs;
->>>>>>> 76936841
 
         public static async Task<EdgeDaemon> CreateAsync(Option<string> packagesPath, CancellationToken token)
         {
@@ -87,33 +84,23 @@
                     throw new NotImplementedException($"Don't know how to install daemon on operating system '{os}'");
             }
 
-<<<<<<< HEAD
             if (detectedSnap && packageExtension != SupportedPackageExtension.Snap)
             {
                 throw new NotImplementedException(
                     $"Snap package was detected but isn't supported on operating system '{os} {version}'");
             }
 
-            return new EdgeDaemon(packagesPath, new PackageManagement(os, version, packageExtension));
-        }
-
-        EdgeDaemon(Option<string> packagesPath, PackageManagement packageManagement)
-=======
-            return new EdgeDaemon(new PackageManagement(os, version, packageExtension), os == "centos");
-        }
-
-        EdgeDaemon(PackageManagement packageManagement, bool isCentOs)
->>>>>>> 76936841
+            return new EdgeDaemon(packagesPath, new PackageManagement(os, version, packageExtension), os == "centos");
+        }
+
+        EdgeDaemon(Option<string> packagesPath, PackageManagement packageManagement, bool isCentOs)
         {
             this.packagesPath = packagesPath;
             this.packageManagement = packageManagement;
-<<<<<<< HEAD
             this.serviceManager = packageManagement.PackageExtension == SupportedPackageExtension.Snap
                 ? new SnapServiceManager()
                 : new SystemdServiceManager();
-=======
             this.isCentOs = isCentOs;
->>>>>>> 76936841
         }
 
         public async Task InstallAsync(Option<Uri> proxy, CancellationToken token)
@@ -154,10 +141,7 @@
                 {
                     await this.InternalStopAsync(token);
 
-<<<<<<< HEAD
                     var conf = new DaemonConfiguration(this.serviceManager.ConfigurationPath());
-=======
-                    DaemonConfiguration conf = new DaemonConfiguration("/etc/aziot/config.toml");
                     if (this.isCentOs)
                     {
                         // The recommended way to set up [listen] sockets in config.toml is to use the 'fd://...' URL
@@ -167,18 +151,13 @@
                         conf.SetListenSockets("unix:///var/lib/iotedge/workload.sock", "unix:///var/lib/iotedge/mgmt.sock");
                     }
 
->>>>>>> 76936841
                     (string msg, object[] props) = await config(conf);
                     message += $" {msg}";
                     properties = properties.Concat(props).ToArray();
 
                     if (restart)
                     {
-<<<<<<< HEAD
                         await this.serviceManager.ConfigureAsync(token);
-=======
-                        await Process.RunAsync("iotedge", "config apply", token);
->>>>>>> 76936841
                     }
                 },
                 message.ToString(),
