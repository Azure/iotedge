--- conflicted
+++ resolved
@@ -86,20 +86,6 @@
             EdgeDeployment deployment = await this.runtime.DeployConfigurationAsync(
                 builder =>
                 {
-<<<<<<< HEAD
-                             builder.AddModule(tempSensorModule.Name, tempSensorModule.Image);
-                             builder.AddModule(filterModuleName, filterImage)
-                                    .WithEnvironment(new[] { ("TemperatureThreshold", "19") });
-                             builder.GetModule("$edgeHub")
-                                    .WithDesiredProperties(new Dictionary<string, object>
-                                    {
-                                        ["routes"] = new
-                                        {
-                                            TempFilterToCloud = "FROM /messages/modules/" + filterModuleName + "/outputs/alertOutput INTO $upstream",
-                                            TempSensorToTempFilter = "FROM /messages/modules/" + tempSensorModule.Name + "/outputs/temperatureOutput INTO BrokeredEndpoint('/modules/" + filterModuleName + "/inputs/input1')"
-                                        }
-                                    });
-=======
                     builder.AddModule(tempSensorModule.Name, tempSensorModule.Image);
                     builder.AddModule(filterModuleName, filterImage)
                         .WithEnvironment(new[] { ("TemperatureThreshold", "19") });
@@ -112,7 +98,6 @@
                                 TempSensorToTempFilter = "FROM /messages/modules/" + tempSensorModule.Name + "/outputs/temperatureOutput INTO BrokeredEndpoint('/modules/" + filterModuleName + "/inputs/input1')"
                             }
                         } );
->>>>>>> 2f458eec
                 },
                 token);
 
