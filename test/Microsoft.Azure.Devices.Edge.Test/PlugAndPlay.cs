--- conflicted
+++ resolved
@@ -2,26 +2,17 @@
 namespace Microsoft.Azure.Devices.Edge.Test
 {
     using System;
-    using System.Collections.Generic;
-    using System.Globalization;
     using System.Net;
-    using System.Net.Http;
-    using System.Net.Http.Headers;
-    using System.Security.Cryptography;
-    using System.Text;
     using System.Threading;
     using System.Threading.Tasks;
     using Microsoft.Azure.Devices.Edge.Test.Common;
-    using Microsoft.Azure.Devices.Edge.Test.Common.Certs;
     using Microsoft.Azure.Devices.Edge.Test.Common.Config;
     using Microsoft.Azure.Devices.Edge.Test.Helpers;
     using Microsoft.Azure.Devices.Edge.Util;
     using Microsoft.Azure.Devices.Edge.Util.Test.Common.NUnit;
     using Microsoft.Azure.Devices.Shared;
     using Microsoft.VisualStudio.TestPlatform.ObjectModel;
-    using Newtonsoft.Json.Linq;
     using NUnit.Framework;
-    using Serilog;
 
     [EndToEnd]
     public class PlugAndPlay : SasManualProvisioningFixture
@@ -37,13 +28,6 @@
         {
             CancellationToken token = this.TestToken;
             string leafDeviceId = DeviceId.Current.Generate();
-<<<<<<< HEAD
-            Action<EdgeConfigBuilder> config = this.BuildAddEdgeHubConfig(protocol);
-            if (brokerOn)
-            {
-                config += MqttBrokerUtil.BuildAddBrokerToDeployment(true);
-            }
-=======
 
             // If broker is on, MQTT will be used by default in nested environment. And new MQTT won't work for P&P
             if (Context.Current.NestedEdge && brokerOn)
@@ -51,14 +35,11 @@
                 Assert.Ignore();
             }
 
-            EdgeDeployment deployment = await this.runtime.DeployConfigurationAsync(
-                builder =>
-                {
-                    if (brokerOn)
-                    {
-                        this.AddBrokerToDeployment(builder);
-                    }
->>>>>>> 13124b87
+            Action<EdgeConfigBuilder> config = this.BuildAddEdgeHubConfig(protocol);
+            if (brokerOn)
+            {
+                config += MqttBrokerUtil.BuildAddBrokerToDeployment(true);
+            }
 
             EdgeDeployment deployment = await this.runtime.DeployConfigurationAsync(
                 config,
@@ -126,7 +107,7 @@
 
         async Task ValidateIdentity(string deviceId, Option<string> moduleId, string expectedModelId, CancellationToken token)
         {
-            Twin twin = await this.iotHub.GetTwinAsync(deviceId, moduleId, token);
+            Twin twin = await this.IotHub.GetTwinAsync(deviceId, moduleId, token);
             string actualModelId = twin.ModelId;
             Assert.AreEqual(expectedModelId, actualModelId);
         }
@@ -149,17 +130,11 @@
 
         private Action<EdgeConfigBuilder> BuildAddEdgeHubConfig(Protocol protocol)
         {
-<<<<<<< HEAD
             return new Action<EdgeConfigBuilder>(
                 builder =>
                 {
                     builder.GetModule(ModuleName.EdgeHub).WithEnvironment(new[] { ("UpstreamProtocol", protocol.ToString()) });
                 });
-=======
-            Twin twin = await this.IotHub.GetTwinAsync(deviceId, moduleId, token);
-            string actualModelId = twin.ModelId;
-            Assert.AreEqual(expectedModelId, actualModelId);
->>>>>>> 13124b87
         }
     }
 }