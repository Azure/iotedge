// Copyright (c) Microsoft. All rights reserved.
namespace Microsoft.Azure.Devices.Edge.Test
{
    using System.Linq;
    using System.Net;
    using System.Threading;
    using System.Threading.Tasks;
    using Microsoft.Azure.Devices.Edge.Test.Common;
    using Microsoft.Azure.Devices.Edge.Test.Helpers;
    using Microsoft.Azure.Devices.Edge.Util;
    using NUnit.Framework;
    using Serilog;
    using Serilog.Events;

    [SetUpFixture]
    public class SetupFixture
    {
        IEdgeDaemon daemon;

        [OneTimeSetUp]
        public async Task BeforeAllAsync()
        {
            using var cts = new CancellationTokenSource(Context.Current.SetupTimeout);
            CancellationToken token = cts.Token;
            Option<Registry> bootstrapRegistry = Option.Maybe(Context.Current.Registries.First());

            this.daemon = await OsPlatform.Current.CreateEdgeDaemonAsync(
                Context.Current.InstallerPath,
                Context.Current.EdgeAgentBootstrapImage,
                bootstrapRegistry,
                token);

            await Profiler.Run(
                async () =>
                {
                    // Set up logging
                    LogEventLevel consoleLevel = Context.Current.Verbose
                        ? LogEventLevel.Verbose
                        : LogEventLevel.Information;
                    var loggerConfig = new LoggerConfiguration()
                        .MinimumLevel.Verbose()
                        .WriteTo.NUnit(consoleLevel);
                    Context.Current.LogFile.ForEach(f => loggerConfig.WriteTo.File(f));
                    Log.Logger = loggerConfig.CreateLogger();

                    // Install IoT Edge, and do some basic configuration
                    await this.daemon.UninstallAsync(token);
                    await this.daemon.InstallAsync(Context.Current.PackagePath, Context.Current.Proxy, token);

                    await this.daemon.ConfigureAsync(
                        config =>
                        {
                            var msg = string.Empty;
                            var props = new object[] { };

                            config.SetDeviceHostname(Dns.GetHostName());
                            Context.Current.Proxy.ForEach(proxy =>
                            {
                                config.AddHttpsProxy(proxy);
                                msg = "with proxy '{ProxyUri}'";
                                props = new object[] { proxy.ToString() };
                            });
                            config.Update();

                            return Task.FromResult((msg, props));
                        },
                        token,
                        restart: false);
                },
                "Completed end-to-end test setup");
        }

        [OneTimeTearDown]
        public Task AfterAllAsync() => TryFinally.DoAsync(
            () => Profiler.Run(
                async () =>
                {
<<<<<<< HEAD
                    Log.Verbose($"Starting teardown");
                    using (var cts = new CancellationTokenSource(Context.Current.TeardownTimeout))
                    {
                        CancellationToken token = cts.Token;
                        Log.Verbose($"Stopping daemon");
                        await this.daemon.StopAsync(token);
                        foreach (EdgeDevice device in Context.Current.DeleteList.Values)
                        {
                            Log.Verbose($"deleting {device.Id}");
                            await device.MaybeDeleteIdentityAsync(token);
                        }
                        Log.Verbose("Done with everything...");
=======
                    using var cts = new CancellationTokenSource(Context.Current.TeardownTimeout);
                    CancellationToken token = cts.Token;
                    await this.daemon.StopAsync(token);
                    foreach (EdgeDevice device in Context.Current.DeleteList.Values)
                    {
                        await device.MaybeDeleteIdentityAsync(token);
>>>>>>> 514c228d
                    }
                },
                "Completed end-to-end test teardown"),
            () =>
            {
                Log.CloseAndFlush();
            });
    }
}<|MERGE_RESOLUTION|>--- conflicted
+++ resolved
@@ -75,27 +75,12 @@
             () => Profiler.Run(
                 async () =>
                 {
-<<<<<<< HEAD
-                    Log.Verbose($"Starting teardown");
-                    using (var cts = new CancellationTokenSource(Context.Current.TeardownTimeout))
-                    {
-                        CancellationToken token = cts.Token;
-                        Log.Verbose($"Stopping daemon");
-                        await this.daemon.StopAsync(token);
-                        foreach (EdgeDevice device in Context.Current.DeleteList.Values)
-                        {
-                            Log.Verbose($"deleting {device.Id}");
-                            await device.MaybeDeleteIdentityAsync(token);
-                        }
-                        Log.Verbose("Done with everything...");
-=======
                     using var cts = new CancellationTokenSource(Context.Current.TeardownTimeout);
                     CancellationToken token = cts.Token;
                     await this.daemon.StopAsync(token);
                     foreach (EdgeDevice device in Context.Current.DeleteList.Values)
                     {
                         await device.MaybeDeleteIdentityAsync(token);
->>>>>>> 514c228d
                     }
                 },
                 "Completed end-to-end test teardown"),
