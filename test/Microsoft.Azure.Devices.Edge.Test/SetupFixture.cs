--- conflicted
+++ resolved
@@ -37,11 +37,7 @@
             Context.Current.LogFile.ForEach(f => loggerConfig.WriteTo.File(f));
             Log.Logger = loggerConfig.CreateLogger();
 
-<<<<<<< HEAD
             this.daemon = await OsPlatform.Current.CreateEdgeDaemonAsync(Context.Current.PackagePath, token);
-=======
-            this.daemon = await OsPlatform.Current.CreateEdgeDaemonAsync(token);
->>>>>>> 76936841
 
             await Profiler.Run(
                 async () =>
@@ -113,7 +109,6 @@
                                 props.Add(proxy.ToString());
                             });
 
-<<<<<<< HEAD
                             // TODO: Only set these values for snaps
                             config.SetDeviceHomedir("/var/snap/azure-iot-edge/common/var/lib/aziot/edged");
                             config.SetMobyRuntimeUri("unix:///var/snap/azure-iot-edge/common/docker-proxy.sock");
@@ -121,8 +116,6 @@
                             config.SetListenSockets("unix:///var/run/iotedge/workload.sock", "unix:///var/run/iotedge/mgmt.sock");
                             config.AddAgentUserId("0");
 
-=======
->>>>>>> 76936841
                             await config.UpdateAsync(token);
 
                             return (msgBuilder.ToString(), props.ToArray());
