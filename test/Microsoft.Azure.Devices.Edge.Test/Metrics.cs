--- conflicted
+++ resolved
@@ -26,14 +26,10 @@
             CancellationToken token = this.TestToken;
             await this.Deploy(token);
 
-<<<<<<< HEAD
-            var result = await this.iotHub.InvokeMethodAsync(Context.Current.DeviceId, ModuleName, new CloudToDeviceMethod("ValidateMetrics"), token);
-=======
             // System resource metrics take 1 minute to start. Wait before testing
             await Task.Delay(TimeSpan.FromMinutes(1.1));
 
             var result = await this.iotHub.InvokeMethodAsync(Context.Current.DeviceId, ModuleName, new CloudToDeviceMethod("ValidateMetrics"), CancellationToken.None);
->>>>>>> bea49d53
             Assert.AreEqual(result.Status, (int)HttpStatusCode.OK);
 
             string body = result.GetPayloadAsJson();
