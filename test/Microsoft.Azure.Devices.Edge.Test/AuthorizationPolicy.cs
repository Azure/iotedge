--- conflicted
+++ resolved
@@ -164,21 +164,8 @@
             await RetryPolicy.DefaultProgressive.ExecuteAsync(
                 async () =>
             {
-<<<<<<< HEAD
-                leaf = await LeafDevice.CreateAsync(
-                    deviceId2,
-                    Protocol.Mqtt,
-                    AuthenticationType.Sas,
-                    Option.Some(this.runtime.DeviceId),
-                    false,
-                    CertificateAuthority.GetQuickstart(this.runtime.DeviceId),
-                    this.iotHub,
-                    token,
-                    Option.None<string>());
-=======
                 using var client = DeviceClient.CreateFromConnectionString(connectionString);
                 await client.OpenAsync();
->>>>>>> f8279122
             }, token);
 
             await this.iotHub.DeleteDeviceIdentityAsync(leaf, token);
