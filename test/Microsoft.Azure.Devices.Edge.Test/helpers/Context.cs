// Copyright (c) Microsoft. All rights reserved.
namespace Microsoft.Azure.Devices.Edge.Test.Helpers
{
    using System;
    using System.Collections.Generic;
    using System.IO;
    using System.Linq;
    using System.Net;
    using Microsoft.Azure.Devices.Edge.Test.Common;
    using Microsoft.Azure.Devices.Edge.Util;
    using Microsoft.Extensions.Configuration;

    public class Context
    {
        public Context()
        {
            IConfiguration context = new ConfigurationBuilder()
                .SetBasePath(Directory.GetCurrentDirectory())
                .AddJsonFile("context.json")
                .AddEnvironmentVariables("E2E_")
                .Build();

            string Get(string name) => context.GetValue<string>(name);

            IEnumerable<Registry> GetAndValidateRegistries()
            {
                var result = new List<Registry>();

                var registries = context.GetSection("registries").GetChildren().ToArray();
                foreach (var reg in registries)
                {
                    string address = reg.GetValue<string>("address");
                    string username = reg.GetValue<string>("username");
                    // To specify a password as an environment variable instead of in the
                    // JSON file (so it's not stored in the clear on the filesystem), name
                    // the variable like this: E2E_REGISTRIES__<index>__PASSWORD, where
                    // <index> is the 0-based number corresponding to an element in the
                    // "registries" JSON array.
                    string password = reg.GetValue<string>("PASSWORD");

                    // If any container registry arguments (server, username, password)
                    // are given, then they must *all* be given, otherwise throw an error.
                    Preconditions.CheckArgument(!string.IsNullOrWhiteSpace(address), $"Container registry address is missing from context.json.");
                    Preconditions.CheckArgument(!string.IsNullOrWhiteSpace(username), $"Container registry username is missing from context.json.");
                    Preconditions.CheckArgument(
                        !string.IsNullOrWhiteSpace(password),
                        $"Container registry password is missing. Please set E2E_REGISTRIES__0__PASSWORD " +
                        "env var (preferable) or place it in context.json");

                    result.Add(new Registry(address, username, password));
                }

                return result;
            }

            Option<(string, string, string)> GetAndValidateRootCaKeys()
            {
                // If any root CA key materials (cert file, key file, password) are
                // given, then they must *all* be given, otherwise throw an error.
                string certificate = Get("rootCaCertificatePath");
                string key = Get("rootCaPrivateKeyPath");
                string password = Get("ROOT_CA_PASSWORD");

                if (!string.IsNullOrWhiteSpace(certificate) ||
                    !string.IsNullOrWhiteSpace(key) ||
                    !string.IsNullOrWhiteSpace(password))
                {
                    Preconditions.CheckArgument(!string.IsNullOrWhiteSpace(certificate), $"rootCaCertificatePath is missing from context.json.");
                    Preconditions.CheckArgument(!string.IsNullOrWhiteSpace(key), $"rootCaPrivateKeyPath is missing from context.json.");
                    Preconditions.CheckArgument(!string.IsNullOrWhiteSpace(password), $"ROOT_CA_PASSWORD is missing from environment or context.json.");
                    Preconditions.CheckArgument(File.Exists(certificate), "rootCaCertificatePath file does not exist");
                    Preconditions.CheckArgument(File.Exists(key), "rootCaPrivateKeyPath file does not exist");
                    return Option.Some((certificate, key, password));
                }

                return Option.None<(string, string, string)>();
            }

            string defaultId =
                $"e2e-{string.Concat(Dns.GetHostName().Take(14)).TrimEnd(new[] { '-' })}-{DateTime.Now:yyMMdd'-'HHmmss'.'fff}";

            this.CaCertScriptPath = Option.Maybe(Get("caCertScriptPath"));
            this.ConnectionString = Get("IOT_HUB_CONNECTION_STRING");
            Preconditions.CheckArgument(!string.IsNullOrWhiteSpace(this.ConnectionString), $"IOT_HUB_CONNECTION_STRING is missing from environment or context.json.");
            this.ParentDeviceId = Option.Maybe(Get("parentDeviceId"));
            this.DpsIdScope = Option.Maybe(Get("dpsIdScope"));
            this.DpsGroupKey = Option.Maybe(Get("DPS_GROUP_KEY"));
            this.EdgeAgentImage = Option.Maybe(Get("edgeAgentImage"));
            this.EdgeHubImage = Option.Maybe(Get("edgeHubImage"));
            this.DiagnosticsImage = Option.Maybe(Get("diagnosticsImage"));
            this.EventHubEndpoint = Get("EVENT_HUB_ENDPOINT");
            Preconditions.CheckArgument(!string.IsNullOrWhiteSpace(this.EventHubEndpoint), $"EVENT_HUB_ENDPOINT is missing from environment or context.json.");
            this.InstallerPath = Option.Maybe(Get("installerPath"));
            this.LogFile = Option.Maybe(Get("logFile"));
            this.MethodReceiverImage = Option.Maybe(Get("methodReceiverImage"));
            this.MethodSenderImage = Option.Maybe(Get("methodSenderImage"));
            this.OptimizeForPerformance = context.GetValue("optimizeForPerformance", true);
            this.PackagePath = Option.Maybe(Get("packagePath"));
            this.TestRunnerProxy = Option.Maybe(context.GetValue<Uri>("testRunnerProxy"));
            this.EdgeProxy = Option.Maybe(context.GetValue<Uri>("edgeProxy"));
            this.Registries = GetAndValidateRegistries();
            this.RootCaKeys = GetAndValidateRootCaKeys();
            this.SetupTimeout = TimeSpan.FromMinutes(context.GetValue("setupTimeoutMinutes", 5));
            this.TeardownTimeout = TimeSpan.FromMinutes(context.GetValue("teardownTimeoutMinutes", 2));
            this.TempFilterFuncImage = Option.Maybe(Get("tempFilterFuncImage"));
            this.TempFilterImage = Option.Maybe(Get("tempFilterImage"));
            this.TempSensorImage = Option.Maybe(Get("tempSensorImage"));
            this.NumberLoggerImage = Option.Maybe(Get("numberLoggerImage"));
            this.MetricsValidatorImage = Option.Maybe(Get("metricsValidatorImage"));
            this.TestResultCoordinatorImage = Option.Maybe(Get("testResultCoordinatorImage"));
            this.LoadGenImage = Option.Maybe(Get("loadGenImage"));
            this.RelayerImage = Option.Maybe(Get("relayerImage"));
            this.GenericMqttTesterImage = Option.Maybe(Get("genericMqttTesterImage"));
            this.NetworkControllerImage = Option.Maybe(Get("networkControllerImage"));
            this.TestTimeout = TimeSpan.FromMinutes(context.GetValue("testTimeoutMinutes", 5));
            this.Verbose = context.GetValue<bool>("verbose");
            this.ParentHostname = Option.Maybe(Get("parentHostname"));
            this.Hostname = Option.Maybe(Get("hostname"));
            this.BlobSasUrl = Option.Maybe(Get("BLOB_STORE_SAS"));
            this.NestedEdge = context.GetValue("nestededge", false);
            this.DeviceId = Option.Maybe(Get("deviceId"));
            this.ISA95Tag = context.GetValue("isa95Tag", false);
<<<<<<< HEAD
            this.EnableManifestSigning = context.GetValue("enableManifestSigning", false);
            this.ManifestSigningDeploymentPath = Option.Maybe(Get("manifestSigningDeploymentPath"));
            this.ManifestSigningSignedDeploymentPath = Option.Maybe(Get("manifestSigningSignedDeploymentPath"));
            this.ManifestSigningGoodRootCaPath = Option.Maybe(Get("manifestSigningGoodRootCaPath"));
            this.ManifestSigningBadRootCaPath = Option.Maybe(Get("manifestSigningBadRootCaPath"));
            this.ManifestSigningDefaultLaunchSettings = Option.Maybe(Get("manifestSigningDefaultLaunchSettings"));
            this.ManifestSigningLaunchSettingsPath = Option.Maybe(Get("manifestSigningLaunchSettingsPath"));
            this.ManifestSignerClientDirectory = Option.Maybe(Get("manifestSignerClientDirectory"));
            this.ManifestSignerClientProjectPath = Option.Maybe(Get("manifestSignerClientProjectPath"));
=======
            this.GetSupportBundle = context.GetValue("getSupportBundle", false);
>>>>>>> bc860185
        }

        static readonly Lazy<Context> Default = new Lazy<Context>(() => new Context());

        public static Context Current => Default.Value;

        public Option<string> CaCertScriptPath { get; }

        public string ConnectionString { get; }

        public Option<string> ParentDeviceId { get; }

        public Dictionary<string, EdgeDevice> DeleteList { get; } = new Dictionary<string, EdgeDevice>();

        public Option<string> DpsIdScope { get; }

        public Option<string> DpsGroupKey { get; }

        public Option<string> EdgeAgentImage { get; }

        public Option<string> EdgeHubImage { get; }

        public Option<string> DiagnosticsImage { get; }

        public string EventHubEndpoint { get; }

        public Option<string> InstallerPath { get; }

        public Option<string> LogFile { get; }

        public Option<string> MethodReceiverImage { get; }

        public Option<string> MethodSenderImage { get; }

        public bool OptimizeForPerformance { get; }

        public Option<string> PackagePath { get; }

        public Option<Uri> TestRunnerProxy { get; }

        public Option<Uri> EdgeProxy { get; }

        public IEnumerable<Registry> Registries { get; }

        public Option<(string certificate, string key, string password)> RootCaKeys { get; }

        public TimeSpan SetupTimeout { get; }

        public TimeSpan TeardownTimeout { get; }

        public Option<string> TempFilterFuncImage { get; }

        public Option<string> TempFilterImage { get; }

        public Option<string> TempSensorImage { get; }

        public Option<string> NumberLoggerImage { get; }

        public Option<string> MetricsValidatorImage { get; }

        public Option<string> TestResultCoordinatorImage { get; }

        public Option<string> LoadGenImage { get; }

        public Option<string> RelayerImage { get; }

        public Option<string> GenericMqttTesterImage { get; }

        public Option<string> NetworkControllerImage { get; }

        public TimeSpan TestTimeout { get; }

        public bool Verbose { get; }

        public Option<string> ParentHostname { get; }

        public Option<string> DeviceId { get; }

        public Option<string> Hostname { get; }

        public Option<string> BlobSasUrl { get; }

        public bool NestedEdge { get; }

        public bool ISA95Tag { get; }

<<<<<<< HEAD
        public bool EnableManifestSigning { get; }

        public Option<string> ManifestSigningDeploymentPath { get; }

        public Option<string> ManifestSigningSignedDeploymentPath { get; }

        public Option<string> ManifestSigningGoodRootCaPath { get; }

        public Option<string> ManifestSigningBadRootCaPath { get; }

        public Option<string> ManifestSigningDefaultLaunchSettings { get; }

        public Option<string> ManifestSigningLaunchSettingsPath { get; }

        public Option<string> ManifestSignerClientDirectory { get; }

        public Option<string> ManifestSignerClientProjectPath { get; }
=======
        public bool GetSupportBundle { get; }
>>>>>>> bc860185
    }
}<|MERGE_RESOLUTION|>--- conflicted
+++ resolved
@@ -120,7 +120,6 @@
             this.NestedEdge = context.GetValue("nestededge", false);
             this.DeviceId = Option.Maybe(Get("deviceId"));
             this.ISA95Tag = context.GetValue("isa95Tag", false);
-<<<<<<< HEAD
             this.EnableManifestSigning = context.GetValue("enableManifestSigning", false);
             this.ManifestSigningDeploymentPath = Option.Maybe(Get("manifestSigningDeploymentPath"));
             this.ManifestSigningSignedDeploymentPath = Option.Maybe(Get("manifestSigningSignedDeploymentPath"));
@@ -130,9 +129,7 @@
             this.ManifestSigningLaunchSettingsPath = Option.Maybe(Get("manifestSigningLaunchSettingsPath"));
             this.ManifestSignerClientDirectory = Option.Maybe(Get("manifestSignerClientDirectory"));
             this.ManifestSignerClientProjectPath = Option.Maybe(Get("manifestSignerClientProjectPath"));
-=======
             this.GetSupportBundle = context.GetValue("getSupportBundle", false);
->>>>>>> bc860185
         }
 
         static readonly Lazy<Context> Default = new Lazy<Context>(() => new Context());
@@ -219,7 +216,6 @@
 
         public bool ISA95Tag { get; }
 
-<<<<<<< HEAD
         public bool EnableManifestSigning { get; }
 
         public Option<string> ManifestSigningDeploymentPath { get; }
@@ -237,8 +233,7 @@
         public Option<string> ManifestSignerClientDirectory { get; }
 
         public Option<string> ManifestSignerClientProjectPath { get; }
-=======
+      
         public bool GetSupportBundle { get; }
->>>>>>> bc860185
     }
 }