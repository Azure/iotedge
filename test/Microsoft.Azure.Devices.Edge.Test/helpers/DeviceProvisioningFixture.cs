--- conflicted
+++ resolved
@@ -16,13 +16,8 @@
         protected async Task BeforeAllTestsAsync()
         {
             using var cts = new CancellationTokenSource(Context.Current.SetupTimeout);
-<<<<<<< HEAD
-            Option<Registry> bootstrapRegistry = Option.Maybe(Context.Current.Registries.FirstOrDefault());
             this.daemon = await OsPlatform.Current.CreateEdgeDaemonAsync(Context.Current.PackagePath, cts.Token);
             this.cli = this.daemon.GetCli();
-=======
-            this.daemon = await OsPlatform.Current.CreateEdgeDaemonAsync(cts.Token);
->>>>>>> 36fc55af
         }
     }
 }