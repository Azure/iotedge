// Copyright (c) Microsoft. All rights reserved.
namespace Microsoft.Azure.Devices.Edge.Test.Helpers
{
    using System;
    using System.Collections.Generic;
    using System.Net.Http;
    using System.Threading.Tasks;
    using Microsoft.Azure.Devices.Edge.Test.Common.Config;
    using Newtonsoft.Json.Linq;
    using NUnit.Framework;
    using Serilog;

    public class TestResultCoordinatorUtil
    {
        const string TestResultCoordinatorUrl = "http://localhost:5001/api/report";
        const string TrcModuleName = "testResultCoordinator";
        const string NetworkControllerModuleName = "networkController";

        public static Action<EdgeConfigBuilder> BuildAddNetworkControllerConfig(string trackingId, string networkControllerImage)
        {
            return new Action<EdgeConfigBuilder>(
                builder =>
                {
                    builder.AddModule(NetworkControllerModuleName, networkControllerImage)
                        .WithEnvironment(new[]
                        {
                            ("trackingId", trackingId),
                            ("testResultCoordinatorUrl", TestResultCoordinatorUrl),
                            ("RunFrequencies__0__OfflineFrequency", "00:00:00"),
                            ("RunFrequencies__0__OnlineFrequency", "00:00:00"),
                            ("RunFrequencies__0__RunsCount", "0"),
                            ("NetworkControllerRunProfile", "Online"),
                            ("StartAfter", "00:00:00")
                        })
                        .WithSettings(new[] { ("createOptions", "{\"HostConfig\":{\"Binds\":[\"/var/run/docker.sock:/var/run/docker.sock\"], \"NetworkMode\":\"host\", \"Privileged\":true},\"NetworkingConfig\":{\"EndpointsConfig\":{\"host\":{}}}}") });
                });
        }

        public static Action<EdgeConfigBuilder> BuildAddTestResultCoordinatorConfig(string trackingId, string trcImage, string expectedSourceModuleName, string actualSourceModuleName)
        {
            return new Action<EdgeConfigBuilder>(
                builder =>
                {
                    // This test uses the TestResultCoordinator. It was originally designed for connectivity tests, so some of the parameters
                    // are unnecessary for the e2e tests.
                    builder.AddModule(TrcModuleName, trcImage)
                       .WithEnvironment(new[]
                       {
                           ("trackingId", trackingId),
                           ("useTestResultReportingService", "false"),
                           ("useResultEventReceivingService", "false"),
                           ("IOT_HUB_CONNECTION_STRING", Context.Current.ConnectionString),
                           ("testStartDelay", "00:00:00"),
                           ("verificationDelay", "00:00:00"),
                           ("NetworkControllerRunProfile", "Online"),
                           ("TEST_INFO", "key=unnecessary")
                       })
                       .WithSettings(new[] { ("createOptions", "{\"HostConfig\": {\"PortBindings\": {\"5001/tcp\": [{\"HostPort\": \"5001\"}]}}}") })

                       .WithDesiredProperties(new Dictionary<string, object>
                       {
                           ["reportMetadataList"] = new Dictionary<string, object>
                           {
                               ["reportMetadata1"] = new Dictionary<string, object>
                               {
                                   ["TestReportType"] = "CountingReport",
                                   ["TestOperationResultType"] = "Messages",
                                   ["ExpectedSource"] = $"{expectedSourceModuleName}.send",
                                   ["ActualSource"] = $"{actualSourceModuleName}.receive",
                                   ["TestDescription"] = "unnecessary"
                               },
                               ["reportMetadata2"] = new Dictionary<string, object>
                               {
                                   ["TestReportType"] = "NetworkControllerReport",
                                   ["Source"] = $"{NetworkControllerModuleName}",
                                   ["TestDescription"] = "network controller"
                               }
                           }
                       })
                       .WithProxy(Context.Current.TestRunnerProxy);
                });
        }

        public static async Task ValidateResultsAsync()
        {
            HttpClient client = new HttpClient();
            HttpResponseMessage response = await client.GetAsync(TestResultCoordinatorUrl);
            var jsonstring = await response.Content.ReadAsStringAsync();

            bool isPassed = (bool)JArray.Parse(jsonstring)[0]["IsPassed"];
<<<<<<< HEAD
            if (!isPassed)
            {
                Log.Verbose("Test Result Coordinator response: {Response}", jsonstring);
            }
=======
>>>>>>> 26aa9db1

            Assert.IsTrue(isPassed);
        }
    }
}<|MERGE_RESOLUTION|>--- conflicted
+++ resolved
@@ -88,13 +88,6 @@
             var jsonstring = await response.Content.ReadAsStringAsync();
 
             bool isPassed = (bool)JArray.Parse(jsonstring)[0]["IsPassed"];
-<<<<<<< HEAD
-            if (!isPassed)
-            {
-                Log.Verbose("Test Result Coordinator response: {Response}", jsonstring);
-            }
-=======
->>>>>>> 26aa9db1
 
             Assert.IsTrue(isPassed);
         }
