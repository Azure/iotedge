#!/bin/bash

###############################################################################
# This script is used to run connectivity test for Linux.
###############################################################################
set -e

# Import test-related functions
. $(dirname "$0")/testHelper.sh

function examine_test_result() {
    found_test_passed="$(docker logs testResultCoordinator 2>&1 | sed -n '/Test result report/,/"TestResultReports"/p' | grep '"IsPassed": true')"

    if [[ ! -z "$found_test_passed" ]]; then
        echo 0
    fi

    echo 1
}

function prepare_test_from_artifacts() {
    print_highlighted_message 'Prepare test from artifacts'

    echo 'Remove working folder'
    rm -rf "$working_folder"
    mkdir -p "$working_folder"

    declare -a pkg_list=( $iotedged_artifact_folder/*.deb )
    iotedge_package="${pkg_list[*]}"
    echo "iotedge_package=$iotedge_package"

    echo 'Extract quickstart to working folder'
    mkdir -p "$quickstart_working_folder"
    tar -C "$quickstart_working_folder" -xzf "$iotedge_quickstart_artifact_file"

    echo "Copy deployment file from $connectivity_deployment_artifact_file"
    cp "$connectivity_deployment_artifact_file" "$deployment_working_file"

    sed -i -e "s@<TestResultCoordinator.ConsumerGroupId>@$EVENT_HUB_CONSUMER_GROUP_ID@g" "$deployment_working_file"
    sed -i -e "s@<TestResultCoordinator.EventHubConnectionString>@$EVENTHUB_CONNECTION_STRING@g" "$deployment_working_file"
    sed -i -e "s@<Architecture>@$image_architecture_label@g" "$deployment_working_file"
    sed -i -e "s/<Build.BuildNumber>/$ARTIFACT_IMAGE_BUILD_NUMBER/g" "$deployment_working_file"
    sed -i -e "s@<Container_Registry>@$CONTAINER_REGISTRY@g" "$deployment_working_file"
    sed -i -e "s@<CR.Username>@$CONTAINER_REGISTRY_USERNAME@g" "$deployment_working_file"
    sed -i -e "s@<CR.Password>@$CONTAINER_REGISTRY_PASSWORD@g" "$deployment_working_file"
    sed -i -e "s@<IoTHubConnectionString>@$IOT_HUB_CONNECTION_STRING@g" "$deployment_working_file"

    local tracking_id=$(cat /proc/sys/kernel/random/uuid)

    sed -i -e "s@<LoadGen.MessageFrequency>@$LOADGEN_MESSAGE_FREQUENCY@g" "$deployment_working_file"
    sed -i -e "s@<TestDuration>@$TEST_DURATION@g" "$deployment_working_file"
    sed -i -e "s@<TestStartDelay>@$TEST_START_DELAY@g" "$deployment_working_file"
    sed -i -e "s@<TrackingId>@$tracking_id@g" "$deployment_working_file"
    sed -i -e "s@<UpstreamProtocol>@$UPSTREAM_PROTOCOL@g" "$deployment_working_file"

    sed -i -e "s@<TestResultCoordinator.VerificationDelay>@$VERIFICATION_DELAY@g" "$deployment_working_file"
    sed -i -e "s@<TestResultCoordinator.OptimizeForPerformance>@$optimize_for_performance@g" "$deployment_working_file"
    sed -i -e "s@<LogAnalyticsWorkspaceId>@$LOG_ANALYTICS_WORKSPACEID@g" "$deployment_working_file"
    sed -i -e "s@<LogAnalyticsSharedKey>@$LOG_ANALYTICS_SHAREDKEY@g" "$deployment_working_file"
    sed -i -e "s@<TestResultCoordinator.LogAnalyticsLogType>@$LOG_ANALYTICS_LOGTYPE@g" "$deployment_working_file"

    sed -i -e "s@<NetworkController.OfflineFrequency0>@${NETWORK_CONTROLLER_FREQUENCIES[0]}@g" "$deployment_working_file"
    sed -i -e "s@<NetworkController.OnlineFrequency0>@${NETWORK_CONTROLLER_FREQUENCIES[1]}@g" "$deployment_working_file"
    sed -i -e "s@<NetworkController.RunsCount0>@${NETWORK_CONTROLLER_FREQUENCIES[2]}@g" "$deployment_working_file"
    sed -i -e "s@<NetworkController.Mode>@$NETWORK_CONTROLLER_MODE@g" "$deployment_working_file"
    
    sed -i -e "s@<DeploymentTester1.DeploymentUpdatePeriod>@$DEPLOYMENT_TEST_UPDATE_PERIOD@g" "$deployment_working_file"

    sed -i -e "s@<MetricsCollector.MetricsEndpointsCSV>@$METRICS_ENDPOINTS_CSV@g" "$deployment_working_file"
    sed -i -e "s@<MetricsCollector.ScrapeFrequencyInSecs>@$METRICS_SCRAPE_FREQUENCY_IN_SECS@g" "$deployment_working_file"
    sed -i -e "s@<MetricsCollector.UploadTarget>@$METRICS_UPLOAD_TARGET@g" "$deployment_working_file"
<<<<<<< HEAD
    sed -i -e "s@<MetricsCollector.Images.BranchName>@$IMAGES_BRANCH_NAME@g" "$deployment_working_file"
    sed -i -e "s@<MetricsCollector.Edgelet.BranchName>@$EDGELET_BRANCH_NAME@g" "$deployment_working_file"
    sed -i -e "s@<MetricsCollector.Test.BuildNumber>@$TEST_BUILD_NUMBER@g" "$deployment_working_file"
=======
    sed -i -e "s@<MetricsCollector.HostPlatform>@$HOST_PLATFORM@g" "$deployment_working_file"
>>>>>>> 9178a610
}

function print_deployment_logs() {
    print_highlighted_message 'LOGS FROM IOTEDGED'
    journalctl -u iotedge -u docker --since "$test_start_time" --no-pager || true

    print_highlighted_message 'edgeAgent LOGS'
    docker logs edgeAgent || true
}

function print_test_run_logs() {
    local ret=$1

    print_highlighted_message 'test run exit code=$ret'
    print_highlighted_message 'Print logs'
    print_highlighted_message 'testResultCoordinator LOGS'
    docker logs testResultCoordinator || true

    if (( ret < 1 )); then
        return;
    fi

    print_highlighted_message 'LOGS FROM IOTEDGED'
    journalctl -u iotedge -u docker --since "$test_start_time" --no-pager || true

    print_highlighted_message 'edgeAgent LOGS'
    docker logs edgeAgent || true

    print_highlighted_message 'edgeHub LOGS'
    docker logs edgeHub || true

    print_highlighted_message 'loadGen1 LOGS'
    docker logs loadGen1 || true

    print_highlighted_message 'loadGen2 LOGS'
    docker logs loadGen2 || true

    print_highlighted_message 'relayer1 LOGS'
    docker logs relayer1 || true

    print_highlighted_message 'relayer2 LOGS'
    docker logs relayer2 || true

    print_highlighted_message 'directMethodSender1 LOGS'
    docker logs directMethodSender1 || true

    print_highlighted_message 'directMethodReceiver1 LOGS'
    docker logs directMethodReceiver1 || true

    print_highlighted_message 'directMethodSender2 LOGS'
    docker logs directMethodSender2 || true

    print_highlighted_message 'directMethodReceiver2 LOGS'
    docker logs directMethodReceiver2 || true

    print_highlighted_message 'twinTester1 LOGS'
    docker logs twinTester1 || true

    print_highlighted_message 'twinTester2 LOGS'
    docker logs twinTester2 || true

    print_highlighted_message 'twinTester3 LOGS'
    docker logs twinTester3 || true

    print_highlighted_message 'twinTester4 LOGS'
    docker logs twinTester4 || true

    print_highlighted_message 'networkController LOGS'
    docker logs networkController || true
}

function process_args() {
    print_highlighted_message 'Process arguments'
    saveNextArg=0
    for arg in "$@"
    do
        if [ $saveNextArg -eq 1 ]; then
            E2E_TEST_DIR="$arg"
            saveNextArg=0
        elif [ $saveNextArg -eq 2 ]; then
            RELEASE_LABEL="$arg"
            saveNextArg=0
        elif [ $saveNextArg -eq 3 ]; then
            ARTIFACT_IMAGE_BUILD_NUMBER="$arg"
            saveNextArg=0
        elif [ $saveNextArg -eq 4 ]; then
            CONTAINER_REGISTRY="$arg"
            saveNextArg=0
        elif [ $saveNextArg -eq 5 ]; then
            CONTAINER_REGISTRY_USERNAME="$arg"
            saveNextArg=0
        elif [ $saveNextArg -eq 6 ]; then
            CONTAINER_REGISTRY_PASSWORD="$arg"
            saveNextArg=0
        elif [ $saveNextArg -eq 7 ]; then
            IOT_HUB_CONNECTION_STRING="$arg"
            saveNextArg=0
        elif [ $saveNextArg -eq 8 ]; then
            EVENTHUB_CONNECTION_STRING="$arg"
            saveNextArg=0
        elif [ $saveNextArg -eq 9 ]; then
            EVENT_HUB_CONSUMER_GROUP_ID="$arg"
            saveNextArg=0
        elif [ $saveNextArg -eq 10 ]; then
            TEST_DURATION="$arg"
            saveNextArg=0
        elif [ $saveNextArg -eq 11 ]; then
            TEST_START_DELAY="$arg"
            saveNextArg=0 
        elif [ $saveNextArg -eq 12 ]; then
            LOADGEN_MESSAGE_FREQUENCY="$arg"
            saveNextArg=0   
        elif [ $saveNextArg -eq 13 ]; then
            NETWORK_CONTROLLER_FREQUENCIES=($arg)
            saveNextArg=0
        elif [ $saveNextArg -eq 14 ]; then
            NETWORK_CONTROLLER_MODE="$arg"
            saveNextArg=0    
        elif [ $saveNextArg -eq 15 ]; then
            LOG_ANALYTICS_WORKSPACEID="$arg"
            saveNextArg=0 
        elif [ $saveNextArg -eq 16 ]; then
            LOG_ANALYTICS_SHAREDKEY="$arg"
            saveNextArg=0 
        elif [ $saveNextArg -eq 17 ]; then
            LOG_ANALYTICS_LOGTYPE="$arg"
            saveNextArg=0
        elif [ $saveNextArg -eq 18 ]; then
            VERIFICATION_DELAY="$arg"
            saveNextArg=0
        elif [ $saveNextArg -eq 19 ]; then
            UPSTREAM_PROTOCOL="$arg"
            saveNextArg=0
        elif [ $saveNextArg -eq 20 ]; then
            DEPLOYMENT_TEST_UPDATE_PERIOD="$arg"
            saveNextArg=0
        elif [ $saveNextArg -eq 21 ]; then
            TIME_FOR_REPORT_GENERATION="$arg"
            saveNextArg=0
        elif [ $saveNextArg -eq 22 ]; then
            METRICS_ENDPOINTS_CSV="$arg"
            saveNextArg=0
        elif [ $saveNextArg -eq 23 ]; then
            METRICS_SCRAPE_FREQUENCY_IN_SECS="$arg"
            saveNextArg=0
        elif [ $saveNextArg -eq 24 ]; then
            METRICS_UPLOAD_TARGET="$arg"
            saveNextArg=0
        elif [ $saveNextArg -eq 25 ]; then
<<<<<<< HEAD
            IMAGES_BRANCH_NAME="$arg"
            saveNextArg=0
        elif [ $saveNextArg -eq 26 ]; then
            EDGELET_BRANCH_NAME="$arg"
            saveNextArg=0
        elif [ $saveNextArg -eq 27 ]; then
            TEST_BUILD_NUMBER="$arg"
=======
            HOST_PLATFORM="$arg"
>>>>>>> 9178a610
            saveNextArg=0
        else
            case "$arg" in
                '-h' | '--help' ) usage;;
                '-testDir' ) saveNextArg=1;;
                '-releaseLabel' ) saveNextArg=2;;
                '-artifactImageBuildNumber' ) saveNextArg=3;;
                '-containerRegistry' ) saveNextArg=4;;
                '-containerRegistryUsername' ) saveNextArg=5;;
                '-containerRegistryPassword' ) saveNextArg=6;;
                '-iotHubConnectionString' ) saveNextArg=7;;
                '-eventHubConnectionString' ) saveNextArg=8;;
                '-eventHubConsumerGroupId' ) saveNextArg=9;;
                '-testDuration' ) saveNextArg=10;;
                '-testStartDelay' ) saveNextArg=11;;
                '-loadGenMessageFrequency' ) saveNextArg=12;;
                '-networkControllerFrequency' ) saveNextArg=13;;
                '-networkControllerMode' ) saveNextArg=14;;
                '-logAnalyticsWorkspaceId' ) saveNextArg=15;;
                '-logAnalyticsSharedKey' ) saveNextArg=16;;
                '-logAnalyticsLogType' ) saveNextArg=17;;
                '-verificationDelay' ) saveNextArg=18;;
                '-upstreamProtocol' ) saveNextArg=19;;
                '-deploymentTestUpdatePeriod' ) saveNextArg=20;;
                '-timeForReportingGeneration' ) saveNextArg=21;;
                '-metricsEndpointsCSV' ) saveNextArg=22;;
                '-metricsScrapeFrequencyInSecs' ) saveNextArg=23;;
                '-metricsUploadTarget' ) saveNextArg=24;;
<<<<<<< HEAD
                '-imagesBranchName' ) saveNextArg=25;;
                '-edgeletBranchName' ) saveNextArg=26;;
                '-testBuildNumber' ) saveNextArg=27;;
=======
                '-hostPlatform' ) saveNextArg=25;;
>>>>>>> 9178a610
                '-waitForTestComplete' ) WAIT_FOR_TEST_COMPLETE=1;;

                '-cleanAll' ) CLEAN_ALL=1;;
                * ) usage;;
            esac
        fi
    done

    # Required parameters
    [[ -z "$RELEASE_LABEL" ]] && { print_error 'Release label is required.'; exit 1; }
    [[ -z "$ARTIFACT_IMAGE_BUILD_NUMBER" ]] && { print_error 'Artifact image build number is required'; exit 1; }
    [[ -z "$CONTAINER_REGISTRY_USERNAME" ]] && { print_error 'Container registry username is required'; exit 1; }
    [[ -z "$CONTAINER_REGISTRY_PASSWORD" ]] && { print_error 'Container registry password is required'; exit 1; }
    [[ -z "$EVENTHUB_CONNECTION_STRING" ]] && { print_error 'Event hub connection string is required'; exit 1; }
<<<<<<< HEAD
    [[ -z "$EDGELET_BRANCH_NAME" ]] && { print_error 'Edgelet branch name is required'; exit 1; }
=======
    [[ -z "$HOST_PLATFORM" ]] && { print_error 'Host platform is required'; exit 1; }
>>>>>>> 9178a610
    [[ -z "$IOT_HUB_CONNECTION_STRING" ]] && { print_error 'IoT hub connection string is required'; exit 1; }
    [[ -z "$IMAGES_BRANCH_NAME" ]] && { print_error 'Images branch name is required'; exit 1; }
    [[ -z "$LOG_ANALYTICS_WORKSPACEID" ]] && { print_error 'Log analytics workspace id is required'; exit 1; }
    [[ -z "$LOG_ANALYTICS_SHAREDKEY" ]] && { print_error 'Log analytics shared key is required'; exit 1; }
<<<<<<< HEAD
    [[ -z "$TEST_BUILD_NUMBER" ]] && { print_error 'Test build number is required'; exit 1; }
=======
    [[ -z "$METRICS_ENDPOINTS_CSV" ]] && { print_error 'Metrics endpoints csv is required'; exit 1; }
    [[ -z "$METRICS_SCRAPE_FREQUENCY_IN_SECS" ]] && { print_error 'Metrics scrape frequency is required'; exit 1; }
    [[ -z "$METRICS_UPLOAD_TARGET" ]] && { print_error 'Metrics upload target is required'; exit 1; }
>>>>>>> 9178a610

    echo 'Required parameters are provided'
}

function run_connectivity_test() {
    print_highlighted_message "Run connectivity test for $image_architecture_label"

    local funcRet=0
    test_setup && funcRet=$? || funcRet=$?
    if [ $funcRet -ne 0 ]; then return $funcRet; fi

    local device_id="$RELEASE_LABEL-Linux-$image_architecture_label-connect-$(get_hash 8)"

    test_start_time="$(date '+%Y-%m-%d %H:%M:%S')"
    print_highlighted_message "Run connectivity test with -d '$device_id' started at $test_start_time"

    SECONDS=0
    "$quickstart_working_folder/IotEdgeQuickstart" \
        -d "$device_id" \
        -a "$iotedge_package" \
        -c "$IOT_HUB_CONNECTION_STRING" \
        -e "$EVENTHUB_CONNECTION_STRING" \
        -r "$CONTAINER_REGISTRY" \
        -u "$CONTAINER_REGISTRY_USERNAME" \
        -p "$CONTAINER_REGISTRY_PASSWORD" \
        -n "$(hostname)" \
        -t "$ARTIFACT_IMAGE_BUILD_NUMBER-linux-$image_architecture_label" \
        --leave-running=All \
        -l "$deployment_working_file" \
        --runtime-log-level "Debug" \
        --no-verify && funcRet=$? || funcRet=$?

    local elapsed_time="$(TZ=UTC0 printf '%(%H:%M:%S)T\n' "$SECONDS")"
    print_highlighted_message "Deploy connectivity test with -d '$device_id' completed in $elapsed_time"
    
    if [ $funcRet -ne 0 ]; then
        print_highlighted_message "Deploy connectivity test failed."
        print_deployment_logs
        return $funcRet
    fi

    print_highlighted_message "Deploy connectivity test succeeded."

    # Delay for (buffer for module download + test start delay + test duration + verification delay + report generation)
    local module_download_buffer=300
    local time_for_test_to_complete=$(($module_download_buffer + \
                                    $(echo $TEST_START_DELAY | awk -F: '{ print ($1 * 3600) + ($2 * 60) + $3 }') + \
                                    $(echo $TEST_DURATION | awk -F: '{ print ($1 * 3600) + ($2 * 60) + $3 }') + \
                                    $(echo $VERIFICATION_DELAY | awk -F: '{ print ($1 * 3600) + ($2 * 60) + $3 }') + \
                                    $(echo $TIME_FOR_REPORT_GENERATION | awk -F: '{ print ($1 * 3600) + ($2 * 60) + $3 }')))

    if [ $WAIT_FOR_TEST_COMPLETE -eq 1 ]; then
        local sleep_frequency_secs=300
        local total_wait=0

        while [ $total_wait -lt $time_for_test_to_complete ]
        do
            sleep "$sleep_frequency_secs"s
            total_wait=$((total_wait+sleep_frequency_secs))
            echo "total wait time=$(TZ=UTC0 printf '%(%H:%M:%S)T\n' "$total_wait")"
        done

        test_end_time="$(date '+%Y-%m-%d %H:%M:%S')"
        print_highlighted_message "Connectivity test should be completed at $test_end_time."
        testResult=$(examine_test_result)
        print_test_run_logs $testResult

        # stop IoT Edge service after test complete to prevent sending metrics
        sudo systemctl stop iotedge
    fi

    return $testResult
}

function test_setup() {
    local funcRet=0

    validate_test_parameters && funcRet=$? || funcRet=$?
    if [ $funcRet -ne 0 ]; then return $funcRet; fi
    
    clean_up && funcRet=$? || funcRet=$?
    if [ $funcRet -ne 0 ]; then return $funcRet; fi
    
    prepare_test_from_artifacts && funcRet=$? || funcRet=$?
    if [ $funcRet -ne 0 ]; then return $funcRet; fi
    
    create_iotedge_service_config && funcRet=$? || funcRet=$?
    if [ $funcRet -ne 0 ]; then return $funcRet; fi
}

function validate_test_parameters() {
    print_highlighted_message "Validate test parameters"

    local required_files=()
    local required_folders=()

    required_files+=("$iotedge_quickstart_artifact_file")
    required_folders+=("$iotedged_artifact_folder")

    required_files+=($connectivity_deployment_artifact_file)

    local error=0
    for f in "${required_files[@]}"
    do
        if [ ! -f "$f" ]; then
            print_error "Required file, $f doesn't exist."
            ((error++))
        fi
    done

    for d in "${required_folders[@]}"
    do
        if [ ! -d "$d" ]; then
            print_error "Required directory, $d doesn't exist."
            ((error++))
        fi
    done

    if (( error > 0 )); then
        exit 1
    fi
}

function usage() {
    echo "$SCRIPT_NAME [options]"
    echo ''
    echo 'options'
    echo ' -testDir                        Path of E2E test directory which contains artifacts and certs folders; defaul to current directory.'
    echo ' -releaseLabel                   Release label is used as part of Edge device id to make it unique.'
    echo ' -artifactImageBuildNumber       Artifact image build number is used to construct path of docker images, pulling from docker registry. E.g. 20190101.1.'
    echo " -containerRegistry              Host address of container registry."
    echo " -containerRegistryUsername      Username of container registry."
    echo ' -containerRegistryPassword      Password of given username for container registory.'
    echo ' -iotHubConnectionString         IoT hub connection string for creating edge device.'
    echo ' -eventHubConnectionString       Event hub connection string for receive D2C messages.'
    echo ' -eventHubConsumerGroupId        Event hub consumer group for receive D2C messages.'
    echo ' -testDuration                   Connectivity test duration'
    echo ' -testStartDelay                 Connectivity test start after delay'
    echo ' -loadGenMessageFrequency        Message frequency sent by load gen' 
    echo ' -networkControllerFrequency     Frequency for controlling the network with offlineFrequence, onlineFrequence, runsCount. Example "00:05:00 00:05:00 6"' 
    echo ' -networkControllerMode          OfflineNetworkInterface, OfflineTrafficController or SatelliteTrafficController' 
    echo ' -logAnalyticsWorkspaceId        Log Analytics Workspace Id'
    echo ' -logAnalyticsSharedKey          Log Analytics shared key'
    echo ' -logAnalyticsLogType            Log Analytics log type'
    echo ' -verificationDelay              Delay before starting the verification after test finished'
    echo ' -upstreamProtocol               Upstream protocol used to connect to IoT Hub'
    echo ' -deploymentTestUpdatePeriod     duration of updating deployment of target module in deployment test'
    echo ' -timeForReportingGeneration     Time reserved for report generation'
    echo ' -waitForTestComplete            Wait for test to complete if this parameter is provided.  Otherwise it will finish once deployment is done.'
<<<<<<< HEAD
    echo ' -metricsEndpointsCSV            Csv of exposed endpoints for which to scrape metrics.'
    echo ' -metricsScrapeFrequencyInSecs   Frequency at which the MetricsCollector module will scrape metrics from the exposed metrics endpoints. Default is 300 seconds.'
    echo ' -metricsUploadTarget            Upload target for metrics. Valid values are AzureLogAnalytics or IoTHub. Default is AzureLogAnalytics.'
    echo ' -imagesBranchName               Branch name that built the image artifacts'
    echo ' -edgeletBranchName              Branch name that built the edgelet artifacts'
    echo ' -testBuildNumber                Unique identifier for the main connectivity test run'
=======
    echo ' -metricsEndpointsCSV            Optional csv of exposed endpoints for which to scrape metrics.'
    echo ' -metricsScrapeFrequencyInSecs   Optional frequency at which the MetricsCollector module will scrape metrics from the exposed metrics endpoints. Default is 300 seconds.'
    echo ' -metricsUploadTarget            Optional upload target for metrics. Valid values are AzureLogAnalytics or IoTHub. Default is AzureLogAnalytics.'
    echo ' -hostPlatform                   Describes the host OS and cpu architecture.'
>>>>>>> 9178a610

    echo ' -cleanAll                       Do docker prune for containers, logs and volumes.'
    exit 1;
}

process_args "$@"

CONTAINER_REGISTRY="${CONTAINER_REGISTRY:-edgebuilds.azurecr.io}"
E2E_TEST_DIR="${E2E_TEST_DIR:-$(pwd)}"
TEST_DURATION="${TEST_DURATION:-01:00:00}"
DEPLOYMENT_TEST_UPDATE_PERIOD="${DEPLOYMENT_TEST_UPDATE_PERIOD:-00:03:00}"
EVENT_HUB_CONSUMER_GROUP_ID=${EVENT_HUB_CONSUMER_GROUP_ID:-\$Default}
LOADGEN_MESSAGE_FREQUENCY="${LOADGEN_MESSAGE_FREQUENCY:-00:00:01}"
NETWORK_CONTROLLER_FREQUENCIES=${NETWORK_CONTROLLER_FREQUENCIES:(null)}
NETWORK_CONTROLLER_MODE=${NETWORK_CONTROLLER_MODE:-OfflineTrafficController}
TEST_START_DELAY="${TEST_START_DELAY:-00:02:00}"
LOG_ANALYTICS_LOGTYPE="${LOG_ANALYTICS_LOGTYPE:-connectivity}"
VERIFICATION_DELAY="${VERIFICATION_DELAY:-00:15:00}"
UPSTREAM_PROTOCOL="${UPSTREAM_PROTOCOL:-Amqp}"
TIME_FOR_REPORT_GENERATION="${TIME_FOR_REPORT_GENERATION:-00:10:00}"

working_folder="$E2E_TEST_DIR/working"
quickstart_working_folder="$working_folder/quickstart"
get_image_architecture_label
optimize_for_performance=true
if [ "$image_architecture_label" = 'arm32v7' ] ||
   [ "$image_architecture_label" = 'arm64v8' ]; then
    optimize_for_performance=false
fi

iotedged_artifact_folder="$(get_iotedged_artifact_folder $E2E_TEST_DIR)"
iotedge_quickstart_artifact_file="$(get_iotedge_quickstart_artifact_file $E2E_TEST_DIR)"
connectivity_deployment_artifact_file="$E2E_TEST_DIR/artifacts/core-linux/e2e_deployment_files/connectivity_deployment.template.json"
deployment_working_file="$working_folder/deployment.json"

testRet=0
run_connectivity_test && testRet=$? || testRet=$?
echo "Test exit with result code $testRet"
exit $testRet<|MERGE_RESOLUTION|>--- conflicted
+++ resolved
@@ -69,13 +69,10 @@
     sed -i -e "s@<MetricsCollector.MetricsEndpointsCSV>@$METRICS_ENDPOINTS_CSV@g" "$deployment_working_file"
     sed -i -e "s@<MetricsCollector.ScrapeFrequencyInSecs>@$METRICS_SCRAPE_FREQUENCY_IN_SECS@g" "$deployment_working_file"
     sed -i -e "s@<MetricsCollector.UploadTarget>@$METRICS_UPLOAD_TARGET@g" "$deployment_working_file"
-<<<<<<< HEAD
     sed -i -e "s@<MetricsCollector.Images.BranchName>@$IMAGES_BRANCH_NAME@g" "$deployment_working_file"
     sed -i -e "s@<MetricsCollector.Edgelet.BranchName>@$EDGELET_BRANCH_NAME@g" "$deployment_working_file"
     sed -i -e "s@<MetricsCollector.Test.BuildNumber>@$TEST_BUILD_NUMBER@g" "$deployment_working_file"
-=======
     sed -i -e "s@<MetricsCollector.HostPlatform>@$HOST_PLATFORM@g" "$deployment_working_file"
->>>>>>> 9178a610
 }
 
 function print_deployment_logs() {
@@ -225,7 +222,6 @@
             METRICS_UPLOAD_TARGET="$arg"
             saveNextArg=0
         elif [ $saveNextArg -eq 25 ]; then
-<<<<<<< HEAD
             IMAGES_BRANCH_NAME="$arg"
             saveNextArg=0
         elif [ $saveNextArg -eq 26 ]; then
@@ -233,9 +229,9 @@
             saveNextArg=0
         elif [ $saveNextArg -eq 27 ]; then
             TEST_BUILD_NUMBER="$arg"
-=======
+            saveNextArg=0
+        elif [ $saveNextArg -eq 28 ]; then
             HOST_PLATFORM="$arg"
->>>>>>> 9178a610
             saveNextArg=0
         else
             case "$arg" in
@@ -264,13 +260,10 @@
                 '-metricsEndpointsCSV' ) saveNextArg=22;;
                 '-metricsScrapeFrequencyInSecs' ) saveNextArg=23;;
                 '-metricsUploadTarget' ) saveNextArg=24;;
-<<<<<<< HEAD
                 '-imagesBranchName' ) saveNextArg=25;;
                 '-edgeletBranchName' ) saveNextArg=26;;
                 '-testBuildNumber' ) saveNextArg=27;;
-=======
-                '-hostPlatform' ) saveNextArg=25;;
->>>>>>> 9178a610
+                '-hostPlatform' ) saveNextArg=28;;
                 '-waitForTestComplete' ) WAIT_FOR_TEST_COMPLETE=1;;
 
                 '-cleanAll' ) CLEAN_ALL=1;;
@@ -284,23 +277,17 @@
     [[ -z "$ARTIFACT_IMAGE_BUILD_NUMBER" ]] && { print_error 'Artifact image build number is required'; exit 1; }
     [[ -z "$CONTAINER_REGISTRY_USERNAME" ]] && { print_error 'Container registry username is required'; exit 1; }
     [[ -z "$CONTAINER_REGISTRY_PASSWORD" ]] && { print_error 'Container registry password is required'; exit 1; }
+    [[ -z "$EDGELET_BRANCH_NAME" ]] && { print_error 'Edgelet branch name is required'; exit 1; }
     [[ -z "$EVENTHUB_CONNECTION_STRING" ]] && { print_error 'Event hub connection string is required'; exit 1; }
-<<<<<<< HEAD
-    [[ -z "$EDGELET_BRANCH_NAME" ]] && { print_error 'Edgelet branch name is required'; exit 1; }
-=======
     [[ -z "$HOST_PLATFORM" ]] && { print_error 'Host platform is required'; exit 1; }
->>>>>>> 9178a610
     [[ -z "$IOT_HUB_CONNECTION_STRING" ]] && { print_error 'IoT hub connection string is required'; exit 1; }
     [[ -z "$IMAGES_BRANCH_NAME" ]] && { print_error 'Images branch name is required'; exit 1; }
+    [[ -z "$LOG_ANALYTICS_SHAREDKEY" ]] && { print_error 'Log analytics shared key is required'; exit 1; }
     [[ -z "$LOG_ANALYTICS_WORKSPACEID" ]] && { print_error 'Log analytics workspace id is required'; exit 1; }
-    [[ -z "$LOG_ANALYTICS_SHAREDKEY" ]] && { print_error 'Log analytics shared key is required'; exit 1; }
-<<<<<<< HEAD
-    [[ -z "$TEST_BUILD_NUMBER" ]] && { print_error 'Test build number is required'; exit 1; }
-=======
     [[ -z "$METRICS_ENDPOINTS_CSV" ]] && { print_error 'Metrics endpoints csv is required'; exit 1; }
     [[ -z "$METRICS_SCRAPE_FREQUENCY_IN_SECS" ]] && { print_error 'Metrics scrape frequency is required'; exit 1; }
     [[ -z "$METRICS_UPLOAD_TARGET" ]] && { print_error 'Metrics upload target is required'; exit 1; }
->>>>>>> 9178a610
+    [[ -z "$TEST_BUILD_NUMBER" ]] && { print_error 'Test build number is required'; exit 1; }
 
     echo 'Required parameters are provided'
 }
@@ -450,19 +437,13 @@
     echo ' -deploymentTestUpdatePeriod     duration of updating deployment of target module in deployment test'
     echo ' -timeForReportingGeneration     Time reserved for report generation'
     echo ' -waitForTestComplete            Wait for test to complete if this parameter is provided.  Otherwise it will finish once deployment is done.'
-<<<<<<< HEAD
     echo ' -metricsEndpointsCSV            Csv of exposed endpoints for which to scrape metrics.'
     echo ' -metricsScrapeFrequencyInSecs   Frequency at which the MetricsCollector module will scrape metrics from the exposed metrics endpoints. Default is 300 seconds.'
     echo ' -metricsUploadTarget            Upload target for metrics. Valid values are AzureLogAnalytics or IoTHub. Default is AzureLogAnalytics.'
     echo ' -imagesBranchName               Branch name that built the image artifacts'
     echo ' -edgeletBranchName              Branch name that built the edgelet artifacts'
     echo ' -testBuildNumber                Unique identifier for the main connectivity test run'
-=======
-    echo ' -metricsEndpointsCSV            Optional csv of exposed endpoints for which to scrape metrics.'
-    echo ' -metricsScrapeFrequencyInSecs   Optional frequency at which the MetricsCollector module will scrape metrics from the exposed metrics endpoints. Default is 300 seconds.'
-    echo ' -metricsUploadTarget            Optional upload target for metrics. Valid values are AzureLogAnalytics or IoTHub. Default is AzureLogAnalytics.'
     echo ' -hostPlatform                   Describes the host OS and cpu architecture.'
->>>>>>> 9178a610
 
     echo ' -cleanAll                       Do docker prune for containers, logs and volumes.'
     exit 1;
