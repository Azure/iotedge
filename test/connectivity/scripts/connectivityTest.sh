#!/bin/bash

###############################################################################
# This script is used to run connectivity test for Linux.
###############################################################################
set -e

# Import test-related functions
. $(dirname "$0")/testHelper.sh

function examine_test_result() {
    found_test_passed="$(docker logs testResultCoordinator 2>&1 | sed -n '/Test result report/,/"TestResultReports"/p' | grep '"IsPassed": true')"

    if [[ ! -z "$found_test_passed" ]]; then
        echo 0
    fi

    echo 1
}

function prepare_test_from_artifacts() {
    print_highlighted_message 'Prepare test from artifacts'

    echo 'Remove working folder'
    rm -rf "$working_folder"
    mkdir -p "$working_folder"

    declare -a pkg_list=( $iotedged_artifact_folder/*.deb )
    iotedge_package="${pkg_list[*]}"
    echo "iotedge_package=$iotedge_package"

    echo 'Extract quickstart to working folder'
    mkdir -p "$quickstart_working_folder"
    tar -C "$quickstart_working_folder" -xzf "$iotedge_quickstart_artifact_file"

    echo "Copy deployment file from $connectivity_deployment_artifact_file"
    cp "$connectivity_deployment_artifact_file" "$deployment_working_file"

    sed -i -e "s@<TestResultCoordinator.ConsumerGroupId>@$EVENT_HUB_CONSUMER_GROUP_ID@g" "$deployment_working_file"
    sed -i -e "s@<TestResultCoordinator.EventHubConnectionString>@$EVENTHUB_CONNECTION_STRING@g" "$deployment_working_file"
    sed -i -e "s@<Architecture>@$image_architecture_label@g" "$deployment_working_file"
    sed -i -e "s/<Build.BuildNumber>/$ARTIFACT_IMAGE_BUILD_NUMBER/g" "$deployment_working_file"
    sed -i -e "s@<Container_Registry>@$CONTAINER_REGISTRY@g" "$deployment_working_file"
    sed -i -e "s@<CR.Username>@$CONTAINER_REGISTRY_USERNAME@g" "$deployment_working_file"
    sed -i -e "s@<CR.Password>@$CONTAINER_REGISTRY_PASSWORD@g" "$deployment_working_file"
    sed -i -e "s@<IoTHubConnectionString>@$IOT_HUB_CONNECTION_STRING@g" "$deployment_working_file"

    local tracking_id=$(cat /proc/sys/kernel/random/uuid)

    sed -i -e "s@<LoadGen.MessageFrequency>@$LOADGEN_MESSAGE_FREQUENCY@g" "$deployment_working_file"
    sed -i -e "s@<TestDuration>@$TEST_DURATION@g" "$deployment_working_file"
    sed -i -e "s@<TestStartDelay>@$TEST_START_DELAY@g" "$deployment_working_file"
    sed -i -e "s@<TrackingId>@$tracking_id@g" "$deployment_working_file"
    sed -i -e "s@<UpstreamProtocol>@$UPSTREAM_PROTOCOL@g" "$deployment_working_file"

    sed -i -e "s@<TestResultCoordinator.VerificationDelay>@$VERIFICATION_DELAY@g" "$deployment_working_file"
    sed -i -e "s@<TestResultCoordinator.OptimizeForPerformance>@$optimize_for_performance@g" "$deployment_working_file"
    sed -i -e "s@<LogAnalyticsWorkspaceId>@$LOG_ANALYTICS_WORKSPACEID@g" "$deployment_working_file"
    sed -i -e "s@<LogAnalyticsSharedKey>@$LOG_ANALYTICS_SHAREDKEY@g" "$deployment_working_file"
    sed -i -e "s@<TestResultCoordinator.LogAnalyticsLogType>@$LOG_ANALYTICS_LOGTYPE@g" "$deployment_working_file"

    sed -i -e "s@<NetworkController.OfflineFrequency0>@${NETWORK_CONTROLLER_FREQUENCIES[0]}@g" "$deployment_working_file"
    sed -i -e "s@<NetworkController.OnlineFrequency0>@${NETWORK_CONTROLLER_FREQUENCIES[1]}@g" "$deployment_working_file"
    sed -i -e "s@<NetworkController.RunsCount0>@${NETWORK_CONTROLLER_FREQUENCIES[2]}@g" "$deployment_working_file"
    sed -i -e "s@<NetworkController.Mode>@$NETWORK_CONTROLLER_MODE@g" "$deployment_working_file"
    
    sed -i -e "s@<DeploymentTester1.DeploymentUpdatePeriod>@$DEPLOYMENT_TEST_UPDATE_PERIOD@g" "$deployment_working_file"

    sed -i -e "s@<MetricsCollector.MetricsEndpointsCSV>@$METRICS_ENDPOINTS_CSV@g" "$deployment_working_file"
    sed -i -e "s@<MetricsCollector.ScrapeFrequencyInSecs>@$METRICS_SCRAPE_FREQUENCY_IN_SECS@g" "$deployment_working_file"
    sed -i -e "s@<MetricsCollector.UploadTarget>@$METRICS_UPLOAD_TARGET@g" "$deployment_working_file"
    sed -i -e "s@<MetricsCollector.HostPlatform>@$HOST_PLATFORM@g" "$deployment_working_file"
}

function print_deployment_logs() {
    print_highlighted_message 'LOGS FROM IOTEDGED'
    journalctl -u iotedge -u docker --since "$test_start_time" --no-pager || true

    print_highlighted_message 'edgeAgent LOGS'
    docker logs edgeAgent || true
}

function print_test_run_logs() {
    local ret=$1

    print_highlighted_message 'test run exit code=$ret'
    print_highlighted_message 'Print logs'
    print_highlighted_message 'testResultCoordinator LOGS'
    docker logs testResultCoordinator || true

    if (( ret < 1 )); then
        return;
    fi

    print_highlighted_message 'LOGS FROM IOTEDGED'
    journalctl -u iotedge -u docker --since "$test_start_time" --no-pager || true

    print_highlighted_message 'edgeAgent LOGS'
    docker logs edgeAgent || true

    print_highlighted_message 'edgeHub LOGS'
    docker logs edgeHub || true

    print_highlighted_message 'loadGen1 LOGS'
    docker logs loadGen1 || true

    print_highlighted_message 'loadGen2 LOGS'
    docker logs loadGen2 || true

    print_highlighted_message 'relayer1 LOGS'
    docker logs relayer1 || true

    print_highlighted_message 'relayer2 LOGS'
    docker logs relayer2 || true

    print_highlighted_message 'directMethodSender1 LOGS'
    docker logs directMethodSender1 || true

    print_highlighted_message 'directMethodReceiver1 LOGS'
    docker logs directMethodReceiver1 || true

    print_highlighted_message 'directMethodSender2 LOGS'
    docker logs directMethodSender2 || true

    print_highlighted_message 'directMethodReceiver2 LOGS'
    docker logs directMethodReceiver2 || true

    print_highlighted_message 'twinTester1 LOGS'
    docker logs twinTester1 || true

    print_highlighted_message 'twinTester2 LOGS'
    docker logs twinTester2 || true

    print_highlighted_message 'twinTester3 LOGS'
    docker logs twinTester3 || true

    print_highlighted_message 'twinTester4 LOGS'
    docker logs twinTester4 || true

    print_highlighted_message 'networkController LOGS'
    docker logs networkController || true
}

function process_args() {
    print_highlighted_message 'Process arguments'
    saveNextArg=0
    for arg in "$@"
    do
        if [ $saveNextArg -eq 1 ]; then
            E2E_TEST_DIR="$arg"
            saveNextArg=0
        elif [ $saveNextArg -eq 2 ]; then
            RELEASE_LABEL="$arg"
            saveNextArg=0
        elif [ $saveNextArg -eq 3 ]; then
            ARTIFACT_IMAGE_BUILD_NUMBER="$arg"
            saveNextArg=0
        elif [ $saveNextArg -eq 4 ]; then
            CONTAINER_REGISTRY="$arg"
            saveNextArg=0
        elif [ $saveNextArg -eq 5 ]; then
            CONTAINER_REGISTRY_USERNAME="$arg"
            saveNextArg=0
        elif [ $saveNextArg -eq 6 ]; then
            CONTAINER_REGISTRY_PASSWORD="$arg"
            saveNextArg=0
        elif [ $saveNextArg -eq 7 ]; then
            IOT_HUB_CONNECTION_STRING="$arg"
            saveNextArg=0
        elif [ $saveNextArg -eq 8 ]; then
            EVENTHUB_CONNECTION_STRING="$arg"
            saveNextArg=0
        elif [ $saveNextArg -eq 9 ]; then
            EVENT_HUB_CONSUMER_GROUP_ID="$arg"
            saveNextArg=0
        elif [ $saveNextArg -eq 10 ]; then
            TEST_DURATION="$arg"
            saveNextArg=0
        elif [ $saveNextArg -eq 11 ]; then
            TEST_START_DELAY="$arg"
            saveNextArg=0 
        elif [ $saveNextArg -eq 12 ]; then
            LOADGEN_MESSAGE_FREQUENCY="$arg"
            saveNextArg=0   
        elif [ $saveNextArg -eq 13 ]; then
            NETWORK_CONTROLLER_FREQUENCIES=($arg)
            saveNextArg=0
        elif [ $saveNextArg -eq 14 ]; then
            NETWORK_CONTROLLER_MODE="$arg"
            saveNextArg=0    
        elif [ $saveNextArg -eq 15 ]; then
            LOG_ANALYTICS_WORKSPACEID="$arg"
            saveNextArg=0 
        elif [ $saveNextArg -eq 16 ]; then
            LOG_ANALYTICS_SHAREDKEY="$arg"
            saveNextArg=0 
        elif [ $saveNextArg -eq 17 ]; then
            LOG_ANALYTICS_LOGTYPE="$arg"
            saveNextArg=0
        elif [ $saveNextArg -eq 18 ]; then
            VERIFICATION_DELAY="$arg"
            saveNextArg=0
        elif [ $saveNextArg -eq 19 ]; then
            UPSTREAM_PROTOCOL="$arg"
            saveNextArg=0
        elif [ $saveNextArg -eq 20 ]; then
            DEPLOYMENT_TEST_UPDATE_PERIOD="$arg"
            saveNextArg=0
        elif [ $saveNextArg -eq 21 ]; then
            TIME_FOR_REPORT_GENERATION="$arg"
            saveNextArg=0
        elif [ $saveNextArg -eq 22 ]; then
            METRICS_ENDPOINTS_CSV="$arg"
            saveNextArg=0
        elif [ $saveNextArg -eq 23 ]; then
            METRICS_SCRAPE_FREQUENCY_IN_SECS="$arg"
            saveNextArg=0
        elif [ $saveNextArg -eq 24 ]; then
            METRICS_UPLOAD_TARGET="$arg"
            saveNextArg=0
        elif [ $saveNextArg -eq 25 ]; then
<<<<<<< HEAD
            DEPLOYMENT_FILE_NAME="$arg"
=======
            HOST_PLATFORM="$arg"
>>>>>>> 9178a610
            saveNextArg=0
        else
            case "$arg" in
                '-h' | '--help' ) usage;;
                '-testDir' ) saveNextArg=1;;
                '-releaseLabel' ) saveNextArg=2;;
                '-artifactImageBuildNumber' ) saveNextArg=3;;
                '-containerRegistry' ) saveNextArg=4;;
                '-containerRegistryUsername' ) saveNextArg=5;;
                '-containerRegistryPassword' ) saveNextArg=6;;
                '-iotHubConnectionString' ) saveNextArg=7;;
                '-eventHubConnectionString' ) saveNextArg=8;;
                '-eventHubConsumerGroupId' ) saveNextArg=9;;
                '-testDuration' ) saveNextArg=10;;
                '-testStartDelay' ) saveNextArg=11;;
                '-loadGenMessageFrequency' ) saveNextArg=12;;
                '-networkControllerFrequency' ) saveNextArg=13;;
                '-networkControllerMode' ) saveNextArg=14;;
                '-logAnalyticsWorkspaceId' ) saveNextArg=15;;
                '-logAnalyticsSharedKey' ) saveNextArg=16;;
                '-logAnalyticsLogType' ) saveNextArg=17;;
                '-verificationDelay' ) saveNextArg=18;;
                '-upstreamProtocol' ) saveNextArg=19;;
                '-deploymentTestUpdatePeriod' ) saveNextArg=20;;
                '-timeForReportingGeneration' ) saveNextArg=21;;
                '-metricsEndpointsCSV' ) saveNextArg=22;;
                '-metricsScrapeFrequencyInSecs' ) saveNextArg=23;;
                '-metricsUploadTarget' ) saveNextArg=24;;
<<<<<<< HEAD
                '-deploymentFileName' ) saveNextArg=25;;
=======
                '-hostPlatform' ) saveNextArg=25;;
>>>>>>> 9178a610
                '-waitForTestComplete' ) WAIT_FOR_TEST_COMPLETE=1;;

                '-cleanAll' ) CLEAN_ALL=1;;
                * ) usage;;
            esac
        fi
    done

    # Required parameters
    [[ -z "$RELEASE_LABEL" ]] && { print_error 'Release label is required.'; exit 1; }
    [[ -z "$ARTIFACT_IMAGE_BUILD_NUMBER" ]] && { print_error 'Artifact image build number is required'; exit 1; }
    [[ -z "$CONTAINER_REGISTRY_USERNAME" ]] && { print_error 'Container registry username is required'; exit 1; }
    [[ -z "$CONTAINER_REGISTRY_PASSWORD" ]] && { print_error 'Container registry password is required'; exit 1; }
    [[ -z "$DEPLOYMENT_FILE_NAME" ]] && { print_error 'Deployment file name is required'; exit 1; }
    [[ -z "$EVENTHUB_CONNECTION_STRING" ]] && { print_error 'Event hub connection string is required'; exit 1; }
    [[ -z "$HOST_PLATFORM" ]] && { print_error 'Host platform is required'; exit 1; }
    [[ -z "$IOT_HUB_CONNECTION_STRING" ]] && { print_error 'IoT hub connection string is required'; exit 1; }
    [[ -z "$LOG_ANALYTICS_WORKSPACEID" ]] && { print_error 'Log analytics workspace id is required'; exit 1; }
    [[ -z "$LOG_ANALYTICS_SHAREDKEY" ]] && { print_error 'Log analytics shared key is required'; exit 1; }
    [[ -z "$METRICS_ENDPOINTS_CSV" ]] && { print_error 'Metrics endpoints csv is required'; exit 1; }
    [[ -z "$METRICS_SCRAPE_FREQUENCY_IN_SECS" ]] && { print_error 'Metrics scrape frequency is required'; exit 1; }
    [[ -z "$METRICS_UPLOAD_TARGET" ]] && { print_error 'Metrics upload target is required'; exit 1; }

    echo 'Required parameters are provided'
}

function run_connectivity_test() {
    print_highlighted_message "Run connectivity test for $image_architecture_label"

    local funcRet=0
    test_setup && funcRet=$? || funcRet=$?
    if [ $funcRet -ne 0 ]; then return $funcRet; fi

    local device_id="$RELEASE_LABEL-Linux-$image_architecture_label-connect-$(get_hash 8)"

    test_start_time="$(date '+%Y-%m-%d %H:%M:%S')"
    print_highlighted_message "Run connectivity test with -d '$device_id' started at $test_start_time"

    SECONDS=0
    "$quickstart_working_folder/IotEdgeQuickstart" \
        -d "$device_id" \
        -a "$iotedge_package" \
        -c "$IOT_HUB_CONNECTION_STRING" \
        -e "$EVENTHUB_CONNECTION_STRING" \
        -r "$CONTAINER_REGISTRY" \
        -u "$CONTAINER_REGISTRY_USERNAME" \
        -p "$CONTAINER_REGISTRY_PASSWORD" \
        -n "$(hostname)" \
        -t "$ARTIFACT_IMAGE_BUILD_NUMBER-linux-$image_architecture_label" \
        --leave-running=All \
        -l "$deployment_working_file" \
        --runtime-log-level "Debug" \
        --no-verify && funcRet=$? || funcRet=$?

    local elapsed_time="$(TZ=UTC0 printf '%(%H:%M:%S)T\n' "$SECONDS")"
    print_highlighted_message "Deploy connectivity test with -d '$device_id' completed in $elapsed_time"
    
    if [ $funcRet -ne 0 ]; then
        print_highlighted_message "Deploy connectivity test failed."
        print_deployment_logs
        return $funcRet
    fi

    print_highlighted_message "Deploy connectivity test succeeded."

    # Delay for (buffer for module download + test start delay + test duration + verification delay + report generation)
    local module_download_buffer=300
    local time_for_test_to_complete=$(($module_download_buffer + \
                                    $(echo $TEST_START_DELAY | awk -F: '{ print ($1 * 3600) + ($2 * 60) + $3 }') + \
                                    $(echo $TEST_DURATION | awk -F: '{ print ($1 * 3600) + ($2 * 60) + $3 }') + \
                                    $(echo $VERIFICATION_DELAY | awk -F: '{ print ($1 * 3600) + ($2 * 60) + $3 }') + \
                                    $(echo $TIME_FOR_REPORT_GENERATION | awk -F: '{ print ($1 * 3600) + ($2 * 60) + $3 }')))

    if [ $WAIT_FOR_TEST_COMPLETE -eq 1 ]; then
        local sleep_frequency_secs=300
        local total_wait=0

        while [ $total_wait -lt $time_for_test_to_complete ]
        do
            sleep "$sleep_frequency_secs"s
            total_wait=$((total_wait+sleep_frequency_secs))
            echo "total wait time=$(TZ=UTC0 printf '%(%H:%M:%S)T\n' "$total_wait")"
        done

        test_end_time="$(date '+%Y-%m-%d %H:%M:%S')"
        print_highlighted_message "Connectivity test should be completed at $test_end_time."
        testResult=$(examine_test_result)
        print_test_run_logs $testResult

        # stop IoT Edge service after test complete to prevent sending metrics
        sudo systemctl stop iotedge
    fi

    return $testResult
}

function test_setup() {
    local funcRet=0

    validate_test_parameters && funcRet=$? || funcRet=$?
    if [ $funcRet -ne 0 ]; then return $funcRet; fi
    
    clean_up && funcRet=$? || funcRet=$?
    if [ $funcRet -ne 0 ]; then return $funcRet; fi
    
    prepare_test_from_artifacts && funcRet=$? || funcRet=$?
    if [ $funcRet -ne 0 ]; then return $funcRet; fi
    
    create_iotedge_service_config && funcRet=$? || funcRet=$?
    if [ $funcRet -ne 0 ]; then return $funcRet; fi
}

function validate_test_parameters() {
    print_highlighted_message "Validate test parameters"

    local required_files=()
    local required_folders=()

    required_files+=("$iotedge_quickstart_artifact_file")
    required_folders+=("$iotedged_artifact_folder")

    required_files+=($connectivity_deployment_artifact_file)

    local error=0
    for f in "${required_files[@]}"
    do
        if [ ! -f "$f" ]; then
            print_error "Required file, $f doesn't exist."
            ((error++))
        fi
    done

    for d in "${required_folders[@]}"
    do
        if [ ! -d "$d" ]; then
            print_error "Required directory, $d doesn't exist."
            ((error++))
        fi
    done

    if (( error > 0 )); then
        exit 1
    fi
}

function usage() {
    echo "$SCRIPT_NAME [options]"
    echo ''
    echo 'options'
    echo ' -testDir                        Path of E2E test directory which contains artifacts and certs folders; defaul to current directory.'
    echo ' -releaseLabel                   Release label is used as part of Edge device id to make it unique.'
    echo ' -artifactImageBuildNumber       Artifact image build number is used to construct path of docker images, pulling from docker registry. E.g. 20190101.1.'
    echo " -containerRegistry              Host address of container registry."
    echo " -containerRegistryUsername      Username of container registry."
    echo ' -containerRegistryPassword      Password of given username for container registory.'
    echo ' -iotHubConnectionString         IoT hub connection string for creating edge device.'
    echo ' -eventHubConnectionString       Event hub connection string for receive D2C messages.'
    echo ' -eventHubConsumerGroupId        Event hub consumer group for receive D2C messages.'
    echo ' -testDuration                   Connectivity test duration'
    echo ' -testStartDelay                 Connectivity test start after delay'
    echo ' -loadGenMessageFrequency        Message frequency sent by load gen' 
    echo ' -networkControllerFrequency     Frequency for controlling the network with offlineFrequence, onlineFrequence, runsCount. Example "00:05:00 00:05:00 6"' 
    echo ' -networkControllerMode          OfflineNetworkInterface, OfflineTrafficController or SatelliteTrafficController' 
    echo ' -logAnalyticsWorkspaceId        Log Analytics Workspace Id'
    echo ' -logAnalyticsSharedKey          Log Analytics shared key'
    echo ' -logAnalyticsLogType            Log Analytics log type'
    echo ' -verificationDelay              Delay before starting the verification after test finished'
    echo ' -upstreamProtocol               Upstream protocol used to connect to IoT Hub'
    echo ' -deploymentTestUpdatePeriod     duration of updating deployment of target module in deployment test'
    echo ' -timeForReportingGeneration     Time reserved for report generation'
    echo ' -waitForTestComplete            Wait for test to complete if this parameter is provided.  Otherwise it will finish once deployment is done.'
    echo ' -metricsEndpointsCSV            Optional csv of exposed endpoints for which to scrape metrics.'
    echo ' -metricsScrapeFrequencyInSecs   Optional frequency at which the MetricsCollector module will scrape metrics from the exposed metrics endpoints. Default is 300 seconds.'
    echo ' -metricsUploadTarget            Optional upload target for metrics. Valid values are AzureLogAnalytics or IoTHub. Default is AzureLogAnalytics.'
<<<<<<< HEAD
    echo ' -deploymentFileName             Deployment file name'
=======
    echo ' -hostPlatform                   Describes the host OS and cpu architecture.'
>>>>>>> 9178a610

    echo ' -cleanAll                       Do docker prune for containers, logs and volumes.'
    exit 1;
}

process_args "$@"

CONTAINER_REGISTRY="${CONTAINER_REGISTRY:-edgebuilds.azurecr.io}"
E2E_TEST_DIR="${E2E_TEST_DIR:-$(pwd)}"
TEST_DURATION="${TEST_DURATION:-01:00:00}"
DEPLOYMENT_TEST_UPDATE_PERIOD="${DEPLOYMENT_TEST_UPDATE_PERIOD:-00:03:00}"
EVENT_HUB_CONSUMER_GROUP_ID=${EVENT_HUB_CONSUMER_GROUP_ID:-\$Default}
LOADGEN_MESSAGE_FREQUENCY="${LOADGEN_MESSAGE_FREQUENCY:-00:00:01}"
NETWORK_CONTROLLER_FREQUENCIES=${NETWORK_CONTROLLER_FREQUENCIES:(null)}
NETWORK_CONTROLLER_MODE=${NETWORK_CONTROLLER_MODE:-OfflineTrafficController}
TEST_START_DELAY="${TEST_START_DELAY:-00:02:00}"
LOG_ANALYTICS_LOGTYPE="${LOG_ANALYTICS_LOGTYPE:-connectivity}"
VERIFICATION_DELAY="${VERIFICATION_DELAY:-00:15:00}"
UPSTREAM_PROTOCOL="${UPSTREAM_PROTOCOL:-Amqp}"
TIME_FOR_REPORT_GENERATION="${TIME_FOR_REPORT_GENERATION:-00:10:00}"

working_folder="$E2E_TEST_DIR/working"
quickstart_working_folder="$working_folder/quickstart"
get_image_architecture_label
optimize_for_performance=true
if [ "$image_architecture_label" = 'arm32v7' ] ||
   [ "$image_architecture_label" = 'arm64v8' ]; then
    optimize_for_performance=false
fi

iotedged_artifact_folder="$(get_iotedged_artifact_folder $E2E_TEST_DIR)"
iotedge_quickstart_artifact_file="$(get_iotedge_quickstart_artifact_file $E2E_TEST_DIR)"
connectivity_deployment_artifact_file="$E2E_TEST_DIR/artifacts/core-linux/e2e_deployment_files/$DEPLOYMENT_FILE_NAME"
deployment_working_file="$working_folder/deployment.json"

testRet=0
run_connectivity_test && testRet=$? || testRet=$?
echo "Test exit with result code $testRet"
exit $testRet<|MERGE_RESOLUTION|>--- conflicted
+++ resolved
@@ -219,11 +219,10 @@
             METRICS_UPLOAD_TARGET="$arg"
             saveNextArg=0
         elif [ $saveNextArg -eq 25 ]; then
-<<<<<<< HEAD
             DEPLOYMENT_FILE_NAME="$arg"
-=======
+            saveNextArg=0
+        elif [ $saveNextArg -eq 26 ]; then
             HOST_PLATFORM="$arg"
->>>>>>> 9178a610
             saveNextArg=0
         else
             case "$arg" in
@@ -252,11 +251,8 @@
                 '-metricsEndpointsCSV' ) saveNextArg=22;;
                 '-metricsScrapeFrequencyInSecs' ) saveNextArg=23;;
                 '-metricsUploadTarget' ) saveNextArg=24;;
-<<<<<<< HEAD
                 '-deploymentFileName' ) saveNextArg=25;;
-=======
-                '-hostPlatform' ) saveNextArg=25;;
->>>>>>> 9178a610
+                '-hostPlatform' ) saveNextArg=26;;
                 '-waitForTestComplete' ) WAIT_FOR_TEST_COMPLETE=1;;
 
                 '-cleanAll' ) CLEAN_ALL=1;;
@@ -431,11 +427,8 @@
     echo ' -metricsEndpointsCSV            Optional csv of exposed endpoints for which to scrape metrics.'
     echo ' -metricsScrapeFrequencyInSecs   Optional frequency at which the MetricsCollector module will scrape metrics from the exposed metrics endpoints. Default is 300 seconds.'
     echo ' -metricsUploadTarget            Optional upload target for metrics. Valid values are AzureLogAnalytics or IoTHub. Default is AzureLogAnalytics.'
-<<<<<<< HEAD
     echo ' -deploymentFileName             Deployment file name'
-=======
     echo ' -hostPlatform                   Describes the host OS and cpu architecture.'
->>>>>>> 9178a610
 
     echo ' -cleanAll                       Do docker prune for containers, logs and volumes.'
     exit 1;
