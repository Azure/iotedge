--- conflicted
+++ resolved
@@ -52,6 +52,8 @@
     sed -i -e "s@<TestStartDelay>@$TEST_START_DELAY@g" "$deployment_working_file"
     sed -i -e "s@<TrackingId>@$tracking_id@g" "$deployment_working_file"
     sed -i -e "s@<UpstreamProtocol>@$UPSTREAM_PROTOCOL@g" "$deployment_working_file"
+    sed -i -e "s@<RestartPeriod>@$RESTART_PERIOD@g" "$deployment_working_file"
+    sed -i -e "s@<SdkRetryTimeout>@$SDK_RETRY_TIMEOUT@g" "$deployment_working_file"
 
     sed -i -e "s@<TestResultCoordinator.VerificationDelay>@$VERIFICATION_DELAY@g" "$deployment_working_file"
     sed -i -e "s@<TestResultCoordinator.OptimizeForPerformance>@$optimize_for_performance@g" "$deployment_working_file"
@@ -223,11 +225,6 @@
             METRICS_UPLOAD_TARGET="$arg"
             saveNextArg=0
         elif [ $saveNextArg -eq 25 ]; then
-<<<<<<< HEAD
-            DEPLOYMENT_FILE_NAME="$arg"
-            saveNextArg=0
-        elif [ $saveNextArg -eq 26 ]; then
-=======
             IMAGES_BRANCH_NAME="$arg"
             saveNextArg=0
         elif [ $saveNextArg -eq 26 ]; then
@@ -237,11 +234,19 @@
             TEST_BUILD_NUMBER="$arg"
             saveNextArg=0
         elif [ $saveNextArg -eq 28 ]; then
->>>>>>> c143c424
             HOST_PLATFORM="$arg"
             saveNextArg=0
         elif [ $saveNextArg -eq 29 ]; then
             STORAGE_ACCOUNT_CONNECTION_STRING="$arg"
+            saveNextArg=0
+        elif [ $saveNextArg -eq 30 ]; then
+            DEPLOYMENT_FILE_NAME="$arg"
+            saveNextArg=0
+        elif [ $saveNextArg -eq 31 ]; then
+            RESTART_PERIOD="$arg"
+            saveNextArg=0
+        elif [ $saveNextArg -eq 32 ]; then
+            SDK_RETRY_TIMEOUT="$arg"
             saveNextArg=0
         else
             case "$arg" in
@@ -270,16 +275,14 @@
                 '-metricsEndpointsCSV' ) saveNextArg=22;;
                 '-metricsScrapeFrequencyInSecs' ) saveNextArg=23;;
                 '-metricsUploadTarget' ) saveNextArg=24;;
-<<<<<<< HEAD
-                '-deploymentFileName' ) saveNextArg=25;;
-                '-hostPlatform' ) saveNextArg=26;;
-=======
                 '-imagesBranchName' ) saveNextArg=25;;
                 '-edgeletBranchName' ) saveNextArg=26;;
                 '-testBuildNumber' ) saveNextArg=27;;
                 '-hostPlatform' ) saveNextArg=28;;
                 '-storageAccountConnectionString' ) saveNextArg=29;;
->>>>>>> c143c424
+                '-deploymentFileName' ) saveNextArg=30;;
+                '-restartPeriod' ) saveNextArg=31;;
+                '-sdkRetryTimeout' ) saveNextArg=32;;
                 '-waitForTestComplete' ) WAIT_FOR_TEST_COMPLETE=1;;
                 '-cleanAll' ) CLEAN_ALL=1;;
                 * ) usage;;
@@ -292,11 +295,8 @@
     [[ -z "$ARTIFACT_IMAGE_BUILD_NUMBER" ]] && { print_error 'Artifact image build number is required'; exit 1; }
     [[ -z "$CONTAINER_REGISTRY_USERNAME" ]] && { print_error 'Container registry username is required'; exit 1; }
     [[ -z "$CONTAINER_REGISTRY_PASSWORD" ]] && { print_error 'Container registry password is required'; exit 1; }
-<<<<<<< HEAD
     [[ -z "$DEPLOYMENT_FILE_NAME" ]] && { print_error 'Deployment file name is required'; exit 1; }
-=======
     [[ -z "$EDGELET_BRANCH_NAME" ]] && { print_error 'Edgelet branch name is required'; exit 1; }
->>>>>>> c143c424
     [[ -z "$EVENTHUB_CONNECTION_STRING" ]] && { print_error 'Event hub connection string is required'; exit 1; }
     [[ -z "$HOST_PLATFORM" ]] && { print_error 'Host platform is required'; exit 1; }
     [[ -z "$IOT_HUB_CONNECTION_STRING" ]] && { print_error 'IoT hub connection string is required'; exit 1; }
@@ -457,20 +457,16 @@
     echo ' -deploymentTestUpdatePeriod     duration of updating deployment of target module in deployment test'
     echo ' -timeForReportingGeneration     Time reserved for report generation'
     echo ' -waitForTestComplete            Wait for test to complete if this parameter is provided.  Otherwise it will finish once deployment is done.'
-<<<<<<< HEAD
-    echo ' -metricsEndpointsCSV            Optional csv of exposed endpoints for which to scrape metrics.'
-    echo ' -metricsScrapeFrequencyInSecs   Optional frequency at which the MetricsCollector module will scrape metrics from the exposed metrics endpoints. Default is 300 seconds.'
-    echo ' -metricsUploadTarget            Optional upload target for metrics. Valid values are AzureLogAnalytics or IoTHub. Default is AzureLogAnalytics.'
-    echo ' -deploymentFileName             Deployment file name'
-=======
     echo ' -metricsEndpointsCSV            Csv of exposed endpoints for which to scrape metrics.'
     echo ' -metricsScrapeFrequencyInSecs   Frequency at which the MetricsCollector module will scrape metrics from the exposed metrics endpoints. Default is 300 seconds.'
     echo ' -metricsUploadTarget            Upload target for metrics. Valid values are AzureLogAnalytics or IoTHub. Default is AzureLogAnalytics.'
     echo ' -imagesBranchName               Branch name that built the image artifacts'
     echo ' -edgeletBranchName              Branch name that built the edgelet artifacts'
     echo ' -testBuildNumber                Unique identifier for the main connectivity test run'
->>>>>>> c143c424
     echo ' -hostPlatform                   Describes the host OS and cpu architecture.'
+    echo ' -deploymentFileName             Deployment file name'
+    echo ' -restartPeriod                  EdgeHub restart period (must be greater than 1 minutes)'
+    echo ' -sdkRetryTimeout                SDK retry timeout'
     echo ' -storageAccountConnectionString Azure storage account connection string with privilege to create blob container.'
 
     echo ' -cleanAll                       Do docker prune for containers, logs and volumes.'
