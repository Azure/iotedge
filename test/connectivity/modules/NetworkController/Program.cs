--- conflicted
+++ resolved
@@ -91,11 +91,7 @@
         static async Task RemoveAllControllingRules(IList<INetworkController> controllerList, CancellationToken cancellationToken)
         {
             var reporter = new NetworkStatusReporter(Settings.Current.TestResultCoordinatorEndpoint, Settings.Current.ModuleId, Settings.Current.TrackingId);
-<<<<<<< HEAD
-            await reporter.ReportNetworkStatusAsync(NetworkControllerOperation.SettingRule, NetworkControllerStatus.Disabled, NetworkControllerType.All, true);
-=======
             await reporter.ReportNetworkStatusAsync(NetworkControllerOperation.SettingRule, NetworkControllerStatus.Disabled, NetworkControllerType.All);
->>>>>>> 17bd8212
 
             foreach (var controller in controllerList)
             {
