Import-Module Az.Monitor

$AlertingInterval = 15 # TODO: take as input

# TODO: clean this up by making a func that returns this object
$GreaterThanZero = New-AzScheduledQueryRuleTriggerCondition `
   -ThresholdOperator "GreaterThan" `
   -Threshold "0"
$LessThanTwo = New-AzScheduledQueryRuleTriggerCondition `
   -ThresholdOperator "LessThan" `
   -Threshold "2" 
$LessThanThree = New-AzScheduledQueryRuleTriggerCondition `
   -ThresholdOperator "LessThan" `
   -Threshold "3" 
$LessThanFourtyTwo = New-AzScheduledQueryRuleTriggerCondition `
   -ThresholdOperator "LessThan" `
   -Threshold "42" 
$GreaterThanFourtyTwo = New-AzScheduledQueryRuleTriggerCondition `
   -ThresholdOperator "GreaterThan" `
   -Threshold "42" 

class Alert{
   [ValidateNotNullOrEmpty()][string]$Name
   [ValidateNotNullOrEmpty()][string]$Query
   [ValidateNotNullOrEmpty()]$Comparator #TODO: find way to import type (module manifest?)
}
$Alerts = New-Object System.Collections.Generic.List[Alert]

<<<<<<< HEAD
# $LoadGenMessagesPerMinThreshold = 50
# $TempFilterMessagesPerMinThreshold = 15 
# $UpstreamMessageRateAlertQuery = Get-Content -Path ".\queries\UpstreamMessageRate.kql" 
# $UpstreamMessageRateAlertQuery = $UpstreamMessageRateAlertQuery.Replace("<LOADGEN.THRESHOLD>", $LoadGenMessagesPerMinThreshold)
# $UpstreamMessageRateAlertQuery = $UpstreamMessageRateAlertQuery.Replace("<TEMPFILTER.THRESHOLD>", $TempFilterMessagesPerMinThreshold)
# $UpstreamMessageRate = [Alert]@{
#    Name = "upstream-message-rate"
#    Query = $UpstreamMessageRateAlertQuery
#    Comparator = $GreaterThanZero
# }
# $Alerts.Add($UpstreamMessageRate)

# $TempSensorMessagesPerMinThreshold = 15 
# $LocalMessageRateAlertQuery = Get-Content -Path ".\queries\LocalMessageRate.kql" 
# $LocalMessageRateAlertQuery = $LocalMessageRateAlertQuery.Replace("<TEMPSENSOR.THRESHOLD>", $TempSensorMessagesPerMinThreshold)
# $LocalMessageRate = [Alert]@{
#    Name = "local-message-rate"
#    Query = $LocalMessageRateAlertQuery
#    Comparator = $GreaterThanZero
# }
# $Alerts.Add($LocalMessageRate)

# $NoUpstreamMessagesQuery = Get-Content -Path ".\queries\NoUpstreamMessages.kql" 
# $NoUpstreamMessages  = [Alert]@{
#    Name = "no-upstream-messages"
#    Query = $NoUpstreamMessagesQuery
#    Comparator = $LessThanTwo
# }
# $Alerts.Add($NoUpstreamMessages)

# $NoLocalMessagesQuery = Get-Content -Path ".\queries\NoLocalMessages.kql" 
# $NoLocalMessages  = [Alert]@{
#    Name = "no-local-messages"
#    Query = $NoLocalMessagesQuery
#    Comparator = $LessThanTwo
# }
# $Alerts.Add($NoLocalMessages)
=======
$LoadGenMessagesPerMinThreshold = 50
$TempFilterMessagesPerMinThreshold = 15 
$UpstreamMessageRateAlertQuery = Get-Content -Path ".\queries\UpstreamMessageRate.kql" 
$UpstreamMessageRateAlertQuery = $UpstreamMessageRateAlertQuery.Replace("<LOADGEN.THRESHOLD>", $LoadGenMessagesPerMinThreshold)
$UpstreamMessageRateAlertQuery = $UpstreamMessageRateAlertQuery.Replace("<TEMPFILTER.THRESHOLD>", $TempFilterMessagesPerMinThreshold)
$UpstreamMessageRateAlertQuery = $UpstreamMessageRateAlertQuery.Replace("<ALERTING.INTERVAL>", $AlertingInterval)
$UpstreamMessageRate = [Alert]@{
   Name = "upstream-message-rate"
   Query = $UpstreamMessageRateAlertQuery
   Comparator = $GreaterThanZero
}
$Alerts.Add($UpstreamMessageRate)

$TempSensorMessagesPerMinThreshold = 15 
$LocalMessageRateAlertQuery = Get-Content -Path ".\queries\LocalMessageRate.kql" 
$LocalMessageRateAlertQuery = $LocalMessageRateAlertQuery.Replace("<TEMPSENSOR.THRESHOLD>", $TempSensorMessagesPerMinThreshold)
$LocalMessageRateAlertQuery = $LocalMessageRateAlertQuery.Replace("<ALERTING.INTERVAL>", $AlertingInterval)
$LocalMessageRate = [Alert]@{
   Name = "local-message-rate"
   Query = $LocalMessageRateAlertQuery
   Comparator = $GreaterThanZero
}
$Alerts.Add($LocalMessageRate)

$NoUpstreamMessagesQuery = Get-Content -Path ".\queries\NoUpstreamMessages.kql" 
$NoUpstreamMessagesQuery = $NoUpstreamMessagesQuery.Replace("<ALERTING.INTERVAL>", $AlertingInterval)
$NoUpstreamMessages  = [Alert]@{
   Name = "no-upstream-messages"
   Query = $NoUpstreamMessagesQuery
   Comparator = $LessThanTwo
}
$Alerts.Add($NoUpstreamMessages)

$NoLocalMessagesQuery = Get-Content -Path ".\queries\NoLocalMessages.kql" 
$NoLocalMessages  = [Alert]@{
   Name = "no-local-messages"
   Query = $NoLocalMessagesQuery
   Comparator = $LessThanTwo
}
$Alerts.Add($NoLocalMessages)
>>>>>>> 0f8a9040

$TwinTesterUpstreamReportedPropertyUpdatesPerMinThreshold = 4 
$ReportedPropertyRateAlertQuery = Get-Content -Path ".\queries\ReportedPropertyRate.kql" 
$ReportedPropertyRateAlertQuery = $ReportedPropertyRateAlertQuery.Replace("<ALERTING.INTERVAL>", $AlertingInterval)
$ReportedPropertyRateAlertQuery = $ReportedPropertyRateAlertQuery.Replace("<TWINTESTER.THRESHOLD>", $TwinTesterUpstreamReportedPropertyUpdatesPerMinThreshold)
$ReportedPropertyRate = [Alert]@{
   Name = "reported-property-rate"
   Query = $ReportedPropertyRateAlertQuery
   Comparator = $GreaterThanZero
}
$Alerts.Add($ReportedPropertyRate)

<<<<<<< HEAD
# $NoReportedPropertiesQuery = Get-Content -Path ".\queries\NoReportedProperties.kql" 
# $NoReportedProperties  = [Alert]@{
#    Name = "no-reported-properties"
#    Query = $NoReportedPropertiesQuery
#    Comparator = $LessThanThree
# }
# $Alerts.Add($NoReportedProperties)

# $QueueLengthThreshold = 100 
# $QueueLengthAlertQuery = Get-Content -Path ".\queries\QueueLength.kql" 
# $QueueLengthAlertQuery = $QueueLengthAlertQuery.Replace("<QUEUELENGTH.THRESHOLD>", $QueueLengthThreshold)
# $QueueLength = [Alert]@{
#    Name = "queue-length"
#    Query = $QueueLengthAlertQuery
#    Comparator = $GreaterThanZero
# }
# $Alerts.Add($QueueLength)

# $EdgeAgentCpuThreshold = .90 
# $EdgeAgentCpuAlertQuery = Get-Content -Path ".\queries\EdgeAgentCpu.kql" 
# $EdgeAgentCpuAlertQuery = $EdgeAgentCpuAlertQuery.Replace("<CPU.THRESHOLD>", $EdgeAgentCpuThreshold)
# $EdgeAgentCpu = [Alert]@{
#    Name = "edge-agent-cpu"
#    Query = $EdgeAgentCpuAlertQuery
#    Comparator = $GreaterThanZero
# }
# $Alerts.Add($EdgeAgentCpu)

# $EdgeHubCpuThreshold = .90 
# $EdgeHubCpuAlertQuery = Get-Content -Path ".\queries\EdgeHubCpu.kql" 
# $EdgeHubCpuAlertQuery = $EdgeHubCpuAlertQuery.Replace("<CPU.THRESHOLD>", $EdgeHubCpuThreshold)
# $EdgeHubCpu = [Alert]@{
#    Name = "edge-hub-cpu"
#    Query = $EdgeHubCpuAlertQuery
#    Comparator = $GreaterThanZero
# }
# $Alerts.Add($EdgeHubCpu)

# $EdgeAgentMemoryThreshold = .5 
# $EdgeAgentMemoryQuery = Get-Content -Path ".\queries\EdgeAgentMemory.kql" 
# $EdgeAgentMemoryQuery = $EdgeAgentMemoryQuery.Replace("<MEMORY.THRESHOLD>", $EdgeAgentMemoryThreshold)
# $EdgeAgentMemory = [Alert]@{
#    Name = "edge-agent-memory"
#    Query = $EdgeAgentMemoryQuery
#    Comparator = $GreaterThanZero
# }
# $Alerts.Add($EdgeAgentMemory)

# $EdgeHubMemoryThreshold = .5 
# $EdgeHubMemoryQuery = Get-Content -Path ".\queries\EdgeHubMemory.kql" 
# $EdgeHubMemoryQuery = $EdgeHubMemoryQuery.Replace("<MEMORY.THRESHOLD>", $EdgeHubMemoryThreshold)
# $EdgeHubMemory = [Alert]@{
#    Name = "edge-hub-memory"
#    Query = $EdgeHubMemoryQuery
#    Comparator = $GreaterThanZero
# }
# $Alerts.Add($EdgeHubMemory)

# $NumberOfMetricsQuery = Get-Content -Path ".\queries\NumberOfMetrics.kql" 
# $NumberOfMetricsTooLow = [Alert]@{
#    Name = "number-of-metrics-too-low"
#    Query = $NumberOfMetricsQuery
#    Comparator = $LessThanFourtyTwo
# }
# $NumberOfMetricsTooHigh = [Alert]@{
#    Name = "number-of-metrics-too-high"
#    Query = $NumberOfMetricsQuery
#    Comparator = $GreaterThanFourtyTwo
# }
# $Alerts.Add($NumberOfMetricsTooLow)
# $Alerts.Add($NumberOfMetricsTooHigh)

# $ModuleStartThreshold = 100 
# $ModuleStartsQuery = Get-Content -Path ".\queries\ModuleStarts.kql" 
# $ModuleStartsQuery = $ModuleStartsQuery.Replace("<MODULESTARTS.THRESHOLD>", $ModuleStartThreshold)
# $ModuleStarts = [Alert]@{
#    Name = "failed-module-starts"
#    Query = $ModuleStartsQuery
#    Comparator = $GreaterThanZero
# }
# $Alerts.Add($ModuleStarts)
=======
$NoReportedPropertiesQuery = Get-Content -Path ".\queries\NoReportedProperties.kql" 
$NoReportedPropertiesQuery = $NoReportedPropertiesQuery.Replace("<ALERTING.INTERVAL>", $AlertingInterval)
$NoReportedProperties  = [Alert]@{
   Name = "no-reported-properties"
   Query = $NoReportedPropertiesQuery
   Comparator = $LessThanThree
}
$Alerts.Add($NoReportedProperties)

$QueueLengthThreshold = 100 
$QueueLengthAlertQuery = Get-Content -Path ".\queries\QueueLength.kql" 
$QueueLengthAlertQuery = $QueueLengthAlertQuery.Replace("<QUEUELENGTH.THRESHOLD>", $QueueLengthThreshold)
$QueueLengthAlertQuery = $QueueLengthAlertQuery.Replace("<ALERTING.INTERVAL>", $AlertingInterval)
$QueueLength = [Alert]@{
   Name = "queue-length"
   Query = $QueueLengthAlertQuery
   Comparator = $GreaterThanZero
}
$Alerts.Add($QueueLength)

$EdgeAgentCpuThreshold = .90 
$EdgeAgentCpuAlertQuery = Get-Content -Path ".\queries\EdgeAgentCpu.kql" 
$EdgeAgentCpuAlertQuery = $EdgeAgentCpuAlertQuery.Replace("<CPU.THRESHOLD>", $EdgeAgentCpuThreshold)
$EdgeAgentCpuAlertQuery = $EdgeAgentCpuAlertQuery.Replace("<ALERTING.INTERVAL>", $AlertingInterval)
$EdgeAgentCpu = [Alert]@{
   Name = "edge-agent-cpu"
   Query = $EdgeAgentCpuAlertQuery
   Comparator = $GreaterThanZero
}
$Alerts.Add($EdgeAgentCpu)

$EdgeHubCpuThreshold = .90 
$EdgeHubCpuAlertQuery = Get-Content -Path ".\queries\EdgeHubCpu.kql" 
$EdgeHubCpuAlertQuery = $EdgeHubCpuAlertQuery.Replace("<CPU.THRESHOLD>", $EdgeHubCpuThreshold)
$EdgeHubCpuAlertQuery = $EdgeHubCpuAlertQuery.Replace("<ALERTING.INTERVAL>", $AlertingInterval)
$EdgeHubCpu = [Alert]@{
   Name = "edge-hub-cpu"
   Query = $EdgeHubCpuAlertQuery
   Comparator = $GreaterThanZero
}
$Alerts.Add($EdgeHubCpu)

$EdgeAgentMemoryThreshold = .5 
$EdgeAgentMemoryQuery = Get-Content -Path ".\queries\EdgeAgentMemory.kql" 
$EdgeAgentMemoryQuery = $EdgeAgentMemoryQuery.Replace("<MEMORY.THRESHOLD>", $EdgeAgentMemoryThreshold)
$EdgeAgentMemoryQuery = $EdgeAgentMemoryQuery.Replace("<ALERTING.INTERVAL>", $AlertingInterval)
$EdgeAgentMemory = [Alert]@{
   Name = "edge-agent-memory"
   Query = $EdgeAgentMemoryQuery
   Comparator = $GreaterThanZero
}
$Alerts.Add($EdgeAgentMemory)

$EdgeHubMemoryThreshold = .5 
$EdgeHubMemoryQuery = Get-Content -Path ".\queries\EdgeHubMemory.kql" 
$EdgeHubMemoryQuery = $EdgeHubMemoryQuery.Replace("<MEMORY.THRESHOLD>", $EdgeHubMemoryThreshold)
$EdgeHubMemoryQuery = $EdgeHubMemoryQuery.Replace("<ALERTING.INTERVAL>", $AlertingInterval)
$EdgeHubMemory = [Alert]@{
   Name = "edge-hub-memory"
   Query = $EdgeHubMemoryQuery
   Comparator = $GreaterThanZero
}
$Alerts.Add($EdgeHubMemory)

$NumberOfMetricsQuery = Get-Content -Path ".\queries\NumberOfMetrics.kql" 
$NumberOfMetricsQuery = $NumberOfMetricsQuery.Replace("<ALERTING.INTERVAL>", $AlertingInterval)
$NumberOfMetricsTooLow = [Alert]@{
   Name = "number-of-metrics-too-low"
   Query = $NumberOfMetricsQuery
   Comparator = $LessThanFourtyTwo
}
$NumberOfMetricsTooHigh = [Alert]@{
   Name = "number-of-metrics-too-high"
   Query = $NumberOfMetricsQuery
   Comparator = $GreaterThanFourtyTwo
}
$Alerts.Add($NumberOfMetricsTooLow)
$Alerts.Add($NumberOfMetricsTooHigh)

$ModuleStartThreshold = 100 
$ModuleStartsQuery = Get-Content -Path ".\queries\ModuleStarts.kql" 
$ModuleStartsQuery = $ModuleStartsQuery.Replace("<MODULESTARTS.THRESHOLD>", $ModuleStartThreshold)
$ModuleStartsQuery = $ModuleStartsQuery.Replace("<ALERTING.INTERVAL>", $AlertingInterval)
$ModuleStarts = [Alert]@{
   Name = "failed-module-starts"
   Query = $ModuleStartsQuery
   Comparator = $GreaterThanZero
}
$Alerts.Add($ModuleStarts)
>>>>>>> 0f8a9040

Write-Output $Alerts<|MERGE_RESOLUTION|>--- conflicted
+++ resolved
@@ -26,45 +26,6 @@
 }
 $Alerts = New-Object System.Collections.Generic.List[Alert]
 
-<<<<<<< HEAD
-# $LoadGenMessagesPerMinThreshold = 50
-# $TempFilterMessagesPerMinThreshold = 15 
-# $UpstreamMessageRateAlertQuery = Get-Content -Path ".\queries\UpstreamMessageRate.kql" 
-# $UpstreamMessageRateAlertQuery = $UpstreamMessageRateAlertQuery.Replace("<LOADGEN.THRESHOLD>", $LoadGenMessagesPerMinThreshold)
-# $UpstreamMessageRateAlertQuery = $UpstreamMessageRateAlertQuery.Replace("<TEMPFILTER.THRESHOLD>", $TempFilterMessagesPerMinThreshold)
-# $UpstreamMessageRate = [Alert]@{
-#    Name = "upstream-message-rate"
-#    Query = $UpstreamMessageRateAlertQuery
-#    Comparator = $GreaterThanZero
-# }
-# $Alerts.Add($UpstreamMessageRate)
-
-# $TempSensorMessagesPerMinThreshold = 15 
-# $LocalMessageRateAlertQuery = Get-Content -Path ".\queries\LocalMessageRate.kql" 
-# $LocalMessageRateAlertQuery = $LocalMessageRateAlertQuery.Replace("<TEMPSENSOR.THRESHOLD>", $TempSensorMessagesPerMinThreshold)
-# $LocalMessageRate = [Alert]@{
-#    Name = "local-message-rate"
-#    Query = $LocalMessageRateAlertQuery
-#    Comparator = $GreaterThanZero
-# }
-# $Alerts.Add($LocalMessageRate)
-
-# $NoUpstreamMessagesQuery = Get-Content -Path ".\queries\NoUpstreamMessages.kql" 
-# $NoUpstreamMessages  = [Alert]@{
-#    Name = "no-upstream-messages"
-#    Query = $NoUpstreamMessagesQuery
-#    Comparator = $LessThanTwo
-# }
-# $Alerts.Add($NoUpstreamMessages)
-
-# $NoLocalMessagesQuery = Get-Content -Path ".\queries\NoLocalMessages.kql" 
-# $NoLocalMessages  = [Alert]@{
-#    Name = "no-local-messages"
-#    Query = $NoLocalMessagesQuery
-#    Comparator = $LessThanTwo
-# }
-# $Alerts.Add($NoLocalMessages)
-=======
 $LoadGenMessagesPerMinThreshold = 50
 $TempFilterMessagesPerMinThreshold = 15 
 $UpstreamMessageRateAlertQuery = Get-Content -Path ".\queries\UpstreamMessageRate.kql" 
@@ -105,7 +66,6 @@
    Comparator = $LessThanTwo
 }
 $Alerts.Add($NoLocalMessages)
->>>>>>> 0f8a9040
 
 $TwinTesterUpstreamReportedPropertyUpdatesPerMinThreshold = 4 
 $ReportedPropertyRateAlertQuery = Get-Content -Path ".\queries\ReportedPropertyRate.kql" 
@@ -118,89 +78,6 @@
 }
 $Alerts.Add($ReportedPropertyRate)
 
-<<<<<<< HEAD
-# $NoReportedPropertiesQuery = Get-Content -Path ".\queries\NoReportedProperties.kql" 
-# $NoReportedProperties  = [Alert]@{
-#    Name = "no-reported-properties"
-#    Query = $NoReportedPropertiesQuery
-#    Comparator = $LessThanThree
-# }
-# $Alerts.Add($NoReportedProperties)
-
-# $QueueLengthThreshold = 100 
-# $QueueLengthAlertQuery = Get-Content -Path ".\queries\QueueLength.kql" 
-# $QueueLengthAlertQuery = $QueueLengthAlertQuery.Replace("<QUEUELENGTH.THRESHOLD>", $QueueLengthThreshold)
-# $QueueLength = [Alert]@{
-#    Name = "queue-length"
-#    Query = $QueueLengthAlertQuery
-#    Comparator = $GreaterThanZero
-# }
-# $Alerts.Add($QueueLength)
-
-# $EdgeAgentCpuThreshold = .90 
-# $EdgeAgentCpuAlertQuery = Get-Content -Path ".\queries\EdgeAgentCpu.kql" 
-# $EdgeAgentCpuAlertQuery = $EdgeAgentCpuAlertQuery.Replace("<CPU.THRESHOLD>", $EdgeAgentCpuThreshold)
-# $EdgeAgentCpu = [Alert]@{
-#    Name = "edge-agent-cpu"
-#    Query = $EdgeAgentCpuAlertQuery
-#    Comparator = $GreaterThanZero
-# }
-# $Alerts.Add($EdgeAgentCpu)
-
-# $EdgeHubCpuThreshold = .90 
-# $EdgeHubCpuAlertQuery = Get-Content -Path ".\queries\EdgeHubCpu.kql" 
-# $EdgeHubCpuAlertQuery = $EdgeHubCpuAlertQuery.Replace("<CPU.THRESHOLD>", $EdgeHubCpuThreshold)
-# $EdgeHubCpu = [Alert]@{
-#    Name = "edge-hub-cpu"
-#    Query = $EdgeHubCpuAlertQuery
-#    Comparator = $GreaterThanZero
-# }
-# $Alerts.Add($EdgeHubCpu)
-
-# $EdgeAgentMemoryThreshold = .5 
-# $EdgeAgentMemoryQuery = Get-Content -Path ".\queries\EdgeAgentMemory.kql" 
-# $EdgeAgentMemoryQuery = $EdgeAgentMemoryQuery.Replace("<MEMORY.THRESHOLD>", $EdgeAgentMemoryThreshold)
-# $EdgeAgentMemory = [Alert]@{
-#    Name = "edge-agent-memory"
-#    Query = $EdgeAgentMemoryQuery
-#    Comparator = $GreaterThanZero
-# }
-# $Alerts.Add($EdgeAgentMemory)
-
-# $EdgeHubMemoryThreshold = .5 
-# $EdgeHubMemoryQuery = Get-Content -Path ".\queries\EdgeHubMemory.kql" 
-# $EdgeHubMemoryQuery = $EdgeHubMemoryQuery.Replace("<MEMORY.THRESHOLD>", $EdgeHubMemoryThreshold)
-# $EdgeHubMemory = [Alert]@{
-#    Name = "edge-hub-memory"
-#    Query = $EdgeHubMemoryQuery
-#    Comparator = $GreaterThanZero
-# }
-# $Alerts.Add($EdgeHubMemory)
-
-# $NumberOfMetricsQuery = Get-Content -Path ".\queries\NumberOfMetrics.kql" 
-# $NumberOfMetricsTooLow = [Alert]@{
-#    Name = "number-of-metrics-too-low"
-#    Query = $NumberOfMetricsQuery
-#    Comparator = $LessThanFourtyTwo
-# }
-# $NumberOfMetricsTooHigh = [Alert]@{
-#    Name = "number-of-metrics-too-high"
-#    Query = $NumberOfMetricsQuery
-#    Comparator = $GreaterThanFourtyTwo
-# }
-# $Alerts.Add($NumberOfMetricsTooLow)
-# $Alerts.Add($NumberOfMetricsTooHigh)
-
-# $ModuleStartThreshold = 100 
-# $ModuleStartsQuery = Get-Content -Path ".\queries\ModuleStarts.kql" 
-# $ModuleStartsQuery = $ModuleStartsQuery.Replace("<MODULESTARTS.THRESHOLD>", $ModuleStartThreshold)
-# $ModuleStarts = [Alert]@{
-#    Name = "failed-module-starts"
-#    Query = $ModuleStartsQuery
-#    Comparator = $GreaterThanZero
-# }
-# $Alerts.Add($ModuleStarts)
-=======
 $NoReportedPropertiesQuery = Get-Content -Path ".\queries\NoReportedProperties.kql" 
 $NoReportedPropertiesQuery = $NoReportedPropertiesQuery.Replace("<ALERTING.INTERVAL>", $AlertingInterval)
 $NoReportedProperties  = [Alert]@{
@@ -290,6 +167,5 @@
    Comparator = $GreaterThanZero
 }
 $Alerts.Add($ModuleStarts)
->>>>>>> 0f8a9040
 
 Write-Output $Alerts