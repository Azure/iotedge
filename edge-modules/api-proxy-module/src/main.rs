//#![deny(rust_2018_idioms, warnings)]
#![deny(clippy::all, clippy::pedantic)]
#![allow(
    clippy::cognitive_complexity,
    clippy::large_enum_variant,
    clippy::similar_names,
    clippy::module_name_repetitions,
    clippy::use_self,
    clippy::match_same_arms,
    clippy::must_use_candidate,
    clippy::missing_errors_doc
)]
<<<<<<< HEAD

=======
>>>>>>> 6b5d5956
use std::{process::Stdio, sync::Arc};

use anyhow::{Context, Error, Result};
use futures_util::future::{self, Either};
use monitors::{certs_monitor, config_monitor, utils};
use tokio::{process::Command, sync::Notify, task::JoinHandle};
use utils::ShutdownHandle;

mod monitors;
mod signals;

#[tokio::main]
async fn main() -> Result<()> {
    env_logger::Builder::from_env(
        env_logger::Env::new().filter_or(env_logger::DEFAULT_FILTER_ENV, "info"),
    )
    .init();

    let notify_need_reload_api_proxy = Arc::new(tokio::sync::Notify::new());
    let notify_received_config = notify_need_reload_api_proxy.clone();
    let notify_certs_rotated = notify_need_reload_api_proxy.clone();

    let client = config_monitor::get_sdk_client()?;
    let mut shutdown_sdk = client
        .inner()
        .shutdown_handle()
        .context("Could not create Shutdown handle")?;

    let report_twin_state_handle = client.report_twin_state_handle();

    let (twin_state_poll_handle, twin_state_poll_shutdown_handle) =
        config_monitor::report_twin_state(report_twin_state_handle);
    let (config_monitor_handle, config_monitor_shutdown_handle) =
        config_monitor::start(client, notify_received_config)
            .context("Failed running config monitor")?;
    let (cert_monitor_handle, cert_monitor_shutdown_handle) =
        certs_monitor::start(notify_certs_rotated)
            .context("Failed running certificates monitor")?;
    let (nginx_controller_handle, nginx_controller_shutdown_handle) =
        nginx_controller_start(notify_need_reload_api_proxy)
            .context("Failed running nginx controller")?;

    //If one task closes, clean up everything
    match nginx_controller_handle.await {
        Ok(_) => (),
        Err(err) => log::error!("Tasks encountered and error {:?}", err),
    };

    //Send shutdown signal to all task
    shutdown_sdk
        .shutdown()
        .await
        .context("Fatal, could not shut down SDK")?;

    futures::future::join_all(vec![
        cert_monitor_shutdown_handle.shutdown(),
        twin_state_poll_shutdown_handle.shutdown(),
        config_monitor_shutdown_handle.shutdown(),
        nginx_controller_shutdown_handle.shutdown(),
    ])
    .await;

    //Join all tasks.
    let all_task = vec![
        cert_monitor_handle,
        config_monitor_handle,
        twin_state_poll_handle,
    ];
    futures::future::join_all(all_task).await;

    log::info!("Gracefully exiting");
    Ok(())
}

pub fn nginx_controller_start(
    notify_need_reload_api_proxy: Arc<Notify>,
) -> Result<(JoinHandle<Result<()>>, ShutdownHandle), Error> {
    let program_path = "/usr/sbin/nginx";
    let args = vec![
        "-c".to_string(),
        "/app/nginx_config.conf".to_string(),
        "-g".to_string(),
        "daemon off;".to_string(),
    ];
    let name = "nginx";
    let stop_proxy_name = "stop nginx";
    let stop_proxy_program_path = "nginx";
    let stop_proxy_args = vec!["-s".to_string(), "stop".to_string()];

    let shutdown_signal = Arc::new(Notify::new());
    let shutdown_handle = ShutdownHandle(shutdown_signal.clone());

    //Wait for certificate rotation
    //This is just to avoid error at the beginning when nginx tries to start
    //but configuration is not ready

    let monitor_loop: JoinHandle<Result<()>> = tokio::spawn(async move {
        notify_need_reload_api_proxy.notified().await;

        loop {
            //Make sure proxy is stopped by sending stop command. Otherwise port will be blocked
            let command = Command::new(stop_proxy_program_path)
                .args(&stop_proxy_args)
                .spawn()
                .with_context(|| format!("Failed to start {:?} process.", stop_proxy_name))
                .context("Cannot stop proxy!")?;
            command
                .await
                .context("Error while trying to wait on stop proxy future")?;

            //Start nginx
            let child_nginx = Command::new(program_path)
                .args(&args)
                .stdout(Stdio::inherit())
                .spawn()
                .with_context(|| format!("Failed to start {:?} process.", name))
                .context("Cannot start proxy!")?;

            let signal_restart_nginx = notify_need_reload_api_proxy.notified();
            futures::pin_mut!(child_nginx, signal_restart_nginx);

            //Wait for: either a signal to restart(cert rotation, new config) or the child to crash.
            let restart_proxy = future::select(child_nginx, signal_restart_nginx);
            //Shutdown on ctrl+c or on signal

            let wait_shutdown_ctrl_c = signals::shutdown::shutdown();
            futures::pin_mut!(wait_shutdown_ctrl_c);
            let wait_shutdown_signal = shutdown_signal.notified();
            futures::pin_mut!(wait_shutdown_signal);

            let wait_shutdown = future::select(wait_shutdown_ctrl_c, wait_shutdown_signal);

            match futures::future::select(wait_shutdown, restart_proxy).await {
                Either::Left(_) => {
                    log::warn!("Shutting down ngxing controller!");
                    return Ok(());
                }
                Either::Right((result, _)) => {
                    match result {
                        Either::Left(_) => {
                            log::info!("Nginx crashed, restarting");
                        }
                        Either::Right(_) => {
                            log::info!("Request to restart Nginx received");
                        }
                    };
                }
            }

            log::info!("Restarting Proxy");
        }
    });

    Ok((monitor_loop, shutdown_handle))
}
//add pin utils<|MERGE_RESOLUTION|>--- conflicted
+++ resolved
@@ -1,4 +1,4 @@
-//#![deny(rust_2018_idioms, warnings)]
+#![deny(rust_2018_idioms, warnings)]
 #![deny(clippy::all, clippy::pedantic)]
 #![allow(
     clippy::cognitive_complexity,
@@ -10,10 +10,6 @@
     clippy::must_use_candidate,
     clippy::missing_errors_doc
 )]
-<<<<<<< HEAD
-
-=======
->>>>>>> 6b5d5956
 use std::{process::Stdio, sync::Arc};
 
 use anyhow::{Context, Error, Result};
