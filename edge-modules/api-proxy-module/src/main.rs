--- conflicted
+++ resolved
@@ -1,129 +1,155 @@
-// An example Edge module client.
-//
-// - Connects to Azure IoT Edge Hub using bare TLS or WebSockets.
-// - Responds to direct method requests by returning the same payload.
-// - Reports twin state once at start, then updates it periodically after.
-//
-//
-// Example:
-//
-//     cargo run --example edge_module -- --use-websocket --will 'azure-iot-mqtt client unexpectedly disconnected'
-// Some `use` statements have been omitted here for brevity
+#![deny(rust_2018_idioms, warnings)]
+#![deny(clippy::all, clippy::pedantic)]
+#![allow(
+    clippy::cognitive_complexity,
+    clippy::large_enum_variant,
+    clippy::similar_names,
+    clippy::module_name_repetitions,
+    clippy::use_self,
+    clippy::match_same_arms,
+    clippy::must_use_candidate,
+    clippy::missing_errors_doc
+)]
+
 use anyhow::Context;
+use std::process::Stdio;
+use std::{pin::Pin, sync::Arc};
 use tokio::process::Command;
-use std::process::Stdio;
 use tokio::sync::Notify;
-use std::{pin::Pin, sync::Arc};
 mod monitors;
+use futures::executor::block_on;
+use futures::Future;
 use futures_util::future::{self, Either};
-use futures::Future;
-use futures::executor::block_on;
 
 #[tokio::main]
-async fn main()  {
-	env_logger::Builder::from_env(env_logger::Env::new().filter_or(env_logger::DEFAULT_FILTER_ENV, "info")).init();
+async fn main() {
+    env_logger::Builder::from_env(
+        env_logger::Env::new().filter_or(env_logger::DEFAULT_FILTER_ENV, "info"),
+    )
+    .init();
 
-	let notify_need_reload_api_proxy = Arc::new(Notify::new());
-	let notify_received_config = notify_need_reload_api_proxy.clone();
-	let notify_certs_rotated = notify_need_reload_api_proxy.clone();
+    let notify_need_reload_api_proxy = Arc::new(Notify::new());
+    let notify_received_config = notify_need_reload_api_proxy.clone();
+    let notify_certs_rotated = notify_need_reload_api_proxy.clone();
 
-	let shutdown_signal_twin_state = Arc::new(Notify::new());	
-	let shutdown_signal_config_monitor = Arc::new(Notify::new());
-	let shutdown_signal_cert_monitor = Arc::new(Notify::new());
-	let shutdown_signal_loop_stask = Arc::new(Notify::new());
+    let shutdown_signal_twin_state = Arc::new(Notify::new());
+    let shutdown_signal_config_monitor = Arc::new(Notify::new());
+    let shutdown_signal_cert_monitor = Arc::new(Notify::new());
+    let shutdown_signal_loop_stask = Arc::new(Notify::new());
 
-	let client = monitors::config_monitor::get_sdk_client();
-	let mut shutdown_handle = client.inner().shutdown_handle().expect("couldn't get shutdown handle");
+    let client = monitors::config_monitor::get_sdk_client();
+    let mut shutdown_handle = client
+        .inner()
+        .shutdown_handle()
+        .expect("couldn't get shutdown handle");
 
+    let report_twin_state_handle = client.report_twin_state_handle();
 
-	let report_twin_state_handle = client.report_twin_state_handle();
+    let twin_state_poll_task = monitors::config_monitor::poll_twin_state(
+        report_twin_state_handle,
+        shutdown_signal_twin_state.clone(),
+    );
+    let config_monitor_task = monitors::config_monitor::start(
+        client,
+        notify_received_config,
+        shutdown_signal_config_monitor.clone(),
+    );
+    let cert_monitor_task =
+        monitors::certs_monitor::start(notify_certs_rotated, shutdown_signal_cert_monitor.clone());
+    let loop_task = nginx_controller_loop(
+        notify_need_reload_api_proxy,
+        shutdown_signal_loop_stask.clone(),
+    );
 
-	let twin_state_poll_task = monitors::config_monitor::poll_twin_state(report_twin_state_handle, shutdown_signal_twin_state.clone());
-	let config_monitor_task = monitors::config_monitor::start(client , notify_received_config, shutdown_signal_config_monitor.clone());
-	let cert_monitor_task = monitors::certs_monitor::start(notify_certs_rotated, shutdown_signal_cert_monitor.clone());
-	let loop_task = nginx_controller_loop(notify_need_reload_api_proxy, shutdown_signal_loop_stask.clone());
-	
+    //Switch atomic var to true to tell all task to shutdown.
+    ctrlc::set_handler(move || {
+        block_on(shutdown_handle.shutdown()).expect("Could not shutdown gracefully");
+        shutdown_signal_twin_state.notify();
+        shutdown_signal_config_monitor.notify();
+        shutdown_signal_cert_monitor.notify();
+        shutdown_signal_loop_stask.notify();
+    })
+    .expect("Error setting Ctrl-C handler");
 
-	//Switch atomic var to true to tell all task to shutdown.
-	ctrlc::set_handler(move ||  {
-		block_on(shutdown_handle.shutdown()).expect("Could not shutdown gracefully");
-		shutdown_signal_twin_state.notify();
-		shutdown_signal_config_monitor.notify();
-		shutdown_signal_cert_monitor.notify();
-		shutdown_signal_loop_stask.notify();
-    }).expect("Error setting Ctrl-C handler");
+    //kill all client first
+    futures::future::join_all(vec![
+        Box::pin(twin_state_poll_task) as Pin<Box<dyn Future<Output = ()>>>,
+        Box::pin(config_monitor_task) as Pin<Box<dyn Future<Output = ()>>>,
+        Box::pin(cert_monitor_task) as Pin<Box<dyn Future<Output = ()>>>,
+        Box::pin(loop_task) as Pin<Box<dyn Future<Output = ()>>>,
+    ])
+    .await;
 
-
-	//kill all client first
-	futures::future::join_all(vec![
-		Box::pin(twin_state_poll_task) as Pin<Box<dyn Future<Output = ()>>>,
-		Box::pin(config_monitor_task) as Pin<Box<dyn Future<Output = ()>>>,
-		Box::pin(cert_monitor_task) as Pin<Box<dyn Future<Output = ()>>>,
-		Box::pin(loop_task) as Pin<Box<dyn Future<Output = ()>>>,
-	]).await;
-
-<<<<<<< HEAD
-	log::warn!("Gracefully exiting");
-=======
-	log::info!("Gracefully exiting");
->>>>>>> 7961f915
+    log::info!("Gracefully exiting");
 }
 
-pub async fn nginx_controller_loop(notify_need_reload_api_proxy: Arc<Notify>, shutdown_signal: Arc<Notify>){
-	let program_path= "/usr/sbin/nginx";
-	let args = vec!["-c".to_string(), "/app/nginx_config.conf".to_string(),"-g".to_string(),"daemon off;".to_string()];
-	let name = "nginx";
-	let stop_proxy_name = "stop nginx";
-	let stop_proxy_program_path = "nginx";
-	let stop_proxy_args = vec!["-s".to_string(), "stop".to_string()];
+pub async fn nginx_controller_loop(
+    notify_need_reload_api_proxy: Arc<Notify>,
+    shutdown_signal: Arc<Notify>,
+) {
+    let program_path = "/usr/sbin/nginx";
+    let args = vec![
+        "-c".to_string(),
+        "/app/nginx_config.conf".to_string(),
+        "-g".to_string(),
+        "daemon off;".to_string(),
+    ];
+    let name = "nginx";
+    let stop_proxy_name = "stop nginx";
+    let stop_proxy_program_path = "nginx";
+    let stop_proxy_args = vec!["-s".to_string(), "stop".to_string()];
 
+    //Wait for certificate rotation and for parse configuration.
+    //This is just to avoid error at the beginning when nginx tries to start
+    //but configuration is not ready
+    notify_need_reload_api_proxy.notified().await;
+    notify_need_reload_api_proxy.notified().await;
 
-	//Wait for certificate rotation and for parse configuration.
-	//This is just to avoid error at the beginning when nginx tries to start
-	//but configuration is not ready
-	notify_need_reload_api_proxy.notified().await;
-	notify_need_reload_api_proxy.notified().await;
+    loop {
+        //Make sure proxy is stopped by sending stop command. Otherwise port will be blocked
+        let command = Command::new(stop_proxy_program_path)
+            .args(&stop_proxy_args)
+            .spawn()
+            .with_context(|| format!("Failed to start {:?} process.", stop_proxy_name))
+            .expect("Cannot stop proxy!");
+        command
+            .await
+            .expect("Error while trying to wait on stop proxy future");
 
-	loop{
-		//Make sure proxy is stopped by sending stop command. Otherwise port will be blocked
-		let command = Command::new(stop_proxy_program_path).args(&stop_proxy_args)
-		.spawn()
-		.with_context(|| format!("Failed to start {:?} process.", stop_proxy_name)).expect("Cannot stop proxy!");
-		command.await.expect("Error while trying to wait on stop proxy future");
+        //Start nginx
+        let child_nginx = Command::new(program_path)
+            .args(&args)
+            .stdout(Stdio::inherit())
+            .spawn()
+            .with_context(|| format!("Failed to start {:?} process.", name))
+            .expect("Cannot start proxy!");
 
+        let signal_restart_nginx = notify_need_reload_api_proxy.notified();
+        futures::pin_mut!(child_nginx, signal_restart_nginx);
 
-		//Start nginx
-		let child_nginx = Command::new(program_path).args(&args)
-		.stdout(Stdio::inherit())
-		.spawn()
-		.with_context(|| format!("Failed to start {:?} process.", name)).expect("Cannot start proxy!");
+        //Wait for: either a signal to restart(cert rotation, new config) or the child to crash.
+        let restart_proxy = future::select(child_nginx, signal_restart_nginx);
+        let wait_shutdown = shutdown_signal.notified();
+        futures::pin_mut!(wait_shutdown);
 
-		let signal_restart_nginx =  notify_need_reload_api_proxy.notified();
-		futures::pin_mut!(child_nginx,signal_restart_nginx);
-		
-		//Wait for: either a signal to restart(cert rotation, new config) or the child to crash.
-		let restart_proxy = future::select(child_nginx, signal_restart_nginx);
-		let wait_shutdown = shutdown_signal.notified();
-		futures::pin_mut!(wait_shutdown);
+        match future::select(wait_shutdown, restart_proxy).await {
+            Either::Left(_) => {
+                log::warn!("Shutting down ngxing controller!");
+                return;
+            }
+            Either::Right((result, _)) => {
+                match result {
+                    Either::Left(_) => {
+                        log::info!("Nginx crashed, restarting");
+                    }
+                    Either::Right(_) => {
+                        log::info!("Request to restart Nginx received");
+                    }
+                };
+            }
+        }
 
-		match future::select(wait_shutdown, restart_proxy).await{
-			Either::Left(_) => {
-				log::warn!("Shutting down ngxing controller!");
-				return;
-			},
-			Either::Right((result, _)) => {
-				match result {
-					Either::Left(_) => {
-						log::info!("Nginx crashed, restarting");						
-					},
-					Either::Right(_) => {
-						log::info!("Request to restart Nginx received");
-					}
-				};
-			},			
-		}
-
-		log::info!("Restarting Proxy");
-	}
+        log::info!("Restarting Proxy");
+    }
 }
 //add pin utils