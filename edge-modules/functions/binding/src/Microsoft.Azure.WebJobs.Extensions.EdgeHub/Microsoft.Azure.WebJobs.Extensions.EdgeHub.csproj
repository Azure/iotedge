﻿<Project Sdk="Microsoft.NET.Sdk">
  <PropertyGroup>
    <CompileBlocked>true</CompileBlocked>
  </PropertyGroup>

  <PropertyGroup>
    <TargetFramework>netstandard2.0</TargetFramework>
  </PropertyGroup>
  
  <PropertyGroup>
    <AssemblyName>Microsoft.Azure.WebJobs.Extensions.EdgeHub</AssemblyName>
    <TreatWarningsAsErrors>True</TreatWarningsAsErrors>
    <Configurations>Debug;Release;CheckInBuild</Configurations>
    <HighEntropyVA>true</HighEntropyVA>
  </PropertyGroup>

  <PropertyGroup>
    <Title>Microsoft Azure Edge Function extension</Title>
    <Authors>Microsoft</Authors>
    <PackageRequireLicenseAcceptance>true</PackageRequireLicenseAcceptance>
    <PackageLicenseUrl>https://github.com/Azure/iotedge/blob/master/LICENSE</PackageLicenseUrl>
    <Description>This package contains binding extensions for IoTEdge.</Description>
    <PackageIconUrl>http://go.microsoft.com/fwlink/?LinkID=288890</PackageIconUrl>
    <PackageProjectUrl>https://github.com/Azure/iotedge</PackageProjectUrl>
    <Copyright>© Microsoft Corporation. All rights reserved.</Copyright>
    <PackageTags>IoT Microsoft Azure IoTEdge Functions</PackageTags>
  </PropertyGroup>

  <ItemGroup>
<<<<<<< HEAD
    <PackageReference Include="Microsoft.Azure.Devices.Client" Version="1.28.2" />
    <PackageReference Include="Microsoft.Azure.WebJobs" Version="3.0.4" />
=======
    <PackageReference Include="Microsoft.Azure.Devices.Client" Version="1.28.0" />
    <PackageReference Include="Microsoft.Azure.WebJobs" Version="3.0.27" />
>>>>>>> 58cfa2b8
  </ItemGroup>

  <ItemGroup>
    <AdditionalFiles Include="..\..\..\..\..\stylecop.json" Link="stylecop.json" />
  </ItemGroup>
  <PropertyGroup>
    <CodeAnalysisRuleSet>..\..\..\..\..\stylecop.ruleset</CodeAnalysisRuleSet>
  </PropertyGroup>  
  <Import Project="..\..\..\..\..\stylecop.props" />
</Project><|MERGE_RESOLUTION|>--- conflicted
+++ resolved
@@ -27,13 +27,8 @@
   </PropertyGroup>
 
   <ItemGroup>
-<<<<<<< HEAD
     <PackageReference Include="Microsoft.Azure.Devices.Client" Version="1.28.2" />
-    <PackageReference Include="Microsoft.Azure.WebJobs" Version="3.0.4" />
-=======
-    <PackageReference Include="Microsoft.Azure.Devices.Client" Version="1.28.0" />
     <PackageReference Include="Microsoft.Azure.WebJobs" Version="3.0.27" />
->>>>>>> 58cfa2b8
   </ItemGroup>
 
   <ItemGroup>
