// Copyright (c) Microsoft Corporation.
// Licensed under the MIT license.

namespace Microsoft.Azure.Devices.Edge.Azure.Monitor
{
    using System;
    using System.Collections.Generic;
    using System.IO;
    using System.Linq;
    using Microsoft.Extensions.Configuration;
    using Microsoft.Extensions.Logging;
    using Newtonsoft.Json;
    using Microsoft.Azure.Devices.Edge.Util;

    internal class Settings
    {
        public static Settings Current = Create();

        private Settings(
            string logAnalyticsWorkspaceId,
            string logAnalyticsWorkspaceKey,
            string endpoints,
            int scrapeFrequencySecs,
            UploadTarget uploadTarget,
            bool compressForUpload,
            bool transformForIoTCentral,
            string allowedMetrics,
            string blockedMetrics,
<<<<<<< HEAD
            string resourceId)
=======
            string hubResourceID,
            string version)
>>>>>>> 69110c18
        {
            this.UploadTarget = uploadTarget;
            this.ResourceId = Preconditions.CheckNonWhiteSpace(resourceId, nameof(resourceId));

            if (this.UploadTarget == UploadTarget.AzureMonitor)
            {
                this.LogAnalyticsWorkspaceId = Preconditions.CheckNonWhiteSpace(logAnalyticsWorkspaceId, nameof(logAnalyticsWorkspaceId));
                this.LogAnalyticsWorkspaceKey = Preconditions.CheckNonWhiteSpace(logAnalyticsWorkspaceKey, nameof(logAnalyticsWorkspaceKey));
            }

            this.Endpoints = new List<string>();
            foreach (string endpoint in endpoints.Split(","))
            {
                if (!string.IsNullOrWhiteSpace(endpoint))
                {
                    this.Endpoints.Add(endpoint);
                }
            }

            if (this.Endpoints.Count == 0)
            {
                LoggerUtil.Writer.LogError("No scraping endpoints specified, exiting");
                throw new ArgumentException("No endpoints specified for which to scrape metrics");
            }

            this.ScrapeFrequencySecs = Preconditions.CheckRange(scrapeFrequencySecs, 1);
            this.CompressForUpload = compressForUpload;
            this.TransformForIoTCentral = transformForIoTCentral;

            // Create list of allowed metrics. If this list is not empty then any metrics not on it should be discarded.
            this.AllowedMetrics = new MetricFilter(allowedMetrics);
            this.BlockedMetrics = new MetricFilter(blockedMetrics);

            this.Version = version;
        }

        private static Settings Create()
        {
            try
            {
                IConfiguration configuration = new ConfigurationBuilder()
                    .SetBasePath(Directory.GetCurrentDirectory())
                    .AddEnvironmentVariables()
                    .AddJsonFile("config/versionInfo.json")
                    .Build();

                return new Settings(
                    configuration.GetValue<string>("LogAnalyticsWorkspaceId", null),
                    configuration.GetValue<string>("LogAnalyticsSharedKey", null),
                    configuration.GetValue<string>("MetricsEndpointsCSV", "http://edgeHub:9600/metrics,http://edgeAgent:9600/metrics"),
                    configuration.GetValue<int>("ScrapeFrequencyInSecs", 300),
                    configuration.GetValue<UploadTarget>("UploadTarget", UploadTarget.AzureMonitor),
                    configuration.GetValue<bool>("CompressForUpload", true),
                    configuration.GetValue<bool>("TransformForIoTCentral", false),
                    configuration.GetValue<string>("AllowedMetrics", ""),
                    configuration.GetValue<string>("BlockedMetrics", ""),
<<<<<<< HEAD
                    configuration.GetValue<string>("ResourceID", ""));
=======
                    configuration.GetValue<string>("HubResourceID", ""),
                    configuration.GetValue<string>("version", ""));
>>>>>>> 69110c18
            }
            catch (ArgumentException e)
            {
                LoggerUtil.Writer.LogCritical("Error reading arguments from environment variables. Make sure all required parameter are present");
                LoggerUtil.Writer.LogCritical(e.ToString());
                Environment.Exit(2);
                throw new Exception();  // to make code analyzers happy (this line will never run)
            }
        }

        public string LogAnalyticsWorkspaceId { get; }

        public string LogAnalyticsWorkspaceKey { get; }

        public List<string> Endpoints { get; }

        public int ScrapeFrequencySecs { get; }

        public UploadTarget UploadTarget { get; }

        public bool CompressForUpload { get; }

        public bool TransformForIoTCentral { get; }

        public MetricFilter AllowedMetrics { get; }

        public MetricFilter BlockedMetrics { get; }

        public string ResourceId { get; }

        public string Version { get; }


        // TODO: is this used anywhere important? Make sure to test it if so
        public override string ToString()
        {
            var fields = new Dictionary<string, string>()
            {
                { nameof(this.LogAnalyticsWorkspaceId), this.LogAnalyticsWorkspaceId ?? string.Empty },
                { nameof(this.Endpoints), JsonConvert.SerializeObject(this.Endpoints, Formatting.Indented) },
                { nameof(this.ScrapeFrequencySecs), this.ScrapeFrequencySecs.ToString() },
                { nameof(this.UploadTarget), Enum.GetName(typeof(UploadTarget), this.UploadTarget) },
                { nameof(this.CompressForUpload), this.CompressForUpload.ToString() },
                { nameof(this.TransformForIoTCentral), this.TransformForIoTCentral.ToString() },
<<<<<<< HEAD
                { nameof(this.AllowedMetrics), string.Join(",", this.AllowedMetrics) },
                { nameof(this.BlockedMetrics), string.Join(",", this.BlockedMetrics) },
                { nameof(this.ResourceId), this.ResourceId ?? string.Empty }
=======
                { nameof(this.AllowedMetrics), string.Join(",", this.AllowedMetrics.ToString()) },
                { nameof(this.BlockedMetrics), string.Join(",", this.BlockedMetrics.ToString()) },
                { nameof(this.HubResourceID), this.HubResourceID ?? string.Empty }
>>>>>>> 69110c18
            };

            return $"Settings:{Environment.NewLine}{string.Join(Environment.NewLine, fields.Select(f => $"{f.Key}={f.Value}"))}";
        }
    }

    public enum UploadTarget
    {
        IotMessage,
        AzureMonitor
    }
}<|MERGE_RESOLUTION|>--- conflicted
+++ resolved
@@ -26,12 +26,8 @@
             bool transformForIoTCentral,
             string allowedMetrics,
             string blockedMetrics,
-<<<<<<< HEAD
-            string resourceId)
-=======
-            string hubResourceID,
+            string resourceId,
             string version)
->>>>>>> 69110c18
         {
             this.UploadTarget = uploadTarget;
             this.ResourceId = Preconditions.CheckNonWhiteSpace(resourceId, nameof(resourceId));
@@ -88,12 +84,8 @@
                     configuration.GetValue<bool>("TransformForIoTCentral", false),
                     configuration.GetValue<string>("AllowedMetrics", ""),
                     configuration.GetValue<string>("BlockedMetrics", ""),
-<<<<<<< HEAD
-                    configuration.GetValue<string>("ResourceID", ""));
-=======
-                    configuration.GetValue<string>("HubResourceID", ""),
+                    configuration.GetValue<string>("ResourceID", ""),
                     configuration.GetValue<string>("version", ""));
->>>>>>> 69110c18
             }
             catch (ArgumentException e)
             {
@@ -138,15 +130,9 @@
                 { nameof(this.UploadTarget), Enum.GetName(typeof(UploadTarget), this.UploadTarget) },
                 { nameof(this.CompressForUpload), this.CompressForUpload.ToString() },
                 { nameof(this.TransformForIoTCentral), this.TransformForIoTCentral.ToString() },
-<<<<<<< HEAD
-                { nameof(this.AllowedMetrics), string.Join(",", this.AllowedMetrics) },
-                { nameof(this.BlockedMetrics), string.Join(",", this.BlockedMetrics) },
-                { nameof(this.ResourceId), this.ResourceId ?? string.Empty }
-=======
                 { nameof(this.AllowedMetrics), string.Join(",", this.AllowedMetrics.ToString()) },
                 { nameof(this.BlockedMetrics), string.Join(",", this.BlockedMetrics.ToString()) },
-                { nameof(this.HubResourceID), this.HubResourceID ?? string.Empty }
->>>>>>> 69110c18
+                { nameof(this.ResourceId), this.ResourceId ?? string.Empty }
             };
 
             return $"Settings:{Environment.NewLine}{string.Join(Environment.NewLine, fields.Select(f => $"{f.Key}={f.Value}"))}";
