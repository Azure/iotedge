--- conflicted
+++ resolved
@@ -11,28 +11,7 @@
 
     class Settings
     {
-<<<<<<< HEAD
-        static readonly Lazy<Settings> DefaultSettings = new Lazy<Settings>(
-            () =>
-            {
-                IConfiguration configuration = new ConfigurationBuilder()
-                    .SetBasePath(Directory.GetCurrentDirectory())
-                    .AddJsonFile("config/settings.json")
-                    .AddEnvironmentVariables()
-                    .Build();
-
-                return new Settings(
-                    configuration.GetValue<string>("AzMonWorkspaceId"),
-                    configuration.GetValue<string>("AzMonWorkspaceKey"),
-                    configuration.GetValue<string>("AzMonLogType", "testMetrics"),
-                    configuration.GetValue<string>("MetricsEndpointsCSV", "http://edgeHub:9600/metrics,http://edgeAgent:9600/metrics"),
-                    configuration.GetValue<int>("ScrapeFrequencyInSecs", 300),
-                    configuration.GetValue<string>("TestType"),
-                    configuration.GetValue<UploadTarget>("UploadTarget", UploadTarget.AzureLogAnalytics));
-                });
-=======
         internal static Settings Current = Create();
->>>>>>> db4f7d9e
 
         Settings(
             string logAnalyticsWorkspaceId,
