// Copyright (c) Microsoft. All rights reserved.
namespace MetricsCollector
{
    using System;
    using System.Collections.Generic;
    using System.Threading;
    using System.Threading.Tasks;
    using Microsoft.Azure.Devices.Edge.Agent.Diagnostics;
    using Microsoft.Azure.Devices.Edge.Agent.Diagnostics.Publisher;
    using Microsoft.Azure.Devices.Edge.Util;
    using Microsoft.Extensions.Logging;
    using Newtonsoft.Json;
    using Serilog;
    using Serilog.Core;
    using Serilog.Events;
    using ILogger = Microsoft.Extensions.Logging.ILogger;

    class MetricsScrapeAndUpload : IDisposable
    {
        static readonly ILogger Logger = MetricsUtil.CreateLogger("MetricsCollector");
        readonly IMetricsScraper scraper;
        readonly IMetricsPublisher publisher;
        PeriodicTask periodicScrapeAndUpload;
        Guid metricsCollectorRuntimeId;

        public MetricsScrapeAndUpload(IMetricsScraper scraper, IMetricsPublisher publisher, Guid metricsCollectorRuntimeId)
        {
            this.scraper = Preconditions.CheckNotNull(scraper);
            this.publisher = Preconditions.CheckNotNull(publisher);
            Preconditions.CheckArgument(metricsCollectorRuntimeId != Guid.Empty);
            this.metricsCollectorRuntimeId = metricsCollectorRuntimeId;
        }

        public void Start(TimeSpan scrapeAndUploadInterval)
        {
            this.periodicScrapeAndUpload = new PeriodicTask(this.ScrapeAndUploadMetricsAsync, scrapeAndUploadInterval, scrapeAndUploadInterval, Logger, "Scrape and Upload Metrics");
        }

        public void Dispose()
        {
           this.periodicScrapeAndUpload?.Dispose();
        }

        async Task ScrapeAndUploadMetricsAsync(CancellationToken cancellationToken)
        {
            try
            {
                IEnumerable<Metric> metrics = await this.scraper.ScrapeEndpointsAsync(cancellationToken);
                await this.publisher.PublishAsync(this.GetGuidTaggedMetrics(metrics), cancellationToken);
                Logger.LogInformation("Successfully scraped and uploaded metrics");
            }
            catch (Exception e)
            {
                Logger.LogError(e, "Error scraping and uploading metrics");
            }
        }

        IEnumerable<Metric> GetGuidTaggedMetrics(IEnumerable<Metric> metrics)
        {
            foreach (Metric metric in metrics)
            {
<<<<<<< HEAD
                Dictionary<string, string> metricTags = JsonConvert.DeserializeObject<Dictionary<string, string>>(metric.Tags);
                metricTags.Add("testId", this.metricsCollectorRuntimeId.ToString());
                metricTags.Add("testType", Settings.Current.TestType);
                yield return new Metric(metric.TimeGeneratedUtc, metric.Name, metric.Value, JsonConvert.SerializeObject(metricTags));
=======
                Dictionary<string, string> tagsWithGuid = new Dictionary<string, string>(metric.Tags);
                tagsWithGuid.Add("guid", this.metricsCollectorRuntimeId.ToString());
                yield return new Metric(metric.TimeGeneratedUtc, metric.Name, metric.Value, tagsWithGuid);
>>>>>>> 53757e2b
            }
        }
    }
}<|MERGE_RESOLUTION|>--- conflicted
+++ resolved
@@ -59,16 +59,10 @@
         {
             foreach (Metric metric in metrics)
             {
-<<<<<<< HEAD
-                Dictionary<string, string> metricTags = JsonConvert.DeserializeObject<Dictionary<string, string>>(metric.Tags);
+                Dictionary<string, string> metricTags = new Dictionary<string, string>(metric.Tags);
                 metricTags.Add("testId", this.metricsCollectorRuntimeId.ToString());
                 metricTags.Add("testType", Settings.Current.TestType);
-                yield return new Metric(metric.TimeGeneratedUtc, metric.Name, metric.Value, JsonConvert.SerializeObject(metricTags));
-=======
-                Dictionary<string, string> tagsWithGuid = new Dictionary<string, string>(metric.Tags);
-                tagsWithGuid.Add("guid", this.metricsCollectorRuntimeId.ToString());
-                yield return new Metric(metric.TimeGeneratedUtc, metric.Name, metric.Value, tagsWithGuid);
->>>>>>> 53757e2b
+                yield return new Metric(metric.TimeGeneratedUtc, metric.Name, metric.Value, metricTags);
             }
         }
     }
