// Copyright (c) Microsoft. All rights reserved.
namespace MetricsCollector
{
    using System;
    using System.Collections.Generic;
    using System.Threading;
    using System.Threading.Tasks;
    using Microsoft.Azure.Devices.Edge.Agent.Diagnostics;
    using Microsoft.Azure.Devices.Edge.Agent.Diagnostics.Publisher;
    using Microsoft.Azure.Devices.Edge.Util;
    using Microsoft.Extensions.Logging;
    using ILogger = Microsoft.Extensions.Logging.ILogger;

    class MetricsScrapeAndUpload : IDisposable
    {
        static readonly ILogger Logger = MetricsUtil.CreateLogger("MetricsCollector");
        readonly IMetricsScraper scraper;
        readonly IMetricsPublisher publisher;
        readonly Dictionary<string, string> additionalTags;
        PeriodicTask periodicScrapeAndUpload;

        public MetricsScrapeAndUpload(IMetricsScraper scraper, IMetricsPublisher publisher, Dictionary<string, string> additionalTags)
        {
            this.scraper = Preconditions.CheckNotNull(scraper);
            this.publisher = Preconditions.CheckNotNull(publisher);
            this.additionalTags = Preconditions.CheckNotNull(additionalTags);
        }

        public void Start(TimeSpan scrapeAndUploadInterval)
        {
            this.periodicScrapeAndUpload = new PeriodicTask(this.ScrapeAndUploadMetricsAsync, scrapeAndUploadInterval, scrapeAndUploadInterval, Logger, "Scrape and Upload Metrics");
        }

        public void Dispose()
        {
           this.periodicScrapeAndUpload?.Dispose();
        }

        async Task ScrapeAndUploadMetricsAsync(CancellationToken cancellationToken)
        {
            try
            {
                IEnumerable<Metric> metrics = await this.scraper.ScrapeEndpointsAsync(cancellationToken);
                await this.publisher.PublishAsync(this.GetGuidTaggedMetrics(metrics), cancellationToken);
                Logger.LogInformation("Successfully scraped and uploaded metrics");
            }
            catch (Exception e)
            {
                Logger.LogError(e, "Error scraping and uploading metrics");
            }
        }

        IEnumerable<Metric> GetGuidTaggedMetrics(IEnumerable<Metric> metrics)
        {
            foreach (Metric metric in metrics)
            {
<<<<<<< HEAD
                Dictionary<string, string> metricTags = JsonConvert.DeserializeObject<Dictionary<string, string>>(metric.Tags);
                metricTags.Add("testId", this.metricsCollectorRuntimeId.ToString());
                metricTags.Add("testType", Settings.Current.TestType);
                yield return new Metric(metric.TimeGeneratedUtc, metric.Name, metric.Value, JsonConvert.SerializeObject(metricTags));
=======
                Dictionary<string, string> metricTags = new Dictionary<string, string>(metric.Tags);
                foreach (KeyValuePair<string, string> pair in this.additionalTags)
                {
                    metricTags[pair.Key] = pair.Value;
                }

                yield return new Metric(metric.TimeGeneratedUtc, metric.Name, metric.Value, metricTags);
>>>>>>> db4f7d9e
            }
        }
    }
}<|MERGE_RESOLUTION|>--- conflicted
+++ resolved
@@ -54,12 +54,6 @@
         {
             foreach (Metric metric in metrics)
             {
-<<<<<<< HEAD
-                Dictionary<string, string> metricTags = JsonConvert.DeserializeObject<Dictionary<string, string>>(metric.Tags);
-                metricTags.Add("testId", this.metricsCollectorRuntimeId.ToString());
-                metricTags.Add("testType", Settings.Current.TestType);
-                yield return new Metric(metric.TimeGeneratedUtc, metric.Name, metric.Value, JsonConvert.SerializeObject(metricTags));
-=======
                 Dictionary<string, string> metricTags = new Dictionary<string, string>(metric.Tags);
                 foreach (KeyValuePair<string, string> pair in this.additionalTags)
                 {
@@ -67,7 +61,6 @@
                 }
 
                 yield return new Metric(metric.TimeGeneratedUtc, metric.Name, metric.Value, metricTags);
->>>>>>> db4f7d9e
             }
         }
     }
