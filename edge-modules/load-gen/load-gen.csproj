--- conflicted
+++ resolved
@@ -13,23 +13,15 @@
   </ItemGroup>
 
   <ItemGroup>
-<<<<<<< HEAD
-    <PackageReference Include="Microsoft.Azure.Devices.Client" Version="1.19.0" />
-=======
     <PackageReference Include="Microsoft.Azure.Devices.Client" Version="1.21.0" />
->>>>>>> 5cedb166
     <PackageReference Include="Microsoft.Extensions.Configuration" Version="2.2.0" />
     <PackageReference Include="Microsoft.Extensions.Configuration.Abstractions" Version="2.2.0" />
     <PackageReference Include="Microsoft.Extensions.Configuration.Binder" Version="2.2.0" />
     <PackageReference Include="Microsoft.Extensions.Configuration.EnvironmentVariables" Version="2.2.0" />
     <PackageReference Include="Microsoft.Extensions.Configuration.FileExtensions" Version="2.2.0" />
     <PackageReference Include="Microsoft.Extensions.Configuration.Json" Version="2.2.0" />
-<<<<<<< HEAD
     <PackageReference Include="Microsoft.Extensions.Logging" Version="2.2.0" />
-    <PackageReference Include="Newtonsoft.Json" Version="11.0.2" />
-=======
     <PackageReference Include="Newtonsoft.Json" Version="12.0.1" />
->>>>>>> 5cedb166
   </ItemGroup>
 
   <ItemGroup>
