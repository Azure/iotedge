--- conflicted
+++ resolved
@@ -26,13 +26,9 @@
                     configuration.GetValue<string>("TargetModuleId", "DirectMethodReceiver"),
                     configuration.GetValue<TransportType>("TransportType", TransportType.Amqp_Tcp_Only),
                     configuration.GetValue<TimeSpan>("DirectMethodDelay", TimeSpan.FromSeconds(5)),
-<<<<<<< HEAD
-                    configuration.GetValue<Uri>("AnalyzerUrl", new Uri("http://analyzer:15000")),
+                    Option.Maybe(configuration.GetValue<Uri>("AnalyzerUrl")),
                     configuration.GetValue<string>("RoutingAgency", "EdgeHub"),
                     Option.Maybe<string>(configuration.GetValue<string>("ServiceClientConnectionString")));
-=======
-                    Option.Maybe(configuration.GetValue<Uri>("AnalyzerUrl")));
->>>>>>> 92f54381
             });
 
         Settings(
@@ -40,20 +36,15 @@
             string targetModuleId,
             TransportType transportType,
             TimeSpan directMethodDelay,
-<<<<<<< HEAD
-            Uri analyzerUrl,
+            Option<Uri> analyzerUrl,
             string routingAgency,
             Option<string> serviceClientConnectionString)
-=======
-            Option<Uri> analyzerUrl)
->>>>>>> 92f54381
         {
             this.DeviceId = Preconditions.CheckNonWhiteSpace(deviceId, nameof(deviceId));
             this.TargetModuleId = Preconditions.CheckNonWhiteSpace(targetModuleId, nameof(targetModuleId));
             Preconditions.CheckArgument(TransportType.IsDefined(typeof(TransportType), transportType));
             this.TransportType = transportType;
             this.DirectMethodDelay = Preconditions.CheckNotNull(directMethodDelay);
-<<<<<<< HEAD
             this.AnalyzerUrl = Preconditions.CheckNotNull(analyzerUrl);
             this.ServiceClientConnectionString = serviceClientConnectionString;
 
@@ -67,9 +58,6 @@
             {
                 throw new ArgumentException("Invalid RoutingAgency type");
             }
-=======
-            this.AnalyzerUrl = analyzerUrl;
->>>>>>> 92f54381
         }
 
         public static Settings Current => DefaultSettings.Value;
@@ -82,15 +70,11 @@
 
         public TimeSpan DirectMethodDelay { get; }
 
-<<<<<<< HEAD
         public RoutingAgency RoutingAgency { get; }
 
         public Option<string> ServiceClientConnectionString { get; }
 
-        public Uri AnalyzerUrl { get; }
-=======
         public Option<Uri> AnalyzerUrl { get; }
->>>>>>> 92f54381
 
         public override string ToString()
         {
@@ -100,13 +84,8 @@
                 { nameof(this.DeviceId), this.DeviceId },
                 { nameof(this.TargetModuleId), this.TargetModuleId },
                 { nameof(this.TransportType), Enum.GetName(typeof(TransportType), this.TransportType) },
-<<<<<<< HEAD
                 { nameof(this.DirectMethodDelay), this.DirectMethodDelay.ToString() },
-                { nameof(this.AnalyzerUrl), this.AnalyzerUrl.AbsoluteUri },
                 { nameof(this.RoutingAgency), this.RoutingAgency.ToString() },
-=======
-                { nameof(this.DirectMethodDelay), this.DirectMethodDelay.ToString() }
->>>>>>> 92f54381
             };
 
             this.AnalyzerUrl.ForEach((url) =>
