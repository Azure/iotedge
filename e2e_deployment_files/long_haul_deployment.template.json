--- conflicted
+++ resolved
@@ -199,19 +199,6 @@
               "ConsumerGroupId": {
                 "value": "<Analyzer.ConsumerGroupId>"
               },
-<<<<<<< HEAD
-              "LogAnalyticEnabled": {
-                "value": "<Analyzer.LogAnalyticEnabled>"
-              },
-              "LogAnalyticWorkspaceId": {
-                "value": "<Analyzer.LogAnalyticWorkspaceId>"
-              },
-              "LogAnalyticSharedKey": {
-                "value": "<Analyzer.LogAnalyticSharedKey>"
-              },
-              "LogAnalyticLogType": {
-                "value": "<Analyzer.LogAnalyticLogType>"
-=======
               "LogAnalyticsEnabled": {
                 "value": "<Analyzer.LogAnalyticsEnabled>"
               },
@@ -223,7 +210,6 @@
               },
               "LogAnalyticsLogType": {
                 "value": "<Analyzer.LogAnalyticsLogType>"
->>>>>>> fdf4052f
               }
             },
             "settings": {
