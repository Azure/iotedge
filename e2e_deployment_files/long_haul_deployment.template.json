--- conflicted
+++ resolved
@@ -36,7 +36,7 @@
             },
             "settings": {
               "image": "<Container_Registry>/microsoft/azureiotedge-agent:<EdgeRuntime.BuildNumber>-linux-<Architecture>",
-              "createOptions": "{\"ExposedPorts\": {\"9600/tcp\": {}}, \"HostConfig\": {\"PortBindings\": {\"9600/tcp\": [{\"HostPort\": \"9600\"}]}}}"
+              "createOptions": "{\"ExposedPorts\": {\"9600/tcp\": {}}, \"HostConfig\": {\"LogConfig\":{\"Type\":\"json-file\",\"Config\":{\"max-size\":\"4m\",\"max-file\":\"7\"}}, \"PortBindings\": {\"9600/tcp\": [{\"HostPort\": \"9600\"}]}}}"
             }
           },
           "edgeHub": {
@@ -56,7 +56,7 @@
             },
             "settings": {
               "image": "<Container_Registry>/microsoft/azureiotedge-hub:<EdgeRuntime.BuildNumber>-linux-<Architecture>",
-              "createOptions": "{\"ExposedPorts\": {\"9600/tcp\": {}}, \"HostConfig\": {\"PortBindings\": {\"8883/tcp\": [{\"HostPort\": \"8883\"}],\"5671/tcp\": [{\"HostPort\": \"5671\"}],\"9600/tcp\": [{\"HostPort\": \"9601\"}]}}}"
+              "createOptions": "{\"ExposedPorts\": {\"9600/tcp\": {}}, \"HostConfig\": {\"LogConfig\":{\"Type\":\"json-file\",\"Config\":{\"max-size\":\"4m\",\"max-file\":\"7\"}}, \"PortBindings\": {\"8883/tcp\": [{\"HostPort\": \"8883\"}],\"5671/tcp\": [{\"HostPort\": \"5671\"}],\"9600/tcp\": [{\"HostPort\": \"9601\"}]}}}"
             }
           }
         },
@@ -91,7 +91,7 @@
             },
             "settings": {
               "image": "<Container_Registry>/microsoft/azureiotedge-load-gen:<Build.BuildNumber>-linux-<Architecture>",
-              "createOptions": ""
+              "createOptions": "{\"HostConfig\":{\"LogConfig\":{\"Type\":\"json-file\",\"Config\":{\"max-size\":\"4m\",\"max-file\":\"7\"}}}}"
             }
           },
           "loadGen2": {
@@ -124,7 +124,7 @@
             },
             "settings": {
               "image": "<Container_Registry>/microsoft/azureiotedge-load-gen:<Build.BuildNumber>-linux-<Architecture>",
-              "createOptions": ""
+              "createOptions": "{\"HostConfig\":{\"LogConfig\":{\"Type\":\"json-file\",\"Config\":{\"max-size\":\"4m\",\"max-file\":\"7\"}}}}"
             }
           },
           "relayer1": {
@@ -148,7 +148,7 @@
             },
             "settings": {
               "image": "<Container_Registry>/microsoft/azureiotedge-relayer:<Build.BuildNumber>-linux-<Architecture>",
-              "createOptions": ""
+              "createOptions": "{\"HostConfig\":{\"LogConfig\":{\"Type\":\"json-file\",\"Config\":{\"max-size\":\"4m\",\"max-file\":\"7\"}}}}"
             }
           },
           "relayer2": {
@@ -172,7 +172,7 @@
             },
             "settings": {
               "image": "<Container_Registry>/microsoft/azureiotedge-relayer:<Build.BuildNumber>-linux-<Architecture>",
-              "createOptions": ""
+              "createOptions": "{\"HostConfig\":{\"LogConfig\":{\"Type\":\"json-file\",\"Config\":{\"max-size\":\"4m\",\"max-file\":\"7\"}}}}"
             }
           },
           "twinTester1": {
@@ -211,7 +211,7 @@
             },
             "settings": {
               "image": "<Container_Registry>/microsoft/azureiotedge-twin-tester:<Build.BuildNumber>-linux-<Architecture>",
-              "createOptions": "{\"HostConfig\":{\"NetworkMode\":\"host\"},\"NetworkingConfig\":{\"EndpointsConfig\":{\"host\":{}}}}"
+              "createOptions": "{\"HostConfig\":{\"LogConfig\":{\"Type\":\"json-file\",\"Config\":{\"max-size\":\"4m\",\"max-file\":\"7\"}}}}"
             }
           },
           "twinTester2": {
@@ -250,7 +250,7 @@
             },
             "settings": {
               "image": "<Container_Registry>/microsoft/azureiotedge-twin-tester:<Build.BuildNumber>-linux-<Architecture>",
-              "createOptions": ""
+              "createOptions": "{\"HostConfig\":{\"LogConfig\":{\"Type\":\"json-file\",\"Config\":{\"max-size\":\"4m\",\"max-file\":\"7\"}}}}"
             }
           },
           "twinTester3": {
@@ -288,13 +288,8 @@
               }
             },
             "settings": {
-<<<<<<< HEAD
-              "image": "<Container_Registry>/microsoft/azureiotedge-twin-tester:<Build.BuildNumber>-linux-<Architecture>",
-              "createOptions": "{\"HostConfig\":{\"NetworkMode\":\"host\"},\"NetworkingConfig\":{\"EndpointsConfig\":{\"host\":{}}}}"
-=======
               "image": "<Container_Registry>/microsoft/snitcher:<Snitch.BuildNumber>-linux-<Architecture>",
-              "createOptions": "{\"HostConfig\":{\"LogConfig\":{\"Type\":\"json-file\",\"Config\":{\"max-size\":\"4m\",\"max-file\":\"7\"}},\"Binds\":[\"/var/lib/aziot/edged/aziot-edged.mgmt.sock:/var/lib/aziot/edged/aziot-edged.mgmt.sock\"]}}"
->>>>>>> 8efff2a9
+              "createOptions": "{\"HostConfig\":{\"LogConfig\":{\"Type\":\"json-file\",\"Config\":{\"max-size\":\"4m\",\"max-file\":\"7\"}}}}"
             }
           },
           "twinTester4": {
@@ -333,7 +328,7 @@
             },
             "settings": {
               "image": "<Container_Registry>/microsoft/azureiotedge-twin-tester:<Build.BuildNumber>-linux-<Architecture>",
-              "createOptions": ""
+              "createOptions": "{\"HostConfig\":{\"LogConfig\":{\"Type\":\"json-file\",\"Config\":{\"max-size\":\"4m\",\"max-file\":\"7\"}}}}"
             }
           },
           "directMethodSender1": {
@@ -369,7 +364,7 @@
             },
             "settings": {
               "image": "<Container_Registry>/microsoft/azureiotedge-direct-method-sender:<Build.BuildNumber>-linux-<Architecture>",
-              "createOptions": "{\"HostConfig\":{\"NetworkMode\":\"host\"},\"NetworkingConfig\":{\"EndpointsConfig\":{\"host\":{}}}}"
+              "createOptions": "{\"HostConfig\":{\"LogConfig\":{\"Type\":\"json-file\",\"Config\":{\"max-size\":\"4m\",\"max-file\":\"7\"}}}}"
             }
           },
           "directMethodReceiver1": {
@@ -390,7 +385,7 @@
             },
             "settings": {
               "image": "<Container_Registry>/microsoft/azureiotedge-direct-method-receiver:<Build.BuildNumber>-linux-<Architecture>",
-              "createOptions": ""
+              "createOptions": "{\"HostConfig\":{\"LogConfig\":{\"Type\":\"json-file\",\"Config\":{\"max-size\":\"4m\",\"max-file\":\"7\"}}}}"
             }
           },
           "directMethodSender2": {
@@ -426,7 +421,7 @@
             },
             "settings": {
               "image": "<Container_Registry>/microsoft/azureiotedge-direct-method-sender:<Build.BuildNumber>-linux-<Architecture>",
-              "createOptions": "{\"HostConfig\":{\"NetworkMode\":\"host\"},\"NetworkingConfig\":{\"EndpointsConfig\":{\"host\":{}}}}"
+              "createOptions": "{\"HostConfig\":{\"LogConfig\":{\"Type\":\"json-file\",\"Config\":{\"max-size\":\"4m\",\"max-file\":\"7\"}}}}"
             }
           },
           "directMethodReceiver2": {
@@ -447,7 +442,7 @@
             },
             "settings": {
               "image": "<Container_Registry>/microsoft/azureiotedge-direct-method-receiver:<Build.BuildNumber>-linux-<Architecture>",
-              "createOptions": ""
+              "createOptions": "{\"HostConfig\":{\"LogConfig\":{\"Type\":\"json-file\",\"Config\":{\"max-size\":\"4m\",\"max-file\":\"7\"}}}}"
             }
           },
           "testResultCoordinator": {
@@ -507,7 +502,7 @@
             },
             "settings": {
               "image": "<Container_Registry>/microsoft/azureiotedge-test-result-coordinator:<Build.BuildNumber>-linux-<Architecture>",
-              "createOptions": "{\"HostConfig\": {\"PortBindings\": {\"5001/tcp\": [{\"HostPort\": \"5001\"}]}}}"
+              "createOptions": "{\"HostConfig\": {\"LogConfig\":{\"Type\":\"json-file\",\"Config\":{\"max-size\":\"4m\",\"max-file\":\"7\"}}, \"PortBindings\": {\"5001/tcp\": [{\"HostPort\": \"5001\"}]}}}"
             }
           },
           "metricsCollector": {
