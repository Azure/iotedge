--- conflicted
+++ resolved
@@ -38,16 +38,11 @@
               },
               "mqttSettings_enabled": {
                 "value": "true"
-              }
-            },
-<<<<<<< HEAD
-=======
-            "env": {
+              },
               "SslProtocols": {
                 "value": "tls1.2"
               }
             },
->>>>>>> ef5cf121
             "status": "running",
             "restartPolicy": "always"
           }
