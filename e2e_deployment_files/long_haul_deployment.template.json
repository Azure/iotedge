--- conflicted
+++ resolved
@@ -114,13 +114,11 @@
                 "TwinUpdateFailureThreshold": {
                     "value": "<TwinUpdateFailureThreshold>"
                 },
-<<<<<<< HEAD
                 "EdgeHubRestartFailureTolerance": {
                     "value": "<EdgeHubRestartFailureTolerance>"
-=======
+                },
                 "testStartDelay": {
                   "value": "<TestStartDelay>"
->>>>>>> d70cc7b9
                 }
             },
             "status": "running",
@@ -149,13 +147,11 @@
                 "TwinUpdateFailureThreshold": {
                     "value": "<TwinUpdateFailureThreshold>"
                 },
-<<<<<<< HEAD
                 "EdgeHubRestartFailureTolerance": {
                     "value": "<EdgeHubRestartFailureTolerance>"
-=======
+                },
                 "testStartDelay": {
                   "value": "<TestStartDelay>"
->>>>>>> d70cc7b9
                 }
             },
             "status": "running",
