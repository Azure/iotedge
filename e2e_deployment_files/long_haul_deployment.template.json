--- conflicted
+++ resolved
@@ -50,13 +50,11 @@
               "RuntimeLogLevel": {
                 "value": "debug"
               },
-<<<<<<< HEAD
               "OptimizeForPerformance": {
                 "value": "<OptimizeForPerformance>"
-=======
+              },
               "SslProtocols": {
                 "value": "tls1.2"
->>>>>>> fa30cd6c
               }
             },
             "settings": {
