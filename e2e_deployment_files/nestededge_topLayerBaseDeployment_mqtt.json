{
  "modulesContent": {
    "$edgeAgent": {
      "properties.desired": {
        "schemaVersion": "1.1",
        "runtime": {
          "type": "docker",
          "settings": {
            "minDockerVersion": "v1.25",
            "loggingOptions": "",
            "registryCredentials": {
              "buildcr": {
                "username": "<CR.Username>",
                "password": "<CR.Password>",
                "address": "<Container_Registry>"
              }
            }
          }
        },
        "systemModules": {
          "edgeAgent": {
            "type": "docker",
            "settings": {
              "image": "<Container_Registry>/microsoft/azureiotedge-agent:<Build.BuildNumber>-linux-<Architecture>",
              "createOptions": "{\"HostConfig\":{\"LogConfig\":{\"Type\":\"json-file\",\"Config\":{\"max-size\":\"4m\",\"max-file\":\"7\",\"compress\":\"true\"}}}}"
            },
<<<<<<< HEAD
            "https_proxy": {
              "value": "<proxyAddress>"
            },
            "env": {
              "UpstreamProtocol": {
                "value": "Mqtt"
=======
            "env": {
              "UpstreamProtocol": {
                "value": "mqtt"
              },
              "https_proxy": {
                "value": "<proxyAddress>"
>>>>>>> 45083043
              }
            }
          },
          "edgeHub": {
            "type": "docker",
            "settings": {
              "image": "<Container_Registry>/microsoft/azureiotedge-hub:<Build.BuildNumber>-linux-<Architecture>",
              "createOptions": "{\"HostConfig\": {\"LogConfig\":{\"Type\":\"json-file\",\"Config\":{\"max-size\":\"100m\",\"max-file\":\"7\"}}, \"PortBindings\": {\"8883/tcp\": [{\"HostPort\": \"8883\"}],\"5671/tcp\": [{\"HostPort\": \"5671\"}]}}}"
            },
            "env": {
              "experimentalFeatures__enabled": {
                "value": "true"
              },
              "experimentalFeatures__mqttBrokerEnabled": {
                "value": "true"
              },
              "DeviceScopeCacheRefreshDelaySecs": {
                "value": 0
              },
              "RuntimeLogLevel": {
                "value": "debug"
              },
              "https_proxy": {
                "value": "<proxyAddress>"
              },
              "UpstreamProtocol": {
                "value": "Mqtt"
              }
            },
            "status": "running",
            "restartPolicy": "always"
          }
        },
        "modules": {
          "dockerContainerRegistry": {
            "version": "1.0",
            "type": "docker",
            "status": "running",
            "restartPolicy": "always",
            "startupOrder": 2,
            "settings": {
              "image": "registry:latest",
              "createOptions": "{\"HostConfig\": {\"LogConfig\":{\"Type\":\"json-file\",\"Config\":{\"max-size\":\"4m\",\"max-file\":\"7\",\"compress\":\"true\"}}, \"PortBindings\": {\"5000\/tcp\": [{\"HostPort\": \"5000\"}]}}}"
            },
            "env": {
              "REGISTRY_PROXY_REMOTEURL": {
                "value": "https://<Container_Registry>:443"
              },
              "REGISTRY_PROXY_USERNAME": {
                "value": "<CR.Username>"
              },
              "REGISTRY_PROXY_PASSWORD": {
                "value": "<CR.Password>"
              },
              "https_proxy": {
                "value": "<proxyAddress>"
              }
            }
          },
          "IoTEdgeAPIProxy": {
            "version": "1.0",
            "type": "docker",
            "status": "running",
            "restartPolicy": "always",
            "startupOrder": 3,
            "settings": {
              "image": "<Container_Registry>/microsoft/azureiotedge-api-proxy:<Build.BuildNumber>-linux-<Architecture>",
              "createOptions": "{\"HostConfig\": {\"LogConfig\":{\"Type\":\"json-file\",\"Config\":{\"max-size\":\"4m\",\"max-file\":\"7\",\"compress\":\"true\"}}, \"PortBindings\": {\"443\/tcp\": [{\"HostPort\": \"443\"}]}}}"
            },
            "env": {
              "NGINX_DEFAULT_PORT": {
                "value": "443"
              },
              "DOCKER_REQUEST_ROUTE_ADDRESS": {
                "value": "dockerContainerRegistry:5000"
              }
            }
          }
        }
      }
    },
    "$edgeHub": {
      "properties.desired": {
        "schemaVersion": "1.2",
        "routes": {
          "ToUpstream": "FROM /messages/* INTO $upstream"
        },
        "storeAndForwardConfiguration": {
          "timeToLiveSecs": 7200
        },
        "mqttBroker": {
          "authorizations": [
            {
              "identities": [
                "{{iot:identity}}"
              ],
              "allow": [
                {
                  "operations": [
                    "mqtt:connect"
                  ]
                }
              ]
            }
          ]
        }
      }
    }
  }
}<|MERGE_RESOLUTION|>--- conflicted
+++ resolved
@@ -24,21 +24,12 @@
               "image": "<Container_Registry>/microsoft/azureiotedge-agent:<Build.BuildNumber>-linux-<Architecture>",
               "createOptions": "{\"HostConfig\":{\"LogConfig\":{\"Type\":\"json-file\",\"Config\":{\"max-size\":\"4m\",\"max-file\":\"7\",\"compress\":\"true\"}}}}"
             },
-<<<<<<< HEAD
-            "https_proxy": {
-              "value": "<proxyAddress>"
-            },
-            "env": {
-              "UpstreamProtocol": {
-                "value": "Mqtt"
-=======
             "env": {
               "UpstreamProtocol": {
                 "value": "mqtt"
               },
               "https_proxy": {
                 "value": "<proxyAddress>"
->>>>>>> 45083043
               }
             }
           },
