{
  "modulesContent": {
    "$edgeAgent": {
      "properties.desired": {
        "schemaVersion": "1.0",
        "runtime": {
          "type": "docker",
          "settings": {
            "minDockerVersion": "v1.25",
            "loggingOptions": "",
            "registryCredentials": {
              "rc1": {
                "username": "<CR.Username>",
                "password": "<CR.Password>",
                "address": "<Container_Registry>"
              }
            }
          }
        },
        "systemModules": {
          "edgeAgent": {
            "type": "docker",
            "settings": {
              "image": "<Container_Registry>/microsoft/azureiotedge-agent:<Build.BuildNumber>-windows-<Architecture>",
              "createOptions": ""
            }
          },
          "edgeHub": {
            "type": "docker",
            "settings": {
              "image": "<Container_Registry>/microsoft/azureiotedge-hub:<Build.BuildNumber>-windows-<Architecture>",
              "createOptions": "{\"HostConfig\": {\"PortBindings\": {\"8883/tcp\": [{\"HostPort\": \"8883\"}],\"443/tcp\": [{\"HostPort\": \"443\"}],\"5671/tcp\": [{\"HostPort\": \"5671\"}]}}}"
            },
            "env": {
              "CollectMetrics": {
                "value": "true"
              },
              "amqpSettings__enabled": {
                "value": "<amqpSettings__enabled>"
              },
              "mqttSettings__enabled": {
                "value": "<mqttSettings__enabled>"
              }
            },
            "status": "running",
            "restartPolicy": "always"
          }
        },
        "modules": {
          "loadGen1": {
            "version": "1.0",
            "type": "docker",
            "status": "running",
            "restartPolicy": "always",
            "env": {
              "messageFrequency": {
                "value": "<LoadGen.MessageFrequency>"
              },
              "transportType": {
                "value": "<LoadGen1.TransportType>"
              }
            },
            "settings": {
              "image": "<Container_Registry>/microsoft/azureiotedge-load-gen:<Build.BuildNumber>-windows-<Architecture>",
              "createOptions": ""
            }
          },
          "loadGen2": {
            "version": "1.0",
            "type": "docker",
            "status": "running",
            "restartPolicy": "always",
            "env": {
              "messageFrequency": {
                "value": "<LoadGen.MessageFrequency>"
              },
              "transportType": {
                "value": "<LoadGen2.TransportType>"
              }
            },
            "settings": {
              "image": "<Container_Registry>/microsoft/azureiotedge-load-gen:<Build.BuildNumber>-windows-<Architecture>",
              "createOptions": ""
            }
          },
          "loadGen3": {
            "version": "1.0",
            "type": "docker",
            "status": "running",
            "restartPolicy": "always",
            "env": {
              "messageFrequency": {
                "value": "<LoadGen.MessageFrequency>"
              },
              "transportType": {
                "value": "<LoadGen3.TransportType>"
              }
            },
            "settings": {
              "image": "<Container_Registry>/microsoft/azureiotedge-load-gen:<Build.BuildNumber>-windows-<Architecture>",
              "createOptions": ""
            }
          },
          "loadGen4": {
            "version": "1.0",
            "type": "docker",
            "status": "running",
            "restartPolicy": "always",
            "env": {
              "messageFrequency": {
                "value": "<LoadGen.MessageFrequency>"
              },
              "transportType": {
                "value": "<LoadGen4.TransportType>"
              }
            },
            "settings": {
              "image": "<Container_Registry>/microsoft/azureiotedge-load-gen:<Build.BuildNumber>-windows-<Architecture>",
              "createOptions": ""
            }
          },
          "snitcher": {
            "version": "2.0",
            "type": "docker",
            "status": "running",
            "restartPolicy": "always",
            "env": {
              "BUILD_ID": {
                "value": "<Snitch.BuildId>"
              },
              "TEST_DURATION_IN_SECS": {
                "value": "<Snitch.TestDurationInSecs>"
              },
              "REPORTING_INTERVAL_IN_SECS": {
                "value": "<Snitch.ReportingIntervalInSecs>"
              },
              "ALERT_URL": {
                "value": "<Snitch.AlertUrl>"
              },
              "ANALYZER_URL": {
                "value": "http://analyzer:15000/api/report"
              },
              "BLOB_STORAGE_ACCOUNT": {
                "value": "<Snitch.StorageAccount>"
              },
              "BLOB_STORAGE_MASTER_KEY": {
                "value": "<Snitch.StorageMasterKey>"
              },
              "BLOB_CONTAINER_NAME": {
                "value": "loadtest1"
              },
              "RUST_LOG": {
                "value": "snitcher=info"
              },
              "MANAGEMENT_URI": {
                "value": "<Management.Uri>"
              }
            },
            "settings": {
              "image": "<Container_Registry>/microsoft/snitcher:<Snitch.BuildNumber>-windows-<Architecture>",
              "createOptions": "{\"HostConfig\":{\"Binds\":[<Snitch.Binds>]}}"
            }
          },
          "analyzer": {
            "type": "docker",
            "status": "running",
            "restartPolicy": "never",
            "env": {
              "EventHubConnectionString": {
                "value": "<Analyzer.EventHubConnectionString>"
              },
              "DeviceId": {
<<<<<<< HEAD
                "value": "<DeviceID>"
=======
                "value": "<Analyzer.DeviceID>"
              },
              "ConsumerGroupId": {
                "value": "<Analyzer.ConsumerGroupId>"
>>>>>>> 202f20c2
              }
            },
            "settings": {
              "image": "<Container_Registry>/microsoft/azureiotedge-analyzer:<Build.BuildNumber>-windows-<Architecture>",
              "createOptions": "{\"HostConfig\":{\"PortBindings\":{\"15000/tcp\":[{\"HostPort\":\"15000\"}]}}}"
            }
          }
        }
      }
    },
    "$edgeHub": {
      "properties.desired": {
        "schemaVersion": "1.0",
        "routes": {
          "upstreamLoadGen1": "FROM /messages/modules/loadGen1/outputs/output1 INTO $upstream",
          "upstreamLoadGen2": "FROM /messages/modules/loadGen2/outputs/output1 INTO $upstream",
          "upstreamLoadGen3": "FROM /messages/modules/loadGen3/outputs/output1 INTO $upstream",
          "upstreamLoadGen4": "FROM /messages/modules/loadGen4/outputs/output1 INTO $upstream"
        },
        "storeAndForwardConfiguration": {
          "timeToLiveSecs": 86400
        }
      }
    }
  }
}<|MERGE_RESOLUTION|>--- conflicted
+++ resolved
@@ -170,14 +170,10 @@
                 "value": "<Analyzer.EventHubConnectionString>"
               },
               "DeviceId": {
-<<<<<<< HEAD
                 "value": "<DeviceID>"
-=======
-                "value": "<Analyzer.DeviceID>"
               },
               "ConsumerGroupId": {
                 "value": "<Analyzer.ConsumerGroupId>"
->>>>>>> 202f20c2
               }
             },
             "settings": {
