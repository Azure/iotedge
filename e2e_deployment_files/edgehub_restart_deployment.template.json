--- conflicted
+++ resolved
@@ -68,7 +68,7 @@
             "restartPolicy": "always",
             "env": {
               "ClientTransportType": {
-                "value": "Mqtt"
+                "value": "Amqp"
               },
               "ReportingEndpointUrl": {
                 "value": "http://testResultCoordinator:5001"
@@ -112,21 +112,6 @@
               "IOT_HUB_CONNECTION_STRING": {
                 "value": "<IoTHubConnectionString>"
               },
-<<<<<<< HEAD
-              "directMethodEnabled": {
-                "value": "true"
-              },
-              "directMethodTargetModuleId": {
-                "value": "directMethodReceiver1"
-              },
-              "messageEnabled": {
-                "value": "true"
-              },
-              "transportType": {
-                "value": "Mqtt"
-              },
-=======
->>>>>>> d393d82d
               "reportingEndpointUrl": {
                 "value": "http://localhost:5001"
               },
@@ -158,7 +143,7 @@
             "restartPolicy": "always",
             "env": {
               "transportType": {
-                "value": "Mqtt"
+                "value": "Amqp"
               },
               "inputName": {
                 "value": "input1"
