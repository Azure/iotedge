--- conflicted
+++ resolved
@@ -765,39 +765,22 @@
             "TestReportType": "DirectMethodConnectivityReport",
             "SenderSource": "directMethodSender1.send",
             "ReceiverSource": "directMethodReceiver1.receive",
-<<<<<<< HEAD
             "TolerancePeriod": "00:03:00",
             "TestDescription": "direct method | cloud | amqp",
-            "Topology": "Nested"
-=======
-            "TolerancePeriod": "00:01:00",
-            "TestDescription": "direct method | cloud | amqp"
->>>>>>> cef0762a
           },
           "reportMetadata11": {
             "TestReportType": "DirectMethodConnectivityReport",
             "SenderSource": "directMethodSender2.send",
             "ReceiverSource": "directMethodReceiver2.receive",
-<<<<<<< HEAD
             "TolerancePeriod": "00:03:00",
             "TestDescription": "direct method | cloud | mqtt",
-            "Topology": "Nested"
-=======
-            "TolerancePeriod": "00:01:00",
-            "TestDescription": "direct method | cloud | mqtt"
->>>>>>> cef0762a
+
           },
           "reportMetadata12": {
             "TestReportType": "DirectMethodConnectivityReport",
             "SenderSource": "directMethodSender3.send",
-<<<<<<< HEAD
             "TolerancePeriod": "00:03:00",
             "TestDescription": "edge agent ping",
-            "Topology": "Nested"
-=======
-            "TolerancePeriod": "00:01:00",
-            "TestDescription": "edge agent ping"
->>>>>>> cef0762a
           },
           "reportMetadata15": {
             "TestReportType": "NetworkControllerReport",
