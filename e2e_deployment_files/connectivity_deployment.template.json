{
  "modulesContent": {
    "$edgeAgent": {
      "properties.desired": {
        "schemaVersion": "1.0",
        "runtime": {
          "type": "docker",
          "settings": {
            "minDockerVersion": "v1.25",
            "loggingOptions": "",
            "registryCredentials": {
              "rc1": {
                "username": "<CR.Username>",
                "password": "<CR.Password>",
                "address": "<Container_Registry>"
              }
            }
          }
        },
        "systemModules": {
          "edgeAgent": {
            "type": "docker",
            "env": {
              "UpstreamProtocol": {
                "value": "<UpstreamProtocol>"
              }
             },
            "settings": {
              "image": "<Container_Registry>/microsoft/azureiotedge-agent:<Build.BuildNumber>-linux-<Architecture>",
              "createOptions": ""
            }
          },
          "edgeHub": {
            "type": "docker",
            "settings": {
              "image": "<Container_Registry>/microsoft/azureiotedge-hub:<Build.BuildNumber>-linux-<Architecture>",
              "createOptions": "{\"HostConfig\": {\"PortBindings\": {\"8883/tcp\": [{\"HostPort\": \"8883\"}],\"443/tcp\": [{\"HostPort\": \"443\"}],\"5671/tcp\": [{\"HostPort\": \"5671\"}]}}}"
            },
            "status": "running",
            "restartPolicy": "always"
          }
        },
        "modules": {
          "loadGen1": {
            "version": "1.0",
            "type": "docker",
            "status": "running",
            "restartPolicy": "always",
            "env": {
              "messageFrequency": {
                "value": "<LoadGen.MessageFrequency>"
              },
              "testDuration": {
                "value": "<TestDuration>"
              },
              "testStartDelay": {
                "value": "<TestStartDelay>"
              },
              "trackingId": {
                "value": "<TrackingId>"
              },
              "transportType": {
                "value": "Amqp"
              },
              "outputName": {
                "value": "output1"
              },
              "testResultCoordinatorUrl": {
                "value": "http://testResultCoordinator:5001"
              }
            },
            "settings": {
              "image": "<Container_Registry>/microsoft/azureiotedge-load-gen:<Build.BuildNumber>-linux-<Architecture>",
              "createOptions": ""
            }
          },
          "loadGen2": {
            "version": "1.0",
            "type": "docker",
            "status": "running",
            "restartPolicy": "always",
            "env": {
              "messageFrequency": {
                "value": "<LoadGen.MessageFrequency>"
              },
              "testDuration": {
                "value": "<TestDuration>"
              },
              "testStartDelay": {
                "value": "<TestStartDelay>"
              },
              "trackingId": {
                "value": "<TrackingId>"
              },
              "transportType": {
                "value": "Mqtt"
              },
              "outputName": {
                "value": "output2"
              },
              "testResultCoordinatorUrl": {
                "value": "http://testResultCoordinator:5001"
              }
            },
            "settings": {
              "image": "<Container_Registry>/microsoft/azureiotedge-load-gen:<Build.BuildNumber>-linux-<Architecture>",
              "createOptions": ""
            }
          },
          "directMethodSender1": {
            "version": "1.0",
            "type": "docker",
            "status": "running",
            "restartPolicy": "always",
            "env": {
              "DirectMethodResultType": {
                "value": "DirectMethodTestResult"
              },
              "InvocationSource": {
                "value": "Cloud"
              },
              "IOT_HUB_CONNECTION_STRING": {
                "value": "<IoTHubConnectionString>"
              },
              "TargetModuleId": {
                "value": "directMethodReceiver1"
              },
              "testDuration": {
                "value": "<TestDuration>"
              },
              "testStartDelay": {
                "value": "<TestStartDelay>"
              },
              "ReportingEndpointUrl": {
                "value": "http://localhost:5001"
              },
              "trackingId": {
                "value": "<TrackingId>"
              }
            },
            "settings": {
              "image": "<Container_Registry>/microsoft/azureiotedge-direct-method-sender:<Build.BuildNumber>-linux-<Architecture>",
              "createOptions": "{\"HostConfig\":{\"NetworkMode\":\"host\"},\"NetworkingConfig\":{\"EndpointsConfig\":{\"host\":{}}}}"
            }
          },
          "directMethodReceiver1": {
            "version": "1.0",
            "type": "docker",
            "status": "running",
            "restartPolicy": "always",
            "env": {
              "ClientTransportType": {
                "value": "Amqp"
              },
              "ReportingEndpointUrl": {
                "value": "http://testResultCoordinator:5001"
              },
              "trackingId": {
                "value": "<TrackingId>"
              }
            },
            "settings": {
              "image": "<Container_Registry>/microsoft/azureiotedge-direct-method-receiver:<Build.BuildNumber>-linux-<Architecture>",
              "createOptions": ""
            }
          },
          "directMethodSender2": {
            "version": "1.0",
            "type": "docker",
            "status": "running",
            "restartPolicy": "always",
            "env": {
              "DirectMethodResultType": {
                "value": "DirectMethodTestResult"
              },
              "InvocationSource": {
                "value": "Cloud"
              },
              "IOT_HUB_CONNECTION_STRING": {
                "value": "<IoTHubConnectionString>"
              },
              "TargetModuleId": {
                "value": "directMethodReceiver2"
              },
              "testDuration": {
                "value": "<TestDuration>"
              },
              "testStartDelay": {
                "value": "<TestStartDelay>"
              },
              "ReportingEndpointUrl":
              {
                "value": "http://localhost:5001"
              },
              "trackingId": {
                "value": "<TrackingId>"
              }
            },
            "settings": {
              "image": "<Container_Registry>/microsoft/azureiotedge-direct-method-sender:<Build.BuildNumber>-linux-<Architecture>",
              "createOptions": "{\"HostConfig\":{\"NetworkMode\":\"host\"},\"NetworkingConfig\":{\"EndpointsConfig\":{\"host\":{}}}}"
            }
          },
          "directMethodReceiver2": {
            "version": "1.0",
            "type": "docker",
            "status": "running",
            "restartPolicy": "always",
            "env": {
              "ClientTransportType": {
                "value": "Mqtt"
              },
              "ReportingEndpointUrl": {
                "value": "http://testResultCoordinator:5001"
              },
              "trackingId": {
                "value": "<TrackingId>"
              }
            },
            "settings": {
              "image": "<Container_Registry>/microsoft/azureiotedge-direct-method-receiver:<Build.BuildNumber>-linux-<Architecture>",
              "createOptions": ""
            }
          },
          "directMethodSender3": {
            "version": "1.0",
            "type": "docker",
            "status": "running",
            "restartPolicy": "always",
            "env": {
              "DirectMethodResultType": {
                "value": "DirectMethodTestResult"
              },
              "DirectMethodName": {
                "value": "ping"
              },
              "InvocationSource": {
                "value": "Cloud"
              },
              "IOT_HUB_CONNECTION_STRING": {
                "value": "<IoTHubConnectionString>"
              },
              "TargetModuleId": {
                "value": "$edgeAgent"
              },
              "testDuration": {
                "value": "<TestDuration>"
              },
              "testStartDelay": {
                "value": "<TestStartDelay>"
              },
              "ReportingEndpointUrl":
              {
                "value": "http://localhost:5001"
              },
              "trackingId": {
                "value": "<TrackingId>"
              }
            },
            "settings": {
              "image": "<Container_Registry>/microsoft/azureiotedge-direct-method-sender:<Build.BuildNumber>-linux-<Architecture>",
              "createOptions": "{\"HostConfig\":{\"NetworkMode\":\"host\"},\"NetworkingConfig\":{\"EndpointsConfig\":{\"host\":{}}}}"
            }
          },
          "relayer1": {
            "version": "1.0",
            "type": "docker",
            "status": "running",
            "restartPolicy": "always",
            "env": {
              "transportType": {
                "value": "Amqp"
              },
              "inputName": {
                "value": "input1"
              },
              "outputName": {
                "value": "output1"
              },
              "testResultCoordinatorUrl": {
                "value": "http://testResultCoordinator:5001"
              }
            },
            "settings": {
              "image": "<Container_Registry>/microsoft/azureiotedge-relayer:<Build.BuildNumber>-linux-<Architecture>",
              "createOptions": ""
            }
          },
          "relayer2": {
            "version": "1.0",
            "type": "docker",
            "status": "running",
            "restartPolicy": "always",
            "env": {
              "transportType": {
                "value": "Mqtt"
              },
              "inputName": {
                "value": "input2"
              },
              "outputName": {
                "value": "output2"
              },
              "testResultCoordinatorUrl": {
                "value": "http://testResultCoordinator:5001"
              }
            },
            "settings": {
              "image": "<Container_Registry>/microsoft/azureiotedge-relayer:<Build.BuildNumber>-linux-<Architecture>",
              "createOptions": ""
            }
          },
          "testResultCoordinator": {
            "version": "1.0",
            "type": "docker",
            "status": "running",
            "restartPolicy": "always",
            "env": {
              "Logging:LogLevel:Microsoft": {
                "value": "Error"
              },
              "trackingId": {
                "value": "<TrackingId>"
              },
              "testStartDelay": {
                "value": "<TestStartDelay>"
              },
              "testDuration": {
                "value": "<TestDuration>"
              },
              "verificationDelay": {
                "value": "<TestResultCoordinator.VerificationDelay>"
              },
              "eventHubConnectionString": {
                "value": "<TestResultCoordinator.EventHubConnectionString>"
              },
              "ConsumerGroupName": {
                "value": "<TestResultCoordinator.ConsumerGroupId>"
              },
              "optimizeForPerformance": {
                "value": "<TestResultCoordinator.OptimizeForPerformance>"
              },
              "logAnalyticsWorkspaceId": {
                "value": "<TestResultCoordinator.LogAnalyticsWorkspaceId>"
              },
              "logAnalyticsSharedKey": {
                "value": "<TestResultCoordinator.LogAnalyticsSharedKey>"
              },
              "logAnalyticsLogType": {
                "value": "<TestResultCoordinator.LogAnalyticsLogType>"
              },
              "IOT_HUB_CONNECTION_STRING": {
                "value": "<IoTHubConnectionString>"
              }
            },
            "settings": {
              "image": "<Container_Registry>/microsoft/azureiotedge-test-result-coordinator:<Build.BuildNumber>-linux-<Architecture>",
              "createOptions": "{\"HostConfig\": {\"PortBindings\": {\"5001/tcp\": [{\"HostPort\": \"5001\"}]}}}"
            }
          },
          "twinTester1": {
            "version": "1.0",
            "type": "docker",
            "status": "running",
            "restartPolicy": "always",
            "env": {
              "trackingId": {
                "value": "<TrackingId>"
              },
              "TestResultCoordinatorUrl": {
                "value": "http://localhost:5001"
              },
              "TwinTestMode": {
                "value": "TwinCloudOperations"
              },
              "TestStartDelay": {
                "value": "<TestStartDelay>"
              },
              "TestDuration": {
                "value": "<TestDuration>"
              },
              "ServiceClientConnectionString": {
                "value": "<IoTHubConnectionString>"
              },
              "TargetModuleId": {
                "value": "twinTester2"
              }
            },
            "settings": {
              "image": "<Container_Registry>/microsoft/azureiotedge-twin-tester:<Build.BuildNumber>-linux-<Architecture>",
              "createOptions": "{\"HostConfig\":{\"NetworkMode\":\"host\"},\"NetworkingConfig\":{\"EndpointsConfig\":{\"host\":{}}}}"
            }
          },
          "twinTester2": {
            "version": "1.0",
            "type": "docker",
            "status": "running",
            "restartPolicy": "always",
            "env": {
              "trackingId": {
                "value": "<TrackingId>"
              },
              "TestResultCoordinatorUrl": {
                "value": "http://testResultCoordinator:5001"
              },
              "TwinTestMode": {
                "value": "TwinEdgeOperations"
              },
              "TestStartDelay": {
                "value": "<TestStartDelay>"
              },
              "TestDuration": {
                "value": "<TestDuration>"
              },
              "ServiceClientConnectionString": {
                "value": "<IoTHubConnectionString>"
              },
              "TransportType" : {
                "value": "Amqp"
              }
            },
            "settings": {
              "image": "<Container_Registry>/microsoft/azureiotedge-twin-tester:<Build.BuildNumber>-linux-<Architecture>",
              "createOptions": ""
            }
          },
          "twinTester3": {
            "version": "1.0",
            "type": "docker",
            "status": "running",
            "restartPolicy": "always",
            "env": {
              "trackingId": {
                "value": "<TrackingId>"
              },
              "TestResultCoordinatorUrl": {
                "value": "http://localhost:5001"
              },
              "TwinTestMode": {
                "value": "TwinCloudOperations"
              },
              "TestStartDelay": {
                "value": "<TestStartDelay>"
              },
              "TestDuration": {
                "value": "<TestDuration>"
              },
              "ServiceClientConnectionString": {
                "value": "<IoTHubConnectionString>"
              },
              "TargetModuleId": {
                "value": "twinTester4"
              }
            },
            "settings": {
              "image": "<Container_Registry>/microsoft/azureiotedge-twin-tester:<Build.BuildNumber>-linux-<Architecture>",
              "createOptions": "{\"HostConfig\":{\"NetworkMode\":\"host\"},\"NetworkingConfig\":{\"EndpointsConfig\":{\"host\":{}}}}"
            }
          },
          "twinTester4": {
            "version": "1.0",
            "type": "docker",
            "status": "running",
            "restartPolicy": "always",
            "env": {
              "trackingId": {
                "value": "<TrackingId>"
              },
              "TestResultCoordinatorUrl": {
                "value": "http://testResultCoordinator:5001"
              },
              "TwinTestMode": {
                "value": "TwinEdgeOperations"
              },
              "TestStartDelay": {
                "value": "<TestStartDelay>"
              },
              "TestDuration": {
                "value": "<TestDuration>"
              },
              "ServiceClientConnectionString": {
                "value": "<IoTHubConnectionString>"
              },
              "TransportType" : {
                "value": "Mqtt"
              }
            },
            "settings": {
              "image": "<Container_Registry>/microsoft/azureiotedge-twin-tester:<Build.BuildNumber>-linux-<Architecture>",
              "createOptions": ""
            }
          },
          "deploymentTester1": {
            "version": "1.0",
            "type": "docker",
            "status": "running",
            "restartPolicy": "always",
            "env": {
              "DEPLOYMENT_TESTER_MODE": {
                "value": "Sender"
              },
              "TestStartDelay": {
                "value": "<TestStartDelay>"
              },
              "TestDuration": {
                "value": "<TestDuration>"
              },
              "IOT_HUB_CONNECTION_STRING": {
                "value": "<IoTHubConnectionString>"
              },
              "trackingId": {
                "value": "<TrackingId>"
              },
              "targetModuleId": {
                "value": "deploymentTester2"
              },
              "testResultCoordinatorUrl": {
                "value": "http://localhost:5001"
              },
              "DEPLOYMENT_UPDATE_PERIOD" : {
                "value": "<DeploymentTester1.DeploymentUpdatePeriod>"
              }
            },
            "settings": {
              "image": "<Container_Registry>/microsoft/azureiotedge-deployment-tester:<Build.BuildNumber>-linux-<Architecture>",
              "createOptions": "{\"HostConfig\":{\"NetworkMode\":\"host\"},\"NetworkingConfig\":{\"EndpointsConfig\":{\"host\":{}}}}"
            }
          },
          "deploymentTester2": {
            "version": "1.0",
            "type": "docker",
            "status": "running",
            "restartPolicy": "always",
            "env": {
              "DEPLOYMENT_TESTER_MODE": {
                "value": "Receiver"
              },
              "trackingId": {
                "value": "<TrackingId>"
              },
              "testResultCoordinatorUrl": {
                "value": "http://testResultCoordinator:5001"
              }
            },
            "settings": {
              "image": "<Container_Registry>/microsoft/azureiotedge-deployment-tester:<Build.BuildNumber>-linux-<Architecture>",
              "createOptions": ""
            }
          },
          "networkController": {
            "version": "1.0",
            "type": "docker",
            "status": "running",
            "restartPolicy": "always",
            "env": {
              "trackingId": {
                "value": "<TrackingId>"
              },
              "testResultCoordinatorUrl": {
                "value": "http://localhost:5001"
              },
              "RunFrequencies__0__OfflineFrequency": {
                "value": "<NetworkController.OfflineFrequency0>"
              },
              "RunFrequencies__0__OnlineFrequency": {
                "value": "<NetworkController.OnlineFrequency0>"
              },
              "RunFrequencies__0__RunsCount": {
                "value": "<NetworkController.RunsCount0>"
              },
              "NetworkControllerMode": {
                "value": "<NetworkController.Mode>"
              },
              "StartAfter": {
                "value": "<TestStartDelay>"
              }
            },
            "settings": {
              "image": "<Container_Registry>/microsoft/azureiotedge-network-controller:<Build.BuildNumber>-linux-<Architecture>",
              "createOptions": "{\"HostConfig\":{\"Privileged\":\"true\",\"NetworkMode\":\"host\",\"Binds\":[\"/var/run/docker.sock:/var/run/docker.sock\"]},\"NetworkingConfig\":{\"EndpointsConfig\":{\"host\":{}}}}"
            }
          }
        }
      }
    },
    "$edgeHub": {
      "properties.desired": {
        "schemaVersion": "1.0",
        "routes": {
          "loadGen1ToRelayer1": "FROM /messages/modules/loadGen1/outputs/output1 INTO BrokeredEndpoint(\"/modules/relayer1/inputs/input1\")",
          "relayer1ToCloud": "FROM /messages/modules/relayer1/outputs/output1 INTO $upstream",
          "loadGen2ToRelayer2": "FROM /messages/modules/loadGen2/outputs/output2 INTO BrokeredEndpoint(\"/modules/relayer2/inputs/input2\")",
          "relayer2ToCloud": "FROM /messages/modules/relayer2/outputs/output2 INTO $upstream"
        },
        "storeAndForwardConfiguration": {
          "timeToLiveSecs": 86400
        }
      }
    },
    "testResultCoordinator": {
      "properties.desired": {
        "schemaVersion": "1.0",
        "reportMetadataList": {
          "reportMetadata1": {
            "TestReportType": "CountingReport",
            "TestOperationResultType": "Messages",
            "ExpectedSource": "loadGen1.send",
            "ActualSource": "relayer1.receive"
          },
          "reportMetadata2": {
            "TestReportType": "CountingReport",
            "TestOperationResultType": "Messages",
            "ExpectedSource": "relayer1.send",
            "ActualSource": "relayer1.eventHub"
          },
          "reportMetadata3": {
            "TestReportType": "CountingReport",
            "TestOperationResultType": "Messages",
            "ExpectedSource": "loadGen2.send",
            "ActualSource": "relayer2.receive"
          },
          "reportMetadata4": {
            "TestReportType": "CountingReport",
            "TestOperationResultType": "Messages",
            "ExpectedSource": "relayer2.send",
            "ActualSource": "relayer2.eventHub"
          },
          "reportMetadata5": {
            "TestReportType": "TwinCountingReport",
            "TwinTestPropertyType": "Desired",
            "ExpectedSource": "twinTester1.desiredUpdated",
            "ActualSource": "twinTester2.desiredReceived"
          },
          "reportMetadata6": {
            "TestReportType": "TwinCountingReport",
            "TwinTestPropertyType": "Reported",
            "ExpectedSource": "twinTester2.reportedReceived",
            "ActualSource": "twinTester2.reportedUpdated"
          },
          "reportMetadata7": {
            "TestReportType": "TwinCountingReport",
            "TwinTestPropertyType": "Desired",
            "ExpectedSource": "twinTester3.desiredUpdated",
            "ActualSource": "twinTester4.desiredReceived"
          },
          "reportMetadata8": {
            "TestReportType": "TwinCountingReport",
            "TwinTestPropertyType": "Reported",
            "ExpectedSource": "twinTester4.reportedReceived",
            "ActualSource": "twinTester4.reportedUpdated"
          },
          "reportMetadata9": {
            "TestReportType": "DeploymentTestReport",
            "ExpectedSource": "deploymentTester1.send",
            "ActualSource": "deploymentTester2.receive"
          },
          "reportMetadata10": {
            "TestReportType": "DirectMethodReport",
            "SenderSource": "directMethodSender1.send",
            "ReceiverSource": "directMethodReceiver1.receive",
            "TolerancePeriod": "00:00:00.005"
          },
          "reportMetadata11": {
<<<<<<< HEAD
            "TestReportType": "DirectMethodReport",
            "SenderSource": "directMethodSender2.send",
            "ReceiverSource": "directMethodReceiver2.receive",
            "TolerancePeriod": "00:00:00.005"
          },
          "reportMetadata12": {
            "TestReportType": "DirectMethodReport",
            "SenderSource": "directMethodSender3.send",
            "TolerancePeriod": "00:00:00.005"
=======
              "TestReportType": "DirectMethodReport",
              "ExpectedSource": "directMethodSender2.send",
              "ActualSource": "directMethodReceiver2.receive",
              "TolerancePeriod": "00:00:00.005"
          },
          "reportMetadata12": {
              "TestReportType": "NetworkControllerReport",
              "Source": "networkController"
>>>>>>> 799c3b00
          }
        }
      }
    }
  }
}<|MERGE_RESOLUTION|>--- conflicted
+++ resolved
@@ -661,7 +661,6 @@
             "TolerancePeriod": "00:00:00.005"
           },
           "reportMetadata11": {
-<<<<<<< HEAD
             "TestReportType": "DirectMethodReport",
             "SenderSource": "directMethodSender2.send",
             "ReceiverSource": "directMethodReceiver2.receive",
@@ -671,16 +670,10 @@
             "TestReportType": "DirectMethodReport",
             "SenderSource": "directMethodSender3.send",
             "TolerancePeriod": "00:00:00.005"
-=======
-              "TestReportType": "DirectMethodReport",
-              "ExpectedSource": "directMethodSender2.send",
-              "ActualSource": "directMethodReceiver2.receive",
-              "TolerancePeriod": "00:00:00.005"
           },
           "reportMetadata12": {
-              "TestReportType": "NetworkControllerReport",
-              "Source": "networkController"
->>>>>>> 799c3b00
+            "TestReportType": "NetworkControllerReport",
+            "Source": "networkController"
           }
         }
       }
