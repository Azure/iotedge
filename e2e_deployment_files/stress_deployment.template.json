{
  "modulesContent": {
    "$edgeAgent": {
      "properties.desired": {
        "schemaVersion": "1.0",
        "runtime": {
          "type": "docker",
          "settings": {
            "minDockerVersion": "v1.25",
            "loggingOptions": "",
            "registryCredentials": {
              "rc1": {
                "username": "<CR.Username>",
                "password": "<CR.Password>",
                "address": "<Container_Registry>"
              }
            }
          }
        },
        "systemModules": {
          "edgeAgent": {
            "type": "docker",
            "settings": {
              "image": "<Container_Registry>/microsoft/azureiotedge-agent:<Build.BuildNumber>-linux-<Architecture>",
              "createOptions": ""
            }
          },
          "edgeHub": {
            "type": "docker",
            "settings": {
              "image": "<Container_Registry>/microsoft/azureiotedge-hub:<Build.BuildNumber>-linux-<Architecture>",
              "createOptions": "{\"HostConfig\": {\"PortBindings\": {\"8883/tcp\": [{\"HostPort\": \"8883\"}],\"443/tcp\": [{\"HostPort\": \"443\"}],\"5671/tcp\": [{\"HostPort\": \"5671\"}]}}}"
            },
            "env": {
              "CollectMetrics": {
                "value": "true"
              },
              "amqpSettings__enabled": {
                "value": "<amqpSettings__enabled>"
              },
              "mqttSettings__enabled": {
                "value": "<mqttSettings__enabled>"
              }
            },
            "status": "running",
            "restartPolicy": "always"
          }
        },
        "modules": {
          "loadGen1": {
            "version": "1.0",
            "type": "docker",
            "status": "running",
            "restartPolicy": "always",
            "env": {
              "messageFrequency": {
                "value": "<LoadGen.MessageFrequency>"
              },
              "transportType": {
                "value": "<LoadGen1.TransportType>"
              }
            },
            "settings": {
              "image": "<Container_Registry>/microsoft/azureiotedge-load-gen:<Build.BuildNumber>-linux-<Architecture>",
              "createOptions": ""
            }
          },
          "loadGen2": {
            "version": "1.0",
            "type": "docker",
            "status": "running",
            "restartPolicy": "always",
            "env": {
              "messageFrequency": {
                "value": "<LoadGen.MessageFrequency>"
              },
              "transportType": {
                "value": "<LoadGen2.TransportType>"
              }
            },
            "settings": {
              "image": "<Container_Registry>/microsoft/azureiotedge-load-gen:<Build.BuildNumber>-linux-<Architecture>",
              "createOptions": ""
            }
          },
          "loadGen3": {
            "version": "1.0",
            "type": "docker",
            "status": "running",
            "restartPolicy": "always",
            "env": {
              "messageFrequency": {
                "value": "<LoadGen.MessageFrequency>"
              },
              "transportType": {
                "value": "<LoadGen3.TransportType>"
              }
            },
            "settings": {
              "image": "<Container_Registry>/microsoft/azureiotedge-load-gen:<Build.BuildNumber>-linux-<Architecture>",
              "createOptions": ""
            }
          },
          "loadGen4": {
            "version": "1.0",
            "type": "docker",
            "status": "running",
            "restartPolicy": "always",
            "env": {
              "messageFrequency": {
                "value": "<LoadGen.MessageFrequency>"
              },
              "transportType": {
                "value": "<LoadGen4.TransportType>"
              }
            },
            "settings": {
              "image": "<Container_Registry>/microsoft/azureiotedge-load-gen:<Build.BuildNumber>-linux-<Architecture>",
              "createOptions": ""
            }
          },
          "snitcher": {
            "version": "2.0",
            "type": "docker",
            "status": "running",
            "restartPolicy": "always",
            "env": {
              "BUILD_ID": {
                "value": "<Snitch.BuildId>"
              },
              "TEST_DURATION_IN_SECS": {
                "value": "<Snitch.TestDurationInSecs>"
              },
              "REPORTING_INTERVAL_IN_SECS": {
                "value": "<Snitch.ReportingIntervalInSecs>"
              },
              "ALERT_URL": {
                "value": "<Snitch.AlertUrl>"
              },
              "ANALYZER_URL": {
                "value": "http://analyzer:15000/api/report"
              },
              "BLOB_STORAGE_ACCOUNT": {
                "value": "<Snitch.StorageAccount>"
              },
              "BLOB_STORAGE_MASTER_KEY": {
                "value": "<Snitch.StorageMasterKey>"
              },
              "BLOB_CONTAINER_NAME": {
                "value": "loadtest1"
              },
              "RUST_LOG": {
                "value": "snitcher=info"
              }
            },
            "settings": {
              "image": "<Container_Registry>/microsoft/snitcher:<Snitch.BuildNumber>-linux-<Architecture>",
              "createOptions": "{\"HostConfig\":{\"Binds\":[\"/var/run/iotedge/mgmt.sock:/var/run/iotedge/mgmt.sock\"]}}"
            }
          },
          "analyzer": {
            "type": "docker",
            "status": "running",
            "restartPolicy": "never",
            "env": {
              "EventHubConnectionString": {
                "value": "<Analyzer.EventHubConnectionString>"
              },
              "ConsumerGroupId": {
                "value": "<Analyzer.ConsumerGroupId>"
              }, 
              "LogAnalyticsEnabled": {
                "value": "<Analyzer.LogAnalyticsEnabled>"
              },
              "LogAnalyticsWorkspaceId": {
                "value": "<LogAnalyticsWorkspaceId>"
              },
              "LogAnalyticsSharedKey": {
                "value": "<LogAnalyticsSharedKey>"
              },
              "LogAnalyticsLogType": {
                "value": "<Analyzer.LogAnalyticsLogType>"
              }
            },
            "settings": {
              "image": "<Container_Registry>/microsoft/azureiotedge-analyzer:<Build.BuildNumber>-linux-<Architecture>",
              "createOptions": "{\"HostConfig\":{\"PortBindings\":{\"15000/tcp\":[{\"HostPort\":\"15000\"}]}}}"
            }
          },
          "metricsCollector": {
            "settings": {
<<<<<<< HEAD
                "image": "<Container_Registry>/microsoft/azureiotedge-metrics-collector:<Build.BuildNumber>-windows-<Architecture>",
=======
                "image": "<Container_Registry>/microsoft/azureiotedge-metrics-collector:<Build.BuildNumber>-linux-<Architecture>",
>>>>>>> 679a55d6
                "createOptions": ""
            },
            "type": "docker",
            "version": "1.0",
            "env": {
                "AzMonWorkspaceId": {
                    "value": "<LogAnalyticsWorkspaceId>"
                },
                "AzMonWorkspaceKey": {
                    "value": "<LogAnalyticsSharedKey>"
                }
            },
            "status": "running",
            "restartPolicy": "always"
          }
        }
      }
    },
    "$edgeHub": {
      "properties.desired": {
        "schemaVersion": "1.0",
        "routes": {
          "upstreamLoadGen1": "FROM /messages/modules/loadGen1/outputs/output1 INTO $upstream",
          "upstreamLoadGen2": "FROM /messages/modules/loadGen2/outputs/output1 INTO $upstream",
          "upstreamLoadGen3": "FROM /messages/modules/loadGen3/outputs/output1 INTO $upstream",
          "upstreamLoadGen4": "FROM /messages/modules/loadGen4/outputs/output1 INTO $upstream"
        },
        "storeAndForwardConfiguration": {
          "timeToLiveSecs": 86400
        }
      }
    },
    "metricsCollector": {
      "properties.desired": {
        "schemaVersion": "1.0",
        "scrapeFrequencySecs": "<MetricsCollector.ScrapeFrequencyInSecs>",
        "metricsFormat": "Json",
        "syncTarget": "AzureLogAnalytics",
        "endpoints": {
            "edgeHub": "http://edgeHub:9600/metrics"
        }
      }
    }
  }
}<|MERGE_RESOLUTION|>--- conflicted
+++ resolved
@@ -189,11 +189,7 @@
           },
           "metricsCollector": {
             "settings": {
-<<<<<<< HEAD
-                "image": "<Container_Registry>/microsoft/azureiotedge-metrics-collector:<Build.BuildNumber>-windows-<Architecture>",
-=======
                 "image": "<Container_Registry>/microsoft/azureiotedge-metrics-collector:<Build.BuildNumber>-linux-<Architecture>",
->>>>>>> 679a55d6
                 "createOptions": ""
             },
             "type": "docker",
