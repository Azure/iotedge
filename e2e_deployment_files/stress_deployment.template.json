--- conflicted
+++ resolved
@@ -288,7 +288,6 @@
               },
               "ConsumerGroupId": {
                 "value": "<Analyzer.ConsumerGroupId>"
-<<<<<<< HEAD
               },
               "EdgeletBuildId": {
                 "value": "<Analyzer.EdgeletBuildId>"
@@ -304,11 +303,6 @@
               },
               "LogAnalyticEnabled": {
                 "value": "<Analyzer.LogAnalyticEnabled>"
-=======
-              }, 
-              "LogAnalyticsEnabled": {
-                "value": "<Analyzer.LogAnalyticsEnabled>"
->>>>>>> fefeb279
               },
               "LogAnalyticsWorkspaceId": {
                 "value": "<LogAnalyticsWorkspaceId>"
