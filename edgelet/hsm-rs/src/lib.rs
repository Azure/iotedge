--- conflicted
+++ resolved
@@ -22,11 +22,7 @@
 };
 pub use crate::error::{Error, ErrorKind};
 pub use crate::tpm::{Tpm, TpmDigest, TpmKey};
-<<<<<<< HEAD
-pub use crate::x509::{X509Data, X509, PrivateKeySignDigest};
-=======
 pub use crate::x509::{PrivateKeySignDigest, X509Data, X509};
->>>>>>> 66b1d29c
 
 // Traits
 
@@ -50,10 +46,7 @@
     fn get_key(&self) -> Result<X509Data, Error>;
     fn get_common_name(&self) -> Result<String, Error>;
     fn sign_with_private_key(&self, data: &[u8]) -> Result<PrivateKeySignDigest, Error>;
-<<<<<<< HEAD
-=======
     fn get_certificate_info(&self) -> Result<HsmCertificate, Error>;
->>>>>>> 66b1d29c
 }
 
 pub trait MakeRandom {
