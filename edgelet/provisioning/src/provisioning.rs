--- conflicted
+++ resolved
@@ -754,7 +754,6 @@
     }
 }
 
-<<<<<<< HEAD
 pub fn backup(prov_result: &ProvisioningResult, path: PathBuf) -> Result<(), Error> {
     // create a file if it doesn't exist, else open it for writing
     let mut file = File::create(path).context(ErrorKind::CouldNotBackup)?;
@@ -793,51 +792,6 @@
             if encoded == buffer {
                 Ok(false)
             } else {
-=======
-    fn backup(prov_result: &ProvisioningResult, path: &Path) -> Result<(), Error> {
-        // create a file if it doesn't exist, else open it for writing
-        let mut file = File::create(path).context(ErrorKind::CouldNotBackup)?;
-        let buffer = serde_json::to_string(&prov_result).context(ErrorKind::CouldNotBackup)?;
-        file.write_all(buffer.as_bytes())
-            .context(ErrorKind::CouldNotBackup)?;
-        Ok(())
-    }
-
-    fn restore(path: &Path) -> Result<ProvisioningResult, Error> {
-        let mut file = File::open(path).context(ErrorKind::CouldNotRestore)?;
-        let mut buffer = String::new();
-        let _ = file
-            .read_to_string(&mut buffer)
-            .context(ErrorKind::CouldNotRestore)?;
-        info!("Restoring device credentials from backup");
-        let mut prov_result: ProvisioningResult =
-            serde_json::from_str(&buffer).context(ErrorKind::CouldNotRestore)?;
-        prov_result.reconfigure = ReprovisioningStatus::DeviceDataNotUpdated;
-        Ok(prov_result)
-    }
-
-    fn diff_with_backup_inner(
-        path: &Path,
-        prov_result: &ProvisioningResult,
-    ) -> Result<bool, serde_json::Error> {
-        match Self::restore(path) {
-            Ok(restored_prov_result) => {
-                let buffer = serde_json::to_string(&restored_prov_result)?;
-                let buffer = Sha256::digest_str(&buffer);
-                let buffer = base64::encode(&buffer);
-
-                let s = serde_json::to_string(prov_result)?;
-                let s = Sha256::digest_str(&s);
-                let encoded = base64::encode(&s);
-                if encoded == buffer {
-                    Ok(false)
-                } else {
-                    Ok(true)
-                }
-            }
-            Err(err) => {
-                log_failure(Level::Debug, &err);
->>>>>>> b2070b57
                 Ok(true)
             }
         }
@@ -848,22 +802,12 @@
     }
 }
 
-<<<<<<< HEAD
 fn diff_with_backup(path: PathBuf, prov_result: &ProvisioningResult) -> bool {
     match diff_with_backup_inner(path, prov_result) {
         Ok(result) => result,
         Err(err) => {
             log_failure(Level::Debug, &err);
             true
-=======
-    fn diff_with_backup(path: &Path, prov_result: &ProvisioningResult) -> bool {
-        match Self::diff_with_backup_inner(path, prov_result) {
-            Ok(result) => result,
-            Err(err) => {
-                log_failure(Level::Debug, &err);
-                true
-            }
->>>>>>> b2070b57
         }
     }
 }
@@ -890,7 +834,6 @@
         Box::new(
             self.underlying
                 .provision(key_activator)
-<<<<<<< HEAD
                 .and_then(move |mut prov_result| {
                     debug!("Provisioning result {:?}", prov_result);
                     let reconfigure = match prov_result.reconfigure {
@@ -901,47 +844,19 @@
                             } else {
                                 info!("No changes to device reprovisioning.");
                                 ReprovisioningStatus::DeviceDataNotUpdated
-=======
-                .and_then({
-                    let path = path.clone();
-
-                    move |mut prov_result| {
-                        debug!("Provisioning result {:?}", prov_result);
-                        let reconfigure = match prov_result.reconfigure {
-                            ReprovisioningStatus::DeviceDataUpdated => {
-                                if Self::diff_with_backup(&path, &prov_result) {
-                                    info!("Provisioning credentials were changed.");
-                                    ReprovisioningStatus::InitialAssignment
-                                } else {
-                                    info!("No changes to device reprovisioning.");
-                                    ReprovisioningStatus::DeviceDataNotUpdated
-                                }
->>>>>>> b2070b57
                             }
                             _ => ReprovisioningStatus::InitialAssignment,
                         };
 
-<<<<<<< HEAD
                     prov_result.reconfigure = reconfigure;
                     match backup(&prov_result, path) {
                         Ok(_) => Either::A(future::ok(prov_result.clone())),
                         Err(err) => Either::B(future::err(err)),
-=======
-                        prov_result.reconfigure = reconfigure;
-                        match Self::backup(&prov_result, &path) {
-                            Ok(_) => Either::A(future::ok(prov_result.clone())),
-                            Err(err) => Either::B(future::err(err)),
-                        }
->>>>>>> b2070b57
                     }
                 })
                 .or_else(move |err| {
                     log_failure(Level::Warn, &err);
-<<<<<<< HEAD
                     match restore(path_on_err) {
-=======
-                    match Self::restore(&path) {
->>>>>>> b2070b57
                         Ok(prov_result) => Either::A(future::ok(prov_result)),
                         Err(err) => Either::B(future::err(err)),
                     }
@@ -1161,12 +1076,7 @@
             .provision(MemoryKeyStore::new())
             .then(|result| {
                 let _ = result.expect("Unexpected");
-<<<<<<< HEAD
                 let result = restore(file_path_clone).unwrap();
-=======
-                let result =
-                    BackupProvisioning::<ManualProvisioning>::restore(&file_path_clone).unwrap();
->>>>>>> b2070b57
                 assert_eq!(result.device_id(), "TestDevice");
                 assert_eq!(result.hub_name(), "TestHub");
                 Ok::<_, Error>(())
