--- conflicted
+++ resolved
@@ -95,18 +95,8 @@
     let (create_socket_channel_snd, create_socket_channel_rcv) =
         tokio::sync::mpsc::unbounded_channel::<ModuleAction>();
 
-<<<<<<< HEAD
-    let image_use_data = ImagePruneData::new(
-        settings.homedir(),
-        settings.image_garbage_collection().clone(),
-    )
-    .map_err(|err| EdgedError::from_err("Failed to set up image garbage collection", err))?;
-=======
-    let image_use_data = ImagePruneData::new(gc_dir, settings.image_garbage_collection().clone())
-        .map_err(|err| {
-        EdgedError::from_err("Failed to set up image garbage collection", err)
-    })?;
->>>>>>> fddddfe3
+    let image_use_data = ImagePruneData::new(&gc_dir, settings.image_garbage_collection().clone())
+        .map_err(|err| EdgedError::from_err("Failed to set up image garbage collection", err))?;
 
     let runtime = edgelet_docker::DockerModuleRuntime::make_runtime(
         &settings,
