// Copyright (c) Microsoft. All rights reserved.

//! This subcommand imports an iotedged config (v1.1 and below) into the super-config for 1.2+.
//!
//! Notes:
//!
//! - This implementation assumes that Microsoft's implementation of libaziot-keys is being used, in that it generates the keyd config
//!   with the `aziot_keys.homedir_path` property set, and with validation that the preloaded keys must be file paths or `file://` URIs.
//!
//! - PKCS#11 is not set up since iotedged did not support it. The user needs to configure it manually, which includes
//!   configuring their PKCS#11 hardware and library as well as transferring any filesystem keys to the hardware as they want.

mod old_config;

use std::path::{Path, PathBuf};

use config::Config;

use edgelet_utils::YamlFileSource;

use aziotctl_common::config as common_config;

use super::super_config;

const AZIOT_EDGED_LISTEN_MGMT_SOCKET_ACTIVATED_URI: &str = "fd://aziot-edged.mgmt.socket";
const AZIOT_EDGED_LISTEN_WORKLOAD_SOCKET_ACTIVATED_URI: &str = "fd://aziot-edged.workload.socket";

pub fn execute(
    old_config_file: &Path,
    new_config_file: &Path,
    force: bool,
) -> Result<(), std::borrow::Cow<'static, str>> {
    // In production, the command needs to run as root. But it's convenient for developers to run as the current user.
    //
    // So if this is a debug build, use the current user. Otherwise, tell the user to re-run as root.
    let root_user = {
        let current_uid = nix::unistd::Uid::current();
        if current_uid.is_root() {
            let root_user = nix::unistd::User::from_uid(current_uid)
                .map_err(|err| format!("could not query root user information: {}", err))?
                .ok_or("could not query root user information")?;

            root_user
        } else if cfg!(debug_assertions) {
            let current_user = nix::unistd::User::from_uid(nix::unistd::Uid::current())
                .map_err(|err| format!("could not query current user information: {}", err))?
                .ok_or("could not query current user information")?;
            current_user
        } else {
            return Err("this command must be run as root".into());
        }
    };

    if !force && new_config_file.exists() {
        return Err(format!(
            "\
File {} already exists. Azure IoT Edge has already been configured.

To have the configuration take effect, run:

    sudo iotedge config apply

To reconfigure IoT Edge, run:

    sudo iotedge config import --force
",
            new_config_file.display()
        )
        .into());
    }

    let old_master_encryption_key_path = {
        // libiothsm derived the filenames for encryption keys from their alias (see `normalize_alias_file_path`)
        // so the name of the master encryption key can be hard-coded.
        const OLD_MASTER_ENCRYPTION_KEY_PATH: &str =
            "/var/lib/iotedge/hsm/enc_keys/edgelet-masterWt5mT2xpO72EPKlt2Tt0Sq4uJCrMvfl2rzzKRB3pnyo_.enc.key";

        let old_master_encryption_key_path = Path::new(OLD_MASTER_ENCRYPTION_KEY_PATH);
        if old_master_encryption_key_path.is_file() {
            Some(old_master_encryption_key_path.to_owned())
        } else {
            None
        }
    };

    let config = execute_inner(old_config_file, old_master_encryption_key_path)?;

    common_config::write_file(new_config_file, &config, &root_user, 0o0600)
        .map_err(|err| format!("{:?}", err))?;

    println!("Azure IoT Edge has been configured successfully!");
    println!(
        "The configuration has been written to {}",
        new_config_file.display()
    );
    println!("To apply the new configuration to services, run:");
    println!();
    println!(
        "    sudo iotedge config apply -c '{}'",
        new_config_file.display()
    );

    Ok(())
}

fn execute_inner(
    old_config_file: &Path,
    old_master_encryption_key_path: Option<PathBuf>,
) -> Result<Vec<u8>, std::borrow::Cow<'static, str>> {
    let old_config_file_display = old_config_file.display();

    let old_config_contents = match std::fs::read_to_string(old_config_file) {
        Ok(old_config) => old_config,
        Err(err) => match err.kind() {
            std::io::ErrorKind::NotFound => {
                return Err(format!(
                    "there is no old config at {} available to migrate",
                    old_config_file_display
                )
                .into())
            }
            _ => return Err(format!("could not open {}: {}", old_config_file_display, err).into()),
        },
    };

    let old_config: old_config::Config = {
        let mut old_config = Config::default();

        old_config
            .merge(YamlFileSource::String(old_config::DEFAULTS.into()))
            .expect("config is not frozen");

        // We use YamlFileSource::String to load the file rather than YamlFileSource::File
        // because config::ConfigError makes it harder to recognize an error from a missing file.
        old_config
            .merge(YamlFileSource::String(old_config_contents.into()))
            .expect("config is not frozen");

        match old_config.try_into() {
            Ok(old_config) => old_config,
            Err(err) => {
                return Err(format!("could not parse {}: {}", old_config_file_display, err).into())
            }
        }
    };

    let old_config::Config {
        provisioning,
        agent,
        hostname,
        parent_hostname,
        connect,
        listen,
        // Ignore the old config's `homedir` value. We want to use a fresh directory and have the right ACLs.
        homedir: _,
        certificates,
        watchdog,
        moby_runtime,
    } = old_config;

    let (provisioning, auto_reprovisioning_mode) = {
        let old_config::Provisioning {
            provisioning,
            dynamic_reprovisioning,
        } = provisioning;

        let (provisioning, always_reprovision_on_startup) = match provisioning {
            old_config::ProvisioningType::Manual(old_config::Manual {
                authentication:
                    old_config::ManualAuthMethod::DeviceConnectionString(
                        old_config::ManualDeviceConnectionString {
                            device_id,
                            hostname,
                            shared_access_key,
                        },
                    ),
<<<<<<< HEAD
            }) => common_config::super_config::Provisioning {
                provisioning: common_config::super_config::ProvisioningType::Manual {
                    inner: common_config::super_config::ManualProvisioning::Explicit {
                        iothub_hostname: hostname,
                        device_id,
                        authentication:
                            common_config::super_config::ManualAuthMethod::SharedPrivateKey {
                                device_id_pk: common_config::super_config::SymmetricKey::Inline {
                                    value: shared_access_key,
=======
            }) => (
                common_config::super_config::Provisioning {
                    provisioning: common_config::super_config::ProvisioningType::Manual {
                        inner: common_config::super_config::ManualProvisioning::Explicit {
                            iothub_hostname: hostname,
                            device_id,
                            authentication:
                                common_config::super_config::ManualAuthMethod::SharedPrivateKey {
                                    device_id_pk:
                                        common_config::super_config::SymmetricKey::Inline {
                                            value: shared_access_key,
                                        },
>>>>>>> 22d02686
                                },
                        },
                    },
                },
                false,
            ),

            old_config::ProvisioningType::Manual(old_config::Manual {
                authentication:
                    old_config::ManualAuthMethod::X509(old_config::ManualX509Auth {
                        iothub_hostname,
                        device_id,
                        identity_cert,
                        identity_pk,
                    }),
<<<<<<< HEAD
            }) => common_config::super_config::Provisioning {
                provisioning: common_config::super_config::ProvisioningType::Manual {
                    inner: common_config::super_config::ManualProvisioning::Explicit {
                        iothub_hostname,
                        device_id,
                        authentication: common_config::super_config::ManualAuthMethod::X509 {
                            identity: common_config::super_config::X509Identity::Preloaded {
                                identity_cert,
                                identity_pk: {
                                    let identity_pk: aziot_keys_common::PreloadedKeyLocation =
=======
            }) => (
                common_config::super_config::Provisioning {
                    provisioning: common_config::super_config::ProvisioningType::Manual {
                        inner: common_config::super_config::ManualProvisioning::Explicit {
                            iothub_hostname,
                            device_id,
                            authentication: common_config::super_config::ManualAuthMethod::X509 {
                                identity: common_config::super_config::X509Identity::Preloaded {
                                    identity_cert,
                                    identity_pk: {
                                        let identity_pk: aziot_keys_common::PreloadedKeyLocation =
>>>>>>> 22d02686
                                        identity_pk.to_string()
                                        .parse()
                                        .map_err(|err| format!("could not parse provisioning.authentication.identity_pk: {}", err))?;
                                        identity_pk
                                    },
                                },
                            },
                        },
                    },
                },
                false,
            ),

            old_config::ProvisioningType::Dps(old_config::Dps {
                global_endpoint,
                scope_id,
                attestation:
                    old_config::AttestationMethod::SymmetricKey(
                        old_config::SymmetricKeyAttestationInfo {
                            registration_id,
                            symmetric_key,
                        },
                    ),
<<<<<<< HEAD
                always_reprovision_on_startup: _,
            }) => common_config::super_config::Provisioning {
                provisioning: common_config::super_config::ProvisioningType::Dps {
                    global_endpoint,
                    id_scope: scope_id,
                    attestation: common_config::super_config::DpsAttestationMethod::SymmetricKey {
                        registration_id,
                        symmetric_key: common_config::super_config::SymmetricKey::Inline {
                            value: symmetric_key,
                        },
=======
                always_reprovision_on_startup,
            }) => (
                common_config::super_config::Provisioning {
                    provisioning: common_config::super_config::ProvisioningType::Dps {
                        global_endpoint,
                        id_scope: scope_id,
                        attestation:
                            common_config::super_config::DpsAttestationMethod::SymmetricKey {
                                registration_id,
                                symmetric_key: common_config::super_config::SymmetricKey::Inline {
                                    value: symmetric_key,
                                },
                            },
>>>>>>> 22d02686
                    },
                },
                always_reprovision_on_startup,
            ),

            old_config::ProvisioningType::Dps(old_config::Dps {
                global_endpoint,
                scope_id,
                attestation:
                    old_config::AttestationMethod::X509(old_config::X509AttestationInfo {
                        registration_id,
                        identity_cert,
                        identity_pk,
                    }),
<<<<<<< HEAD
                always_reprovision_on_startup: _,
            }) => common_config::super_config::Provisioning {
                provisioning: common_config::super_config::ProvisioningType::Dps {
                    global_endpoint,
                    id_scope: scope_id,
                    attestation: common_config::super_config::DpsAttestationMethod::X509 {
                        // TODO: Remove this when IS supports registration ID being optional for DPS-X509
                        registration_id: registration_id
                            .ok_or_else(|| "registration ID is currently required")?,
                        identity: common_config::super_config::X509Identity::Preloaded {
                            identity_cert,
                            identity_pk: {
                                let identity_pk: aziot_keys_common::PreloadedKeyLocation =
=======
                always_reprovision_on_startup,
            }) => (
                common_config::super_config::Provisioning {
                    provisioning: common_config::super_config::ProvisioningType::Dps {
                        global_endpoint,
                        id_scope: scope_id,
                        attestation: common_config::super_config::DpsAttestationMethod::X509 {
                            // TODO: Remove this when IS supports registration ID being optional for DPS-X509
                            registration_id: registration_id
                                .ok_or_else(|| "registration ID is currently required")?,
                            identity: common_config::super_config::X509Identity::Preloaded {
                                identity_cert,
                                identity_pk: {
                                    let identity_pk: aziot_keys_common::PreloadedKeyLocation =
>>>>>>> 22d02686
                                        identity_pk.to_string()
                                        .parse()
                                        .map_err(|err| format!("could not parse provisioning.attestation.identity_pk: {}", err))?;
                                    identity_pk
                                },
                            },
                        },
                    },
                },
                always_reprovision_on_startup,
            ),

            old_config::ProvisioningType::Dps(old_config::Dps {
                global_endpoint,
                scope_id,
                attestation:
                    old_config::AttestationMethod::Tpm(old_config::TpmAttestationInfo {
                        registration_id,
                    }),
<<<<<<< HEAD
                always_reprovision_on_startup: _,
            }) => common_config::super_config::Provisioning {
                provisioning: common_config::super_config::ProvisioningType::Dps {
                    global_endpoint,
                    id_scope: scope_id,
                    attestation: common_config::super_config::DpsAttestationMethod::Tpm {
                        registration_id,
=======
                always_reprovision_on_startup,
            }) => (
                common_config::super_config::Provisioning {
                    provisioning: common_config::super_config::ProvisioningType::Dps {
                        global_endpoint,
                        id_scope: scope_id,
                        attestation: common_config::super_config::DpsAttestationMethod::Tpm {
                            registration_id,
                        },
>>>>>>> 22d02686
                    },
                },
                always_reprovision_on_startup,
            ),

            old_config::ProvisioningType::External(_) => {
                return Err("external provisioning is not supported.".into())
            }
        };

        // When both 'dynamic reprovisioning' and 'always reprovision on startup' settings
        // are set in the old configuration, 'dynamic reprovisioning' is prioritized,
        // since it also triggers a reprovisioning before restarting the daemon.

        let auto_reprovisioning_mode = if dynamic_reprovisioning {
            edgelet_core::settings::AutoReprovisioningMode::Dynamic
        } else if always_reprovision_on_startup {
            edgelet_core::settings::AutoReprovisioningMode::AlwaysOnStartup
        } else {
            edgelet_core::settings::AutoReprovisioningMode::OnErrorOnly
        };

        (provisioning, auto_reprovisioning_mode)
    };

    let (edge_ca, trust_bundle_cert) = {
        if let Some(old_config::Certificates {
            device_cert,
            auto_generated_ca_lifetime_days,
        }) = certificates
        {
            if let Some(old_config::DeviceCertificate {
                device_ca_cert,
                device_ca_pk,
                trusted_ca_certs,
            }) = device_cert
            {
                (
                    Some(super_config::EdgeCa::Explicit {
                        cert: device_ca_cert,
                        pk: device_ca_pk,
                    }),
                    Some(trusted_ca_certs),
                )
            } else {
                (
                    Some(super_config::EdgeCa::Quickstart {
                        auto_generated_edge_ca_expiry_days: auto_generated_ca_lifetime_days.into(),
                    }),
                    None,
                )
            }
        } else {
            (None, None)
        }
    };

    let config = super_config::Config {
        trust_bundle_cert,

        auto_reprovisioning_mode,

        imported_master_encryption_key: old_master_encryption_key_path,

        aziot: common_config::super_config::Config {
            hostname: Some(hostname),
            parent_hostname,

            provisioning,

            localid: None,

            aziot_keys: Default::default(),

            preloaded_keys: Default::default(),

            cert_issuance: Default::default(),

            preloaded_certs: Default::default(),

            endpoints: Default::default(),
        },

        agent: {
            let old_config::ModuleSpec {
                name,
                type_,
                config,
                env,
                image_pull_policy,
            } = agent;
            edgelet_core::ModuleSpec {
                name,
                type_,
                config: {
                    let old_config::DockerConfig {
                        image,
                        image_id,
                        create_options,
                        digest,
                        auth,
                    } = config;
                    edgelet_docker::DockerConfig {
                        image,
                        image_id,
                        create_options,
                        digest,
                        auth,
                    }
                },
                env,
                image_pull_policy: match image_pull_policy {
                    old_config::ImagePullPolicy::OnCreate => {
                        edgelet_core::ImagePullPolicy::OnCreate
                    }
                    old_config::ImagePullPolicy::Never => edgelet_core::ImagePullPolicy::Never,
                },
            }
        },

        connect: {
            let old_config::Connect {
                management_uri,
                workload_uri,
            } = connect;
            edgelet_core::Connect {
                management_uri,
                workload_uri,
            }
        },
        listen: {
            fn map_listen_uri(uri: url::Url) -> Result<url::Url, url::Url> {
                if uri.scheme() == "fd" {
                    match uri.host_str() {
                        Some(old_config::DEFAULT_MGMT_SOCKET_UNIT) => {
                            Ok(AZIOT_EDGED_LISTEN_MGMT_SOCKET_ACTIVATED_URI
                                .parse()
                                .expect("hard-coded URI must parse successfully"))
                        }
                        Some(old_config::DEFAULT_WORKLOAD_SOCKET_UNIT) => {
                            Ok(AZIOT_EDGED_LISTEN_WORKLOAD_SOCKET_ACTIVATED_URI
                                .parse()
                                .expect("hard-coded URI must parse successfully"))
                        }
                        _ => Err(uri),
                    }
                } else {
                    Ok(uri)
                }
            }

            let old_config::Listen {
                management_uri,
                workload_uri,
                min_tls_version,
            } = listen;

            let management_uri = map_listen_uri(management_uri).map_err(|management_uri| {
                format!(
                    "unexpected value of listen.management_uri {}",
                    management_uri
                )
            })?;
            let workload_uri = map_listen_uri(workload_uri).map_err(|workload_uri| {
                format!("unexpected value of listen.workload_uri {}", workload_uri)
            })?;

            edgelet_core::Listen {
                management_uri,
                workload_uri,
                min_tls_version: match min_tls_version {
                    old_config::Protocol::Tls10 => edgelet_core::Protocol::Tls10,
                    old_config::Protocol::Tls11 => edgelet_core::Protocol::Tls11,
                    old_config::Protocol::Tls12 => edgelet_core::Protocol::Tls12,
                },
            }
        },

        watchdog: {
            let old_config::WatchdogSettings { max_retries } = watchdog;
            edgelet_core::WatchdogSettings {
                max_retries: match max_retries {
                    old_config::RetryLimit::Infinite => edgelet_core::RetryLimit::Infinite,
                    old_config::RetryLimit::Num(num) => edgelet_core::RetryLimit::Num(num),
                },
            }
        },

        edge_ca,

        moby_runtime: {
            let old_config::MobyRuntime {
                uri,
                network,
                content_trust,
            } = moby_runtime;
            super_config::MobyRuntime {
                uri,

                network: match network {
                    old_config::MobyNetwork::Network(network) => {
                        edgelet_core::MobyNetwork::Network({
                            let old_config::Network { name, ipv6, ipam } = network;
                            edgelet_core::Network {
                                name,
                                ipv6,
                                ipam: ipam.map(|ipam| {
                                    let old_config::Ipam { config } = ipam;
                                    edgelet_core::Ipam {
                                        config: config.map(|config| {
                                            config
                                                .into_iter()
                                                .map(|config| {
                                                    let old_config::IpamConfig {
                                                        gateway,
                                                        subnet,
                                                        ip_range,
                                                    } = config;
                                                    edgelet_core::IpamConfig {
                                                        gateway,
                                                        subnet,
                                                        ip_range,
                                                    }
                                                })
                                                .collect()
                                        }),
                                    }
                                }),
                            }
                        })
                    }

                    old_config::MobyNetwork::Name(name) => edgelet_core::MobyNetwork::Name(name),
                },

                content_trust: content_trust
                    .map(
                        |content_trust| -> Result<_, std::borrow::Cow<'static, str>> {
                            let old_config::ContentTrust { ca_certs } = content_trust;

                            Ok(super_config::ContentTrust {
                                ca_certs: ca_certs
                                    .map(|ca_certs| -> Result<_, std::borrow::Cow<'static, str>> {
                                        let mut new_ca_certs: std::collections::BTreeMap<_, _> =
                                            Default::default();

                                        for (hostname, cert_path) in ca_certs {
                                            let cert_uri = url::Url::from_file_path(&cert_path)
                                                .map_err(|()| {
                                                    format!(
                                                        "could not convert path {} to file URI",
                                                        cert_path.display()
                                                    )
                                                })?;
                                            new_ca_certs.insert(hostname, cert_uri);
                                        }

                                        Ok(new_ca_certs)
                                    })
                                    .transpose()?,
                            })
                        },
                    )
                    .transpose()?,
            }
        },
    };

    let config =
        toml::to_vec(&config).map_err(|err| format!("could not serialize config: {}", err))?;

    Ok(config)
}

#[cfg(test)]
mod tests {
    #[test]
    fn test() {
        let files_directory =
            std::path::Path::new(concat!(env!("CARGO_MANIFEST_DIR"), "/test-files/config"));
        for entry in std::fs::read_dir(files_directory).unwrap() {
            let entry = entry.unwrap();
            if !entry.file_type().unwrap().is_dir() {
                continue;
            }

            let case_directory = entry.path();

            let test_name = case_directory.file_name().unwrap().to_str().unwrap();

            println!(".\n.\n=========\n.\nRunning test {}", test_name);

            let old_config_file = case_directory.join("old-config.yaml");
            if !old_config_file.exists() {
                // apply-specific test
                continue;
            }

            let expected_config = std::fs::read(case_directory.join("super-config.toml")).unwrap();

            let old_master_encryption_key_path = {
                let expected_preloaded_master_encryption_key_path =
                    case_directory.join("master-encryption-key");
                if expected_preloaded_master_encryption_key_path.exists() {
                    Some("/tmp/master-encryption-key".into())
                } else {
                    None
                }
            };

            let actual_config =
                super::execute_inner(&old_config_file, old_master_encryption_key_path).unwrap();

            // Convert the file contents to bytes::Bytes before asserting, because bytes::Bytes's Debug format
            // prints human-readable strings instead of raw u8s.
            assert_eq!(
                bytes::Bytes::from(expected_config),
                bytes::Bytes::from(actual_config),
                "config does not match"
            );
        }
    }
}<|MERGE_RESOLUTION|>--- conflicted
+++ resolved
@@ -174,17 +174,6 @@
                             shared_access_key,
                         },
                     ),
-<<<<<<< HEAD
-            }) => common_config::super_config::Provisioning {
-                provisioning: common_config::super_config::ProvisioningType::Manual {
-                    inner: common_config::super_config::ManualProvisioning::Explicit {
-                        iothub_hostname: hostname,
-                        device_id,
-                        authentication:
-                            common_config::super_config::ManualAuthMethod::SharedPrivateKey {
-                                device_id_pk: common_config::super_config::SymmetricKey::Inline {
-                                    value: shared_access_key,
-=======
             }) => (
                 common_config::super_config::Provisioning {
                     provisioning: common_config::super_config::ProvisioningType::Manual {
@@ -197,7 +186,6 @@
                                         common_config::super_config::SymmetricKey::Inline {
                                             value: shared_access_key,
                                         },
->>>>>>> 22d02686
                                 },
                         },
                     },
@@ -213,18 +201,6 @@
                         identity_cert,
                         identity_pk,
                     }),
-<<<<<<< HEAD
-            }) => common_config::super_config::Provisioning {
-                provisioning: common_config::super_config::ProvisioningType::Manual {
-                    inner: common_config::super_config::ManualProvisioning::Explicit {
-                        iothub_hostname,
-                        device_id,
-                        authentication: common_config::super_config::ManualAuthMethod::X509 {
-                            identity: common_config::super_config::X509Identity::Preloaded {
-                                identity_cert,
-                                identity_pk: {
-                                    let identity_pk: aziot_keys_common::PreloadedKeyLocation =
-=======
             }) => (
                 common_config::super_config::Provisioning {
                     provisioning: common_config::super_config::ProvisioningType::Manual {
@@ -236,7 +212,6 @@
                                     identity_cert,
                                     identity_pk: {
                                         let identity_pk: aziot_keys_common::PreloadedKeyLocation =
->>>>>>> 22d02686
                                         identity_pk.to_string()
                                         .parse()
                                         .map_err(|err| format!("could not parse provisioning.authentication.identity_pk: {}", err))?;
@@ -260,18 +235,6 @@
                             symmetric_key,
                         },
                     ),
-<<<<<<< HEAD
-                always_reprovision_on_startup: _,
-            }) => common_config::super_config::Provisioning {
-                provisioning: common_config::super_config::ProvisioningType::Dps {
-                    global_endpoint,
-                    id_scope: scope_id,
-                    attestation: common_config::super_config::DpsAttestationMethod::SymmetricKey {
-                        registration_id,
-                        symmetric_key: common_config::super_config::SymmetricKey::Inline {
-                            value: symmetric_key,
-                        },
-=======
                 always_reprovision_on_startup,
             }) => (
                 common_config::super_config::Provisioning {
@@ -285,7 +248,6 @@
                                     value: symmetric_key,
                                 },
                             },
->>>>>>> 22d02686
                     },
                 },
                 always_reprovision_on_startup,
@@ -300,21 +262,6 @@
                         identity_cert,
                         identity_pk,
                     }),
-<<<<<<< HEAD
-                always_reprovision_on_startup: _,
-            }) => common_config::super_config::Provisioning {
-                provisioning: common_config::super_config::ProvisioningType::Dps {
-                    global_endpoint,
-                    id_scope: scope_id,
-                    attestation: common_config::super_config::DpsAttestationMethod::X509 {
-                        // TODO: Remove this when IS supports registration ID being optional for DPS-X509
-                        registration_id: registration_id
-                            .ok_or_else(|| "registration ID is currently required")?,
-                        identity: common_config::super_config::X509Identity::Preloaded {
-                            identity_cert,
-                            identity_pk: {
-                                let identity_pk: aziot_keys_common::PreloadedKeyLocation =
-=======
                 always_reprovision_on_startup,
             }) => (
                 common_config::super_config::Provisioning {
@@ -329,7 +276,6 @@
                                 identity_cert,
                                 identity_pk: {
                                     let identity_pk: aziot_keys_common::PreloadedKeyLocation =
->>>>>>> 22d02686
                                         identity_pk.to_string()
                                         .parse()
                                         .map_err(|err| format!("could not parse provisioning.attestation.identity_pk: {}", err))?;
@@ -349,15 +295,6 @@
                     old_config::AttestationMethod::Tpm(old_config::TpmAttestationInfo {
                         registration_id,
                     }),
-<<<<<<< HEAD
-                always_reprovision_on_startup: _,
-            }) => common_config::super_config::Provisioning {
-                provisioning: common_config::super_config::ProvisioningType::Dps {
-                    global_endpoint,
-                    id_scope: scope_id,
-                    attestation: common_config::super_config::DpsAttestationMethod::Tpm {
-                        registration_id,
-=======
                 always_reprovision_on_startup,
             }) => (
                 common_config::super_config::Provisioning {
@@ -367,7 +304,6 @@
                         attestation: common_config::super_config::DpsAttestationMethod::Tpm {
                             registration_id,
                         },
->>>>>>> 22d02686
                     },
                 },
                 always_reprovision_on_startup,
