--- conflicted
+++ resolved
@@ -39,87 +39,55 @@
     // Otherwise, tell the user to re-run as root.
     let (aziotks_user, aziotcs_user, aziotid_user, aziottpm_user, iotedge_user) =
         if nix::unistd::Uid::current().is_root() {
-<<<<<<< HEAD
             let aziotks_user = nix::unistd::User::from_name(aziotks_username)
                 .map_err(|err| {
                     format!(
-                        "could not query {} user information: {}",
-                        aziotks_username, err
+                        "could not query {aziotks_username} user information: {err}"
                     )
                 })?
                 .ok_or(format!(
-                    "could not query {} user information",
-                    aziotks_username
+                    "could not query {aziotks_username} user information"
                 ))?;
 
             let aziotcs_user = nix::unistd::User::from_name(aziotcs_username)
                 .map_err(|err| {
                     format!(
-                        "could not query {} user information: {}",
-                        aziotcs_username, err
+                        "could not query {aziotcs_username} user information: {err}"
                     )
                 })?
                 .ok_or(format!(
-                    "could not query {} user information",
-                    aziotcs_username
+                    "could not query {aziotcs_username} user information"
                 ))?;
 
             let aziotid_user = nix::unistd::User::from_name(aziotid_username)
                 .map_err(|err| {
                     format!(
-                        "could not query {} user information: {}",
-                        aziotid_username, err
+                        "could not query {aziotid_username} user information: {err}"
                     )
                 })?
                 .ok_or(format!(
-                    "could not query {} user information",
-                    aziotid_username
+                    "could not query {aziotid_username} user information"
                 ))?;
 
             let aziottpm_user = nix::unistd::User::from_name(aziottpm_username)
                 .map_err(|err| {
                     format!(
-                        "could not query {} user information: {}",
-                        aziottpm_username, err
+                        "could not query {aziottpm_username} user information: {err}"
                     )
                 })?
                 .ok_or(format!(
-                    "could not query {} user information",
-                    aziottpm_username
+                    "could not query {aziottpm_username} user information"
                 ))?;
 
             let iotedge_user = nix::unistd::User::from_name(iotedge_username)
                 .map_err(|err| {
                     format!(
-                        "could not query {} user information: {}",
-                        iotedge_username, err
+                        "could not query {iotedge_username} user information: {err}"
                     )
                 })?
                 .ok_or(format!(
-                    "could not query {} user information",
-                    iotedge_username
+                    "could not query {iotedge_username} user information"
                 ))?;
-=======
-            let aziotks_user = nix::unistd::User::from_name("aziotks")
-                .map_err(|err| format!("could not query aziotks user information: {err}"))?
-                .ok_or("could not query aziotks user information")?;
-
-            let aziotcs_user = nix::unistd::User::from_name("aziotcs")
-                .map_err(|err| format!("could not query aziotcs user information: {err}"))?
-                .ok_or("could not query aziotcs user information")?;
-
-            let aziotid_user = nix::unistd::User::from_name("aziotid")
-                .map_err(|err| format!("could not query aziotid user information: {err}"))?
-                .ok_or("could not query aziotid user information")?;
-
-            let aziottpm_user = nix::unistd::User::from_name("aziottpm")
-                .map_err(|err| format!("could not query aziottpm user information: {err}"))?
-                .ok_or("could not query aziottpm user information")?;
-
-            let iotedge_user = nix::unistd::User::from_name("iotedge")
-                .map_err(|err| format!("could not query iotedge user information: {err}"))?
-                .ok_or("could not query iotedge user information")?;
->>>>>>> e45807aa
 
             (
                 aziotks_user,
