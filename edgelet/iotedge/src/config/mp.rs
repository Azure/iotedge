// Copyright (c) Microsoft. All rights reserved.

//! This subcommand takes the super-config file, converts it into the individual services' config files,
//! writes those files, and restarts the services.

use std::path::Path;

use aziotctl_common::config as common_config;

use super::super_config;

pub fn execute(
    connection_string: String,
    out_config_file: &Path,
    force: bool,
) -> Result<(), std::borrow::Cow<'static, str>> {
    if !force && out_config_file.exists() {
        return Err(format!(
            "\
File {} already exists. Azure IoT Edge has already been configured.

To have the configuration take effect, run:

    iotedge config apply

To reconfigure IoT Edge, run:

    iotedge config mp --force
",
            out_config_file.display()
        )
        .into());
    }

    let config = super_config::Config {
        trust_bundle_cert: None,

        auto_reprovisioning_mode: edgelet_core::settings::AutoReprovisioningMode::OnErrorOnly,

        imported_master_encryption_key: None,

        aziot: common_config::super_config::Config {
            hostname: None,
<<<<<<< HEAD

            local_gateway_hostname: None,
=======
            parent_hostname: None,
>>>>>>> 81138c16

            provisioning: common_config::super_config::Provisioning {
                provisioning: common_config::super_config::ProvisioningType::Manual {
                    inner: common_config::super_config::ManualProvisioning::ConnectionString {
                        connection_string,
                    },
                },
            },

            localid: None,

            aziot_keys: Default::default(),

            preloaded_keys: Default::default(),

            cert_issuance: Default::default(),

            preloaded_certs: Default::default(),

            endpoints: Default::default(),
        },

        agent: super_config::default_agent(),

        connect: Default::default(),
        listen: Default::default(),

        watchdog: Default::default(),

        edge_ca: None,

        moby_runtime: Default::default(),
    };
    let config = toml::to_vec(&config)
        .map_err(|err| format!("could not serialize system config: {}", err))?;

    let user = nix::unistd::User::from_uid(nix::unistd::Uid::current())
        .map_err(|err| format!("could not query current user information: {}", err))?
        .ok_or_else(|| "could not query current user information")?;

    common_config::write_file(&out_config_file, &config, &user, 0o0600)
        .map_err(|err| format!("{:?}", err))?;

    println!("Azure IoT Edge has been configured successfully!");
    println!(
        "The configuration has been written to {}",
        out_config_file.display()
    );
    println!("To apply the new configuration to services, run:");
    println!();
    println!(
        "    iotedge config apply -c '{}'",
        out_config_file.display()
    );
    println!();
    println!("WARNING: This configuration is not suitable when using IoT Edge as a gateway.");

    Ok(())
}<|MERGE_RESOLUTION|>--- conflicted
+++ resolved
@@ -41,12 +41,7 @@
 
         aziot: common_config::super_config::Config {
             hostname: None,
-<<<<<<< HEAD
-
-            local_gateway_hostname: None,
-=======
             parent_hostname: None,
->>>>>>> 81138c16
 
             provisioning: common_config::super_config::Provisioning {
                 provisioning: common_config::super_config::ProvisioningType::Manual {
