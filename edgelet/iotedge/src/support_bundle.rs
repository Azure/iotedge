--- conflicted
+++ resolved
@@ -38,13 +38,8 @@
     include_ms_only: bool,
     verbose: bool,
     iothub_hostname: Option<String>,
-<<<<<<< HEAD
-    file_options: zip::write::FileOptions,
-    zip_writer: zip::ZipWriter<W>,
-=======
     file_options: FileOptions,
     zip_writer: ZipWriter<W>,
->>>>>>> b1d9e1c3
     output_location: OutputLocation,
 }
 
@@ -63,13 +58,7 @@
                     let path = PathBuf::from(state.output_location.get_file_location());
                     println!(
                         "Created support bundle at {}",
-<<<<<<< HEAD
-                        path.canonicalize()
-                            .unwrap_or_else(|_| path)
-                            .to_string_lossy()
-=======
                         path.canonicalize().unwrap_or_else(|_| path).display()
->>>>>>> b1d9e1c3
                     );
                 }),
             ),
@@ -113,38 +102,12 @@
     }
 
     fn make_file_state(self) -> Result<BundleState<M, File>, Error> {
-<<<<<<< HEAD
-        let file_options =
-            zip::write::FileOptions::default().compression_method(zip::CompressionMethod::Deflated);
-
-        let zip_writer = zip::ZipWriter::new(
-=======
         let file_options = FileOptions::default().compression_method(CompressionMethod::Deflated);
 
         let zip_writer = ZipWriter::new(
->>>>>>> b1d9e1c3
             File::create(Path::new(self.output_location.get_file_location()))
                 .map_err(|err| Error::from(err.context(ErrorKind::SupportBundle)))?,
         );
-
-        Ok(BundleState {
-            runtime: self.runtime,
-            log_options: self.log_options,
-            include_ms_only: self.include_ms_only,
-            verbose: self.verbose,
-            iothub_hostname: self.iothub_hostname,
-            file_options,
-            zip_writer,
-            output_location: self.output_location,
-<<<<<<< HEAD
-        })
-    }
-
-    fn make_vector_state(self) -> Result<BundleState<M, Cursor<Vec<u8>>>, Error> {
-        let file_options =
-            zip::write::FileOptions::default().compression_method(zip::CompressionMethod::Deflated);
-
-        let zip_writer = zip::ZipWriter::new(Cursor::new(Vec::new()));
 
         Ok(BundleState {
             runtime: self.runtime,
@@ -158,10 +121,6 @@
         })
     }
 
-=======
-        })
-    }
-
     fn make_vector_state(self) -> Result<BundleState<M, Cursor<Vec<u8>>>, Error> {
         let file_options = FileOptions::default().compression_method(CompressionMethod::Deflated);
 
@@ -179,7 +138,6 @@
         })
     }
 
->>>>>>> b1d9e1c3
     fn bundle_all<S, W>(state: S) -> impl Future<Item = BundleState<M, W>, Error = Error>
     where
         S: Future<Item = BundleState<M, W>, Error = Error>,
@@ -619,8 +577,6 @@
     File(OsString),
     Console,
 }
-<<<<<<< HEAD
-=======
 
 impl OutputLocation {
     fn get_file_location(&self) -> &OsString {
@@ -892,283 +848,11 @@
             #[cfg(unix)]
             {
                 use std::os::unix::fs::PermissionsExt;
->>>>>>> b1d9e1c3
-
-impl OutputLocation {
-    fn get_file_location(&self) -> &OsString {
-        if let Self::File(location) = self {
-            location
-        } else {
-            panic!()
+
+                if let Some(mode) = file.unix_mode() {
+                    fs::set_permissions(&outpath, fs::Permissions::from_mode(mode)).unwrap();
+                }
+            }
         }
     }
-}
-
-// #[cfg(test)]
-// mod tests {
-//     use std::fs;
-//     use std::io;
-//     use std::path::PathBuf;
-//     use std::str;
-
-//     use regex::Regex;
-//     use tempfile::tempdir;
-
-//     use edgelet_core::{MakeModuleRuntime, ModuleRuntimeState};
-//     use edgelet_test_utils::crypto::TestHsm;
-//     use edgelet_test_utils::module::*;
-
-//     use super::*;
-
-//     #[allow(dead_code)]
-//     #[derive(Clone, Copy, Debug, Fail)]
-//     pub enum Error {
-//         #[fail(display = "General error")]
-//         General,
-//     }
-
-//     #[test]
-//     fn folder_structure() {
-//         let module_name = "test-module";
-//         let runtime = make_runtime(module_name);
-//         let tmp_dir = tempdir().unwrap();
-//         let file_path = tmp_dir
-//             .path()
-//             .join("iotedge_bundle.zip")
-//             .to_str()
-//             .unwrap()
-//             .to_owned();
-
-//         let bundle = SupportBundle::new(
-//             LogOptions::default(),
-//             OsString::from(file_path.to_owned()),
-//             false,
-//             false,
-//             None,
-//             runtime,
-//         );
-
-//         bundle.execute().wait().unwrap();
-
-//         let extract_path = tmp_dir.path().join("bundle").to_str().unwrap().to_owned();
-
-//         extract_zip(&file_path, &extract_path);
-
-//         // expext logs
-//         let mod_log = fs::read_to_string(
-//             PathBuf::from(&extract_path)
-//                 .join("logs")
-//                 .join(format!("{}_log.txt", module_name)),
-//         )
-//         .unwrap();
-//         assert_eq!("Roses are redviolets are blue", mod_log);
-
-//         let iotedged_log = Regex::new(r"iotedged.*\.txt").unwrap();
-//         assert!(fs::read_dir(PathBuf::from(&extract_path).join("logs"))
-//             .unwrap()
-//             .map(|file| file
-//                 .unwrap()
-//                 .path()
-//                 .file_name()
-//                 .unwrap()
-//                 .to_str()
-//                 .unwrap()
-//                 .to_owned())
-//             .any(|f| iotedged_log.is_match(&f)));
-
-//         let docker_log = Regex::new(r"docker.*\.txt").unwrap();
-//         assert!(fs::read_dir(PathBuf::from(&extract_path).join("logs"))
-//             .unwrap()
-//             .map(|file| file
-//                 .unwrap()
-//                 .path()
-//                 .file_name()
-//                 .unwrap()
-//                 .to_str()
-//                 .unwrap()
-//                 .to_owned())
-//             .any(|f| docker_log.is_match(&f)));
-
-//         //expect inspect
-//         let module_in_inspect = Regex::new(&format!(r"{}.*\.json", module_name)).unwrap();
-//         assert!(fs::read_dir(PathBuf::from(&extract_path).join("inspect"))
-//             .unwrap()
-//             .map(|file| file
-//                 .unwrap()
-//                 .path()
-//                 .file_name()
-//                 .unwrap()
-//                 .to_str()
-//                 .unwrap()
-//                 .to_owned())
-//             .any(|f| module_in_inspect.is_match(&f)));
-
-//         // expect check
-//         File::open(PathBuf::from(&extract_path).join("check.json")).unwrap();
-
-//         // expect network inspect
-//         let network_in_inspect = Regex::new(r".*\.json").unwrap();
-//         assert!(fs::read_dir(PathBuf::from(&extract_path).join("network"))
-//             .unwrap()
-//             .map(|file| file
-//                 .unwrap()
-//                 .path()
-//                 .file_name()
-//                 .unwrap()
-//                 .to_str()
-//                 .unwrap()
-//                 .to_owned())
-//             .any(|f| network_in_inspect.is_match(&f)));
-//     }
-
-//     #[test]
-//     fn get_logs() {
-//         let module_name = "test-module";
-//         let runtime = make_runtime(module_name);
-
-//         let options = LogOptions::new()
-//             .with_follow(false)
-//             .with_tail(LogTail::Num(0))
-//             .with_since(0);
-
-//         let result: Vec<u8> = pull_logs(&runtime, module_name, &options, Vec::new())
-//             .wait()
-//             .unwrap();
-//         let result_str = str::from_utf8(&result).unwrap();
-//         assert_eq!("Roses are redviolets are blue", result_str);
-//     }
-
-//     #[test]
-//     fn get_modules() {
-//         let runtime = make_runtime("test-module");
-//         let tmp_dir = tempdir().unwrap();
-//         let file_path = tmp_dir
-//             .path()
-//             .join("iotedge_bundle.zip")
-//             .to_str()
-//             .unwrap()
-//             .to_owned();
-//         let bundle = SupportBundle::new(
-//             LogOptions::default(),
-//             OsString::from(file_path.to_owned()),
-//             false,
-//             true,
-//             None,
-//             runtime,
-//         );
-
-//         let state = bundle.make_state().unwrap();
-
-//         let (modules, mut state) = SupportBundle::get_modules(state).wait().unwrap();
-//         assert_eq!(modules.len(), 1);
-
-//         state.include_ms_only = true;
-
-//         let (modules, _state) = SupportBundle::get_modules(state).wait().unwrap();
-//         assert_eq!(modules.len(), 0);
-
-//         /* with edge agent */
-//         let runtime = make_runtime("edgeAgent");
-//         let bundle = SupportBundle::new(
-//             LogOptions::default(),
-//             OsString::from(file_path),
-//             false,
-//             true,
-//             None,
-//             runtime,
-//         );
-
-//         let state = bundle.make_state().unwrap();
-
-//         let (modules, mut state) = SupportBundle::get_modules(state).wait().unwrap();
-//         assert_eq!(modules.len(), 1);
-
-//         state.include_ms_only = true;
-
-//         let (modules, _state) = SupportBundle::get_modules(state).wait().unwrap();
-//         assert_eq!(modules.len(), 1);
-//     }
-
-//     #[test]
-//     fn write_logs_to_file() {
-//         let runtime = make_runtime("test-module");
-//         let tmp_dir = tempdir().unwrap();
-//         let file_path = tmp_dir
-//             .path()
-//             .join("iotedge_bundle.zip")
-//             .to_str()
-//             .unwrap()
-//             .to_owned();
-
-//         let bundle = SupportBundle::new(
-//             LogOptions::default(),
-//             OsString::from(file_path.to_owned()),
-//             false,
-//             true,
-//             None,
-//             runtime,
-//         );
-
-//         bundle.execute().wait().unwrap();
-
-//         File::open(file_path).unwrap();
-//     }
-
-//     fn make_runtime(module_name: &str) -> TestRuntime<Error, TestSettings> {
-//         let logs = vec![
-//             &[0x01, 0x00, 0x00, 0x00, 0x00, 0x00, 0x00, 0x0d, b'R', b'o'][..],
-//             &b"ses are"[..],
-//             &[b' ', b'r', b'e', b'd', 0x02, 0x00][..],
-//             &[0x00, 0x00, 0x00, 0x00, 0x00, 0x10][..],
-//             &b"violets"[..],
-//             &b" are blue"[..],
-//         ];
-
-//         let state: Result<ModuleRuntimeState, Error> = Ok(ModuleRuntimeState::default());
-//         let config = TestConfig::new(format!("microsoft/{}", module_name));
-//         let module = TestModule::new_with_logs(module_name.to_owned(), config, state, logs);
-
-//         TestRuntime::make_runtime(
-//             TestSettings::new(),
-//             TestProvisioningResult::new(),
-//             TestHsm::default(),
-//         )
-//         .wait()
-//         .unwrap()
-//         .with_module(Ok(module))
-//     }
-
-//     // From https://github.com/mvdnes/zip-rs/blob/master/examples/extract.rs
-//     fn extract_zip(source: &str, destination: &str) {
-//         let fname = std::path::Path::new(source);
-//         let file = File::open(&fname).unwrap();
-//         let mut archive = zip::ZipArchive::new(file).unwrap();
-
-//         for i in 0..archive.len() {
-//             let mut file = archive.by_index(i).unwrap();
-//             let outpath = PathBuf::from(destination).join(file.sanitized_name());
-
-//             if (&*file.name()).ends_with('/') {
-//                 fs::create_dir_all(&outpath).unwrap();
-//             } else {
-//                 if let Some(p) = outpath.parent() {
-//                     if !p.exists() {
-//                         fs::create_dir_all(&p).unwrap();
-//                     }
-//                 }
-//                 let mut outfile = fs::File::create(&outpath).unwrap();
-//                 io::copy(&mut file, &mut outfile).unwrap();
-//             }
-
-//             // Get and Set permissions
-//             #[cfg(unix)]
-//             {
-//                 use std::os::unix::fs::PermissionsExt;
-
-//                 if let Some(mode) = file.unix_mode() {
-//                     fs::set_permissions(&outpath, fs::Permissions::from_mode(mode)).unwrap();
-//                 }
-//             }
-//         }
-//     }
-// }+}