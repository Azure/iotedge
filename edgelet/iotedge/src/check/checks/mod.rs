mod aziot_edged_version;
mod check_agent_image;
<<<<<<< HEAD
mod check_compatibility;
=======
>>>>>>> 850a68ef
mod check_sockets;
mod check_users;
mod connect_management_uri;
mod container_connect_upstream;
mod container_engine_dns;
mod container_engine_installed;
mod container_engine_ipv6;
mod container_engine_logrotate;
mod container_local_time;
mod container_resolve_parent_hostname;
mod parent_hostname;
mod proxy_settings;
mod storage_mounted_from_host;
mod up_to_date_config;
mod well_formed_config;

pub(crate) use self::aziot_edged_version::AziotEdgedVersion;
pub(crate) use self::check_agent_image::CheckAgentImage;
<<<<<<< HEAD
pub(crate) use self::check_compatibility::CheckCompatibility;
pub(crate) use self::check_sockets::CheckSockets;
=======
use self::check_sockets::CheckSockets;
>>>>>>> 850a68ef
pub(crate) use self::check_users::CheckUsers;
pub(crate) use self::connect_management_uri::ConnectManagementUri;
pub(crate) use self::container_connect_upstream::get_host_container_upstream_tests;
pub(crate) use self::container_engine_dns::ContainerEngineDns;
pub(crate) use self::container_engine_installed::ContainerEngineInstalled;
pub(crate) use self::container_engine_ipv6::ContainerEngineIPv6;
pub(crate) use self::container_engine_logrotate::ContainerEngineLogrotate;
pub(crate) use self::container_local_time::ContainerLocalTime;
pub(crate) use self::container_resolve_parent_hostname::ContainerResolveParentHostname;
pub(crate) use self::parent_hostname::ParentHostname;
pub(crate) use self::proxy_settings::ProxySettings;
pub(crate) use self::storage_mounted_from_host::{EdgeAgentStorageMounted, EdgeHubStorageMounted};
pub(crate) use self::up_to_date_config::UpToDateConfig;
pub(crate) use self::well_formed_config::WellFormedConfig;

use std::ffi::OsStr;

use failure::{self, Context, Fail};

use super::Checker;

pub(crate) async fn docker<I>(
    docker_host_arg: &str,
    args: I,
) -> Result<Vec<u8>, (Option<String>, failure::Error)>
where
    I: IntoIterator,
    <I as IntoIterator>::Item: AsRef<OsStr>,
{
    let mut process = tokio::process::Command::new("docker");
    process.arg("-H");
    process.arg(docker_host_arg);

    process.args(args);

    let output = process.output().await.map_err(|err| {
        (
            None,
            err.context(format!("could not run {:?}", process)).into(),
        )
    })?;

    if !output.status.success() {
        let stderr = String::from_utf8_lossy(&*output.stderr).into_owned();
        let err = Context::new(format!(
            "docker returned {}, stderr = {}",
            output.status, stderr,
        ))
        .into();
        return Err((Some(stderr), err));
    }

    Ok(output.stdout)
}

// built-in checks, as opposed to those that are deferred to `aziot check`
pub(crate) fn built_in_checks() -> [(&'static str, Vec<Box<dyn Checker>>); 3] {
    /* Note: keep ordering consistent. Later tests may depend on earlier tests. */
    [
        (
            "Installation Checks",
            vec![
                Box::new(CheckUsers::default()),
                Box::new(CheckSockets::default()),
<<<<<<< HEAD
                Box::new(CheckCompatibility::default()),
=======
>>>>>>> 850a68ef
            ],
        ),
        (
            "Configuration checks",
            vec![
                Box::new(WellFormedConfig::default()),
                Box::new(UpToDateConfig::default()),
                Box::new(ContainerEngineInstalled::default()),
                Box::new(ParentHostname::default()),
                Box::new(ContainerResolveParentHostname::default()),
                Box::new(ConnectManagementUri::default()),
                Box::new(AziotEdgedVersion::default()),
                Box::new(ContainerLocalTime::default()),
                Box::new(ContainerEngineDns::default()),
                Box::new(ContainerEngineIPv6::default()),
                Box::new(ContainerEngineLogrotate::default()),
                Box::new(EdgeAgentStorageMounted::default()),
                Box::new(EdgeHubStorageMounted::default()),
                Box::new(CheckAgentImage::default()),
                Box::new(ProxySettings::default()),
            ],
        ),
        ("Connectivity checks", {
            let mut tests: Vec<Box<dyn Checker>> = Vec::new();
            tests.extend(get_host_container_upstream_tests());
            tests
        }),
    ]
}<|MERGE_RESOLUTION|>--- conflicted
+++ resolved
@@ -1,9 +1,6 @@
 mod aziot_edged_version;
 mod check_agent_image;
-<<<<<<< HEAD
 mod check_compatibility;
-=======
->>>>>>> 850a68ef
 mod check_sockets;
 mod check_users;
 mod connect_management_uri;
@@ -22,12 +19,9 @@
 
 pub(crate) use self::aziot_edged_version::AziotEdgedVersion;
 pub(crate) use self::check_agent_image::CheckAgentImage;
-<<<<<<< HEAD
 pub(crate) use self::check_compatibility::CheckCompatibility;
 pub(crate) use self::check_sockets::CheckSockets;
-=======
 use self::check_sockets::CheckSockets;
->>>>>>> 850a68ef
 pub(crate) use self::check_users::CheckUsers;
 pub(crate) use self::connect_management_uri::ConnectManagementUri;
 pub(crate) use self::container_connect_upstream::get_host_container_upstream_tests;
@@ -92,10 +86,7 @@
             vec![
                 Box::new(CheckUsers::default()),
                 Box::new(CheckSockets::default()),
-<<<<<<< HEAD
                 Box::new(CheckCompatibility::default()),
-=======
->>>>>>> 850a68ef
             ],
         ),
         (
