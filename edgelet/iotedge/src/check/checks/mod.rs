--- conflicted
+++ resolved
@@ -1,11 +1,8 @@
 mod aziot_edged_version;
 mod check_agent_image;
-<<<<<<< HEAD
+mod check_compatibility;
 mod check_fs_calls;
-=======
-mod check_compatibility;
 mod check_sockets;
->>>>>>> c17f4f58
 mod check_users;
 mod connect_management_uri;
 mod container_connect_upstream;
@@ -23,12 +20,9 @@
 
 pub(crate) use self::aziot_edged_version::AziotEdgedVersion;
 pub(crate) use self::check_agent_image::CheckAgentImage;
-<<<<<<< HEAD
+pub(crate) use self::check_compatibility::CheckCompatibility;
 pub(crate) use self::check_fs_calls::CheckFsCalls;
-=======
-pub(crate) use self::check_compatibility::CheckCompatibility;
 pub(crate) use self::check_sockets::CheckSockets;
->>>>>>> c17f4f58
 pub(crate) use self::check_users::CheckUsers;
 pub(crate) use self::connect_management_uri::ConnectManagementUri;
 pub(crate) use self::container_connect_upstream::get_host_container_upstream_tests;
@@ -84,19 +78,13 @@
     [
         (
             "Installation Checks",
-<<<<<<< HEAD
-             vec![
-                 Box::new(CheckUsers::default()),
-                 Box::new(CheckFsCalls::default())
-                 ]),
-=======
             vec![
                 Box::new(CheckUsers::default()),
                 Box::new(CheckSockets::default()),
+                Box::new(CheckFsCalls::default())
                 Box::new(CheckCompatibility::default()),
             ],
         ),
->>>>>>> c17f4f58
         (
             "Configuration checks",
             vec![
