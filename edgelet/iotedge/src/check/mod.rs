// Copyright (c) Microsoft. All rights reserved.

use std;
use std::borrow::Cow;
use std::collections::{BTreeMap, BTreeSet};
use std::ffi::{CStr, OsStr, OsString};
use std::fs::File;
use std::io::{Read, Write};
use std::net::TcpStream;
use std::path::{Path, PathBuf};
use std::process::Command;

use failure::Fail;
use failure::{self, Context, ResultExt};
use futures::future::{self, FutureResult};
use futures::{Future, IntoFuture, Stream};
#[cfg(unix)]
use libc;
use regex::Regex;
use serde_json;

use edgelet_core::{self, AttestationMethod, MobyNetwork, Provisioning, RuntimeSettings, UrlExt};
use edgelet_docker::Settings;
use edgelet_http::client::ClientImpl;
use edgelet_http::MaybeProxyClient;

use crate::error::{Error, ErrorKind, FetchLatestVersionsReason};
use crate::LatestVersions;

mod additional_info;
use self::additional_info::AdditionalInfo;

mod stdout;
use self::stdout::Stdout;

mod upstream_protocol_port;
use self::upstream_protocol_port::UpstreamProtocolPort;

static CHECKS: &[(
    &str, // Section name
    &[(
        &str,                                                  // Check ID
        &str,                                                  // Check description
        fn(&mut Check) -> Result<CheckResult, failure::Error>, // Check function
    )],
)] = &[
    (
        "Configuration checks",
        &[
            ("config-yaml-well-formed", "config.yaml is well-formed", parse_settings),
            (
                "connection-string",
                "config.yaml has well-formed connection string",
                settings_connection_string,
            ),
            (
                "container-engine-uri",
                "container engine is installed and functional",
                container_engine,
            ),
            ("windows-host-version", "Windows host version is supported", host_version),
            ("hostname", "config.yaml has correct hostname", settings_hostname),
            (
                "connect-management-uri",
                "config.yaml has correct URIs for daemon mgmt endpoint",
                daemon_mgmt_endpoint_uri,
            ),
            ("iotedged-version", "latest security daemon", iotedged_version),
            ("host-local-time", "host time is close to real time", host_local_time),
            ("container-local-time", "container time is close to host time", container_local_time),
            ("container-engine-dns", "DNS server", container_engine_dns),
            ("container-engine-ipv6", "IPv6 network configuration", container_engine_ipv6),
            (
                "identity-certificate-expiry",
                "production readiness: identity certificates expiry",
                settings_identity_certificates_expiry,
            ),
            ("certificates-quickstart", "production readiness: certificates", settings_certificates),
            (
                "certificates-expiry",
                "production readiness: certificates expiry",
                settings_certificates_expiry,
            ),
            (
                "container-engine-is-moby",
                "production readiness: container engine",
                settings_moby_runtime_uri,
            ),
            (
                "container-engine-logrotate",
                "production readiness: logs policy",
                container_engine_logrotate,
            ),
            (
                "edge-agent-storage-mounted-from-host",
                "production readiness: Edge Agent's storage directory is persisted on the host filesystem",
                // Note: Keep in sync with Microsoft.Azure.Devices.Edge.Agent.Service.Program.GetStoragePath
                |check| storage_mounted_from_host(check, "edgeAgent", "edgeAgent"),
            ),
            (
                "edge-hub-storage-mounted-from-host",
                "production readiness: Edge Hub's storage directory is persisted on the host filesystem",
                // Note: Keep in sync with Microsoft.Azure.Devices.Edge.Hub.Service.DependencyManager.GetStoragePath
                |check| storage_mounted_from_host(check, "edgeHub", "edgeHub"),
            ),
        ],
    ),
    (
        "Connectivity checks",
        &[
            (
                "host-connect-dps-endpoint",
                "host can connect to and perform TLS handshake with DPS endpoint",
                connection_to_dps_endpoint,
            ),
            (
                "host-connect-iothub-amqp",
                "host can connect to and perform TLS handshake with IoT Hub AMQP port",
                |check| connection_to_iot_hub_host(check, UpstreamProtocolPort::Amqp),
            ),
            (
                "host-connect-iothub-https",
                "host can connect to and perform TLS handshake with IoT Hub HTTPS / WebSockets port",
                |check| connection_to_iot_hub_host(check, UpstreamProtocolPort::Https),
            ),
            (
                "host-connect-iothub-mqtt",
                "host can connect to and perform TLS handshake with IoT Hub MQTT port",
                |check| connection_to_iot_hub_host(check, UpstreamProtocolPort::Mqtt),
            ),
            (
                "container-default-connect-iothub-amqp",
                "container on the default network can connect to IoT Hub AMQP port",
                |check| {
                    if cfg!(windows) {
                        // The default network is the same as the IoT Edge module network,
                        // so let the module network checks handle it.
                        Ok(CheckResult::Ignored)
                    } else {
                        connection_to_iot_hub_container(check, UpstreamProtocolPort::Amqp, false)
                    }
                },
            ),
            (
                "container-default-connect-iothub-https",
                "container on the default network can connect to IoT Hub HTTPS / WebSockets port",
                |check| {
                    if cfg!(windows) {
                        // The default network is the same as the IoT Edge module network,
                        // so let the module network checks handle it.
                        Ok(CheckResult::Ignored)
                    } else {
                        connection_to_iot_hub_container(check, UpstreamProtocolPort::Https, false)
                    }
                },
            ),
            (
                "container-default-connect-iothub-mqtt",
                "container on the default network can connect to IoT Hub MQTT port",
                |check| {
                    if cfg!(windows) {
                        // The default network is the same as the IoT Edge module network,
                        // so let the module network checks handle it.
                        Ok(CheckResult::Ignored)
                    } else {
                        connection_to_iot_hub_container(check, UpstreamProtocolPort::Mqtt, false)
                    }
                },
            ),
            (
                "container-module-connect-iothub-amqp",
                "container on the IoT Edge module network can connect to IoT Hub AMQP port",
                |check| {
                    connection_to_iot_hub_container(check, UpstreamProtocolPort::Amqp, true)
                },
            ),
            (
                "container-module-connect-iothub-https",
                "container on the IoT Edge module network can connect to IoT Hub HTTPS / WebSockets port",
                |check| {
                    connection_to_iot_hub_container(check, UpstreamProtocolPort::Https, true)
                },
            ),
            (
                "container-module-connect-iothub-mqtt",
                "container on the IoT Edge module network can connect to IoT Hub MQTT port",
                |check| {
                    connection_to_iot_hub_container(check, UpstreamProtocolPort::Mqtt, true)
                },
            ),
            ("edgehub-host-ports", "Edge Hub can bind to ports on host", edge_hub_ports_on_host),
        ],
    ),
];

pub struct Check {
    config_file: PathBuf,
    container_engine_config_path: PathBuf,
    diagnostics_image_name: String,
    dont_run: BTreeSet<String>,
    iotedged: PathBuf,
    latest_versions: Result<super::LatestVersions, Option<Error>>,
    ntp_server: String,
    output_format: OutputFormat,
    verbose: bool,
    warnings_as_errors: bool,

    additional_info: AdditionalInfo,

    // These optional fields are populated by the checks
    settings: Option<Settings>,
    docker_host_arg: Option<String>,
    docker_server_version: Option<String>,
    iothub_hostname: Option<String>,
    device_ca_cert_path: Option<PathBuf>,
}

#[derive(Clone, Copy, Debug, PartialEq)]
pub enum OutputFormat {
    Json,
    Text,
}

/// The various ways a check can resolve.
///
/// Check functions return `Result<CheckResult, failure::Error>` where `Err` represents the check failed.
#[derive(Debug)]
enum CheckResult {
    /// Check succeeded.
    Ok,

    /// Check failed with a warning.
    Warning(failure::Error),

    /// Check is not applicable and was ignored. Should be treated as success.
    Ignored,

    /// Check was skipped because of errors from some previous checks. Should be treated as an error.
    Skipped,

    /// Check failed, and further checks should not be performed.
    Fatal(failure::Error),
}

impl Check {
    pub fn new(
        config_file: PathBuf,
        container_engine_config_path: PathBuf,
        diagnostics_image_name: String,
        dont_run: BTreeSet<String>,
        expected_iotedged_version: Option<String>,
        iotedged: PathBuf,
        iothub_hostname: Option<String>,
        ntp_server: String,
        output_format: OutputFormat,
        verbose: bool,
        warnings_as_errors: bool,
    ) -> impl Future<Item = Self, Error = Error> + Send {
        let latest_versions = if let Some(expected_iotedged_version) = expected_iotedged_version {
            future::Either::A(future::ok::<_, Error>(LatestVersions {
                iotedged: expected_iotedged_version,
            }))
        } else {
            let proxy = std::env::var("HTTPS_PROXY")
                .ok()
                .or_else(|| std::env::var("https_proxy").ok())
                .map(|proxy| proxy.parse::<hyper::Uri>())
                .transpose()
                .context(ErrorKind::FetchLatestVersions(
                    FetchLatestVersionsReason::CreateClient,
                ));
            let hyper_client = proxy.and_then(|proxy| {
                MaybeProxyClient::new(proxy, None, None).context(ErrorKind::FetchLatestVersions(
                    FetchLatestVersionsReason::CreateClient,
                ))
            });
            let hyper_client = match hyper_client {
                Ok(hyper_client) => hyper_client,
                Err(err) => {
                    return future::Either::A(future::err(err.into()));
                }
            };

            let request = hyper::Request::get("https://aka.ms/latest-iotedge-stable")
                .body(hyper::Body::default())
                .expect("can't fail to create request");

            future::Either::B(
                hyper_client
                    .call(request)
                    .then(|response| -> Result<_, Error> {
                        let response = response.context(ErrorKind::FetchLatestVersions(
                            FetchLatestVersionsReason::GetResponse,
                        ))?;
                        Ok(response)
                    })
                    .and_then(move |response| match response.status() {
                        hyper::StatusCode::MOVED_PERMANENTLY => {
                            let uri = response
                                .headers()
                                .get(hyper::header::LOCATION)
                                .ok_or_else(|| {
                                    ErrorKind::FetchLatestVersions(
                                        FetchLatestVersionsReason::InvalidOrMissingLocationHeader,
                                    )
                                })?
                                .to_str()
                                .context(ErrorKind::FetchLatestVersions(
                                    FetchLatestVersionsReason::InvalidOrMissingLocationHeader,
                                ))?;
                            let request = hyper::Request::get(uri)
                                .body(hyper::Body::default())
                                .expect("can't fail to create request");
                            Ok(hyper_client.call(request).map_err(|err| {
                                err.context(ErrorKind::FetchLatestVersions(
                                    FetchLatestVersionsReason::GetResponse,
                                ))
                                .into()
                            }))
                        }
                        status_code => Err(ErrorKind::FetchLatestVersions(
                            FetchLatestVersionsReason::ResponseStatusCode(status_code),
                        )
                        .into()),
                    })
                    .flatten()
                    .and_then(|response| -> Result<_, Error> {
                        match response.status() {
                            hyper::StatusCode::OK => {
                                Ok(response.into_body().concat2().map_err(|err| {
                                    err.context(ErrorKind::FetchLatestVersions(
                                        FetchLatestVersionsReason::GetResponse,
                                    ))
                                    .into()
                                }))
                            }
                            status_code => Err(ErrorKind::FetchLatestVersions(
                                FetchLatestVersionsReason::ResponseStatusCode(status_code),
                            )
                            .into()),
                        }
                    })
                    .flatten()
                    .and_then(|body| {
                        Ok(serde_json::from_slice(&body).context(
                            ErrorKind::FetchLatestVersions(FetchLatestVersionsReason::GetResponse),
                        )?)
                    }),
            )
        };

        future::Either::B(latest_versions.then(move |latest_versions| {
            Ok(Check {
                config_file,
                container_engine_config_path,
                diagnostics_image_name,
                dont_run,
                iotedged,
                latest_versions: latest_versions.map_err(Some),
                ntp_server,
                output_format,
                verbose,
                warnings_as_errors,

                additional_info: AdditionalInfo::new(),

                settings: None,
                docker_host_arg: None,
                docker_server_version: None,
                iothub_hostname,
                device_ca_cert_path: None,
            })
        }))
    }

<<<<<<< HEAD
    fn execute_inner(&mut self) -> Result<(), Error> {
        const CHECKS: &[(
            &str, // Section name
            &[(
                &str,                                                  // Check ID
                &str,                                                  // Check description
                fn(&mut Check) -> Result<CheckResult, failure::Error>, // Check function
            )],
        )] = &[
            (
                "Configuration checks",
                &[
                    ("config-yaml-well-formed", "config.yaml is well-formed", parse_settings),
                    (
                        "connection-string",
                        "config.yaml has well-formed connection string",
                        settings_connection_string,
                    ),
                    (
                        "container-engine-uri",
                        "container engine is installed and functional",
                        container_engine,
                    ),
                    ("windows-host-version", "Windows host version is supported", host_version),
                    ("hostname", "config.yaml has correct hostname", settings_hostname),
                    (
                        "connect-management-uri",
                        "config.yaml has correct URIs for daemon mgmt endpoint",
                        daemon_mgmt_endpoint_uri,
                    ),
                    ("iotedged-version", "latest security daemon", iotedged_version),
                    ("host-local-time", "host time is close to real time", host_local_time),
                    ("container-local-time", "container time is close to host time", container_local_time),
                    ("container-engine-dns", "DNS server", container_engine_dns),
                    ("certificates-quickstart", "production readiness: certificates", settings_certificates),
                    (
                        "certificates-expiry",
                        "production readiness: certificates expiry",
                        settings_certificates_expiry,
                    ),
                    (
                        "container-engine-is-moby",
                        "production readiness: container engine",
                        settings_moby_runtime_uri,
                    ),
                    (
                        "container-engine-logrotate",
                        "production readiness: logs policy",
                        container_engine_logrotate,
                    ),
                    (
                        "edge-agent-storage-mounted-from-host",
                        "production readiness: Edge Agent's storage directory is persisted on the host filesystem",
                        // Note: Keep in sync with Microsoft.Azure.Devices.Edge.Agent.Service.Program.GetStoragePath
                        |check| storage_mounted_from_host(check, "edgeAgent", "edgeAgent"),
                    ),
                    (
                        "edge-hub-storage-mounted-from-host",
                        "production readiness: Edge Hub's storage directory is persisted on the host filesystem",
                        // Note: Keep in sync with Microsoft.Azure.Devices.Edge.Hub.Service.DependencyManager.GetStoragePath
                        |check| storage_mounted_from_host(check, "edgeHub", "edgeHub"),
                    ),
                ],
            ),
            (
                "Connectivity checks",
                &[
                    (
                        "host-connect-dps-endpoint",
                        "host can connect to and perform TLS handshake with DPS endpoint",
                        connection_to_dps_endpoint,
                    ),
                    (
                        "host-connect-iothub-amqp",
                        "host can connect to and perform TLS handshake with IoT Hub AMQP port",
                        |check| connection_to_iot_hub_host(check, 5671),
                    ),
                    (
                        "host-connect-iothub-https",
                        "host can connect to and perform TLS handshake with IoT Hub HTTPS / WebSockets port",
                        |check| connection_to_iot_hub_host(check, 443),
                    ),
                    (
                        "host-connect-iothub-mqtt",
                        "host can connect to and perform TLS handshake with IoT Hub MQTT port",
                        |check| connection_to_iot_hub_host(check, 8883),
                    ),
                    (
                        "container-default-connect-iothub-amqp",
                        "container on the default network can connect to IoT Hub AMQP port",
                        |check| {
                            if cfg!(windows) {
                                // The default network is the same as the IoT Edge module network,
                                // so let the module network checks handle it.
                                Ok(CheckResult::Ignored)
                            } else {
                                connection_to_iot_hub_container(check, 5671, false)
                            }
                        },
                    ),
                    (
                        "container-default-connect-iothub-https",
                        "container on the default network can connect to IoT Hub HTTPS / WebSockets port",
                        |check| {
                            if cfg!(windows) {
                                // The default network is the same as the IoT Edge module network,
                                // so let the module network checks handle it.
                                Ok(CheckResult::Ignored)
                            } else {
                                connection_to_iot_hub_container(check, 443, false)
                            }
                        },
                    ),
                    (
                        "container-default-connect-iothub-mqtt",
                        "container on the default network can connect to IoT Hub MQTT port",
                        |check| {
                            if cfg!(windows) {
                                // The default network is the same as the IoT Edge module network,
                                // so let the module network checks handle it.
                                Ok(CheckResult::Ignored)
                            } else {
                                connection_to_iot_hub_container(check, 8883, false)
                            }
                        },
                    ),
                    (
                        "container-module-connect-iothub-amqp",
                        "container on the IoT Edge module network can connect to IoT Hub AMQP port",
                        |check| {
                            connection_to_iot_hub_container(check, 5671, true)
                        },
                    ),
                    (
                        "container-module-connect-iothub-https",
                        "container on the IoT Edge module network can connect to IoT Hub HTTPS / WebSockets port",
                        |check| {
                            connection_to_iot_hub_container(check, 443, true)
                        },
                    ),
                    (
                        "container-module-connect-iothub-mqtt",
                        "container on the IoT Edge module network can connect to IoT Hub MQTT port",
                        |check| {
                            connection_to_iot_hub_container(check, 8883, true)
                        },
                    ),
                    ("edgehub-host-ports", "Edge Hub can bind to ports on host", edge_hub_ports_on_host),
                ],
            ),
        ];
=======
    pub fn possible_ids() -> impl Iterator<Item = &'static str> {
        CHECKS
            .iter()
            .flat_map(|(_, section_checks)| *section_checks)
            .map(|(check_id, _, _)| *check_id)
    }

    pub fn print_list() -> Result<(), Error> {
        // All our text is ASCII, so we can measure text width in bytes rather than using unicode-segmentation to count graphemes.
        let widest_section_name_len = CHECKS
            .iter()
            .map(|(section_name, _)| section_name.len())
            .max()
            .expect("Have at least one section");
        let section_name_column_width = widest_section_name_len + 1;
        let widest_check_id_len = CHECKS
            .iter()
            .flat_map(|(_, section_checks)| *section_checks)
            .map(|(check_id, _, _)| check_id.len())
            .max()
            .expect("Have at least one check");
        let check_id_column_width = widest_check_id_len + 1;

        println!(
            "{:section_name_column_width$}{:check_id_column_width$}DESCRIPTION",
            "CATEGORY",
            "ID",
            section_name_column_width = section_name_column_width,
            check_id_column_width = check_id_column_width,
        );
        println!();

        for (section_name, section_checks) in CHECKS {
            for (check_id, check_name, _) in *section_checks {
                println!(
                    "{:section_name_column_width$}{:check_id_column_width$}{}",
                    section_name,
                    check_id,
                    check_name,
                    section_name_column_width = section_name_column_width,
                    check_id_column_width = check_id_column_width,
                );
            }

            println!();
        }
>>>>>>> 04868177

        Ok(())
    }

    fn execute_inner(&mut self) -> Result<(), Error> {
        let mut checks: BTreeMap<&str, _> = Default::default();

        let mut stdout = Stdout::new(self.output_format);

        let mut num_successful = 0_usize;
        let mut num_warnings = 0_usize;
        let mut num_skipped = 0_usize;
        let mut num_fatal = 0_usize;
        let mut num_errors = 0_usize;

        for (section_name, section_checks) in CHECKS {
            if num_fatal > 0 {
                break;
            }

            if self.output_format == OutputFormat::Text {
                println!("{}", section_name);
                println!("{}", "-".repeat(section_name.len()));
            }

            for (check_id, check_name, check) in *section_checks {
                if num_fatal > 0 {
                    break;
                }

                let check_result = if self.dont_run.contains(*check_id) {
                    Ok(CheckResult::Ignored)
                } else {
                    check(self)
                };
                match check_result {
                    Ok(CheckResult::Ok) => {
                        num_successful += 1;

                        checks.insert(check_id, CheckResultSerializable::Ok);

                        stdout.write_success(|stdout| {
                            writeln!(stdout, "\u{221a} {} - OK", check_name)?;
                            Ok(())
                        });
                    }

                    Ok(CheckResult::Warning(ref warning)) if !self.warnings_as_errors => {
                        num_warnings += 1;

                        checks.insert(
                            check_id,
                            CheckResultSerializable::Warning {
                                details: warning.iter_chain().map(ToString::to_string).collect(),
                            },
                        );

                        stdout.write_warning(|stdout| {
                            writeln!(stdout, "\u{203c} {} - Warning", check_name)?;

                            let message = warning.to_string();

                            write_lines(stdout, "    ", "    ", message.lines())?;

                            if self.verbose {
                                for cause in warning.iter_causes() {
                                    write_lines(
                                        stdout,
                                        "        caused by: ",
                                        "                   ",
                                        cause.to_string().lines(),
                                    )?;
                                }
                            }

                            Ok(())
                        });
                    }

                    Ok(CheckResult::Ignored) => {
                        checks.insert(check_id, CheckResultSerializable::Ignored);
                    }

                    Ok(CheckResult::Skipped) => {
                        num_skipped += 1;

                        checks.insert(check_id, CheckResultSerializable::Skipped);

                        if self.verbose {
                            stdout.write_warning(|stdout| {
                                writeln!(stdout, "\u{203c} {} - Warning", check_name)?;
                                writeln!(stdout, "    skipping because of previous failures")?;
                                Ok(())
                            });
                        }
                    }

                    Ok(CheckResult::Fatal(err)) => {
                        num_fatal += 1;

                        checks.insert(
                            check_id,
                            CheckResultSerializable::Fatal {
                                details: err.iter_chain().map(ToString::to_string).collect(),
                            },
                        );

                        stdout.write_error(|stdout| {
                            writeln!(stdout, "\u{00d7} {} - Error", check_name)?;

                            let message = err.to_string();

                            write_lines(stdout, "    ", "    ", message.lines())?;

                            if self.verbose {
                                for cause in err.iter_causes() {
                                    write_lines(
                                        stdout,
                                        "        caused by: ",
                                        "                   ",
                                        cause.to_string().lines(),
                                    )?;
                                }
                            }

                            Ok(())
                        });
                    }

                    Ok(CheckResult::Warning(err)) | Err(err) => {
                        num_errors += 1;

                        checks.insert(
                            check_id,
                            CheckResultSerializable::Error {
                                details: err.iter_chain().map(ToString::to_string).collect(),
                            },
                        );

                        stdout.write_error(|stdout| {
                            writeln!(stdout, "\u{00d7} {} - Error", check_name)?;

                            let message = err.to_string();

                            write_lines(stdout, "    ", "    ", message.lines())?;

                            if self.verbose {
                                for cause in err.iter_causes() {
                                    write_lines(
                                        stdout,
                                        "        caused by: ",
                                        "                   ",
                                        cause.to_string().lines(),
                                    )?;
                                }
                            }

                            Ok(())
                        });
                    }
                }
            }

            if self.output_format == OutputFormat::Text {
                println!();
            }
        }

        stdout.write_success(|stdout| {
            writeln!(stdout, "{} check(s) succeeded.", num_successful)?;
            Ok(())
        });

        if num_warnings > 0 {
            stdout.write_warning(|stdout| {
                write!(stdout, "{} check(s) raised warnings.", num_warnings)?;
                if self.verbose {
                    writeln!(stdout)?;
                } else {
                    writeln!(stdout, " Re-run with --verbose for more details.")?;
                }
                Ok(())
            });
        }

        if num_fatal + num_errors > 0 {
            stdout.write_error(|stdout| {
                write!(stdout, "{} check(s) raised errors.", num_fatal + num_errors)?;
                if self.verbose {
                    writeln!(stdout)?;
                } else {
                    writeln!(stdout, " Re-run with --verbose for more details.")?;
                }
                Ok(())
            });
        }

        if num_skipped > 0 {
            stdout.write_warning(|stdout| {
                write!(
                    stdout,
                    "{} check(s) were skipped due to errors from other checks.",
                    num_skipped,
                )?;
                if self.verbose {
                    writeln!(stdout)?;
                } else {
                    writeln!(stdout, " Re-run with --verbose for more details.")?;
                }
                Ok(())
            });
        }

        let result = if num_fatal + num_errors > 0 {
            Err(ErrorKind::Diagnostics.into())
        } else {
            Ok(())
        };

        if self.output_format == OutputFormat::Json {
            let check_results = CheckResultsSerializable {
                additional_info: &self.additional_info,
                checks,
            };

            if let Err(err) = serde_json::to_writer(std::io::stdout(), &check_results) {
                eprintln!("Could not write JSON output: {}", err,);
                return Err(ErrorKind::Diagnostics.into());
            }

            println!();
        }

        result
    }
}

impl crate::Command for Check {
    type Future = FutureResult<(), Error>;

    fn execute(&mut self) -> Self::Future {
        self.execute_inner().into_future()
    }
}

fn parse_settings(check: &mut Check) -> Result<CheckResult, failure::Error> {
    let config_file = &check.config_file;

    // The config crate just returns a "file not found" error when it can't open the file for any reason,
    // even if the real error was a permissions issue.
    //
    // So we first try to open the file for reading ourselves.
    if let Err(err) = File::open(config_file) {
        if err.kind() == std::io::ErrorKind::PermissionDenied {
            return Ok(CheckResult::Fatal(
                err.context(format!(
                    "Could not open file {}. You might need to run this command as {}.",
                    config_file.display(),
                    if cfg!(windows) {
                        "Administrator"
                    } else {
                        "root"
                    },
                ))
                .into(),
            ));
        } else {
            return Err(err
                .context(format!("Could not open file {}", config_file.display()))
                .into());
        }
    }

    let settings = match Settings::new(Some(config_file)) {
        Ok(settings) => settings,
        Err(err) => {
            let message = if check.verbose {
                format!(
                    "The IoT Edge daemon's configuration file {} is not well-formed.\n\
                     Note: In case of syntax errors, the error may not be exactly at the reported line number and position.",
                    config_file.display(),
                )
            } else {
                format!(
                    "The IoT Edge daemon's configuration file {} is not well-formed.",
                    config_file.display(),
                )
            };
            return Err(err.context(message).into());
        }
    };

    check.settings = Some(settings);

    Ok(CheckResult::Ok)
}

fn settings_connection_string(check: &mut Check) -> Result<CheckResult, failure::Error> {
    let settings = if let Some(settings) = &check.settings {
        settings
    } else {
        return Ok(CheckResult::Skipped);
    };

    if let Provisioning::Manual(manual) = settings.provisioning() {
        let (_, _, hub) = manual.parse_device_connection_string().context(
            "Invalid connection string format detected.\n\
             Please check the value of the provisioning.device_connection_string parameter.",
        )?;
        check.iothub_hostname = Some(hub.to_owned());
    } else if check.iothub_hostname.is_none() {
        return Err(Context::new("Device is not using manual provisioning, so Azure IoT Hub hostname needs to be specified with --iothub-hostname").into());
    }

    Ok(CheckResult::Ok)
}

fn container_engine(check: &mut Check) -> Result<CheckResult, failure::Error> {
    let settings = if let Some(settings) = &check.settings {
        settings
    } else {
        return Ok(CheckResult::Skipped);
    };

    let uri = settings.moby_runtime().uri();

    let docker_host_arg = match uri.scheme() {
        "unix" => uri.to_string(),

        "npipe" => {
            let mut uri = uri.to_string();
            uri.replace_range(0.."npipe://".len(), "npipe:////");
            uri
        }

        scheme => {
            return Err(Context::new(format!(
                "Could not communicate with container engine at {}. The scheme {} is invalid.",
                uri, scheme,
            ))
            .into());
        }
    };

    let output = docker(
        &docker_host_arg,
        &["version", "--format", "{{.Server.Version}}"],
    );
    let output = match output {
        Ok(output) => output,
        Err((message, err)) => {
            let mut error_message = format!(
                "Could not communicate with container engine at {}.\n\
                 Please check your moby-engine installation and ensure the service is running.",
                uri,
            );

            if let Some(message) = message {
                #[cfg(unix)]
                {
                    if message.contains("Got permission denied") {
                        error_message += "\nYou might need to run this command as root.";
                        return Ok(CheckResult::Fatal(err.context(error_message).into()));
                    }
                }

                #[cfg(windows)]
                {
                    if message.contains("Access is denied") {
                        error_message += "\nYou might need to run this command as Administrator.";
                        return Ok(CheckResult::Fatal(err.context(error_message).into()));
                    }
                }
            }

            return Err(err.context(error_message).into());
        }
    };

    check.docker_host_arg = Some(docker_host_arg);

    check.docker_server_version = Some(String::from_utf8_lossy(&output).trim().to_owned());
    check.additional_info.docker_version = check.docker_server_version.clone();

    Ok(CheckResult::Ok)
}

fn container_engine_ipv6(check: &mut Check) -> Result<CheckResult, failure::Error> {
    const MESSAGE: &str =
        "Container engine is not configured for IPv6 communication.\n\
         Please see https://aka.ms/iotedge-docker-ipv6 for a guide on how to enable IPv6 support.";

    #[derive(serde_derive::Deserialize)]
    struct DaemonConfig {
        ipv6: Option<bool>,
    }

    let is_edge_ipv6_configured = check.settings.as_ref().map_or(false, |settings| {
        let moby_network = settings.moby_runtime().network();
        if let MobyNetwork::Network(network) = moby_network {
            network.ipv6().unwrap_or_default()
        } else {
            false
        }
    });

    let daemon_config_file = File::open(&check.container_engine_config_path)
        .with_context(|_| {
            format!(
                "Could not open container engine config file {}",
                check.container_engine_config_path.display(),
            )
        })
        .context(MESSAGE);
    let daemon_config_file = match daemon_config_file {
        Ok(daemon_config_file) => daemon_config_file,
        Err(err) => {
            if is_edge_ipv6_configured {
                return Err(err.context(MESSAGE).into());
            } else {
                return Ok(CheckResult::Ignored);
            }
        }
    };
    let daemon_config: DaemonConfig = serde_json::from_reader(daemon_config_file)
        .with_context(|_| {
            format!(
                "Could not parse container engine config file {}",
                check.container_engine_config_path.display(),
            )
        })
        .context(MESSAGE)?;

    match (daemon_config.ipv6.unwrap_or_default(), is_edge_ipv6_configured) {
        (true, _) if cfg!(windows) => Err(Context::new("IPv6 container network configuration is not supported for the Windows operating system.").into()),
        (true, _) => Ok(CheckResult::Ok),
        (false, true) => Err(Context::new(MESSAGE).into()),
        (false, false) => Ok(CheckResult::Ignored),
    }
}

fn host_version(check: &mut Check) -> Result<CheckResult, failure::Error> {
    #[cfg(unix)]
    {
        let _ = check;
        Ok(CheckResult::Ignored)
    }

    #[cfg(windows)]
    {
        let settings = if let Some(settings) = &check.settings {
            settings
        } else {
            return Ok(CheckResult::Skipped);
        };

        let moby_runtime_uri = settings.moby_runtime().uri().to_string();

        if moby_runtime_uri != "npipe://./pipe/iotedge_moby_engine" {
            // Host OS version restriction only applies when using Windows containers,
            // which in turn only happens when using Moby
            return Ok(CheckResult::Ignored);
        }

        let os_version = self::additional_info::os_version().context("Could not get OS version")?;
        match os_version {
            // When using Windows containers, the host OS version must match the container OS version.
            // Since our containers are built with 10.0.17763 base images, we require the same for the host OS.
            //
            // If this needs to be changed, also update the host OS version check in the Windows install script
            // (scripts/windows/setup/IotEdgeSecurityDaemon.ps1)
            (10, 0, 17763, _) => (),

            (major_version, minor_version, build_number, _) => {
                return Ok(CheckResult::Fatal(Context::new(format!(
                    "The host has an unsupported OS version {}.{}.{}. IoT Edge on Windows only supports OS version 10.0.17763.\n\
                    Please see https://aka.ms/iotedge-platsup for details.",
                    major_version, minor_version, build_number,
                )).into()))
            }
        }

        Ok(CheckResult::Ok)
    }
}

fn settings_hostname(check: &mut Check) -> Result<CheckResult, failure::Error> {
    let settings = if let Some(settings) = &check.settings {
        settings
    } else {
        return Ok(CheckResult::Skipped);
    };

    let config_hostname = settings.hostname();

    let machine_hostname = unsafe {
        let mut result = vec![0_u8; 256];

        #[cfg(unix)]
        {
            if libc::gethostname(result.as_mut_ptr() as _, result.len()) != 0 {
                return Err(
                    std::io::Error::last_os_error() // Calls errno
                        .context("Could not get hostname: gethostname failed")
                        .into(),
                );
            }
        }

        #[cfg(windows)]
        #[allow(clippy::cast_possible_truncation, clippy::cast_possible_wrap)]
        {
            // libstd only calls WSAStartup when something under std::net gets used, like creating a TcpStream.
            // Since we haven't done anything like that up to this point, it ends up not being called.
            // So we call it manually.
            //
            // The process is going to exit anyway, so there's no reason to make the effort of
            // calling the corresponding WSACleanup later.
            let mut wsa_data: winapi::um::winsock2::WSADATA = std::mem::zeroed();
            match winapi::um::winsock2::WSAStartup(0x202, &mut wsa_data) {
                0 => (),
                result => {
                    return Err(Context::new(format!(
                        "Could not get hostname: WSAStartup failed with {}",
                        result,
                    ))
                    .into());
                }
            }

            if winapi::um::winsock2::gethostname(result.as_mut_ptr() as _, result.len() as _) != 0 {
                // Can't use std::io::Error::last_os_error() because that calls GetLastError, not WSAGetLastError
                let winsock_err = winapi::um::winsock2::WSAGetLastError();

                return Err(Context::new(format!(
                    "Could not get hostname: gethostname failed with {}",
                    winsock_err,
                ))
                .into());
            }
        }

        let nul_index = result.iter().position(|&b| b == b'\0').ok_or_else(|| {
            Context::new("Could not get hostname: gethostname did not return NUL-terminated string")
        })?;

        CStr::from_bytes_with_nul_unchecked(&result[..=nul_index])
            .to_str()
            .context("Could not get hostname: gethostname returned non-ASCII string")?
            .to_owned()
    };

    // Technically the value of config_hostname doesn't matter as long as it resolves to this device.
    // However determining that the value resolves to *this device* is not trivial.
    //
    // We could start a server and verify that we can connect to ourselves via that hostname, but starting a
    // publicly-available server is not something to be done trivially.
    //
    // We could enumerate the network interfaces of the device and verify that the IP that the hostname resolves to
    // belongs to one of them, but this requires non-trivial OS-specific code
    // (`getifaddrs` on Linux, `GetIpAddrTable` on Windows).
    //
    // Instead, we punt on this check and assume that everything's fine if config_hostname is identical to the device hostname,
    // or starts with it.
    if config_hostname != machine_hostname
        && !config_hostname.starts_with(&format!("{}.", machine_hostname))
    {
        return Err(Context::new(format!(
            "config.yaml has hostname {} but device reports hostname {}.\n\
             Hostname in config.yaml must either be identical to the device hostname \
             or be a fully-qualified domain name that has the device hostname as the first component.",
            config_hostname, machine_hostname,
        ))
        .into());
    }

    // Some software like Kubernetes and the IoT Hub SDKs for downstream clients require the device hostname to follow RFC 1035.
    // For example, the IoT Hub C# SDK cannot connect to a hostname that contains an `_`.
    if !is_rfc_1035_valid(config_hostname) {
        return Ok(CheckResult::Warning(Context::new(format!(
            "config.yaml has hostname {} which does not comply with RFC 1035.\n\
             \n\
             - Hostname must be between 1 and 255 octets inclusive.\n\
             - Each label in the hostname (component separated by \".\") must be between 1 and 63 octets inclusive.\n\
             - Each label must start with an ASCII alphabet character (a-z), end with an ASCII alphanumeric character (a-z, 0-9), \
               and must contain only ASCII alphanumeric characters or hyphens (a-z, 0-9, \"-\").\n\
             \n\
             Not complying with RFC 1035 may cause errors during the TLS handshake with modules and downstream devices.",
            config_hostname,
        ))
        .into()));
    }

    Ok(CheckResult::Ok)
}

fn daemon_mgmt_endpoint_uri(check: &mut Check) -> Result<CheckResult, failure::Error> {
    let settings = if let Some(settings) = &check.settings {
        settings
    } else {
        return Ok(CheckResult::Skipped);
    };

    let docker_host_arg = if let Some(docker_host_arg) = &check.docker_host_arg {
        docker_host_arg
    } else {
        return Ok(CheckResult::Skipped);
    };

    let connect_management_uri = settings.connect().management_uri();
    let listen_management_uri = settings.listen().management_uri();

    let mut args: Vec<Cow<'_, OsStr>> = vec![
        Cow::Borrowed(OsStr::new("run")),
        Cow::Borrowed(OsStr::new("--rm")),
    ];

    for (name, value) in settings.agent().env() {
        args.push(Cow::Borrowed(OsStr::new("-e")));
        args.push(Cow::Owned(format!("{}={}", name, value).into()));
    }

    match (connect_management_uri.scheme(), listen_management_uri.scheme()) {
        ("http", "http") => (),

        ("unix", "unix") | ("unix", "fd") => {
            args.push(Cow::Borrowed(OsStr::new("-v")));

            let socket_path =
                connect_management_uri.to_uds_file_path()
                .context("Could not parse connect.management_uri: does not represent a valid file path")?;

            // On Windows we mount the parent folder because we can't mount the socket files directly
            #[cfg(windows)]
            let socket_path =
                socket_path.parent()
                .ok_or_else(|| Context::new("Could not parse connect.management_uri: does not have a parent directory"))?;

            let socket_path =
                socket_path.to_str()
                .ok_or_else(|| Context::new("Could not parse connect.management_uri: file path is not valid utf-8"))?;

            args.push(Cow::Owned(format!("{}:{}", socket_path, socket_path).into()));
        },

        (scheme1, scheme2) if scheme1 != scheme2 => return Err(Context::new(
            format!(
                "config.yaml has invalid combination of schemes for connect.management_uri ({:?}) and listen.management_uri ({:?})",
                scheme1, scheme2,
            ))
            .into()),

        (scheme, _) => return Err(Context::new(
            format!("Could not parse connect.management_uri: scheme {} is invalid", scheme),
        ).into()),
    }

    args.extend(vec![
        Cow::Borrowed(OsStr::new(&check.diagnostics_image_name)),
        Cow::Borrowed(OsStr::new("/iotedge-diagnostics")),
        Cow::Borrowed(OsStr::new("edge-agent")),
        Cow::Borrowed(OsStr::new("--management-uri")),
        Cow::Owned(OsString::from(connect_management_uri.to_string())),
    ]);

    match docker(docker_host_arg, args) {
        Ok(_) => Ok(CheckResult::Ok),
        Err((Some(stderr), err)) => Err(err.context(stderr).into()),
        Err((None, err)) => Err(err.context("Could not spawn docker process").into()),
    }
}

fn iotedged_version(check: &mut Check) -> Result<CheckResult, failure::Error> {
    let latest_versions = match &mut check.latest_versions {
        Ok(latest_versions) => &*latest_versions,
        Err(err) => match err.take() {
            Some(err) => return Ok(CheckResult::Warning(err.into())),
            None => return Ok(CheckResult::Skipped),
        },
    };

    let mut process = Command::new(&check.iotedged);
    process.arg("--version");

    if cfg!(windows) {
        process.env("IOTEDGE_RUN_AS_CONSOLE", "true");
    }

    let output = process
        .output()
        .context("Could not spawn iotedged process")?;
    if !output.status.success() {
        return Err(Context::new(format!(
            "iotedged returned {}, stderr = {}",
            output.status,
            String::from_utf8_lossy(&*output.stderr),
        ))
        .context("Could not spawn iotedged process")
        .into());
    }

    let output =
        String::from_utf8(output.stdout).context("Could not parse output of iotedged --version")?;

    let iotedged_version_regex = Regex::new(r"^iotedged ([^ ]+)(?: \(.*\))?$")
        .expect("This hard-coded regex is expected to be valid.");
    let captures = iotedged_version_regex
        .captures(output.trim())
        .ok_or_else(|| {
            Context::new(format!(
                "output {:?} does not match expected format",
                output,
            ))
            .context("Could not parse output of iotedged --version")
        })?;
    let version = captures
        .get(1)
        .expect("unreachable: regex defines one capturing group")
        .as_str();

    check.additional_info.iotedged_version = Some(version.to_owned());

    if version != latest_versions.iotedged {
        return Ok(CheckResult::Warning(
            Context::new(format!(
                "Installed IoT Edge daemon has version {} but {} is the latest stable version available.\n\
                 Please see https://aka.ms/iotedge-update-runtime for update instructions.",
                version, latest_versions.iotedged,
            ))
            .into(),
        ));
    }

    Ok(CheckResult::Ok)
}

fn host_local_time(check: &mut Check) -> Result<CheckResult, failure::Error> {
    fn is_server_unreachable_error(err: &mini_sntp::Error) -> bool {
        match err.kind() {
            mini_sntp::ErrorKind::ResolveNtpPoolHostname(_) => true,
            mini_sntp::ErrorKind::SendClientRequest(err)
            | mini_sntp::ErrorKind::ReceiveServerResponse(err) => {
                err.kind() == std::io::ErrorKind::TimedOut || // Windows
                err.kind() == std::io::ErrorKind::WouldBlock // Unix
            }
            _ => false,
        }
    }

    let mini_sntp::SntpTimeQueryResult {
        local_clock_offset, ..
    } = match mini_sntp::query(&check.ntp_server) {
        Ok(result) => result,
        Err(err) => {
            if is_server_unreachable_error(&err) {
                return Ok(CheckResult::Warning(
                    err.context("Could not query NTP server").into(),
                ));
            } else {
                return Err(err.context("Could not query NTP server").into());
            }
        }
    };

    if local_clock_offset.num_seconds().abs() >= 10 {
        return Ok(CheckResult::Warning(Context::new(format!(
            "Time on the device is out of sync with the NTP server. This may cause problems connecting to IoT Hub.\n\
             Please ensure time on device is accurate, for example by {}.",
            if cfg!(windows) {
                "setting up the Windows Time service to automatically sync with a time server"
            } else {
                "installing an NTP daemon"
            },
        )).into()));
    }

    Ok(CheckResult::Ok)
}

fn container_local_time(check: &mut Check) -> Result<CheckResult, failure::Error> {
    let docker_host_arg = if let Some(docker_host_arg) = &check.docker_host_arg {
        docker_host_arg
    } else {
        return Ok(CheckResult::Skipped);
    };

    let expected_duration = std::time::SystemTime::now()
        .duration_since(std::time::UNIX_EPOCH)
        .context("Could not query local time of host")?;

    let output = docker(
        docker_host_arg,
        vec![
            "run",
            "--rm",
            &check.diagnostics_image_name,
            "/iotedge-diagnostics",
            "local-time",
        ],
    )
    .map_err(|(_, err)| err)
    .context("Could not query local time inside container")?;
    let output = std::str::from_utf8(&output)
        .map_err(failure::Error::from)
        .and_then(|output| output.trim_end().parse::<u64>().map_err(Into::into))
        .context("Could not parse container output")?;
    let actual_duration = std::time::Duration::from_secs(output);

    let diff = std::cmp::max(actual_duration, expected_duration)
        - std::cmp::min(actual_duration, expected_duration);
    if diff.as_secs() >= 10 {
        return Err(Context::new("Detected time drift between host and container").into());
    }

    Ok(CheckResult::Ok)
}

fn container_engine_dns(check: &mut Check) -> Result<CheckResult, failure::Error> {
    const MESSAGE: &str =
        "Container engine is not configured with DNS server setting, which may impact connectivity to IoT Hub.\n\
         Please see https://aka.ms/iotedge-prod-checklist-dns for best practices.\n\
         You can ignore this warning if you are setting DNS server per module in the Edge deployment.";

    #[derive(serde_derive::Deserialize)]
    struct DaemonConfig {
        dns: Option<Vec<String>>,
    }

    let daemon_config_file = File::open(&check.container_engine_config_path)
        .with_context(|_| {
            format!(
                "Could not open container engine config file {}",
                check.container_engine_config_path.display(),
            )
        })
        .context(MESSAGE);
    let daemon_config_file = match daemon_config_file {
        Ok(daemon_config_file) => daemon_config_file,
        Err(err) => {
            return Ok(CheckResult::Warning(err.into()));
        }
    };
    let daemon_config: DaemonConfig = serde_json::from_reader(daemon_config_file)
        .with_context(|_| {
            format!(
                "Could not parse container engine config file {}",
                check.container_engine_config_path.display(),
            )
        })
        .context(MESSAGE)?;

    if let Some(&[]) | None = daemon_config.dns.as_ref().map(std::ops::Deref::deref) {
        return Ok(CheckResult::Warning(Context::new(MESSAGE).into()));
    }

    Ok(CheckResult::Ok)
}

fn settings_identity_certificates_expiry(check: &mut Check) -> Result<CheckResult, failure::Error> {
    let settings = if let Some(settings) = &check.settings {
        settings
    } else {
        return Ok(CheckResult::Skipped);
    };

    if let Provisioning::Dps(dps) = settings.provisioning() {
        if let AttestationMethod::X509(x509_info) = dps.attestation() {
            let path = x509_info.identity_cert()?;
            return CertificateValidity::parse("DPS identity certificate", &path)?
                .to_check_result();
        }
    }

    Ok(CheckResult::Ignored)
}

fn settings_certificates(check: &mut Check) -> Result<CheckResult, failure::Error> {
    let settings = if let Some(settings) = &check.settings {
        settings
    } else {
        return Ok(CheckResult::Skipped);
    };

    check.device_ca_cert_path = Some({
        if let Some(certificates) = settings.certificates() {
            certificates.device_ca_cert()?
        } else {
            let certs_dir = settings.homedir().join("hsm").join("certs");

            let mut device_ca_cert_path = None;

            let entries = std::fs::read_dir(&certs_dir).with_context(|_| {
                format!("Could not enumerate files under {}", certs_dir.display())
            })?;
            for entry in entries {
                let entry = entry.with_context(|_| {
                    format!("Could not enumerate files under {}", certs_dir.display())
                })?;
                let path = entry.path();
                if let Some(file_name) = path.file_name().and_then(OsStr::to_str) {
                    if file_name.starts_with("device_ca_alias") && file_name.ends_with(".cert.pem")
                    {
                        device_ca_cert_path = Some(path);
                        break;
                    }
                }
            }

            device_ca_cert_path.ok_or_else(|| {
                Context::new(format!(
                    "Could not find device CA certificate under {}",
                    certs_dir.display(),
                ))
            })?
        }
    });

    if settings.certificates().is_none() {
        let CertificateValidity { not_after, .. } = CertificateValidity::parse(
            "Device CA certificate",
            check.device_ca_cert_path.as_ref().unwrap(),
        )?;

        let now = chrono::Utc::now();

        if not_after < now {
            return Ok(CheckResult::Warning(
                Context::new(format!(
                    "The Edge device is using self-signed automatically-generated development certificates.\n\
                     The certs expired at {}. Restart the IoT Edge daemon to generate new development certs with 90-day expiry.\n\
                     \n\
                     Please consider using production certificates instead. See https://aka.ms/iotedge-prod-checklist-certs for best practices.",
                    not_after,
                ))
                .into(),
            ));
        } else {
            return Ok(CheckResult::Warning(
                Context::new(format!(
                    "The Edge device is using self-signed automatically-generated development certificates.\n\
                     They will expire in {} days (at {}) causing module-to-module and downstream device communication to fail on an active deployment.\n\
                     After the certs have expired, restarting the IoT Edge daemon will trigger it to generate new development certs with 90-day expiry.\n\
                     \n\
                     Please consider using production certificates instead. See https://aka.ms/iotedge-prod-checklist-certs for best practices.",
                    (not_after - now).num_days(), not_after,
                ))
                .into(),
            ));
        }
    }

    Ok(CheckResult::Ok)
}

fn settings_certificates_expiry(check: &mut Check) -> Result<CheckResult, failure::Error> {
    let device_ca_cert_path = if let Some(device_ca_cert_path) = &check.device_ca_cert_path {
        device_ca_cert_path
    } else {
        return Ok(CheckResult::Skipped);
    };

    CertificateValidity::parse("Device CA certificate", &device_ca_cert_path)?.to_check_result()
}

fn settings_moby_runtime_uri(check: &mut Check) -> Result<CheckResult, failure::Error> {
    const MESSAGE: &str =
        "Device is not using a production-supported container engine (moby-engine).\n\
         Please see https://aka.ms/iotedge-prod-checklist-moby for details.";

    let settings = if let Some(settings) = &check.settings {
        settings
    } else {
        return Ok(CheckResult::Skipped);
    };

    let docker_server_version = if let Some(docker_server_version) = &check.docker_server_version {
        docker_server_version
    } else {
        return Ok(CheckResult::Skipped);
    };

    if cfg!(windows) {
        let moby_runtime_uri = settings.moby_runtime().uri().to_string();

        if moby_runtime_uri != "npipe://./pipe/iotedge_moby_engine" {
            return Ok(CheckResult::Warning(Context::new(MESSAGE).into()));
        }
    }

    let docker_server_major_version = docker_server_version
        .split('.')
        .next()
        .map(std::str::FromStr::from_str);
    let docker_server_major_version: u32 = match docker_server_major_version {
        Some(Ok(docker_server_major_version)) => docker_server_major_version,
        Some(Err(_)) | None => {
            return Ok(CheckResult::Warning(
                Context::new(format!(
                    "Container engine returned malformed version string {:?}",
                    docker_server_version,
                ))
                .context(MESSAGE)
                .into(),
            ));
        }
    };

    // Moby does not identify itself in any unique way. Moby devs recommend assuming that anything less than version 10 is Moby,
    // since it's currently 3.x and regular Docker is in the high 10s.
    if docker_server_major_version >= 10 {
        return Ok(CheckResult::Warning(Context::new(MESSAGE).into()));
    }

    Ok(CheckResult::Ok)
}

fn container_engine_logrotate(check: &mut Check) -> Result<CheckResult, failure::Error> {
    const MESSAGE: &str =
        "Container engine is not configured to rotate module logs which may cause it run out of disk space.\n\
         Please see https://aka.ms/iotedge-prod-checklist-logs for best practices.\n\
         You can ignore this warning if you are setting log policy per module in the Edge deployment.";

    #[derive(serde_derive::Deserialize)]
    struct DaemonConfig {
        #[serde(rename = "log-driver")]
        log_driver: Option<String>,

        #[serde(rename = "log-opts")]
        log_opts: Option<DaemonConfigLogOpts>,
    }

    #[derive(serde_derive::Deserialize)]
    struct DaemonConfigLogOpts {
        #[serde(rename = "max-file")]
        max_file: Option<String>,

        #[serde(rename = "max-size")]
        max_size: Option<String>,
    }

    let daemon_config_file = File::open(&check.container_engine_config_path)
        .with_context(|_| {
            format!(
                "Could not open container engine config file {}",
                check.container_engine_config_path.display(),
            )
        })
        .context(MESSAGE);
    let daemon_config_file = match daemon_config_file {
        Ok(daemon_config_file) => daemon_config_file,
        Err(err) => {
            return Ok(CheckResult::Warning(err.into()));
        }
    };
    let daemon_config: DaemonConfig = serde_json::from_reader(daemon_config_file)
        .with_context(|_| {
            format!(
                "Could not parse container engine config file {}",
                check.container_engine_config_path.display(),
            )
        })
        .context(MESSAGE)?;

    if daemon_config.log_driver.is_none() {
        return Ok(CheckResult::Warning(Context::new(MESSAGE).into()));
    }

    if let Some(log_opts) = &daemon_config.log_opts {
        if log_opts.max_file.is_none() {
            return Ok(CheckResult::Warning(Context::new(MESSAGE).into()));
        }

        if log_opts.max_size.is_none() {
            return Ok(CheckResult::Warning(Context::new(MESSAGE).into()));
        }
    } else {
        return Ok(CheckResult::Warning(Context::new(MESSAGE).into()));
    }

    Ok(CheckResult::Ok)
}

fn storage_mounted_from_host(
    check: &mut Check,
    container_name: &'static str,
    storage_directory_name: &'static str,
) -> Result<CheckResult, failure::Error> {
    lazy_static::lazy_static! {
        static ref STORAGE_FOLDER_ENV_VAR_KEY_REGEX: Regex =
            Regex::new("(?i)^storagefolder=(.*)")
            .expect("This hard-coded regex is expected to be valid.");
    }

    let docker_host_arg = if let Some(docker_host_arg) = &check.docker_host_arg {
        docker_host_arg
    } else {
        return Ok(CheckResult::Skipped);
    };

<<<<<<< HEAD
    let inspect_result = docker(docker_host_arg, &["inspect", container_name])
        .map_err(|(_, err)| err)
        .and_then(|output| {
            let (inspect_result,): (docker::models::InlineResponse200,) =
                serde_json::from_slice(&output)
                    .context("Could not parse result of docker inspect")?;
            Ok(inspect_result)
        })
        .with_context(|_| {
            format!(
                "Could not check current state of {} container",
                container_name,
            )
        })?;
=======
    let inspect_result = inspect_container(docker_host_arg, container_name)?;
>>>>>>> 04868177

    let temp_dir = inspect_result
        .config()
        .and_then(docker::models::ContainerConfig::env)
        .into_iter()
        .flatten()
<<<<<<< HEAD
        .filter_map(|env| {
=======
        .find_map(|env| {
>>>>>>> 04868177
            STORAGE_FOLDER_ENV_VAR_KEY_REGEX
                .captures(env)
                .and_then(|capture| capture.get(1))
                .map(|match_| match_.as_str())
        })
<<<<<<< HEAD
        .next()
=======
>>>>>>> 04868177
        .unwrap_or(
            // Hard-code the value here rather than using the tempfile crate. It needs to match .Net Core's implementation,
            // and needs to be in the context of the container user instead of the host running `iotedge check`.
            if cfg!(windows) {
                r"C:\Windows\Temp"
            } else {
                "/tmp"
            },
        );

    let storage_directory = Path::new(&*temp_dir).join(storage_directory_name);

    let mounted_directories = inspect_result
        .mounts()
        .into_iter()
        .flatten()
        .filter_map(|mount| mount.destination().map(Path::new));

    let volume_directories = inspect_result
        .config()
        .and_then(docker::models::ContainerConfig::volumes)
        .map(std::collections::HashMap::keys)
        .into_iter()
        .flatten()
        .map(Path::new);

    if !mounted_directories
        .chain(volume_directories)
        .any(|container_directory| container_directory == storage_directory)
    {
<<<<<<< HEAD
        return Err(Context::new(format!(
            "Container {} is not configured to persist its {} directory on the host filesystem.\n\
             Data might be lost if the container is deleted or updated.",
            container_name,
            storage_directory.display(),
        ))
        .into());
=======
        return Ok(CheckResult::Warning(
            Context::new(format!(
                "The {} module is not configured to persist its {} directory on the host filesystem.\n\
                Data might be lost if the module is deleted or updated.",
                container_name,
                storage_directory.display(),
            )).into(),
        ));
>>>>>>> 04868177
    }

    Ok(CheckResult::Ok)
}

fn connection_to_dps_endpoint(check: &mut Check) -> Result<CheckResult, failure::Error> {
    let settings = if let Some(settings) = &check.settings {
        settings
    } else {
        return Ok(CheckResult::Skipped);
    };

    let dps_endpoint = if let Provisioning::Dps(dps) = settings.provisioning() {
        dps.global_endpoint()
    } else {
        return Ok(CheckResult::Ignored);
    };

    let dps_hostname = dps_endpoint.host_str().ok_or_else(|| {
        Context::new("URL specified in provisioning.global_endpoint does not have a host")
    })?;

    resolve_and_tls_handshake(&dps_endpoint, dps_hostname, dps_hostname)?;

    Ok(CheckResult::Ok)
}

fn connection_to_iot_hub_host(
    check: &mut Check,
    upstream_protocol_port: UpstreamProtocolPort,
) -> Result<CheckResult, failure::Error> {
    let iothub_hostname = if let Some(iothub_hostname) = &check.iothub_hostname {
        iothub_hostname
    } else {
        return Ok(CheckResult::Skipped);
    };

    let port = upstream_protocol_port.as_port();

    resolve_and_tls_handshake(
        &(&**iothub_hostname, port),
        iothub_hostname,
        &format!("{}:{}", iothub_hostname, port),
    )?;

    Ok(CheckResult::Ok)
}

fn connection_to_iot_hub_container(
    check: &mut Check,
    upstream_protocol_port: UpstreamProtocolPort,
    use_container_runtime_network: bool,
) -> Result<CheckResult, failure::Error> {
    let settings = if let Some(settings) = &check.settings {
        settings
    } else {
        return Ok(CheckResult::Skipped);
    };

    let docker_host_arg = if let Some(docker_host_arg) = &check.docker_host_arg {
        docker_host_arg
    } else {
        return Ok(CheckResult::Skipped);
    };

    let iothub_hostname = if let Some(iothub_hostname) = &check.iothub_hostname {
        iothub_hostname
    } else {
        return Ok(CheckResult::Skipped);
    };

    let network_name = settings.moby_runtime().network().name();

    let port = upstream_protocol_port.as_port().to_string();

    let mut args = vec!["run", "--rm"];

    if use_container_runtime_network {
        args.extend(&["--network", network_name]);
    }

    args.extend(&[
        &check.diagnostics_image_name,
        "/iotedge-diagnostics",
        "iothub",
        "--hostname",
        iothub_hostname,
        "--port",
        &port,
    ]);

    if let Err((_, err)) = docker(docker_host_arg, args) {
        return Err(err
            .context(format!(
                "Container on the {} network could not connect to {}:{}",
                if use_container_runtime_network {
                    network_name
                } else {
                    "default"
                },
                iothub_hostname,
                port,
            ))
            .into());
    }

    Ok(CheckResult::Ok)
}

fn edge_hub_ports_on_host(check: &mut Check) -> Result<CheckResult, failure::Error> {
    let docker_host_arg = if let Some(docker_host_arg) = &check.docker_host_arg {
        docker_host_arg
    } else {
        return Ok(CheckResult::Skipped);
    };

<<<<<<< HEAD
    let inspect_result = docker(docker_host_arg, &["inspect", "edgeHub"])
        .map_err(|(_, err)| err)
        .and_then(|output| {
            let (inspect_result,): (docker::models::InlineResponse200,) =
                serde_json::from_slice(&output)
                    .context("Could not parse result of docker inspect")?;
            Ok(inspect_result)
        })
        .context("Could not check current state of Edge Hub container")?;
=======
    let inspect_result = inspect_container(docker_host_arg, "edgeHub")?;
>>>>>>> 04868177

    let is_running = inspect_result
        .state()
        .and_then(docker::models::InlineResponse200State::running)
        .cloned()
        .ok_or_else(|| {
            Context::new(
                "Could not check current state of Edge Hub container: \
                 could not parse result of docker inspect: state.status is not set",
            )
        })?;
    if is_running {
        // Whatever ports it wanted to bind to must've been available for it to be running
        return Ok(CheckResult::Ok);
    }

    let port_bindings = inspect_result
        .host_config()
        .and_then(docker::models::HostConfig::port_bindings)
        .ok_or_else(|| {
            Context::new(
                "Could not check port bindings of Edge Hub container: \
                 could not parse result of docker inspect: host_config.port_bindings is not set",
            )
        })?
        .values()
        .flatten()
        .filter_map(docker::models::HostConfigPortBindings::host_port);

    for port_binding in port_bindings {
        // Try to bind to the port ourselves. If it fails with AddrInUse, then something else has bound to it.
        match std::net::TcpListener::bind(format!("127.0.0.1:{}", port_binding)) {
            Ok(_) => (),

            Err(ref err) if err.kind() == std::io::ErrorKind::AddrInUse => {
                return Err(Context::new(format!(
                    "Edge hub cannot start on device because port {} is already in use.\n\
                     Please stop the application using the port or remove the port binding from Edge hub's deployment.",
                    port_binding,
                )).into());
            }

            #[cfg(unix)]
            Err(ref err) if err.kind() == std::io::ErrorKind::PermissionDenied => {
                return Ok(CheckResult::Fatal(Context::new(format!(
                    "Permission denied when attempting to bind to port {}. You might need to run this command as root.",
                    port_binding,
                )).into()));
            }

            Err(err) => {
                return Err(err
                    .context(format!(
                        "Could not check if port {} is available for Edge Hub to bind to",
                        port_binding,
                    ))
                    .into());
            }
        }
    }

    Ok(CheckResult::Ok)
}

#[derive(Debug)]
struct CertificateValidity<'a> {
    cert_name: &'a str,
    cert_path: &'a Path,
    not_after: chrono::DateTime<chrono::Utc>,
    not_before: chrono::DateTime<chrono::Utc>,
}

impl<'a> CertificateValidity<'a> {
    fn parse(cert_name: &'a str, cert_path: &'a Path) -> Result<Self, failure::Error> {
        fn parse_openssl_time(
            time: &openssl::asn1::Asn1TimeRef,
        ) -> chrono::ParseResult<chrono::DateTime<chrono::Utc>> {
            // openssl::asn1::Asn1TimeRef does not expose any way to convert the ASN1_TIME to a Rust-friendly type
            //
            // Its Display impl uses ASN1_TIME_print, so we convert it into a String and parse it back
            // into a chrono::DateTime<chrono::Utc>
            let time = time.to_string();
            let time = chrono::NaiveDateTime::parse_from_str(&time, "%b %e %H:%M:%S %Y GMT")?;
            Ok(chrono::DateTime::<chrono::Utc>::from_utc(time, chrono::Utc))
        }

        let (not_after, not_before) = File::open(cert_path)
            .map_err(failure::Error::from)
            .and_then(|mut device_ca_cert_file| {
                let mut device_ca_cert = vec![];
                device_ca_cert_file.read_to_end(&mut device_ca_cert)?;
                let device_ca_cert = openssl::x509::X509::stack_from_pem(&device_ca_cert)?;
                let device_ca_cert = &device_ca_cert[0];

                let not_after = parse_openssl_time(device_ca_cert.not_after())?;
                let not_before = parse_openssl_time(device_ca_cert.not_before())?;

                Ok((not_after, not_before))
            })
            .with_context(|_| {
                format!(
                    "Could not parse {} as a valid certificate file",
                    cert_path.display(),
                )
            })?;

        Ok(CertificateValidity {
            cert_name,
            cert_path,
            not_after,
            not_before,
        })
    }

    fn to_check_result(&self) -> Result<CheckResult, failure::Error> {
        let cert_path_displayable = self.cert_path.display();

        let now = chrono::Utc::now();

        if self.not_before > now {
            Err(Context::new(format!(
                "{} at {} has not-before time {} which is in the future",
                self.cert_name, cert_path_displayable, self.not_before,
            ))
            .into())
        } else if self.not_after < now {
            Err(Context::new(format!(
                "{} at {} expired at {}",
                self.cert_name, cert_path_displayable, self.not_after,
            ))
            .into())
        } else if self.not_after < now + chrono::Duration::days(7) {
            Ok(CheckResult::Warning(
                Context::new(format!(
                    "{} at {} will expire soon ({}, in {} days)",
                    self.cert_name,
                    cert_path_displayable,
                    self.not_after,
                    (self.not_after - now).num_days(),
                ))
                .into(),
            ))
        } else {
            Ok(CheckResult::Ok)
        }
    }
}

fn docker<I>(docker_host_arg: &str, args: I) -> Result<Vec<u8>, (Option<String>, failure::Error)>
where
    I: IntoIterator,
    <I as IntoIterator>::Item: AsRef<OsStr>,
{
    let mut process = Command::new("docker");
    process.arg("-H");
    process.arg(docker_host_arg);

    process.args(args);

    let output = process.output().map_err(|err| {
        (
            None,
            err.context(format!("could not run {:?}", process)).into(),
        )
    })?;

    if !output.status.success() {
        let stderr = String::from_utf8_lossy(&*output.stderr).into_owned();
        let err = Context::new(format!(
            "docker returned {}, stderr = {}",
            output.status, stderr,
        ))
        .into();
        return Err((Some(stderr), err));
    }

    Ok(output.stdout)
}

fn inspect_container(
    docker_host_arg: &str,
    name: &str,
) -> Result<docker::models::InlineResponse200, failure::Error> {
    Ok(docker(docker_host_arg, &["inspect", name])
        .map_err(|(_, err)| err)
        .and_then(|output| {
            let (inspect_result,): (docker::models::InlineResponse200,) =
                serde_json::from_slice(&output)
                    .context("Could not parse result of docker inspect")?;
            Ok(inspect_result)
        })
        .with_context(|_| format!("Could not check current state of {} container", name))?)
}

// Resolves the given `ToSocketAddrs`, then connects to the first address via TCP and completes a TLS handshake.
//
// `tls_hostname` is used for SNI validation and certificate hostname validation.
//
// `hostname_display` is used for the error messages.
fn resolve_and_tls_handshake(
    to_socket_addrs: &impl std::net::ToSocketAddrs,
    tls_hostname: &str,
    hostname_display: &str,
) -> Result<(), failure::Error> {
    let host_addr = to_socket_addrs
        .to_socket_addrs()
        .with_context(|_| {
            format!(
                "Could not connect to {} : could not resolve hostname",
                hostname_display,
            )
        })?
        .next()
        .ok_or_else(|| {
            Context::new(format!(
                "Could not connect to {} : could not resolve hostname: no addresses found",
                hostname_display,
            ))
        })?;

    let stream = TcpStream::connect_timeout(&host_addr, std::time::Duration::from_secs(10))
        .with_context(|_| format!("Could not connect to {}", hostname_display))?;

    let tls_connector = native_tls::TlsConnector::new().with_context(|_| {
        format!(
            "Could not connect to {} : could not create TLS connector",
            hostname_display,
        )
    })?;

    let _ = tls_connector
        .connect(tls_hostname, stream)
        .with_context(|_| {
            format!(
                "Could not connect to {} : could not complete TLS handshake",
                hostname_display,
            )
        })?;

    Ok(())
}

fn is_rfc_1035_valid(name: &str) -> bool {
    if name.is_empty() || name.len() > 255 {
        return false;
    }

    let mut labels = name.split('.');

    let all_labels_valid = labels.all(|label| {
        if label.len() > 63 {
            return false;
        }

        let first_char = match label.chars().next() {
            Some(c) => c,
            None => return false,
        };
        if first_char < 'a' || first_char > 'z' {
            return false;
        }

        if label
            .chars()
            .any(|c| (c < 'a' || c > 'z') && (c < '0' || c > '9') && c != '-')
        {
            return false;
        }

        let last_char = label
            .chars()
            .last()
            .expect("label has at least one character");
        if (last_char < 'a' || last_char > 'z') && (last_char < '0' || last_char > '9') {
            return false;
        }

        true
    });
    if !all_labels_valid {
        return false;
    }

    true
}

fn write_lines<'a>(
    writer: &mut (impl Write + ?Sized),
    first_line_indent: &str,
    other_lines_indent: &str,
    mut lines: impl Iterator<Item = &'a str>,
) -> std::io::Result<()> {
    if let Some(line) = lines.next() {
        writeln!(writer, "{}{}", first_line_indent, line)?;
    }

    for line in lines {
        writeln!(writer, "{}{}", other_lines_indent, line)?;
    }

    Ok(())
}

#[derive(Debug, serde_derive::Serialize)]
struct CheckResultsSerializable<'a> {
    additional_info: &'a AdditionalInfo,
    checks: BTreeMap<&'static str, CheckResultSerializable>,
}

#[derive(Debug, serde_derive::Serialize)]
#[serde(tag = "result")]
#[serde(rename_all = "snake_case")]
enum CheckResultSerializable {
    Ok,
    Warning { details: Vec<String> },
    Ignored,
    Skipped,
    Fatal { details: Vec<String> },
    Error { details: Vec<String> },
}

#[cfg(test)]
mod tests {
    #[test]
    fn config_file_checks_ok() {
        let mut runtime = tokio::runtime::current_thread::Runtime::new().unwrap();

        for filename in &["sample_settings.yaml", "sample_settings.tg.filepaths.yaml"] {
            let config_file = format!(
                "{}/../edgelet-docker/test/{}/{}",
                env!("CARGO_MANIFEST_DIR"),
                if cfg!(windows) { "windows" } else { "linux" },
                filename,
            );

            let mut check = runtime
                .block_on(super::Check::new(
                    config_file.into(),
                    "daemon.json".into(), // unused for this test
                    "mcr.microsoft.com/azureiotedge-diagnostics:1.0.0".to_owned(), // unused for this test
                    Default::default(),
                    Some("1.0.0".to_owned()),      // unused for this test
                    "iotedged".into(),             // unused for this test
                    None,                          // unused for this test
                    "pool.ntp.org:123".to_owned(), // unused for this test
                    super::OutputFormat::Text,     // unused for this test
                    false,
                    false,
                ))
                .unwrap();

            match super::parse_settings(&mut check) {
                Ok(super::CheckResult::Ok) => (),
                check_result => panic!("parsing {} returned {:?}", filename, check_result),
            }

            match super::settings_connection_string(&mut check) {
                Ok(super::CheckResult::Ok) => (),
                check_result => panic!(
                    "checking connection string in {} returned {:?}",
                    filename, check_result
                ),
            }

            match super::settings_hostname(&mut check) {
                Err(err) => {
                    let message = err.to_string();
                    assert!(
                        message
                            .starts_with("config.yaml has hostname localhost but device reports"),
                        "checking hostname in {} produced unexpected error: {}",
                        filename,
                        message,
                    );
                }
                check_result => panic!(
                    "checking hostname in {} returned {:?}",
                    filename, check_result
                ),
            }

            // Pretend it's Moby
            check.docker_server_version = Some("3.0.3".to_owned());

            match super::settings_moby_runtime_uri(&mut check) {
                Ok(super::CheckResult::Ok) => (),
                check_result => panic!(
                    "checking moby_runtime.uri in {} returned {:?}",
                    filename, check_result
                ),
            }
        }
    }

    #[test]
    fn parse_settings_err() {
        let mut runtime = tokio::runtime::current_thread::Runtime::new().unwrap();

        let filename = "bad_sample_settings.yaml";
        let config_file = format!(
            "{}/../edgelet-docker/test/{}/{}",
            env!("CARGO_MANIFEST_DIR"),
            if cfg!(windows) { "windows" } else { "linux" },
            filename,
        );

        let mut check = runtime
            .block_on(super::Check::new(
                config_file.into(),
                "daemon.json".into(), // unused for this test
                "mcr.microsoft.com/azureiotedge-diagnostics:1.0.0".to_owned(), // unused for this test
                Default::default(),
                Some("1.0.0".to_owned()),      // unused for this test
                "iotedged".into(),             // unused for this test
                None,                          // unused for this test
                "pool.ntp.org:123".to_owned(), // unused for this test
                super::OutputFormat::Text,     // unused for this test
                false,
                false,
            ))
            .unwrap();

        match super::parse_settings(&mut check) {
            Err(err) => {
                let err = err
                    .iter_causes()
                    .nth(1)
                    .expect("expected to find cause-of-cause-of-error");
                assert!(
                    err.to_string()
                        .contains("while parsing a flow mapping, did not find expected ',' or '}' at line 10 column 5"),
                    "parsing {} produced unexpected error: {}",
                    filename,
                    err,
                );
            }

            check_result => panic!("parsing {} returned {:?}", filename, check_result),
        }
    }

    #[test]
    fn settings_connection_string_dps() {
        let mut runtime = tokio::runtime::current_thread::Runtime::new().unwrap();

        let filename = "sample_settings.dps.sym.yaml";
        let config_file = format!(
            "{}/../edgelet-docker/test/{}/{}",
            env!("CARGO_MANIFEST_DIR"),
            if cfg!(windows) { "windows" } else { "linux" },
            filename,
        );

        let mut check = runtime
            .block_on(super::Check::new(
                config_file.into(),
                "daemon.json".into(), // unused for this test
                "mcr.microsoft.com/azureiotedge-diagnostics:1.0.0".to_owned(), // unused for this test
                Default::default(),
                Some("1.0.0".to_owned()), // unused for this test
                "iotedged".into(),        // unused for this test
                Some("something.something.com".to_owned()), // pretend user specified --iothub-hostname
                "pool.ntp.org:123".to_owned(),              // unused for this test
                super::OutputFormat::Text,                  // unused for this test
                false,
                false,
            ))
            .unwrap();

        match super::parse_settings(&mut check) {
            Ok(super::CheckResult::Ok) => (),
            check_result => panic!("parsing {} returned {:?}", filename, check_result),
        }

        match super::settings_connection_string(&mut check) {
            Ok(super::CheckResult::Ok) => (),
            check_result => panic!("parsing {} returned {:?}", filename, check_result),
        }
    }

    #[test]
    fn settings_connection_string_dps_err() {
        let mut runtime = tokio::runtime::current_thread::Runtime::new().unwrap();

        let filename = "sample_settings.dps.sym.yaml";
        let config_file = format!(
            "{}/../edgelet-docker/test/{}/{}",
            env!("CARGO_MANIFEST_DIR"),
            if cfg!(windows) { "windows" } else { "linux" },
            filename,
        );

        let mut check = runtime
            .block_on(super::Check::new(
                config_file.into(),
                "daemon.json".into(), // unused for this test
                "mcr.microsoft.com/azureiotedge-diagnostics:1.0.0".to_owned(), // unused for this test
                Default::default(),
                Some("1.0.0".to_owned()),      // unused for this test
                "iotedged".into(),             // unused for this test
                None,                          // pretend user did not specify --iothub-hostname
                "pool.ntp.org:123".to_owned(), // unused for this test
                super::OutputFormat::Text,     // unused for this test
                false,
                false,
            ))
            .unwrap();

        match super::parse_settings(&mut check) {
            Ok(super::CheckResult::Ok) => (),
            check_result => panic!("parsing {} returned {:?}", filename, check_result),
        }

        match super::settings_connection_string(&mut check) {
            Err(err) => assert!(err.to_string().contains("Device is not using manual provisioning, so Azure IoT Hub hostname needs to be specified with --iothub-hostname")),
            check_result => panic!(
                "checking connection string in {} returned {:?}",
                filename, check_result
            ),
        }
    }

    #[test]
    #[cfg(windows)]
    fn moby_runtime_uri_windows_wants_moby_based_on_runtime_uri() {
        let mut runtime = tokio::runtime::current_thread::Runtime::new().unwrap();

        let filename = "sample_settings_notmoby.yaml";
        let config_file = format!(
            "{}/../edgelet-docker/test/{}/{}",
            env!("CARGO_MANIFEST_DIR"),
            if cfg!(windows) { "windows" } else { "linux" },
            filename,
        );

        let mut check = runtime
            .block_on(super::Check::new(
                config_file.into(),
                "daemon.json".into(), // unused for this test
                "mcr.microsoft.com/azureiotedge-diagnostics:1.0.0".to_owned(), // unused for this test
                Default::default(),
                Some("1.0.0".to_owned()),      // unused for this test
                "iotedged".into(),             // unused for this test
                None,                          // unused for this test
                "pool.ntp.org:123".to_owned(), // unused for this test
                super::OutputFormat::Text,     // unused for this test
                false,
                false,
            ))
            .unwrap();

        match super::parse_settings(&mut check) {
            Ok(super::CheckResult::Ok) => (),
            check_result => panic!("parsing {} returned {:?}", filename, check_result),
        }

        // Pretend it's Moby even though named pipe indicates otherwise
        check.docker_server_version = Some("3.0.3".to_owned());

        match super::settings_moby_runtime_uri(&mut check) {
            Ok(super::CheckResult::Warning(warning)) => assert!(
                warning.to_string().contains(
                    "Device is not using a production-supported container engine (moby-engine)."
                ),
                "checking moby_runtime.uri in {} failed with an unexpected warning: {}",
                filename,
                warning
            ),

            check_result => panic!(
                "checking moby_runtime.uri in {} returned {:?}",
                filename, check_result
            ),
        }
    }

    #[test]
    fn moby_runtime_uri_wants_moby_based_on_server_version() {
        let mut runtime = tokio::runtime::current_thread::Runtime::new().unwrap();

        let filename = "sample_settings.yaml";
        let config_file = format!(
            "{}/../edgelet-docker/test/{}/{}",
            env!("CARGO_MANIFEST_DIR"),
            if cfg!(windows) { "windows" } else { "linux" },
            filename,
        );

        let mut check = runtime
            .block_on(super::Check::new(
                config_file.into(),
                "daemon.json".into(), // unused for this test
                "mcr.microsoft.com/azureiotedge-diagnostics:1.0.0".to_owned(), // unused for this test
                Default::default(),
                Some("1.0.0".to_owned()),      // unused for this test
                "iotedged".into(),             // unused for this test
                None,                          // unused for this test
                "pool.ntp.org:123".to_owned(), // unused for this test
                super::OutputFormat::Text,     // unused for this test
                false,
                false,
            ))
            .unwrap();

        match super::parse_settings(&mut check) {
            Ok(super::CheckResult::Ok) => (),
            check_result => panic!("parsing {} returned {:?}", filename, check_result),
        }

        // Pretend it's Docker
        check.docker_server_version = Some("18.09.1".to_owned());

        match super::settings_moby_runtime_uri(&mut check) {
            Ok(super::CheckResult::Warning(warning)) => assert!(
                warning.to_string().contains(
                    "Device is not using a production-supported container engine (moby-engine)."
                ),
                "checking moby_runtime.uri in {} failed with an unexpected warning: {}",
                filename,
                warning
            ),

            check_result => panic!(
                "checking moby_runtime.uri in {} returned {:?}",
                filename, check_result
            ),
        }
    }

    #[test]
    fn test_is_rfc_1035_valid() {
        let longest_valid_label = "a".repeat(63);
        let longest_valid_name = format!(
            "{label}.{label}.{label}.{label_rest}",
            label = longest_valid_label,
            label_rest = "a".repeat(255 - 63 * 3 - 3)
        );
        assert_eq!(longest_valid_name.len(), 255);

        assert!(super::is_rfc_1035_valid("foobar"));
        assert!(super::is_rfc_1035_valid("foobar.baz"));
        assert!(super::is_rfc_1035_valid(&longest_valid_label));
        assert!(super::is_rfc_1035_valid(&format!(
            "{label}.{label}.{label}",
            label = longest_valid_label
        )));
        assert!(super::is_rfc_1035_valid(&longest_valid_name));
        assert!(super::is_rfc_1035_valid("xn--v9ju72g90p.com"));
        assert!(super::is_rfc_1035_valid("xn--a-kz6a.xn--b-kn6b.xn--c-ibu"));

        assert!(!super::is_rfc_1035_valid(&format!(
            "{}a",
            longest_valid_label
        )));
        assert!(!super::is_rfc_1035_valid(&format!(
            "{}a",
            longest_valid_name
        )));
        assert!(!super::is_rfc_1035_valid("01.org"));
        assert!(!super::is_rfc_1035_valid("\u{4eca}\u{65e5}\u{306f}"));
        assert!(!super::is_rfc_1035_valid("\u{4eca}\u{65e5}\u{306f}.com"));
        assert!(!super::is_rfc_1035_valid("a\u{4eca}.b\u{65e5}.c\u{306f}"));
    }
}<|MERGE_RESOLUTION|>--- conflicted
+++ resolved
@@ -373,159 +373,6 @@
         }))
     }
 
-<<<<<<< HEAD
-    fn execute_inner(&mut self) -> Result<(), Error> {
-        const CHECKS: &[(
-            &str, // Section name
-            &[(
-                &str,                                                  // Check ID
-                &str,                                                  // Check description
-                fn(&mut Check) -> Result<CheckResult, failure::Error>, // Check function
-            )],
-        )] = &[
-            (
-                "Configuration checks",
-                &[
-                    ("config-yaml-well-formed", "config.yaml is well-formed", parse_settings),
-                    (
-                        "connection-string",
-                        "config.yaml has well-formed connection string",
-                        settings_connection_string,
-                    ),
-                    (
-                        "container-engine-uri",
-                        "container engine is installed and functional",
-                        container_engine,
-                    ),
-                    ("windows-host-version", "Windows host version is supported", host_version),
-                    ("hostname", "config.yaml has correct hostname", settings_hostname),
-                    (
-                        "connect-management-uri",
-                        "config.yaml has correct URIs for daemon mgmt endpoint",
-                        daemon_mgmt_endpoint_uri,
-                    ),
-                    ("iotedged-version", "latest security daemon", iotedged_version),
-                    ("host-local-time", "host time is close to real time", host_local_time),
-                    ("container-local-time", "container time is close to host time", container_local_time),
-                    ("container-engine-dns", "DNS server", container_engine_dns),
-                    ("certificates-quickstart", "production readiness: certificates", settings_certificates),
-                    (
-                        "certificates-expiry",
-                        "production readiness: certificates expiry",
-                        settings_certificates_expiry,
-                    ),
-                    (
-                        "container-engine-is-moby",
-                        "production readiness: container engine",
-                        settings_moby_runtime_uri,
-                    ),
-                    (
-                        "container-engine-logrotate",
-                        "production readiness: logs policy",
-                        container_engine_logrotate,
-                    ),
-                    (
-                        "edge-agent-storage-mounted-from-host",
-                        "production readiness: Edge Agent's storage directory is persisted on the host filesystem",
-                        // Note: Keep in sync with Microsoft.Azure.Devices.Edge.Agent.Service.Program.GetStoragePath
-                        |check| storage_mounted_from_host(check, "edgeAgent", "edgeAgent"),
-                    ),
-                    (
-                        "edge-hub-storage-mounted-from-host",
-                        "production readiness: Edge Hub's storage directory is persisted on the host filesystem",
-                        // Note: Keep in sync with Microsoft.Azure.Devices.Edge.Hub.Service.DependencyManager.GetStoragePath
-                        |check| storage_mounted_from_host(check, "edgeHub", "edgeHub"),
-                    ),
-                ],
-            ),
-            (
-                "Connectivity checks",
-                &[
-                    (
-                        "host-connect-dps-endpoint",
-                        "host can connect to and perform TLS handshake with DPS endpoint",
-                        connection_to_dps_endpoint,
-                    ),
-                    (
-                        "host-connect-iothub-amqp",
-                        "host can connect to and perform TLS handshake with IoT Hub AMQP port",
-                        |check| connection_to_iot_hub_host(check, 5671),
-                    ),
-                    (
-                        "host-connect-iothub-https",
-                        "host can connect to and perform TLS handshake with IoT Hub HTTPS / WebSockets port",
-                        |check| connection_to_iot_hub_host(check, 443),
-                    ),
-                    (
-                        "host-connect-iothub-mqtt",
-                        "host can connect to and perform TLS handshake with IoT Hub MQTT port",
-                        |check| connection_to_iot_hub_host(check, 8883),
-                    ),
-                    (
-                        "container-default-connect-iothub-amqp",
-                        "container on the default network can connect to IoT Hub AMQP port",
-                        |check| {
-                            if cfg!(windows) {
-                                // The default network is the same as the IoT Edge module network,
-                                // so let the module network checks handle it.
-                                Ok(CheckResult::Ignored)
-                            } else {
-                                connection_to_iot_hub_container(check, 5671, false)
-                            }
-                        },
-                    ),
-                    (
-                        "container-default-connect-iothub-https",
-                        "container on the default network can connect to IoT Hub HTTPS / WebSockets port",
-                        |check| {
-                            if cfg!(windows) {
-                                // The default network is the same as the IoT Edge module network,
-                                // so let the module network checks handle it.
-                                Ok(CheckResult::Ignored)
-                            } else {
-                                connection_to_iot_hub_container(check, 443, false)
-                            }
-                        },
-                    ),
-                    (
-                        "container-default-connect-iothub-mqtt",
-                        "container on the default network can connect to IoT Hub MQTT port",
-                        |check| {
-                            if cfg!(windows) {
-                                // The default network is the same as the IoT Edge module network,
-                                // so let the module network checks handle it.
-                                Ok(CheckResult::Ignored)
-                            } else {
-                                connection_to_iot_hub_container(check, 8883, false)
-                            }
-                        },
-                    ),
-                    (
-                        "container-module-connect-iothub-amqp",
-                        "container on the IoT Edge module network can connect to IoT Hub AMQP port",
-                        |check| {
-                            connection_to_iot_hub_container(check, 5671, true)
-                        },
-                    ),
-                    (
-                        "container-module-connect-iothub-https",
-                        "container on the IoT Edge module network can connect to IoT Hub HTTPS / WebSockets port",
-                        |check| {
-                            connection_to_iot_hub_container(check, 443, true)
-                        },
-                    ),
-                    (
-                        "container-module-connect-iothub-mqtt",
-                        "container on the IoT Edge module network can connect to IoT Hub MQTT port",
-                        |check| {
-                            connection_to_iot_hub_container(check, 8883, true)
-                        },
-                    ),
-                    ("edgehub-host-ports", "Edge Hub can bind to ports on host", edge_hub_ports_on_host),
-                ],
-            ),
-        ];
-=======
     pub fn possible_ids() -> impl Iterator<Item = &'static str> {
         CHECKS
             .iter()
@@ -572,7 +419,6 @@
 
             println!();
         }
->>>>>>> 04868177
 
         Ok(())
     }
@@ -1672,44 +1518,19 @@
         return Ok(CheckResult::Skipped);
     };
 
-<<<<<<< HEAD
-    let inspect_result = docker(docker_host_arg, &["inspect", container_name])
-        .map_err(|(_, err)| err)
-        .and_then(|output| {
-            let (inspect_result,): (docker::models::InlineResponse200,) =
-                serde_json::from_slice(&output)
-                    .context("Could not parse result of docker inspect")?;
-            Ok(inspect_result)
-        })
-        .with_context(|_| {
-            format!(
-                "Could not check current state of {} container",
-                container_name,
-            )
-        })?;
-=======
     let inspect_result = inspect_container(docker_host_arg, container_name)?;
->>>>>>> 04868177
 
     let temp_dir = inspect_result
         .config()
         .and_then(docker::models::ContainerConfig::env)
         .into_iter()
         .flatten()
-<<<<<<< HEAD
-        .filter_map(|env| {
-=======
         .find_map(|env| {
->>>>>>> 04868177
             STORAGE_FOLDER_ENV_VAR_KEY_REGEX
                 .captures(env)
                 .and_then(|capture| capture.get(1))
                 .map(|match_| match_.as_str())
         })
-<<<<<<< HEAD
-        .next()
-=======
->>>>>>> 04868177
         .unwrap_or(
             // Hard-code the value here rather than using the tempfile crate. It needs to match .Net Core's implementation,
             // and needs to be in the context of the container user instead of the host running `iotedge check`.
@@ -1740,15 +1561,6 @@
         .chain(volume_directories)
         .any(|container_directory| container_directory == storage_directory)
     {
-<<<<<<< HEAD
-        return Err(Context::new(format!(
-            "Container {} is not configured to persist its {} directory on the host filesystem.\n\
-             Data might be lost if the container is deleted or updated.",
-            container_name,
-            storage_directory.display(),
-        ))
-        .into());
-=======
         return Ok(CheckResult::Warning(
             Context::new(format!(
                 "The {} module is not configured to persist its {} directory on the host filesystem.\n\
@@ -1757,7 +1569,6 @@
                 storage_directory.display(),
             )).into(),
         ));
->>>>>>> 04868177
     }
 
     Ok(CheckResult::Ok)
@@ -1874,19 +1685,7 @@
         return Ok(CheckResult::Skipped);
     };
 
-<<<<<<< HEAD
-    let inspect_result = docker(docker_host_arg, &["inspect", "edgeHub"])
-        .map_err(|(_, err)| err)
-        .and_then(|output| {
-            let (inspect_result,): (docker::models::InlineResponse200,) =
-                serde_json::from_slice(&output)
-                    .context("Could not parse result of docker inspect")?;
-            Ok(inspect_result)
-        })
-        .context("Could not check current state of Edge Hub container")?;
-=======
     let inspect_result = inspect_container(docker_host_arg, "edgeHub")?;
->>>>>>> 04868177
 
     let is_running = inspect_result
         .state()
