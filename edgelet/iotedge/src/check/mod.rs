--- conflicted
+++ resolved
@@ -70,6 +70,7 @@
             ("host-local-time", "host time is close to real time", host_local_time),
             ("container-local-time", "container time is close to host time", container_local_time),
             ("container-engine-dns", "DNS server", container_engine_dns),
+            ("container-engine-ipv6", "IPv6 network configuration", container_engine_ipv6),
             ("certificates-quickstart", "production readiness: certificates", settings_certificates),
             (
                 "certificates-expiry",
@@ -358,148 +359,6 @@
         })
     }
 
-<<<<<<< HEAD
-    fn execute_inner(&mut self) -> Result<(), Error> {
-        const CHECKS: &[(
-            &str, // Section name
-            &[(
-                &str,                                                  // Check ID
-                &str,                                                  // Check description
-                fn(&mut Check) -> Result<CheckResult, failure::Error>, // Check function
-            )],
-        )] = &[
-            (
-                "Configuration checks",
-                &[
-                    ("config-yaml-well-formed", "config.yaml is well-formed", parse_settings),
-                    (
-                        "connection-string",
-                        "config.yaml has well-formed connection string",
-                        settings_connection_string,
-                    ),
-                    (
-                        "container-engine-uri",
-                        "container engine is installed and functional",
-                        container_engine,
-                    ),
-                    ("windows-host-version", "Windows host version is supported", host_version),
-                    ("hostname", "config.yaml has correct hostname", settings_hostname),
-                    (
-                        "connect-management-uri",
-                        "config.yaml has correct URIs for daemon mgmt endpoint",
-                        daemon_mgmt_endpoint_uri,
-                    ),
-                    ("iotedged-version", "latest security daemon", iotedged_version),
-                    ("host-local-time", "host time is close to real time", host_local_time),
-                    ("container-local-time", "container time is close to host time", container_local_time),
-                    ("container-engine-dns", "DNS server", container_engine_dns),
-                    ("container-engine-ipv6", "IPv6 network configuration", container_engine_network),
-                    ("certificates-quickstart", "production readiness: certificates", settings_certificates),
-                    (
-                        "certificates-expiry",
-                        "production readiness: certificates expiry",
-                        settings_certificates_expiry,
-                    ),
-                    (
-                        "container-engine-is-moby",
-                        "production readiness: container engine",
-                        settings_moby_runtime_uri,
-                    ),
-                    (
-                        "container-engine-logrotate",
-                        "production readiness: logs policy",
-                        container_engine_logrotate,
-                    ),
-                ],
-            ),
-            (
-                "Connectivity checks",
-                &[
-                    (
-                        "host-connect-dps-endpoint",
-                        "host can connect to and perform TLS handshake with DPS endpoint",
-                        connection_to_dps_endpoint,
-                    ),
-                    (
-                        "host-connect-iothub-amqp",
-                        "host can connect to and perform TLS handshake with IoT Hub AMQP port",
-                        |check| connection_to_iot_hub_host(check, 5671),
-                    ),
-                    (
-                        "host-connect-iothub-https",
-                        "host can connect to and perform TLS handshake with IoT Hub HTTPS / WebSockets port",
-                        |check| connection_to_iot_hub_host(check, 443),
-                    ),
-                    (
-                        "host-connect-iothub-mqtt",
-                        "host can connect to and perform TLS handshake with IoT Hub MQTT port",
-                        |check| connection_to_iot_hub_host(check, 8883),
-                    ),
-                    (
-                        "container-default-connect-iothub-amqp",
-                        "container on the default network can connect to IoT Hub AMQP port",
-                        |check| {
-                            if cfg!(windows) {
-                                // The default network is the same as the IoT Edge module network,
-                                // so let the module network checks handle it.
-                                Ok(CheckResult::Ignored)
-                            } else {
-                                connection_to_iot_hub_container(check, 5671, false)
-                            }
-                        },
-                    ),
-                    (
-                        "container-default-connect-iothub-https",
-                        "container on the default network can connect to IoT Hub HTTPS / WebSockets port",
-                        |check| {
-                            if cfg!(windows) {
-                                // The default network is the same as the IoT Edge module network,
-                                // so let the module network checks handle it.
-                                Ok(CheckResult::Ignored)
-                            } else {
-                                connection_to_iot_hub_container(check, 443, false)
-                            }
-                        },
-                    ),
-                    (
-                        "container-default-connect-iothub-mqtt",
-                        "container on the default network can connect to IoT Hub MQTT port",
-                        |check| {
-                            if cfg!(windows) {
-                                // The default network is the same as the IoT Edge module network,
-                                // so let the module network checks handle it.
-                                Ok(CheckResult::Ignored)
-                            } else {
-                                connection_to_iot_hub_container(check, 8883, false)
-                            }
-                        },
-                    ),
-                    (
-                        "container-module-connect-iothub-amqp",
-                        "container on the IoT Edge module network can connect to IoT Hub AMQP port",
-                        |check| {
-                            connection_to_iot_hub_container(check, 5671, true)
-                        },
-                    ),
-                    (
-                        "container-module-connect-iothub-https",
-                        "container on the IoT Edge module network can connect to IoT Hub HTTPS / WebSockets port",
-                        |check| {
-                            connection_to_iot_hub_container(check, 443, true)
-                        },
-                    ),
-                    (
-                        "container-module-connect-iothub-mqtt",
-                        "container on the IoT Edge module network can connect to IoT Hub MQTT port",
-                        |check| {
-                            connection_to_iot_hub_container(check, 8883, true)
-                        },
-                    ),
-                    ("edgehub-host-ports", "Edge Hub can bind to ports on host", edge_hub_ports_on_host),
-                ],
-            ),
-        ];
-=======
     pub fn possible_ids() -> impl Iterator<Item = &'static str> {
         CHECKS
             .iter()
@@ -527,7 +386,6 @@
             " ".repeat(widest_check_id_len - "ID".len() + 1),
         );
         println!();
->>>>>>> 8090d6c7
 
         for (section_name, section_checks) in CHECKS {
             for (check_id, check_name, _) in *section_checks {
@@ -930,7 +788,7 @@
     Ok(CheckResult::Ok)
 }
 
-fn container_engine_network(check: &mut Check) -> Result<CheckResult, failure::Error> {
+fn container_engine_ipv6(check: &mut Check) -> Result<CheckResult, failure::Error> {
     const MESSAGE: &str =
         "Container engine is not configured for IPv6 communication.\n\
          Please see https://docs.docker.com/v17.09/engine/userguide/networking/default_network/ipv6 \
