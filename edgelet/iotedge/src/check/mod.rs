// Copyright (c) Microsoft. All rights reserved.

use std::collections::{BTreeMap, BTreeSet};
use std::io::Write;
use std::path::PathBuf;

use std::process::Command;

use failure::Fail;
use failure::{self, ResultExt};

use edgelet_settings::{RuntimeSettings, Settings};

use aziotctl_common::{
    CheckOutputSerializable, CheckOutputSerializableStreaming, CheckResultSerializable,
    CheckResultsSerializable, CheckerMetaSerializable,
};

use crate::error::{Error, ErrorKind};

mod additional_info;
use self::additional_info::AdditionalInfo;

mod stdout;
use self::stdout::Stdout;

mod upstream_protocol_port;

mod shared;
use shared::{CheckResult, Checker, CheckerMeta};

mod checks;

pub struct Check {
    container_engine_config_path: PathBuf,
    diagnostics_image_name: String,
    dont_run: BTreeSet<String>,
    aziot_edged: PathBuf,
    expected_aziot_edged_version: Option<String>,
    expected_aziot_version: Option<String>,
    output_format: OutputFormat,
    verbose: bool,
    warnings_as_errors: bool,
    aziot_bin: std::ffi::OsString,

    additional_info: AdditionalInfo,

    // These optional fields are populated by the checks
    aziot_edge_proxy: Option<String>,
    aziot_identity_proxy: Option<String>,
    iothub_hostname: Option<String>, // populated by `aziot check`
    proxy_uri: Option<String>,       // populated by `aziot check`
    parent_hostname: Option<String>, // populated by `aziot check`
    settings: Option<Settings>,
    docker_host_arg: Option<String>,
    docker_proxy: Option<String>,
    docker_server_version: Option<String>,
}

#[derive(Clone, Copy, Debug, PartialEq)]
pub enum OutputFormat {
    Json,
    Text,
}

impl Check {
    pub fn new(
        container_engine_config_path: PathBuf,
        diagnostics_image_name: String,
        dont_run: BTreeSet<String>,
        expected_aziot_edged_version: Option<String>,
        expected_aziot_version: Option<String>,
        aziot_edged: PathBuf,
        output_format: OutputFormat,
        verbose: bool,
        warnings_as_errors: bool,
        aziot_bin: std::ffi::OsString,
        iothub_hostname: Option<String>,
        proxy_uri: Option<String>,
    ) -> Check {
        Check {
            container_engine_config_path,
            diagnostics_image_name,
            dont_run,
            aziot_edged,
            expected_aziot_edged_version,
            expected_aziot_version,
            output_format,
            verbose,
            warnings_as_errors,
            aziot_bin,

            additional_info: AdditionalInfo::new(),

            aziot_edge_proxy: get_local_service_proxy_setting("aziot-edged.service"),
            aziot_identity_proxy: get_local_service_proxy_setting("aziot-identityd.service"),
            iothub_hostname,
            proxy_uri: get_proxy_uri(proxy_uri),
            parent_hostname: None,
            settings: None,
            docker_host_arg: None,
            docker_proxy: get_local_service_proxy_setting("docker"),
            docker_server_version: None,
        }
    }

    pub async fn print_list(aziot_bin: &str) -> Result<(), Error> {
        let mut all_checks: Vec<(String, Vec<CheckerMetaSerializable>)> = Vec::new();

        // get all the aziot checks by shelling-out to aziot
        {
            let aziot_check_out = tokio::process::Command::new(aziot_bin)
                .arg("check-list")
                .arg("--output=json")
                .output()
                .await;

            match aziot_check_out {
                Ok(out) => {
                    let aziot_checks: BTreeMap<String, Vec<CheckerMetaSerializable>> =
                        serde_json::from_slice(&out.stdout).context(ErrorKind::Aziot)?;

                    all_checks.extend(aziot_checks.into_iter().map(|(section_name, checks)| {
                        (section_name + " (aziot-identity-service)", checks)
                    }));
                }
                Err(_) => {
                    // not being able to shell-out to aziot is bad... but we shouldn't fail here,
                    // as there might be other iotedge specific checks that don't rely on aziot.
                    //
                    // to make sure the user knows that there should me more checks, we add
                    // this "dummy" entry instead.
                    all_checks.push((
                        "(aziot-identity-service)".into(),
                        vec![CheckerMetaSerializable {
                            id: "(aziot-identity-service-error)".into(),
                            description: format!(
                                "(aziot-identity-service checks unavailable - could not communicate with '{}' binary)",
                                aziot_bin
                            ),
                        }]
                    ));
                }
            }
        }

        // get all the built-in checks
        {
            let built_in_checks = checks::built_in_checks();
            let checks = built_in_checks.iter().map(|(section_name, checks)| {
                (
                    (*section_name).to_string(),
                    checks
                        .iter()
                        .map(|c| CheckerMetaSerializable {
                            id: c.meta().id.into(),
                            description: c.meta().description.into(),
                        })
                        .collect::<Vec<_>>(),
                )
            });

            all_checks.extend(checks);
        }

        // All our text is ASCII, so we can measure text width in bytes rather than using unicode-segmentation to count graphemes.
        let widest_section_name_len = all_checks
            .iter()
            .map(|(section_name, _)| section_name.len())
            .max()
            .expect("Have at least one section");
        let section_name_column_width = widest_section_name_len + 1;
        let widest_check_id_len = all_checks
            .iter()
            .flat_map(|(_, section_checks)| section_checks)
            .map(|check_meta| check_meta.id.len())
            .max()
            .expect("Have at least one check");
        let check_id_column_width = widest_check_id_len + 1;

        println!(
            "{:section_name_column_width$}{:check_id_column_width$}DESCRIPTION",
            "CATEGORY",
            "ID",
            section_name_column_width = section_name_column_width,
            check_id_column_width = check_id_column_width,
        );
        println!();

        for (section_name, section_checks) in all_checks {
            for check_meta in section_checks {
                println!(
                    "{:section_name_column_width$}{:check_id_column_width$}{}",
                    section_name,
                    check_meta.id,
                    check_meta.description,
                    section_name_column_width = section_name_column_width,
                    check_id_column_width = check_id_column_width,
                );
            }

            println!();
        }

        Ok(())
    }

    fn output_section(&self, section_name: &str) {
        if self.output_format == OutputFormat::Text {
            println!();
            println!("{}", section_name);
            println!("{}", "-".repeat(section_name.len()));
        }
    }

    pub async fn execute(&mut self) -> Result<(), Error> {
        // heterogeneous type representing the output of a check, regardless of
        // whether or not it is built-in, or parsed from `aziot check`
        #[derive(Debug)]
        struct CheckOutput {
            id: String,
            description: String,
            result: CheckResult,
            additional_info: serde_json::Value,
        }

        let mut checks: BTreeMap<String, CheckOutputSerializable> = Default::default();

        let mut stdout = Stdout::new(self.output_format);

        let mut num_successful = 0_usize;
        let mut num_warnings = 0_usize;
        let mut num_skipped = 0_usize;
        let mut num_fatal = 0_usize;
        let mut num_errors = 0_usize;

        let mut output_check = |check: CheckOutput,
                                verbose: bool,
                                warnings_as_errors: bool|
         -> Result<bool, Error> {
            if num_fatal > 0 {
                return Ok(true);
            }

            let CheckOutput {
                id: check_id,
                description: check_name,
                result: check_result,
                additional_info,
                ..
            } = check;

            match check_result {
                CheckResult::Ok => {
                    num_successful += 1;

                    checks.insert(
                        check_id,
                        CheckOutputSerializable {
                            result: CheckResultSerializable::Ok,
                            additional_info,
                        },
                    );

                    stdout.write_success(|stdout| {
                        writeln!(stdout, "\u{221a} {} - OK", check_name)?;
                        Ok(())
                    });
                }

                CheckResult::Warning(ref warning) if !warnings_as_errors => {
                    num_warnings += 1;

                    checks.insert(
                        check_id,
                        CheckOutputSerializable {
                            result: CheckResultSerializable::Warning {
                                details: warning.iter_chain().map(ToString::to_string).collect(),
                            },
                            additional_info,
                        },
                    );

                    stdout.write_warning(|stdout| {
                        writeln!(stdout, "\u{203c} {} - Warning", check_name)?;

                        let message = warning.to_string();

                        write_lines(stdout, "    ", "    ", message.lines())?;

                        if verbose {
                            for cause in warning.iter_causes() {
                                write_lines(
                                    stdout,
                                    "        caused by: ",
                                    "                   ",
                                    cause.to_string().lines(),
                                )?;
                            }
                        }

                        Ok(())
                    });
                }

                CheckResult::Ignored => {
                    checks.insert(
                        check_id,
                        CheckOutputSerializable {
                            result: CheckResultSerializable::Ignored,
                            additional_info,
                        },
                    );
                }

                CheckResult::Skipped => {
                    num_skipped += 1;

                    checks.insert(
                        check_id,
                        CheckOutputSerializable {
                            result: CheckResultSerializable::Skipped,
                            additional_info,
                        },
                    );

                    if verbose {
                        stdout.write_warning(|stdout| {
                            writeln!(stdout, "\u{203c} {} - Warning", check_name)?;
                            writeln!(stdout, "    skipping because of previous failures")?;
                            Ok(())
                        });
                    }
                }

                CheckResult::SkippedDueTo(reason) => {
                    num_skipped += 1;

                    checks.insert(
                        check_id,
                        CheckOutputSerializable {
                            result: CheckResultSerializable::Skipped,
                            additional_info,
                        },
                    );

                    if verbose {
                        stdout.write_success(|stdout| {
                            writeln!(stdout, "\u{221a} {} - OK", check_name)?;
                            writeln!(stdout, "    skipping because of {}", reason)?;
                            Ok(())
                        });
                    }
                }

                CheckResult::Fatal(err) => {
                    num_fatal += 1;

                    checks.insert(
                        check_id,
                        CheckOutputSerializable {
                            result: CheckResultSerializable::Fatal {
                                details: err.iter_chain().map(ToString::to_string).collect(),
                            },
                            additional_info,
                        },
                    );

                    stdout.write_error(|stdout| {
                        writeln!(stdout, "\u{00d7} {} - Error", check_name)?;

                        let message = err.to_string();

                        write_lines(stdout, "    ", "    ", message.lines())?;

                        if verbose {
                            for cause in err.iter_causes() {
                                write_lines(
                                    stdout,
                                    "        caused by: ",
                                    "                   ",
                                    cause.to_string().lines(),
                                )?;
                            }
                        }

                        Ok(())
                    });
                }

                CheckResult::Warning(err) | CheckResult::Failed(err) => {
                    num_errors += 1;

                    checks.insert(
                        check_id,
                        CheckOutputSerializable {
                            result: CheckResultSerializable::Error {
                                details: err.iter_chain().map(ToString::to_string).collect(),
                            },
                            additional_info,
                        },
                    );

                    stdout.write_error(|stdout| {
                        writeln!(stdout, "\u{00d7} {} - Error", check_name)?;

                        let message = err.to_string();

                        write_lines(stdout, "    ", "    ", message.lines())?;

                        if verbose {
                            for cause in err.iter_causes() {
                                write_lines(
                                    stdout,
                                    "        caused by: ",
                                    "                   ",
                                    cause.to_string().lines(),
                                )?;
                            }
                        }

                        Ok(())
                    });
                }
            }

            Ok(false)
        };

        // run the aziot checks first, as certain bits of `additional_info` from
        // aziot are required to run iotedge checks. e.g: the "iothub_hostname".
        {
            fn to_check_result(res: CheckResultSerializable) -> CheckResult {
                fn vec_to_err(mut v: Vec<String>) -> failure::Error {
                    let mut err =
                        failure::err_msg(v.pop().expect("errors always have at least one source"));
                    while let Some(s) = v.pop() {
                        err = err.context(s).into();
                    }
                    err
                }

                match res {
                    CheckResultSerializable::Ok => CheckResult::Ok,
                    CheckResultSerializable::Warning { details } => {
                        CheckResult::Warning(vec_to_err(details))
                    }
                    CheckResultSerializable::Ignored => CheckResult::Ignored,
                    CheckResultSerializable::Skipped => CheckResult::Skipped,
                    CheckResultSerializable::Fatal { details } => {
                        CheckResult::Fatal(vec_to_err(details))
                    }
                    CheckResultSerializable::Error { details } => {
                        CheckResult::Failed(vec_to_err(details))
                    }
                }
            }

            let mut aziot_check = std::process::Command::new(&self.aziot_bin);
            aziot_check
                .arg("check")
                .arg("-o=json-stream")
                .stdout(std::process::Stdio::piped());

            if let Some(iothub_hostname) = &self.iothub_hostname {
                aziot_check.arg("--iothub-hostname").arg(iothub_hostname);
            }

            // If a proxy is configured, pass along the proxy-uri
            if let Some(proxy_uri) = &self.proxy_uri {
                aziot_check.arg("--proxy-uri").arg(proxy_uri.clone());
            }

            if !self.dont_run.is_empty() {
                aziot_check
                    .arg("--dont-run")
                    .arg(self.dont_run.iter().cloned().collect::<Vec<_>>().join(" "));
            }

            if let Some(version) = &self.expected_aziot_version {
                aziot_check.arg("--expected-aziot-version").arg(version);
            }

            match aziot_check.spawn() {
                Ok(child) => {
                    for val in
                        serde_json::Deserializer::from_reader(child.stdout.unwrap()).into_iter()
                    {
                        let val = val.context(ErrorKind::Aziot)?;
                        match val {
                            CheckOutputSerializableStreaming::Section { name } => {
                                self.output_section(&format!("{} (aziot-identity-service)", name));
                            }
                            CheckOutputSerializableStreaming::Check { meta, output } => {
                                if output_check(
                                    CheckOutput {
                                        id: meta.id,
                                        description: meta.description,
                                        result: to_check_result(output.result),
                                        additional_info: output.additional_info,
                                    },
                                    self.verbose,
                                    self.warnings_as_errors,
                                )? {
                                    break;
                                }
                            }
                            CheckOutputSerializableStreaming::AdditionalInfo(info) => {
                                // if it wasn't manually specified via CLI flag, try to
                                // extract iothub_hostname from additional_info
                                if self.iothub_hostname.is_none() {
                                    self.iothub_hostname = info
                                        .as_object()
                                        .and_then(|m| m.get("iothub_hostname"))
                                        .and_then(serde_json::Value::as_str)
                                        .map(Into::into);
                                }

                                self.parent_hostname = info
                                    .as_object()
                                    .and_then(|m| m.get("local_gateway_hostname"))
                                    .and_then(serde_json::Value::as_str)
                                    .map(Into::into);
                            }
                        }
                    }
                }
                Err(err) => {
                    // not being able to shell-out to aziot is bad... but we shouldn't fail here,
                    // as there might be other iotedge specific checks that don't rely on aziot.
                    //
                    // nonetheless, we still need to notify the user that the aziot checks
                    // could not be run.
                    self.output_section("(aziot-identity-service)");
                    output_check(
                        CheckOutput {
                            id: "(aziot-identity-service-error)".into(),
                            description: format!(
                                "aziot-identity-service checks unavailable - could not communicate with '{}' binary.",
                                &self.aziot_bin.to_str().expect("aziot_bin should be valid UTF-8")
                            ),
                            result: CheckResult::Failed(err.context(ErrorKind::Aziot).into()),
                            additional_info: serde_json::Value::Null,
                        },
                        self.verbose,
                        self.warnings_as_errors,
                    )?;
                }
            };
        }

        // run the built-in checks
        'outer: for (section_name, section_checks) in &mut checks::built_in_checks() {
            self.output_section(section_name);

            for check in section_checks {
                let check_result = if self.dont_run.contains(check.meta().id) {
                    CheckResult::Ignored
                } else {
                    check.execute(self).await
                };

                let check_output = CheckOutput {
                    id: check.meta().id.into(),
                    description: check.meta().description.into(),
                    result: check_result,
                    additional_info: serde_json::to_value(check).unwrap(),
                };

                if output_check(check_output, self.verbose, self.warnings_as_errors)? {
                    break 'outer;
                }
            }
        }

        stdout.write_success(|stdout| {
            writeln!(stdout, "{} check(s) succeeded.", num_successful)?;
            Ok(())
        });

        if num_warnings > 0 {
            stdout.write_warning(|stdout| {
                write!(stdout, "{} check(s) raised warnings.", num_warnings)?;
                if self.verbose {
                    writeln!(stdout)?;
                } else {
                    writeln!(stdout, " Re-run with --verbose for more details.")?;
                }
                Ok(())
            });
        }

        if num_fatal + num_errors > 0 {
            stdout.write_error(|stdout| {
                write!(stdout, "{} check(s) raised errors.", num_fatal + num_errors)?;
                if self.verbose {
                    writeln!(stdout)?;
                } else {
                    writeln!(stdout, " Re-run with --verbose for more details.")?;
                }
                Ok(())
            });
        }

        if num_skipped > 0 {
            stdout.write_warning(|stdout| {
                write!(
                    stdout,
                    "{} check(s) were skipped due to errors from other checks.",
                    num_skipped,
                )?;
                if self.verbose {
                    writeln!(stdout)?;
                } else {
                    writeln!(stdout, " Re-run with --verbose for more details.")?;
                }
                Ok(())
            });
        }

        let result = if num_fatal + num_errors > 0 {
            Err(ErrorKind::Diagnostics.into())
        } else {
            Ok(())
        };

        if self.output_format == OutputFormat::Json {
            let check_results = CheckResultsSerializable {
                additional_info: serde_json::to_value(&self.additional_info).unwrap(),
                checks,
            };

            if let Err(err) = serde_json::to_writer(std::io::stdout(), &check_results) {
                eprintln!("Could not write JSON output: {}", err,);
                return Err(ErrorKind::Diagnostics.into());
            }

            println!();
        }

        result
    }
}

fn get_proxy_uri(arg: Option<String>) -> Option<String> {
    // If proxy address was passed in as command line argument, we are good
    if arg.is_some() {
        return arg;
    }
    // Proxy_address wasn't passed in on the command line. Pull it from the aziot-edged settings
    // for Edge Agent's environment variables.
    if let Ok(settings) = Settings::new() {
        if let Some(agent_proxy_uri) = settings.base.agent().env().get("https_proxy") {
            return Some(agent_proxy_uri.clone());
        }
    }
    // Otherwise, pull it from the environment
    std::env::var("HTTPS_PROXY")
        .ok()
        .or_else(|| std::env::var("https_proxy").ok())
}

fn write_lines<'a>(
    writer: &mut (impl Write + ?Sized),
    first_line_indent: &str,
    other_lines_indent: &str,
    mut lines: impl Iterator<Item = &'a str>,
) -> std::io::Result<()> {
    if let Some(line) = lines.next() {
        writeln!(writer, "{}{}", first_line_indent, line)?;
    }

    for line in lines {
        writeln!(writer, "{}{}", other_lines_indent, line)?;
    }

    Ok(())
}

fn get_local_service_proxy_setting(svc_name: &str) -> Option<String> {
    const PROXY_KEY: &str = "https_proxy";
    let output = Command::new("sh")
        .arg("-c")
        .arg("sudo systemctl show --property=Environment ".to_owned() + svc_name)
        .output()
        .expect("failed to execute process");
    let stdout = String::from_utf8_lossy(&output.stdout);

    let mut svc_proxy = None;
    let vars = stdout.trim_start_matches("Environment=");
    for var in vars.split(' ') {
        let mut parts = var.split('=');
        if let Some(PROXY_KEY) = parts.next() {
            svc_proxy = parts.next().map(String::from);

            let mut s = match svc_proxy {
                Some(svc_proxy) => svc_proxy,
                _ => return svc_proxy,
            };

            // Remove newline
            if s.ends_with('\n') {
                s.pop();
            }

            return Some(s);
        } // Ignore remaining variables
    }

    svc_proxy
}

#[cfg(test)]
mod tests {
    use edgelet_settings::docker::Settings;

    use super::{checks::ProxySettings, checks::WellFormedConfig, Check, CheckResult, Checker};

    lazy_static::lazy_static! {
        static ref ENV_LOCK: tokio::sync::Mutex<()> = Default::default();
    }

    enum MobyProxyState {
        Set,
        NotSet,
    }

    enum EdgeDaemonProxyState {
        Set,
        NotSet,
    }

<<<<<<< HEAD
            std::env::set_var(
                "AZIOT_EDGED_CONFIG_DIR",
                format!(
                    "{}/../edgelet-settings/test-files/config.d",
                    env!("CARGO_MANIFEST_DIR")
                ),
            );

            let mut check = Check::new(
                "daemon.json".into(), // unused for this test
                "mcr.microsoft.com/azureiotedge-diagnostics:1.0.0".to_owned(), // unused for this test
                Default::default(),
                Some("1.0.0".to_owned()),  // unused for this test
                Some("1.0.0".to_owned()),  // unused for this test
                "aziot-edged".into(),      // unused for this test
                super::OutputFormat::Text, // unused for this test
                false,
                false,
                "".into(), // unused for this test
                None,
                None,
            );
=======
    enum IdentityDaemonProxyState {
        Set,
        NotSet,
    }
>>>>>>> a29f401a

    enum EdgeAgentProxyState {
        Set,
        NotSet,
    }

    enum ProxySettingsValues {
        Mismatching,
        Matching,
    }

    enum ExpectedCheckResult {
        Success,
        Warning,
    }

    async fn proxy_settings_test(
        moby_proxy_state: MobyProxyState,
        edge_daemon_proxy_state: EdgeDaemonProxyState,
        identity_daemon_proxy_state: IdentityDaemonProxyState,
        edge_agent_proxy_state: EdgeAgentProxyState,
        proxy_settings_values: ProxySettingsValues,
        expected_check_result: ExpectedCheckResult,
    ) {
        // Grab an env lock since we are going to be mucking with the environment.
        let _env_lock = ENV_LOCK.lock().await;
        let config_toml_filename = match edge_agent_proxy_state {
            EdgeAgentProxyState::Set => "sample_settings_with_proxy_uri.toml",
            EdgeAgentProxyState::NotSet => "sample_settings.toml",
        };

        // Unset var to make sure we have a clean start
        std::env::remove_var("AZIOT_EDGED_CONFIG");
        std::env::remove_var("AZIOT_EDGED_CONFIG_DIR");

        // Set proxy for IoT Edge Agent in config.toml
        std::env::set_var(
            "AZIOT_EDGED_CONFIG",
            format!(
                "{}/../edgelet-settings/test-files/{}",
                env!("CARGO_MANIFEST_DIR"),
                config_toml_filename,
            ),
        );

        std::env::set_var(
            "AZIOT_EDGED_CONFIG_DIR",
            format!(
                "{}/../edgelet-settings/test-files/{}",
                env!("CARGO_MANIFEST_DIR"),
                "config.d",
            ),
        );

        // Create an empty check
        let mut check = super::Check::new(
            "daemon.json".into(), // unused for this test
            "mcr.microsoft.com/azureiotedge-diagnostics:1.0.0".to_owned(), // unused for this test
            Default::default(),   // unused for this test
            Some("1.0.0".to_owned()), // unused for this test
            Some("1.0.0".to_owned()), // unused for this test
            "aziot-edged".into(), // unused for this test
            super::OutputFormat::Text, // unused for this test
            false,                // unused for this test
            false,                // unused for this test
            "".into(),            // unused for this test
            None,                 // unused for this test
            None,                 // unused for this test
        );

        let settings = match Settings::new() {
            Ok(settings) => settings,
            Err(err) => panic!("Unable to create settings object, error {:?}", err),
        };

        check.settings = Some(settings);

        // Set proxy for Moby and for IoT Edge Daemon
        let env_proxy_uri = match proxy_settings_values {
            ProxySettingsValues::Matching => "https://config:123",
            ProxySettingsValues::Mismatching => "https://config:456",
        };

        if let EdgeDaemonProxyState::Set = edge_daemon_proxy_state {
            check.aziot_edge_proxy = Some(env_proxy_uri.to_string());
        };

        if let IdentityDaemonProxyState::Set = identity_daemon_proxy_state {
            check.aziot_identity_proxy = Some(env_proxy_uri.to_string());
        };

        if let MobyProxyState::Set = moby_proxy_state {
            check.docker_proxy = Some(env_proxy_uri.to_string());
        };

        match expected_check_result {
            ExpectedCheckResult::Success => {
                match ProxySettings::default().execute(&mut check).await {
                    CheckResult::Ok => (),
                    check_result => panic!("proxy settings check returned {:?}", check_result),
                }
            }
            ExpectedCheckResult::Warning => {
                match ProxySettings::default().execute(&mut check).await {
                    CheckResult::Warning(_) => (),
                    check_result => panic!("proxy settings check returned {:?}", check_result),
                }
            }
        }

        std::env::remove_var("AZIOT_EDGED_CONFIG");
        std::env::remove_var("AZIOT_EDGED_CONFIG_DIR");
    }

    #[tokio::test]
    async fn config_file_checks_ok() {
        for filename in &["sample_settings.toml", "sample_settings.tg.filepaths.toml"] {
            let _env_lock = ENV_LOCK.lock().await;

            std::env::set_var(
                "AZIOT_EDGED_CONFIG",
                format!(
                    "{}/../edgelet-settings/test-files/{}",
                    env!("CARGO_MANIFEST_DIR"),
                    filename,
                ),
            );

            std::env::set_var(
                "AZIOT_EDGED_CONFIG_DIR",
                format!(
                    "{}/../edgelet-settings/test-files/config.d",
                    env!("CARGO_MANIFEST_DIR")
                ),
            );

            let mut check = Check::new(
                "daemon.json".into(), // unused for this test
                "mcr.microsoft.com/azureiotedge-diagnostics:1.0.0".to_owned(), // unused for this test
                Default::default(),
                Some("1.0.0".to_owned()),  // unused for this test
                Some("1.0.0".to_owned()),  // unused for this test
                "aziot-edged".into(),      // unused for this test
                super::OutputFormat::Text, // unused for this test
                false,
                false,
                "".into(), // unused for this test
                None,
                None,
            );

            match WellFormedConfig::default().execute(&mut check).await {
                CheckResult::Ok => (),
                check_result => panic!("parsing {} returned {:?}", filename, check_result),
            }
        }
    }

    #[tokio::test]
    async fn parse_settings_err() {
        let filename = "bad_sample_settings.toml";

        let _env_lock = ENV_LOCK.lock().await;

        std::env::set_var(
            "AZIOT_EDGED_CONFIG",
            format!(
                "{}/../edgelet-settings/test-files/{}",
                env!("CARGO_MANIFEST_DIR"),
                filename,
            ),
        );

        std::env::set_var(
            "AZIOT_EDGED_CONFIG_DIR",
            format!(
                "{}/../edgelet-settings/test-files/config.d",
                env!("CARGO_MANIFEST_DIR")
            ),
        );

        let mut check = Check::new(
            "daemon.json".into(), // unused for this test
            "mcr.microsoft.com/azureiotedge-diagnostics:1.0.0".to_owned(), // unused for this test
            Default::default(),
            Some("1.0.0".to_owned()),  // unused for this test
            Some("1.0.0".to_owned()),  // unused for this test
            "aziot-edged".into(),      // unused for this test
            super::OutputFormat::Text, // unused for this test
            false,
            false,
            "".into(), // unused for this test
            None,
            None,
        );

        match WellFormedConfig::default().execute(&mut check).await {
            CheckResult::Failed(_) => (),
            check_result => panic!("parsing {} returned {:?}", filename, check_result),
        }
    }

    #[tokio::test]
<<<<<<< HEAD
    async fn moby_runtime_uri_wants_moby_based_on_server_version() {
        let filename = "sample_settings.toml";

        let _env_lock = ENV_LOCK.lock().await;

        std::env::set_var(
            "AZIOT_EDGED_CONFIG",
            format!(
                "{}/../edgelet-settings/test-files/{}",
                env!("CARGO_MANIFEST_DIR"),
                filename,
            ),
        );

        std::env::set_var(
            "AZIOT_EDGED_CONFIG_DIR",
            format!(
                "{}/../edgelet-settings/test-files/config.d",
                env!("CARGO_MANIFEST_DIR")
            ),
        );

        let mut check = super::Check::new(
            "daemon.json".into(), // unused for this test
            "mcr.microsoft.com/azureiotedge-diagnostics:1.0.0".to_owned(), // unused for this test
            Default::default(),
            Some("1.0.0".to_owned()),  // unused for this test
            Some("1.0.0".to_owned()),  // unused for this test
            "aziot-edged".into(),      // unused for this test
            super::OutputFormat::Text, // unused for this test
            false,
            false,
            "".into(), // unused for this test
            None,
            None,
        );

        match WellFormedConfig::default().execute(&mut check).await {
            CheckResult::Ok => (),
            check_result => panic!("parsing {} returned {:?}", filename, check_result),
        }

        // Pretend it's Docker
        check.docker_server_version = Some("19.03.12".to_owned());

        match ContainerEngineIsMoby::default().execute(&mut check).await {
            CheckResult::Warning(warning) => assert!(
                warning.to_string().contains(
                    "Device is not using a production-supported container engine (moby-engine)."
                ),
                "checking moby_runtime.uri in {} failed with an unexpected warning: {}",
                filename,
                warning
            ),

            check_result => panic!(
                "checking moby_runtime.uri in {} returned {:?}",
                filename, check_result
            ),
        }
    }

    #[tokio::test]
=======
>>>>>>> a29f401a
    #[allow(clippy::semicolon_if_nothing_returned)]
    async fn pickup_proxy_uri_from_the_right_place() {
        // grab an env lock since we are going to be mucking with the environment.
        let _env_lock = ENV_LOCK.lock().await;

        // unset var to make sure we have a clean start
        std::env::remove_var("AZIOT_EDGED_CONFIG");
        std::env::remove_var("AZIOT_EDGED_CONFIG_DIR");

        // Setup the https_proxy environment var
        let env_proxy_uri1 = "https://environment1:123";
        std::env::set_var("https_proxy", env_proxy_uri1);
        let proxy_uri = super::get_proxy_uri(Option::None);
        // Validate that the uri is picked up from the environment.
        assert!(
            proxy_uri.is_some(),
            "Unable to get proxy_uri from the environment"
        );
        assert_eq!(
                    proxy_uri.unwrap(),
                    env_proxy_uri1.to_string(),
                    "proxy _uri fetched from the environment var \"https_proxy\" did not match expected value: '{};",
                    env_proxy_uri1
                );

        // Setup the HTTPS_PROXY environment var
        let env_proxy_uri2 = "https://environment2:123";
        std::env::set_var("HTTPS_PROXY", env_proxy_uri2);
        let proxy_uri = super::get_proxy_uri(Option::None);
        // Validate that the uri is picked up from the environment.
        assert!(
            proxy_uri.is_some(),
            "Unable to get proxy_uri from the environment"
        );
        assert_eq!(
            proxy_uri.unwrap(),
            env_proxy_uri2.to_string(),
            "proxy _uri fetched from the environment var \"HTTPS_PROXY\" did not match expected value: '{};",
            env_proxy_uri2
        );

        // Point to a test config
        std::env::set_var(
            "AZIOT_EDGED_CONFIG",
            format!(
                "{}/../edgelet-settings/test-files/{}",
                env!("CARGO_MANIFEST_DIR"),
                "sample_settings_with_proxy_uri.toml",
            ),
        );

        std::env::set_var(
            "AZIOT_EDGED_CONFIG_DIR",
            format!(
                "{}/../edgelet-settings/test-files/config.d",
                env!("CARGO_MANIFEST_DIR")
            ),
        );

        // Get proxy_uri again
        let config_proxy_uri = "https://config:123";
        let proxy_uri = super::get_proxy_uri(Option::None);
        // Validate that the uri is picked up from the config which overrides the value in the env.
        assert!(
            proxy_uri.is_some(),
            "Unable to get proxy_uri from the config"
        );
        assert_eq!(
            proxy_uri.unwrap(),
            config_proxy_uri.to_string(),
            "proxy_uri fetched from the config did not match expected value: '{}'",
            config_proxy_uri,
        );

        // Get proxy-uri by passing in the uri as the parameter
        let parm_proxy_uri = "https://commandline:123";
        let proxy_uri = super::get_proxy_uri(Some(parm_proxy_uri.to_string()));
        // Validate that uri is picked up from the passed in parameter which overrides the value in the env and config
        assert!(
            proxy_uri.is_some(),
            "Unable to get proxy_uri from the command line paramter"
        );
        assert_eq!(
            proxy_uri.unwrap(),
            parm_proxy_uri.to_string(),
            "proxy_uri fetched from the config did not match expected value: '{}'",
            parm_proxy_uri,
        );

        // clean up the env
        std::env::remove_var("AZIOT_EDGED_CONFIG");
        std::env::remove_var("HTTPS_PROXY");
        std::env::remove_var("https_proxy");
    }

    #[tokio::test]
    async fn proxy_settings_iot_edge_agent_not_set_should_fail_test() {
        // Proxy needs to be set in 4 places, otherwise proxy_settings check will fail
        // This test covers the following configuration
        // [x] Moby Daemon
        // [ ] IoT Edge Agent
        // [x] IoT Edge Daemon
        // [x] IoT Identity Daemon

        proxy_settings_test(
            MobyProxyState::Set,
            EdgeDaemonProxyState::Set,
            IdentityDaemonProxyState::Set,
            EdgeAgentProxyState::NotSet,
            ProxySettingsValues::Matching,
            ExpectedCheckResult::Warning,
        )
        .await;
    }

    #[tokio::test]
    async fn proxy_settings_iot_edge_deamon_not_set_should_fail_test() {
        // Proxy needs to be set in 4 places, otherwise proxy_settings check will fail
        // This test covers the following configuration
        // [x] Moby Daemon
        // [x] IoT Edge Agent
        // [ ] IoT Edge Daemon
        // [x] IoT Identity Daemon

        proxy_settings_test(
            MobyProxyState::Set,
            EdgeDaemonProxyState::NotSet,
            IdentityDaemonProxyState::Set,
            EdgeAgentProxyState::Set,
            ProxySettingsValues::Matching,
            ExpectedCheckResult::Warning,
        )
        .await;
    }

    #[tokio::test]
    async fn proxy_settings_moby_deamon_not_set_should_fail_test() {
        // Proxy needs to be set in 4 places, otherwise proxy_settings check will fail
        // This test covers the following configuration
        // [ ] Moby Daemon
        // [x] IoT Edge Agent
        // [x] IoT Edge Daemon
        // [x] IoT Identity Daemon

        proxy_settings_test(
            MobyProxyState::NotSet,
            EdgeDaemonProxyState::Set,
            IdentityDaemonProxyState::Set,
            EdgeAgentProxyState::Set,
            ProxySettingsValues::Matching,
            ExpectedCheckResult::Warning,
        )
        .await;
    }

    #[tokio::test]
    async fn proxy_settings_identity_deamon_not_set_should_fail_test() {
        // Proxy needs to be set in 4 places, otherwise proxy_settings check will fail
        // This test covers the following configuration
        // [x] Moby Daemon
        // [x] IoT Edge Agent
        // [x] IoT Edge Daemon
        // [ ] IoT Identity Daemon

        proxy_settings_test(
            MobyProxyState::Set,
            EdgeDaemonProxyState::Set,
            IdentityDaemonProxyState::NotSet,
            EdgeAgentProxyState::Set,
            ProxySettingsValues::Matching,
            ExpectedCheckResult::Warning,
        )
        .await;
    }

    #[tokio::test]
    async fn proxy_settings_mismatching_values_should_fail_test() {
        // Proxy needs to be set in 4 places, otherwise proxy_settings check will fail
        // This test covers the following configuration
        // [x] Moby Daemon
        // [x] IoT Edge Agent
        // [x] IoT Edge Daemon
        // [x] IoT Identity Daemon

        proxy_settings_test(
            MobyProxyState::Set,
            EdgeDaemonProxyState::Set,
            IdentityDaemonProxyState::Set,
            EdgeAgentProxyState::Set,
            ProxySettingsValues::Mismatching,
            ExpectedCheckResult::Warning,
        )
        .await;
    }

    #[tokio::test]
    async fn proxy_settings_all_set_should_succeed_test() {
        // Proxy needs to be set in 4 places, otherwise proxy_settings check will fail
        // This test covers the following configuration
        // [x] Moby Daemon
        // [x] IoT Edge Agent
        // [x] IoT Edge Daemon
        // [x] IoT Identity Daemon

        proxy_settings_test(
            MobyProxyState::Set,
            EdgeDaemonProxyState::Set,
            IdentityDaemonProxyState::Set,
            EdgeAgentProxyState::Set,
            ProxySettingsValues::Matching,
            ExpectedCheckResult::Success,
        )
        .await;
    }

    #[tokio::test]
    async fn proxy_settings_none_set_should_succeed_test() {
        // Proxy needs to be set in 4 places, otherwise proxy_settings check will fail
        // This test covers the following configuration
        // [ ] Moby Daemon
        // [ ] IoT Edge Agent
        // [ ] IoT Edge Daemon
        // [ ] IoT Identity Daemon

        proxy_settings_test(
            MobyProxyState::NotSet,
            EdgeDaemonProxyState::NotSet,
            IdentityDaemonProxyState::NotSet,
            EdgeAgentProxyState::NotSet,
            ProxySettingsValues::Matching,
            ExpectedCheckResult::Success,
        )
        .await;
    }
}<|MERGE_RESOLUTION|>--- conflicted
+++ resolved
@@ -730,7 +730,138 @@
         NotSet,
     }
 
-<<<<<<< HEAD
+    enum IdentityDaemonProxyState {
+        Set,
+        NotSet,
+    }
+
+    enum EdgeAgentProxyState {
+        Set,
+        NotSet,
+    }
+
+    enum ProxySettingsValues {
+        Mismatching,
+        Matching,
+    }
+
+    enum ExpectedCheckResult {
+        Success,
+        Warning,
+    }
+
+    async fn proxy_settings_test(
+        moby_proxy_state: MobyProxyState,
+        edge_daemon_proxy_state: EdgeDaemonProxyState,
+        identity_daemon_proxy_state: IdentityDaemonProxyState,
+        edge_agent_proxy_state: EdgeAgentProxyState,
+        proxy_settings_values: ProxySettingsValues,
+        expected_check_result: ExpectedCheckResult,
+    ) {
+        // Grab an env lock since we are going to be mucking with the environment.
+        let _env_lock = ENV_LOCK.lock().await;
+        let config_toml_filename = match edge_agent_proxy_state {
+            EdgeAgentProxyState::Set => "sample_settings_with_proxy_uri.toml",
+            EdgeAgentProxyState::NotSet => "sample_settings.toml",
+        };
+
+        // Unset var to make sure we have a clean start
+        std::env::remove_var("AZIOT_EDGED_CONFIG");
+        std::env::remove_var("AZIOT_EDGED_CONFIG_DIR");
+
+        // Set proxy for IoT Edge Agent in config.toml
+        std::env::set_var(
+            "AZIOT_EDGED_CONFIG",
+            format!(
+                "{}/../edgelet-settings/test-files/{}",
+                env!("CARGO_MANIFEST_DIR"),
+                config_toml_filename,
+            ),
+        );
+
+        std::env::set_var(
+            "AZIOT_EDGED_CONFIG_DIR",
+            format!(
+                "{}/../edgelet-settings/test-files/{}",
+                env!("CARGO_MANIFEST_DIR"),
+                "config.d",
+            ),
+        );
+
+        // Create an empty check
+        let mut check = super::Check::new(
+            "daemon.json".into(), // unused for this test
+            "mcr.microsoft.com/azureiotedge-diagnostics:1.0.0".to_owned(), // unused for this test
+            Default::default(),   // unused for this test
+            Some("1.0.0".to_owned()), // unused for this test
+            Some("1.0.0".to_owned()), // unused for this test
+            "aziot-edged".into(), // unused for this test
+            super::OutputFormat::Text, // unused for this test
+            false,                // unused for this test
+            false,                // unused for this test
+            "".into(),            // unused for this test
+            None,                 // unused for this test
+            None,                 // unused for this test
+        );
+
+        let settings = match Settings::new() {
+            Ok(settings) => settings,
+            Err(err) => panic!("Unable to create settings object, error {:?}", err),
+        };
+
+        check.settings = Some(settings);
+
+        // Set proxy for Moby and for IoT Edge Daemon
+        let env_proxy_uri = match proxy_settings_values {
+            ProxySettingsValues::Matching => "https://config:123",
+            ProxySettingsValues::Mismatching => "https://config:456",
+        };
+
+        if let EdgeDaemonProxyState::Set = edge_daemon_proxy_state {
+            check.aziot_edge_proxy = Some(env_proxy_uri.to_string());
+        };
+
+        if let IdentityDaemonProxyState::Set = identity_daemon_proxy_state {
+            check.aziot_identity_proxy = Some(env_proxy_uri.to_string());
+        };
+
+        if let MobyProxyState::Set = moby_proxy_state {
+            check.docker_proxy = Some(env_proxy_uri.to_string());
+        };
+
+        match expected_check_result {
+            ExpectedCheckResult::Success => {
+                match ProxySettings::default().execute(&mut check).await {
+                    CheckResult::Ok => (),
+                    check_result => panic!("proxy settings check returned {:?}", check_result),
+                }
+            }
+            ExpectedCheckResult::Warning => {
+                match ProxySettings::default().execute(&mut check).await {
+                    CheckResult::Warning(_) => (),
+                    check_result => panic!("proxy settings check returned {:?}", check_result),
+                }
+            }
+        }
+
+        std::env::remove_var("AZIOT_EDGED_CONFIG");
+        std::env::remove_var("AZIOT_EDGED_CONFIG_DIR");
+    }
+
+    #[tokio::test]
+    async fn config_file_checks_ok() {
+        for filename in &["sample_settings.toml", "sample_settings.tg.filepaths.toml"] {
+            let _env_lock = ENV_LOCK.lock().await;
+
+            std::env::set_var(
+                "AZIOT_EDGED_CONFIG",
+                format!(
+                    "{}/../edgelet-settings/test-files/{}",
+                    env!("CARGO_MANIFEST_DIR"),
+                    filename,
+                ),
+            );
+
             std::env::set_var(
                 "AZIOT_EDGED_CONFIG_DIR",
                 format!(
@@ -753,162 +884,6 @@
                 None,
                 None,
             );
-=======
-    enum IdentityDaemonProxyState {
-        Set,
-        NotSet,
-    }
->>>>>>> a29f401a
-
-    enum EdgeAgentProxyState {
-        Set,
-        NotSet,
-    }
-
-    enum ProxySettingsValues {
-        Mismatching,
-        Matching,
-    }
-
-    enum ExpectedCheckResult {
-        Success,
-        Warning,
-    }
-
-    async fn proxy_settings_test(
-        moby_proxy_state: MobyProxyState,
-        edge_daemon_proxy_state: EdgeDaemonProxyState,
-        identity_daemon_proxy_state: IdentityDaemonProxyState,
-        edge_agent_proxy_state: EdgeAgentProxyState,
-        proxy_settings_values: ProxySettingsValues,
-        expected_check_result: ExpectedCheckResult,
-    ) {
-        // Grab an env lock since we are going to be mucking with the environment.
-        let _env_lock = ENV_LOCK.lock().await;
-        let config_toml_filename = match edge_agent_proxy_state {
-            EdgeAgentProxyState::Set => "sample_settings_with_proxy_uri.toml",
-            EdgeAgentProxyState::NotSet => "sample_settings.toml",
-        };
-
-        // Unset var to make sure we have a clean start
-        std::env::remove_var("AZIOT_EDGED_CONFIG");
-        std::env::remove_var("AZIOT_EDGED_CONFIG_DIR");
-
-        // Set proxy for IoT Edge Agent in config.toml
-        std::env::set_var(
-            "AZIOT_EDGED_CONFIG",
-            format!(
-                "{}/../edgelet-settings/test-files/{}",
-                env!("CARGO_MANIFEST_DIR"),
-                config_toml_filename,
-            ),
-        );
-
-        std::env::set_var(
-            "AZIOT_EDGED_CONFIG_DIR",
-            format!(
-                "{}/../edgelet-settings/test-files/{}",
-                env!("CARGO_MANIFEST_DIR"),
-                "config.d",
-            ),
-        );
-
-        // Create an empty check
-        let mut check = super::Check::new(
-            "daemon.json".into(), // unused for this test
-            "mcr.microsoft.com/azureiotedge-diagnostics:1.0.0".to_owned(), // unused for this test
-            Default::default(),   // unused for this test
-            Some("1.0.0".to_owned()), // unused for this test
-            Some("1.0.0".to_owned()), // unused for this test
-            "aziot-edged".into(), // unused for this test
-            super::OutputFormat::Text, // unused for this test
-            false,                // unused for this test
-            false,                // unused for this test
-            "".into(),            // unused for this test
-            None,                 // unused for this test
-            None,                 // unused for this test
-        );
-
-        let settings = match Settings::new() {
-            Ok(settings) => settings,
-            Err(err) => panic!("Unable to create settings object, error {:?}", err),
-        };
-
-        check.settings = Some(settings);
-
-        // Set proxy for Moby and for IoT Edge Daemon
-        let env_proxy_uri = match proxy_settings_values {
-            ProxySettingsValues::Matching => "https://config:123",
-            ProxySettingsValues::Mismatching => "https://config:456",
-        };
-
-        if let EdgeDaemonProxyState::Set = edge_daemon_proxy_state {
-            check.aziot_edge_proxy = Some(env_proxy_uri.to_string());
-        };
-
-        if let IdentityDaemonProxyState::Set = identity_daemon_proxy_state {
-            check.aziot_identity_proxy = Some(env_proxy_uri.to_string());
-        };
-
-        if let MobyProxyState::Set = moby_proxy_state {
-            check.docker_proxy = Some(env_proxy_uri.to_string());
-        };
-
-        match expected_check_result {
-            ExpectedCheckResult::Success => {
-                match ProxySettings::default().execute(&mut check).await {
-                    CheckResult::Ok => (),
-                    check_result => panic!("proxy settings check returned {:?}", check_result),
-                }
-            }
-            ExpectedCheckResult::Warning => {
-                match ProxySettings::default().execute(&mut check).await {
-                    CheckResult::Warning(_) => (),
-                    check_result => panic!("proxy settings check returned {:?}", check_result),
-                }
-            }
-        }
-
-        std::env::remove_var("AZIOT_EDGED_CONFIG");
-        std::env::remove_var("AZIOT_EDGED_CONFIG_DIR");
-    }
-
-    #[tokio::test]
-    async fn config_file_checks_ok() {
-        for filename in &["sample_settings.toml", "sample_settings.tg.filepaths.toml"] {
-            let _env_lock = ENV_LOCK.lock().await;
-
-            std::env::set_var(
-                "AZIOT_EDGED_CONFIG",
-                format!(
-                    "{}/../edgelet-settings/test-files/{}",
-                    env!("CARGO_MANIFEST_DIR"),
-                    filename,
-                ),
-            );
-
-            std::env::set_var(
-                "AZIOT_EDGED_CONFIG_DIR",
-                format!(
-                    "{}/../edgelet-settings/test-files/config.d",
-                    env!("CARGO_MANIFEST_DIR")
-                ),
-            );
-
-            let mut check = Check::new(
-                "daemon.json".into(), // unused for this test
-                "mcr.microsoft.com/azureiotedge-diagnostics:1.0.0".to_owned(), // unused for this test
-                Default::default(),
-                Some("1.0.0".to_owned()),  // unused for this test
-                Some("1.0.0".to_owned()),  // unused for this test
-                "aziot-edged".into(),      // unused for this test
-                super::OutputFormat::Text, // unused for this test
-                false,
-                false,
-                "".into(), // unused for this test
-                None,
-                None,
-            );
 
             match WellFormedConfig::default().execute(&mut check).await {
                 CheckResult::Ok => (),
@@ -962,72 +937,6 @@
     }
 
     #[tokio::test]
-<<<<<<< HEAD
-    async fn moby_runtime_uri_wants_moby_based_on_server_version() {
-        let filename = "sample_settings.toml";
-
-        let _env_lock = ENV_LOCK.lock().await;
-
-        std::env::set_var(
-            "AZIOT_EDGED_CONFIG",
-            format!(
-                "{}/../edgelet-settings/test-files/{}",
-                env!("CARGO_MANIFEST_DIR"),
-                filename,
-            ),
-        );
-
-        std::env::set_var(
-            "AZIOT_EDGED_CONFIG_DIR",
-            format!(
-                "{}/../edgelet-settings/test-files/config.d",
-                env!("CARGO_MANIFEST_DIR")
-            ),
-        );
-
-        let mut check = super::Check::new(
-            "daemon.json".into(), // unused for this test
-            "mcr.microsoft.com/azureiotedge-diagnostics:1.0.0".to_owned(), // unused for this test
-            Default::default(),
-            Some("1.0.0".to_owned()),  // unused for this test
-            Some("1.0.0".to_owned()),  // unused for this test
-            "aziot-edged".into(),      // unused for this test
-            super::OutputFormat::Text, // unused for this test
-            false,
-            false,
-            "".into(), // unused for this test
-            None,
-            None,
-        );
-
-        match WellFormedConfig::default().execute(&mut check).await {
-            CheckResult::Ok => (),
-            check_result => panic!("parsing {} returned {:?}", filename, check_result),
-        }
-
-        // Pretend it's Docker
-        check.docker_server_version = Some("19.03.12".to_owned());
-
-        match ContainerEngineIsMoby::default().execute(&mut check).await {
-            CheckResult::Warning(warning) => assert!(
-                warning.to_string().contains(
-                    "Device is not using a production-supported container engine (moby-engine)."
-                ),
-                "checking moby_runtime.uri in {} failed with an unexpected warning: {}",
-                filename,
-                warning
-            ),
-
-            check_result => panic!(
-                "checking moby_runtime.uri in {} returned {:?}",
-                filename, check_result
-            ),
-        }
-    }
-
-    #[tokio::test]
-=======
->>>>>>> a29f401a
     #[allow(clippy::semicolon_if_nothing_returned)]
     async fn pickup_proxy_uri_from_the_right_place() {
         // grab an env lock since we are going to be mucking with the environment.
