// Copyright (c) Microsoft. All rights reserved.

use std;
use std::collections::{BTreeMap, BTreeSet};
use std::io::Write;
use std::path::PathBuf;

use failure::Fail;
use failure::{self, ResultExt};
use futures::future::{self, FutureResult};
use futures::{Future, IntoFuture, Stream};
use serde_json;

<<<<<<< HEAD
use edgelet_core::{
    self, AttestationMethod, ManualAuthMethod, MobyNetwork, ProvisioningType, RuntimeSettings,
    UrlExt,
};
=======
>>>>>>> 345d7b57
use edgelet_docker::Settings;
use edgelet_http::client::ClientImpl;
use edgelet_http::MaybeProxyClient;

use crate::error::{Error, ErrorKind, FetchLatestVersionsReason};
use crate::LatestVersions;

mod additional_info;
use self::additional_info::AdditionalInfo;

mod stdout;
use self::stdout::Stdout;

mod upstream_protocol_port;

mod checker;
use checker::Checker;

mod checks;
use checks::*;

pub struct Check {
    config_file: PathBuf,
    container_engine_config_path: PathBuf,
    diagnostics_image_name: String,
    dont_run: BTreeSet<String>,
    iotedged: PathBuf,
    latest_versions: Result<super::LatestVersions, Option<Error>>,
    ntp_server: String,
    output_format: OutputFormat,
    verbose: bool,
    warnings_as_errors: bool,

    additional_info: AdditionalInfo,

    iothub_hostname: Option<String>,

    // These optional fields are populated by the checks
    settings: Option<Settings>,
    docker_host_arg: Option<String>,
    docker_server_version: Option<String>,
    device_ca_cert_path: Option<PathBuf>,
}

#[derive(Clone, Copy, Debug, PartialEq)]
pub enum OutputFormat {
    Json,
    Text,
}

/// The various ways a check can resolve.
///
/// Check functions return `Result<CheckResult, failure::Error>` where `Err` represents the check failed.
#[derive(Debug)]
pub enum CheckResult {
    /// Check succeeded.
    Ok,

    /// Check failed with a warning.
    Warning(failure::Error),

    /// Check is not applicable and was ignored. Should be treated as success.
    Ignored,

    /// Check was skipped because of errors from some previous checks. Should be treated as an error.
    Skipped,

    /// Check failed, and further checks should be performed.
    Failed(failure::Error),

    /// Check failed, and further checks should not be performed.
    Fatal(failure::Error),
}

impl Check {
    pub fn new(
        config_file: PathBuf,
        container_engine_config_path: PathBuf,
        diagnostics_image_name: String,
        dont_run: BTreeSet<String>,
        expected_iotedged_version: Option<String>,
        iotedged: PathBuf,
        iothub_hostname: Option<String>,
        ntp_server: String,
        output_format: OutputFormat,
        verbose: bool,
        warnings_as_errors: bool,
    ) -> impl Future<Item = Self, Error = Error> + Send {
        let latest_versions = if let Some(expected_iotedged_version) = expected_iotedged_version {
            future::Either::A(future::ok::<_, Error>(LatestVersions {
                iotedged: expected_iotedged_version,
            }))
        } else {
            let proxy = std::env::var("HTTPS_PROXY")
                .ok()
                .or_else(|| std::env::var("https_proxy").ok())
                .map(|proxy| proxy.parse::<hyper::Uri>())
                .transpose()
                .context(ErrorKind::FetchLatestVersions(
                    FetchLatestVersionsReason::CreateClient,
                ));
            let hyper_client = proxy.and_then(|proxy| {
                MaybeProxyClient::new(proxy, None, None).context(ErrorKind::FetchLatestVersions(
                    FetchLatestVersionsReason::CreateClient,
                ))
            });
            let hyper_client = match hyper_client {
                Ok(hyper_client) => hyper_client,
                Err(err) => {
                    return future::Either::A(future::err(err.into()));
                }
            };

            let request = hyper::Request::get("https://aka.ms/latest-iotedge-stable")
                .body(hyper::Body::default())
                .expect("can't fail to create request");

            future::Either::B(
                hyper_client
                    .call(request)
                    .then(|response| -> Result<_, Error> {
                        let response = response.context(ErrorKind::FetchLatestVersions(
                            FetchLatestVersionsReason::GetResponse,
                        ))?;
                        Ok(response)
                    })
                    .and_then(move |response| match response.status() {
                        hyper::StatusCode::MOVED_PERMANENTLY => {
                            let uri = response
                                .headers()
                                .get(hyper::header::LOCATION)
                                .ok_or_else(|| {
                                    ErrorKind::FetchLatestVersions(
                                        FetchLatestVersionsReason::InvalidOrMissingLocationHeader,
                                    )
                                })?
                                .to_str()
                                .context(ErrorKind::FetchLatestVersions(
                                    FetchLatestVersionsReason::InvalidOrMissingLocationHeader,
                                ))?;
                            let request = hyper::Request::get(uri)
                                .body(hyper::Body::default())
                                .expect("can't fail to create request");
                            Ok(hyper_client.call(request).map_err(|err| {
                                err.context(ErrorKind::FetchLatestVersions(
                                    FetchLatestVersionsReason::GetResponse,
                                ))
                                .into()
                            }))
                        }
                        status_code => Err(ErrorKind::FetchLatestVersions(
                            FetchLatestVersionsReason::ResponseStatusCode(status_code),
                        )
                        .into()),
                    })
                    .flatten()
                    .and_then(|response| -> Result<_, Error> {
                        match response.status() {
                            hyper::StatusCode::OK => {
                                Ok(response.into_body().concat2().map_err(|err| {
                                    err.context(ErrorKind::FetchLatestVersions(
                                        FetchLatestVersionsReason::GetResponse,
                                    ))
                                    .into()
                                }))
                            }
                            status_code => Err(ErrorKind::FetchLatestVersions(
                                FetchLatestVersionsReason::ResponseStatusCode(status_code),
                            )
                            .into()),
                        }
                    })
                    .flatten()
                    .and_then(|body| {
                        Ok(serde_json::from_slice(&body).context(
                            ErrorKind::FetchLatestVersions(FetchLatestVersionsReason::GetResponse),
                        )?)
                    }),
            )
        };

        future::Either::B(latest_versions.then(move |latest_versions| {
            Ok(Check {
                config_file,
                container_engine_config_path,
                diagnostics_image_name,
                dont_run,
                iotedged,
                latest_versions: latest_versions.map_err(Some),
                ntp_server,
                output_format,
                verbose,
                warnings_as_errors,

                additional_info: AdditionalInfo::new(),

                settings: None,
                docker_host_arg: None,
                docker_server_version: None,
                iothub_hostname,
                device_ca_cert_path: None,
            })
        }))
    }

    fn checks() -> [(&'static str, Vec<Box<dyn Checker>>); 2] {
        /* Note: keep ordering consistant. Later tests may depend on earlier tests. */
        [
            (
                "Configuration checks",
                vec![
                    Box::new(WellFormedConfig::default()),
                    Box::new(WellFormedConnectionString::default()),
                    Box::new(ContainerEngineInstalled::default()),
                    Box::new(WindowsHostVersion::default()),
                    Box::new(Hostname::default()),
                    Box::new(ConnectManagementUri::default()),
                    Box::new(IotedgedVersion::default()),
                    Box::new(HostLocalTime::default()),
                    Box::new(ContainerLocalTime::default()),
                    Box::new(ContainerEngineDns::default()),
                    Box::new(ContainerEngineIPv6::default()),
                    Box::new(IdentityCertificateExpiry::default()),
                    Box::new(CertificatesQuickstart::default()),
                    Box::new(ContainerEngineIsMoby::default()),
                    Box::new(ContainerEngineLogrotate::default()),
                    Box::new(EdgeAgentStorageMounted::default()),
                    Box::new(EdgeHubStorageMounted::default()),
                ],
            ),
            ("Connectivity checks", {
                let mut tests: Vec<Box<dyn Checker>> = Vec::new();
                tests.push(Box::new(HostConnectDpsEndpoint::default()));
                tests.extend(get_host_connect_iothub_tests());
                tests.extend(get_host_container_iothub_tests());
                tests
            }),
        ]
    }

    pub fn possible_ids() -> impl Iterator<Item = &'static str> {
        let result: Vec<&'static str> = Check::checks()
            .iter()
            .flat_map(|(_, section_checks)| section_checks)
            .map(|check| check.id())
            .collect();

        result.into_iter()
    }

    pub fn print_list() -> Result<(), Error> {
        // All our text is ASCII, so we can measure text width in bytes rather than using unicode-segmentation to count graphemes.
        let checks = Check::checks();
        let widest_section_name_len = checks
            .iter()
            .map(|(section_name, _)| section_name.len())
            .max()
            .expect("Have at least one section");
        let section_name_column_width = widest_section_name_len + 1;
        let widest_check_id_len = checks
            .iter()
            .flat_map(|(_, section_checks)| section_checks)
            .map(|check| check.id().len())
            .max()
            .expect("Have at least one check");
        let check_id_column_width = widest_check_id_len + 1;

        println!(
            "{:section_name_column_width$}{:check_id_column_width$}DESCRIPTION",
            "CATEGORY",
            "ID",
            section_name_column_width = section_name_column_width,
            check_id_column_width = check_id_column_width,
        );
        println!();

        for (section_name, section_checks) in &checks {
            for check in section_checks {
                println!(
                    "{:section_name_column_width$}{:check_id_column_width$}{}",
                    section_name,
                    check.id(),
                    check.description(),
                    section_name_column_width = section_name_column_width,
                    check_id_column_width = check_id_column_width,
                );
            }

            println!();
        }

        Ok(())
    }

    fn execute_inner(&mut self) -> Result<(), Error> {
        let mut checks: BTreeMap<&str, CheckOutputSerializable> = Default::default();
        let mut check_data = Check::checks();

        let mut stdout = Stdout::new(self.output_format);

        let mut num_successful = 0_usize;
        let mut num_warnings = 0_usize;
        let mut num_skipped = 0_usize;
        let mut num_fatal = 0_usize;
        let mut num_errors = 0_usize;

        for (section_name, section_checks) in &mut check_data {
            if num_fatal > 0 {
                break;
            }

            if self.output_format == OutputFormat::Text {
                println!("{}", section_name);
                println!("{}", "-".repeat(section_name.len()));
            }

            for check in section_checks {
                let check_id = check.id();
                let check_name = check.description();

                if num_fatal > 0 {
                    break;
                }

                let check_result = if self.dont_run.contains(check.id()) {
                    CheckResult::Ignored
                } else {
                    check.execute(self)
                };

                match check_result {
                    CheckResult::Ok => {
                        num_successful += 1;

                        checks.insert(
                            check_id,
                            CheckOutputSerializable {
                                result: CheckResultSerializable::Ok,
                                additional_info: check.get_json(),
                            },
                        );

                        stdout.write_success(|stdout| {
                            writeln!(stdout, "\u{221a} {} - OK", check_name)?;
                            Ok(())
                        });
                    }

                    CheckResult::Warning(ref warning) if !self.warnings_as_errors => {
                        num_warnings += 1;

                        checks.insert(
                            check_id,
                            CheckOutputSerializable {
                                result: CheckResultSerializable::Warning {
                                    details: warning
                                        .iter_chain()
                                        .map(ToString::to_string)
                                        .collect(),
                                },
                                additional_info: check.get_json(),
                            },
                        );

                        stdout.write_warning(|stdout| {
                            writeln!(stdout, "\u{203c} {} - Warning", check_name)?;

                            let message = warning.to_string();

                            write_lines(stdout, "    ", "    ", message.lines())?;

                            if self.verbose {
                                for cause in warning.iter_causes() {
                                    write_lines(
                                        stdout,
                                        "        caused by: ",
                                        "                   ",
                                        cause.to_string().lines(),
                                    )?;
                                }
                            }

                            Ok(())
                        });
                    }

                    CheckResult::Ignored => {
                        checks.insert(
                            check_id,
                            CheckOutputSerializable {
                                result: CheckResultSerializable::Ignored,
                                additional_info: check.get_json(),
                            },
                        );
                    }

                    CheckResult::Skipped => {
                        num_skipped += 1;

                        checks.insert(
                            check_id,
                            CheckOutputSerializable {
                                result: CheckResultSerializable::Skipped,
                                additional_info: check.get_json(),
                            },
                        );

                        if self.verbose {
                            stdout.write_warning(|stdout| {
                                writeln!(stdout, "\u{203c} {} - Warning", check_name)?;
                                writeln!(stdout, "    skipping because of previous failures")?;
                                Ok(())
                            });
                        }
                    }

                    CheckResult::Fatal(err) => {
                        num_fatal += 1;

                        checks.insert(
                            check_id,
                            CheckOutputSerializable {
                                result: CheckResultSerializable::Fatal {
                                    details: err.iter_chain().map(ToString::to_string).collect(),
                                },
                                additional_info: check.get_json(),
                            },
                        );

                        stdout.write_error(|stdout| {
                            writeln!(stdout, "\u{00d7} {} - Error", check_name)?;

                            let message = err.to_string();

                            write_lines(stdout, "    ", "    ", message.lines())?;

                            if self.verbose {
                                for cause in err.iter_causes() {
                                    write_lines(
                                        stdout,
                                        "        caused by: ",
                                        "                   ",
                                        cause.to_string().lines(),
                                    )?;
                                }
                            }

                            Ok(())
                        });
                    }

                    CheckResult::Warning(err) | CheckResult::Failed(err) => {
                        num_errors += 1;

                        checks.insert(
                            check_id,
                            CheckOutputSerializable {
                                result: CheckResultSerializable::Error {
                                    details: err.iter_chain().map(ToString::to_string).collect(),
                                },
                                additional_info: check.get_json(),
                            },
                        );

                        stdout.write_error(|stdout| {
                            writeln!(stdout, "\u{00d7} {} - Error", check_name)?;

                            let message = err.to_string();

                            write_lines(stdout, "    ", "    ", message.lines())?;

                            if self.verbose {
                                for cause in err.iter_causes() {
                                    write_lines(
                                        stdout,
                                        "        caused by: ",
                                        "                   ",
                                        cause.to_string().lines(),
                                    )?;
                                }
                            }

                            Ok(())
                        });
                    }
                }
            }

            if self.output_format == OutputFormat::Text {
                println!();
            }
        }

        stdout.write_success(|stdout| {
            writeln!(stdout, "{} check(s) succeeded.", num_successful)?;
            Ok(())
        });

        if num_warnings > 0 {
            stdout.write_warning(|stdout| {
                write!(stdout, "{} check(s) raised warnings.", num_warnings)?;
                if self.verbose {
                    writeln!(stdout)?;
                } else {
                    writeln!(stdout, " Re-run with --verbose for more details.")?;
                }
                Ok(())
            });
        }

        if num_fatal + num_errors > 0 {
            stdout.write_error(|stdout| {
                write!(stdout, "{} check(s) raised errors.", num_fatal + num_errors)?;
                if self.verbose {
                    writeln!(stdout)?;
                } else {
                    writeln!(stdout, " Re-run with --verbose for more details.")?;
                }
                Ok(())
            });
        }

        if num_skipped > 0 {
            stdout.write_warning(|stdout| {
                write!(
                    stdout,
                    "{} check(s) were skipped due to errors from other checks.",
                    num_skipped,
                )?;
                if self.verbose {
                    writeln!(stdout)?;
                } else {
                    writeln!(stdout, " Re-run with --verbose for more details.")?;
                }
                Ok(())
            });
        }

        let result = if num_fatal + num_errors > 0 {
            Err(ErrorKind::Diagnostics.into())
        } else {
            Ok(())
        };

        if self.output_format == OutputFormat::Json {
            let check_results = CheckResultsSerializable {
                additional_info: &self.additional_info,
                checks,
            };

            if let Err(err) = serde_json::to_writer(std::io::stdout(), &check_results) {
                eprintln!("Could not write JSON output: {}", err,);
                return Err(ErrorKind::Diagnostics.into());
            }

            println!();
        }

        result
    }
}

impl crate::Command for Check {
    type Future = FutureResult<(), Error>;

    fn execute(mut self) -> Self::Future {
        self.execute_inner().into_future()
    }
}

<<<<<<< HEAD
fn parse_settings(check: &mut Check) -> Result<CheckResult, failure::Error> {
    let config_file = &check.config_file;

    // The config crate just returns a "file not found" error when it can't open the file for any reason,
    // even if the real error was a permissions issue.
    //
    // So we first try to open the file for reading ourselves.
    if let Err(err) = File::open(config_file) {
        if err.kind() == std::io::ErrorKind::PermissionDenied {
            return Ok(CheckResult::Fatal(
                err.context(format!(
                    "Could not open file {}. You might need to run this command as {}.",
                    config_file.display(),
                    if cfg!(windows) {
                        "Administrator"
                    } else {
                        "root"
                    },
                ))
                .into(),
            ));
        } else {
            return Err(err
                .context(format!("Could not open file {}", config_file.display()))
                .into());
        }
    }

    let settings = match Settings::new(config_file) {
        Ok(settings) => settings,
        Err(err) => {
            let message = if check.verbose {
                format!(
                    "The IoT Edge daemon's configuration file {} is not well-formed.\n\
                     Note: In case of syntax errors, the error may not be exactly at the reported line number and position.",
                    config_file.display(),
                )
            } else {
                format!(
                    "The IoT Edge daemon's configuration file {} is not well-formed.",
                    config_file.display(),
                )
            };
            return Err(err.context(message).into());
        }
    };

    check.settings = Some(settings);

    Ok(CheckResult::Ok)
}

fn settings_connection_string(check: &mut Check) -> Result<CheckResult, failure::Error> {
    let settings = if let Some(settings) = &check.settings {
        settings
    } else {
        return Ok(CheckResult::Skipped);
    };

    if let ProvisioningType::Manual(manual) = settings.provisioning().provisioning_type() {
        let hub = match manual.authentication_method() {
            ManualAuthMethod::DeviceConnectionString(cs) => {
                let (_, _, hub) = cs.parse_device_connection_string().context(
                                "Invalid connection string format detected.\n\
                                Please check the value of the provisioning.device_connection_string parameter.",
                )?;
                hub
            }
            ManualAuthMethod::X509(x509) => x509.iothub_hostname().to_owned(),
        };
        check.iothub_hostname = Some(hub.to_owned());
    } else if check.iothub_hostname.is_none() {
        return Err(Context::new("Device is not using manual provisioning, so Azure IoT Hub hostname needs to be specified with --iothub-hostname").into());
    }

    Ok(CheckResult::Ok)
}

fn container_engine(check: &mut Check) -> Result<CheckResult, failure::Error> {
    let settings = if let Some(settings) = &check.settings {
        settings
    } else {
        return Ok(CheckResult::Skipped);
    };

    let uri = settings.moby_runtime().uri();

    let docker_host_arg = match uri.scheme() {
        "unix" => uri.to_string(),

        "npipe" => {
            let mut uri = uri.to_string();
            uri.replace_range(0.."npipe://".len(), "npipe:////");
            uri
        }

        scheme => {
            return Err(Context::new(format!(
                "Could not communicate with container engine at {}. The scheme {} is invalid.",
                uri, scheme,
            ))
            .into());
        }
    };

    let output = docker(
        &docker_host_arg,
        &["version", "--format", "{{.Server.Version}}"],
    );
    let output = match output {
        Ok(output) => output,
        Err((message, err)) => {
            let mut error_message = format!(
                "Could not communicate with container engine at {}.\n\
                 Please check your moby-engine installation and ensure the service is running.",
                uri,
            );

            if let Some(message) = message {
                #[cfg(unix)]
                {
                    if message.contains("Got permission denied") {
                        error_message += "\nYou might need to run this command as root.";
                        return Ok(CheckResult::Fatal(err.context(error_message).into()));
                    }
                }

                #[cfg(windows)]
                {
                    if message.contains("Access is denied") {
                        error_message += "\nYou might need to run this command as Administrator.";
                        return Ok(CheckResult::Fatal(err.context(error_message).into()));
                    }
                }
            }

            return Err(err.context(error_message).into());
        }
    };

    check.docker_host_arg = Some(docker_host_arg);

    check.docker_server_version = Some(String::from_utf8_lossy(&output).trim().to_owned());
    check.additional_info.docker_version = check.docker_server_version.clone();

    Ok(CheckResult::Ok)
}

fn container_engine_ipv6(check: &mut Check) -> Result<CheckResult, failure::Error> {
    const MESSAGE: &str =
        "Container engine is not configured for IPv6 communication.\n\
         Please see https://aka.ms/iotedge-docker-ipv6 for a guide on how to enable IPv6 support.";

    #[derive(serde_derive::Deserialize)]
    struct DaemonConfig {
        ipv6: Option<bool>,
    }

    let is_edge_ipv6_configured = check.settings.as_ref().map_or(false, |settings| {
        let moby_network = settings.moby_runtime().network();
        if let MobyNetwork::Network(network) = moby_network {
            network.ipv6().unwrap_or_default()
        } else {
            false
        }
    });

    let daemon_config_file = File::open(&check.container_engine_config_path)
        .with_context(|_| {
            format!(
                "Could not open container engine config file {}",
                check.container_engine_config_path.display(),
            )
        })
        .context(MESSAGE);
    let daemon_config_file = match daemon_config_file {
        Ok(daemon_config_file) => daemon_config_file,
        Err(err) => {
            if is_edge_ipv6_configured {
                return Err(err.context(MESSAGE).into());
            } else {
                return Ok(CheckResult::Ignored);
            }
        }
    };
    let daemon_config: DaemonConfig = serde_json::from_reader(daemon_config_file)
        .with_context(|_| {
            format!(
                "Could not parse container engine config file {}",
                check.container_engine_config_path.display(),
            )
        })
        .context(MESSAGE)?;

    match (daemon_config.ipv6.unwrap_or_default(), is_edge_ipv6_configured) {
        (true, _) if cfg!(windows) => Err(Context::new("IPv6 container network configuration is not supported for the Windows operating system.").into()),
        (true, _) => Ok(CheckResult::Ok),
        (false, true) => Err(Context::new(MESSAGE).into()),
        (false, false) => Ok(CheckResult::Ignored),
    }
}

fn host_version(check: &mut Check) -> Result<CheckResult, failure::Error> {
    #[cfg(unix)]
    {
        let _ = check;
        Ok(CheckResult::Ignored)
    }

    #[cfg(windows)]
    {
        let settings = if let Some(settings) = &check.settings {
            settings
        } else {
            return Ok(CheckResult::Skipped);
        };

        let moby_runtime_uri = settings.moby_runtime().uri().to_string();

        if moby_runtime_uri != "npipe://./pipe/iotedge_moby_engine" {
            // Host OS version restriction only applies when using Windows containers,
            // which in turn only happens when using Moby
            return Ok(CheckResult::Ignored);
        }

        let os_version = self::additional_info::os_version().context("Could not get OS version")?;
        match os_version {
            // When using Windows containers, the host OS version must match the container OS version.
            // Since our containers are built with 10.0.17763 base images, we require the same for the host OS.
            //
            // If this needs to be changed, also update the host OS version check in the Windows install script
            // (scripts/windows/setup/IotEdgeSecurityDaemon.ps1)
            (10, 0, 17763, _) => (),

            (major_version, minor_version, build_number, _) => {
                return Ok(CheckResult::Fatal(Context::new(format!(
                    "The host has an unsupported OS version {}.{}.{}. IoT Edge on Windows only supports OS version 10.0.17763.\n\
                    Please see https://aka.ms/iotedge-platsup for details.",
                    major_version, minor_version, build_number,
                )).into()))
            }
        }

        Ok(CheckResult::Ok)
    }
}

fn settings_hostname(check: &mut Check) -> Result<CheckResult, failure::Error> {
    let settings = if let Some(settings) = &check.settings {
        settings
    } else {
        return Ok(CheckResult::Skipped);
    };

    let config_hostname = settings.hostname();

    let machine_hostname = unsafe {
        let mut result = vec![0_u8; 256];

        #[cfg(unix)]
        {
            if libc::gethostname(result.as_mut_ptr() as _, result.len()) != 0 {
                return Err(
                    std::io::Error::last_os_error() // Calls errno
                        .context("Could not get hostname: gethostname failed")
                        .into(),
                );
            }
        }

        #[cfg(windows)]
        #[allow(clippy::cast_possible_truncation, clippy::cast_possible_wrap)]
        {
            // libstd only calls WSAStartup when something under std::net gets used, like creating a TcpStream.
            // Since we haven't done anything like that up to this point, it ends up not being called.
            // So we call it manually.
            //
            // The process is going to exit anyway, so there's no reason to make the effort of
            // calling the corresponding WSACleanup later.
            let mut wsa_data: winapi::um::winsock2::WSADATA = std::mem::zeroed();
            match winapi::um::winsock2::WSAStartup(0x202, &mut wsa_data) {
                0 => (),
                result => {
                    return Err(Context::new(format!(
                        "Could not get hostname: WSAStartup failed with {}",
                        result,
                    ))
                    .into());
                }
            }

            if winapi::um::winsock2::gethostname(result.as_mut_ptr() as _, result.len() as _) != 0 {
                // Can't use std::io::Error::last_os_error() because that calls GetLastError, not WSAGetLastError
                let winsock_err = winapi::um::winsock2::WSAGetLastError();

                return Err(Context::new(format!(
                    "Could not get hostname: gethostname failed with {}",
                    winsock_err,
                ))
                .into());
            }
        }

        let nul_index = result.iter().position(|&b| b == b'\0').ok_or_else(|| {
            Context::new("Could not get hostname: gethostname did not return NUL-terminated string")
        })?;

        CStr::from_bytes_with_nul_unchecked(&result[..=nul_index])
            .to_str()
            .context("Could not get hostname: gethostname returned non-ASCII string")?
            .to_owned()
    };

    // Technically the value of config_hostname doesn't matter as long as it resolves to this device.
    // However determining that the value resolves to *this device* is not trivial.
    //
    // We could start a server and verify that we can connect to ourselves via that hostname, but starting a
    // publicly-available server is not something to be done trivially.
    //
    // We could enumerate the network interfaces of the device and verify that the IP that the hostname resolves to
    // belongs to one of them, but this requires non-trivial OS-specific code
    // (`getifaddrs` on Linux, `GetIpAddrTable` on Windows).
    //
    // Instead, we punt on this check and assume that everything's fine if config_hostname is identical to the device hostname,
    // or starts with it.
    if config_hostname != machine_hostname
        && !config_hostname.starts_with(&format!("{}.", machine_hostname))
    {
        return Err(Context::new(format!(
            "config.yaml has hostname {} but device reports hostname {}.\n\
             Hostname in config.yaml must either be identical to the device hostname \
             or be a fully-qualified domain name that has the device hostname as the first component.",
            config_hostname, machine_hostname,
        ))
        .into());
    }

    // Some software like the IoT Hub SDKs for downstream clients require the device hostname to follow RFC 1035.
    // For example, the IoT Hub C# SDK cannot connect to a hostname that contains an `_`.
    if !is_rfc_1035_valid(config_hostname) {
        return Ok(CheckResult::Warning(Context::new(format!(
            "config.yaml has hostname {} which does not comply with RFC 1035.\n\
             \n\
             - Hostname must be between 1 and 255 octets inclusive.\n\
             - Each label in the hostname (component separated by \".\") must be between 1 and 63 octets inclusive.\n\
             - Each label must start with an ASCII alphabet character (a-z, A-Z), end with an ASCII alphanumeric character (a-z, A-Z, 0-9), \
               and must contain only ASCII alphanumeric characters or hyphens (a-z, A-Z, 0-9, \"-\").\n\
             \n\
             Not complying with RFC 1035 may cause errors during the TLS handshake with modules and downstream devices.",
            config_hostname,
        ))
        .into()));
    }

    Ok(CheckResult::Ok)
}

fn daemon_mgmt_endpoint_uri(check: &mut Check) -> Result<CheckResult, failure::Error> {
    let settings = if let Some(settings) = &check.settings {
        settings
    } else {
        return Ok(CheckResult::Skipped);
    };

    let docker_host_arg = if let Some(docker_host_arg) = &check.docker_host_arg {
        docker_host_arg
    } else {
        return Ok(CheckResult::Skipped);
    };

    let connect_management_uri = settings.connect().management_uri();
    let listen_management_uri = settings.listen().management_uri();

    let mut args: Vec<Cow<'_, OsStr>> = vec![
        Cow::Borrowed(OsStr::new("run")),
        Cow::Borrowed(OsStr::new("--rm")),
    ];

    for (name, value) in settings.agent().env() {
        args.push(Cow::Borrowed(OsStr::new("-e")));
        args.push(Cow::Owned(format!("{}={}", name, value).into()));
    }

    match (connect_management_uri.scheme(), listen_management_uri.scheme()) {
        ("http", "http") => (),

        ("unix", "unix") | ("unix", "fd") => {
            args.push(Cow::Borrowed(OsStr::new("-v")));

            let socket_path =
                connect_management_uri.to_uds_file_path()
                .context("Could not parse connect.management_uri: does not represent a valid file path")?;

            // On Windows we mount the parent folder because we can't mount the socket files directly
            #[cfg(windows)]
            let socket_path =
                socket_path.parent()
                .ok_or_else(|| Context::new("Could not parse connect.management_uri: does not have a parent directory"))?;

            let socket_path =
                socket_path.to_str()
                .ok_or_else(|| Context::new("Could not parse connect.management_uri: file path is not valid utf-8"))?;

            args.push(Cow::Owned(format!("{}:{}", socket_path, socket_path).into()));
        },

        (scheme1, scheme2) if scheme1 != scheme2 => return Err(Context::new(
            format!(
                "config.yaml has invalid combination of schemes for connect.management_uri ({:?}) and listen.management_uri ({:?})",
                scheme1, scheme2,
            ))
            .into()),

        (scheme, _) => return Err(Context::new(
            format!("Could not parse connect.management_uri: scheme {} is invalid", scheme),
        ).into()),
    }

    args.extend(vec![
        Cow::Borrowed(OsStr::new(&check.diagnostics_image_name)),
        Cow::Borrowed(OsStr::new("/iotedge-diagnostics")),
        Cow::Borrowed(OsStr::new("edge-agent")),
        Cow::Borrowed(OsStr::new("--management-uri")),
        Cow::Owned(OsString::from(connect_management_uri.to_string())),
    ]);

    match docker(docker_host_arg, args) {
        Ok(_) => Ok(CheckResult::Ok),
        Err((Some(stderr), err)) => Err(err.context(stderr).into()),
        Err((None, err)) => Err(err.context("Could not spawn docker process").into()),
    }
}

fn iotedged_version(check: &mut Check) -> Result<CheckResult, failure::Error> {
    let latest_versions = match &mut check.latest_versions {
        Ok(latest_versions) => &*latest_versions,
        Err(err) => match err.take() {
            Some(err) => return Ok(CheckResult::Warning(err.into())),
            None => return Ok(CheckResult::Skipped),
        },
    };

    let mut process = Command::new(&check.iotedged);
    process.arg("--version");

    if cfg!(windows) {
        process.env("IOTEDGE_RUN_AS_CONSOLE", "true");
    }

    let output = process
        .output()
        .context("Could not spawn iotedged process")?;
    if !output.status.success() {
        return Err(Context::new(format!(
            "iotedged returned {}, stderr = {}",
            output.status,
            String::from_utf8_lossy(&*output.stderr),
        ))
        .context("Could not spawn iotedged process")
        .into());
    }

    let output =
        String::from_utf8(output.stdout).context("Could not parse output of iotedged --version")?;

    let iotedged_version_regex = Regex::new(r"^iotedged ([^ ]+)(?: \(.*\))?$")
        .expect("This hard-coded regex is expected to be valid.");
    let captures = iotedged_version_regex
        .captures(output.trim())
        .ok_or_else(|| {
            Context::new(format!(
                "output {:?} does not match expected format",
                output,
            ))
            .context("Could not parse output of iotedged --version")
        })?;
    let version = captures
        .get(1)
        .expect("unreachable: regex defines one capturing group")
        .as_str();

    check.additional_info.iotedged_version = Some(version.to_owned());

    if version != latest_versions.iotedged {
        return Ok(CheckResult::Warning(
            Context::new(format!(
                "Installed IoT Edge daemon has version {} but {} is the latest stable version available.\n\
                 Please see https://aka.ms/iotedge-update-runtime for update instructions.",
                version, latest_versions.iotedged,
            ))
            .into(),
        ));
    }

    Ok(CheckResult::Ok)
}

fn host_local_time(check: &mut Check) -> Result<CheckResult, failure::Error> {
    fn is_server_unreachable_error(err: &mini_sntp::Error) -> bool {
        match err.kind() {
            mini_sntp::ErrorKind::ResolveNtpPoolHostname(_) => true,
            mini_sntp::ErrorKind::SendClientRequest(err)
            | mini_sntp::ErrorKind::ReceiveServerResponse(err) => {
                err.kind() == std::io::ErrorKind::TimedOut || // Windows
                err.kind() == std::io::ErrorKind::WouldBlock // Unix
            }
            _ => false,
        }
    }

    let mini_sntp::SntpTimeQueryResult {
        local_clock_offset, ..
    } = match mini_sntp::query(&check.ntp_server) {
        Ok(result) => result,
        Err(err) => {
            if is_server_unreachable_error(&err) {
                return Ok(CheckResult::Warning(
                    err.context("Could not query NTP server").into(),
                ));
            } else {
                return Err(err.context("Could not query NTP server").into());
            }
        }
    };

    if local_clock_offset.num_seconds().abs() >= 10 {
        return Ok(CheckResult::Warning(Context::new(format!(
            "Time on the device is out of sync with the NTP server. This may cause problems connecting to IoT Hub.\n\
             Please ensure time on device is accurate, for example by {}.",
            if cfg!(windows) {
                "setting up the Windows Time service to automatically sync with a time server"
            } else {
                "installing an NTP daemon"
            },
        )).into()));
    }

    Ok(CheckResult::Ok)
}

fn container_local_time(check: &mut Check) -> Result<CheckResult, failure::Error> {
    let docker_host_arg = if let Some(docker_host_arg) = &check.docker_host_arg {
        docker_host_arg
    } else {
        return Ok(CheckResult::Skipped);
    };

    let expected_duration = std::time::SystemTime::now()
        .duration_since(std::time::UNIX_EPOCH)
        .context("Could not query local time of host")?;

    let output = docker(
        docker_host_arg,
        vec![
            "run",
            "--rm",
            &check.diagnostics_image_name,
            "/iotedge-diagnostics",
            "local-time",
        ],
    )
    .map_err(|(_, err)| err)
    .context("Could not query local time inside container")?;
    let output = std::str::from_utf8(&output)
        .map_err(failure::Error::from)
        .and_then(|output| output.trim_end().parse::<u64>().map_err(Into::into))
        .context("Could not parse container output")?;
    let actual_duration = std::time::Duration::from_secs(output);

    let diff = std::cmp::max(actual_duration, expected_duration)
        - std::cmp::min(actual_duration, expected_duration);
    if diff.as_secs() >= 10 {
        return Err(Context::new("Detected time drift between host and container").into());
    }

    Ok(CheckResult::Ok)
}

fn container_engine_dns(check: &mut Check) -> Result<CheckResult, failure::Error> {
    const MESSAGE: &str =
        "Container engine is not configured with DNS server setting, which may impact connectivity to IoT Hub.\n\
         Please see https://aka.ms/iotedge-prod-checklist-dns for best practices.\n\
         You can ignore this warning if you are setting DNS server per module in the Edge deployment.";

    #[derive(serde_derive::Deserialize)]
    struct DaemonConfig {
        dns: Option<Vec<String>>,
    }

    let daemon_config_file = File::open(&check.container_engine_config_path)
        .with_context(|_| {
            format!(
                "Could not open container engine config file {}",
                check.container_engine_config_path.display(),
            )
        })
        .context(MESSAGE);
    let daemon_config_file = match daemon_config_file {
        Ok(daemon_config_file) => daemon_config_file,
        Err(err) => {
            return Ok(CheckResult::Warning(err.into()));
        }
    };
    let daemon_config: DaemonConfig = serde_json::from_reader(daemon_config_file)
        .with_context(|_| {
            format!(
                "Could not parse container engine config file {}",
                check.container_engine_config_path.display(),
            )
        })
        .context(MESSAGE)?;

    if let Some(&[]) | None = daemon_config.dns.as_ref().map(std::ops::Deref::deref) {
        return Ok(CheckResult::Warning(Context::new(MESSAGE).into()));
    }

    Ok(CheckResult::Ok)
}

fn settings_identity_certificates_expiry(check: &mut Check) -> Result<CheckResult, failure::Error> {
    let settings = if let Some(settings) = &check.settings {
        settings
    } else {
        return Ok(CheckResult::Skipped);
    };

    match settings.provisioning().provisioning_type() {
        ProvisioningType::Dps(dps) => {
            if let AttestationMethod::X509(x509_info) = dps.attestation() {
                let path = x509_info.identity_cert()?;
                return CertificateValidity::parse("DPS identity certificate", &path)?
                    .to_check_result();
            }
        }
        ProvisioningType::Manual(manual) => {
            if let ManualAuthMethod::X509(x509) = manual.authentication_method() {
                let path = x509.identity_cert()?;
                return CertificateValidity::parse(
                    "Manual authentication identity certificate",
                    &path,
                )?
                .to_check_result();
            }
        }
        ProvisioningType::External(_) => (),
    }

    Ok(CheckResult::Ignored)
}

fn settings_certificates(check: &mut Check) -> Result<CheckResult, failure::Error> {
    let settings = if let Some(settings) = &check.settings {
        settings
    } else {
        return Ok(CheckResult::Skipped);
    };

    check.device_ca_cert_path = Some({
        if let Some(certificates) = settings.certificates().device_cert() {
            certificates.device_ca_cert()?
        } else {
            let certs_dir = settings.homedir().join("hsm").join("certs");

            let mut device_ca_cert_path = None;

            let entries = std::fs::read_dir(&certs_dir).with_context(|_| {
                format!("Could not enumerate files under {}", certs_dir.display())
            })?;
            for entry in entries {
                let entry = entry.with_context(|_| {
                    format!("Could not enumerate files under {}", certs_dir.display())
                })?;
                let path = entry.path();
                if let Some(file_name) = path.file_name().and_then(OsStr::to_str) {
                    if file_name.starts_with("device_ca_alias") && file_name.ends_with(".cert.pem")
                    {
                        device_ca_cert_path = Some(path);
                        break;
                    }
                }
            }

            device_ca_cert_path.ok_or_else(|| {
                Context::new(format!(
                    "Could not find device CA certificate under {}",
                    certs_dir.display(),
                ))
            })?
        }
    });

    if settings.certificates().device_cert().is_none() {
        let CertificateValidity { not_after, .. } = CertificateValidity::parse(
            "Device CA certificate",
            check.device_ca_cert_path.as_ref().unwrap(),
        )?;

        let now = chrono::Utc::now();

        if not_after < now {
            return Ok(CheckResult::Warning(
                Context::new(format!(
                    "The Edge device is using self-signed automatically-generated development certificates.\n\
                     The certs expired at {}. Restart the IoT Edge daemon to generate new development certs with 90-day expiry.\n\
                     Please consider using production certificates instead. See https://aka.ms/iotedge-prod-checklist-certs for best practices.",
                    not_after,
                ))
                .into(),
            ));
        } else {
            return Ok(CheckResult::Warning(
                Context::new(format!(
                    "The Edge device is using self-signed automatically-generated development certificates.\n\
                     They will expire in {} days (at {}) causing module-to-module and downstream device communication to fail on an active deployment.\n\
                     After the certs have expired, restarting the IoT Edge daemon will trigger it to generate new development certs with 90-day expiry.\n\
                     Please consider using production certificates instead. See https://aka.ms/iotedge-prod-checklist-certs for best practices.",
                    (not_after - now).num_days(), not_after,
                ))
                .into(),
            ));
        }
    }

    Ok(CheckResult::Ok)
}

fn settings_certificates_expiry(check: &mut Check) -> Result<CheckResult, failure::Error> {
    let device_ca_cert_path = if let Some(device_ca_cert_path) = &check.device_ca_cert_path {
        device_ca_cert_path
    } else {
        return Ok(CheckResult::Skipped);
    };

    CertificateValidity::parse("Device CA certificate", &device_ca_cert_path)?.to_check_result()
}

fn settings_moby_runtime_uri(check: &mut Check) -> Result<CheckResult, failure::Error> {
    const MESSAGE: &str =
        "Device is not using a production-supported container engine (moby-engine).\n\
         Please see https://aka.ms/iotedge-prod-checklist-moby for details.";

    let settings = if let Some(settings) = &check.settings {
        settings
    } else {
        return Ok(CheckResult::Skipped);
    };

    let docker_server_version = if let Some(docker_server_version) = &check.docker_server_version {
        docker_server_version
    } else {
        return Ok(CheckResult::Skipped);
    };

    if cfg!(windows) {
        let moby_runtime_uri = settings.moby_runtime().uri().to_string();

        if moby_runtime_uri != "npipe://./pipe/iotedge_moby_engine" {
            return Ok(CheckResult::Warning(Context::new(MESSAGE).into()));
        }
    }

    let docker_server_major_version = docker_server_version
        .split('.')
        .next()
        .map(std::str::FromStr::from_str);
    let docker_server_major_version: u32 = match docker_server_major_version {
        Some(Ok(docker_server_major_version)) => docker_server_major_version,
        Some(Err(_)) | None => {
            return Ok(CheckResult::Warning(
                Context::new(format!(
                    "Container engine returned malformed version string {:?}",
                    docker_server_version,
                ))
                .context(MESSAGE)
                .into(),
            ));
        }
    };

    // Moby does not identify itself in any unique way. Moby devs recommend assuming that anything less than version 10 is Moby,
    // since it's currently 3.x and regular Docker is in the high 10s.
    if docker_server_major_version >= 10 {
        return Ok(CheckResult::Warning(Context::new(MESSAGE).into()));
    }

    Ok(CheckResult::Ok)
}

fn container_engine_logrotate(check: &mut Check) -> Result<CheckResult, failure::Error> {
    const MESSAGE: &str =
        "Container engine is not configured to rotate module logs which may cause it run out of disk space.\n\
         Please see https://aka.ms/iotedge-prod-checklist-logs for best practices.\n\
         You can ignore this warning if you are setting log policy per module in the Edge deployment.";

    #[derive(serde_derive::Deserialize)]
    struct DaemonConfig {
        #[serde(rename = "log-driver")]
        log_driver: Option<String>,

        #[serde(rename = "log-opts")]
        log_opts: Option<DaemonConfigLogOpts>,
    }

    #[derive(serde_derive::Deserialize)]
    struct DaemonConfigLogOpts {
        #[serde(rename = "max-file")]
        max_file: Option<String>,

        #[serde(rename = "max-size")]
        max_size: Option<String>,
    }

    let daemon_config_file = File::open(&check.container_engine_config_path)
        .with_context(|_| {
            format!(
                "Could not open container engine config file {}",
                check.container_engine_config_path.display(),
            )
        })
        .context(MESSAGE);
    let daemon_config_file = match daemon_config_file {
        Ok(daemon_config_file) => daemon_config_file,
        Err(err) => {
            return Ok(CheckResult::Warning(err.into()));
        }
    };
    let daemon_config: DaemonConfig = serde_json::from_reader(daemon_config_file)
        .with_context(|_| {
            format!(
                "Could not parse container engine config file {}",
                check.container_engine_config_path.display(),
            )
        })
        .context(MESSAGE)?;

    if daemon_config.log_driver.is_none() {
        return Ok(CheckResult::Warning(Context::new(MESSAGE).into()));
    }

    if let Some(log_opts) = &daemon_config.log_opts {
        if log_opts.max_file.is_none() {
            return Ok(CheckResult::Warning(Context::new(MESSAGE).into()));
        }

        if log_opts.max_size.is_none() {
            return Ok(CheckResult::Warning(Context::new(MESSAGE).into()));
        }
    } else {
        return Ok(CheckResult::Warning(Context::new(MESSAGE).into()));
    }

    Ok(CheckResult::Ok)
}

fn storage_mounted_from_host(
    check: &mut Check,
    container_name: &'static str,
    storage_directory_name: &'static str,
) -> Result<CheckResult, failure::Error> {
    lazy_static::lazy_static! {
        static ref STORAGE_FOLDER_ENV_VAR_KEY_REGEX: Regex =
            Regex::new("(?i)^storagefolder=(.*)")
            .expect("This hard-coded regex is expected to be valid.");
    }

    let docker_host_arg = if let Some(docker_host_arg) = &check.docker_host_arg {
        docker_host_arg
    } else {
        return Ok(CheckResult::Skipped);
    };

    let inspect_result = inspect_container(docker_host_arg, container_name)?;

    let temp_dir = inspect_result
        .config()
        .and_then(docker::models::ContainerConfig::env)
        .into_iter()
        .flatten()
        .find_map(|env| {
            STORAGE_FOLDER_ENV_VAR_KEY_REGEX
                .captures(env)
                .and_then(|capture| capture.get(1))
                .map(|match_| match_.as_str())
        })
        .unwrap_or(
            // Hard-code the value here rather than using the tempfile crate. It needs to match .Net Core's implementation,
            // and needs to be in the context of the container user instead of the host running `iotedge check`.
            if cfg!(windows) {
                r"C:\Windows\Temp"
            } else {
                "/tmp"
            },
        );

    let storage_directory = Path::new(&*temp_dir).join(storage_directory_name);

    let mounted_directories = inspect_result
        .mounts()
        .into_iter()
        .flatten()
        .filter_map(|mount| mount.destination().map(Path::new));

    let volume_directories = inspect_result
        .config()
        .and_then(docker::models::ContainerConfig::volumes)
        .map(std::collections::HashMap::keys)
        .into_iter()
        .flatten()
        .map(Path::new);

    if !mounted_directories
        .chain(volume_directories)
        .any(|container_directory| container_directory == storage_directory)
    {
        return Ok(CheckResult::Warning(
            Context::new(format!(
                "The {} module is not configured to persist its {} directory on the host filesystem.\n\
                 Data might be lost if the module is deleted or updated.\n\
                 Please see https://aka.ms/iotedge-storage-host for best practices.",
                container_name,
                storage_directory.display(),
            )).into(),
        ));
    }

    Ok(CheckResult::Ok)
}

fn connection_to_dps_endpoint(check: &mut Check) -> Result<CheckResult, failure::Error> {
    let settings = if let Some(settings) = &check.settings {
        settings
    } else {
        return Ok(CheckResult::Skipped);
    };

    let dps_endpoint =
        if let ProvisioningType::Dps(dps) = settings.provisioning().provisioning_type() {
            dps.global_endpoint()
        } else {
            return Ok(CheckResult::Ignored);
        };

    let dps_hostname = dps_endpoint.host_str().ok_or_else(|| {
        Context::new("URL specified in provisioning.global_endpoint does not have a host")
    })?;

    resolve_and_tls_handshake(&dps_endpoint, dps_hostname, dps_hostname)?;

    Ok(CheckResult::Ok)
}

fn connection_to_iot_hub_host(
    check: &mut Check,
    upstream_protocol_port: UpstreamProtocolPort,
) -> Result<CheckResult, failure::Error> {
    let iothub_hostname = if let Some(iothub_hostname) = &check.iothub_hostname {
        iothub_hostname
    } else {
        return Ok(CheckResult::Skipped);
    };

    let port = upstream_protocol_port.as_port();

    resolve_and_tls_handshake(
        &(&**iothub_hostname, port),
        iothub_hostname,
        &format!("{}:{}", iothub_hostname, port),
    )?;

    Ok(CheckResult::Ok)
}

fn connection_to_iot_hub_container(
    check: &mut Check,
    upstream_protocol_port: UpstreamProtocolPort,
    use_container_runtime_network: bool,
) -> Result<CheckResult, failure::Error> {
    let settings = if let Some(settings) = &check.settings {
        settings
    } else {
        return Ok(CheckResult::Skipped);
    };

    let docker_host_arg = if let Some(docker_host_arg) = &check.docker_host_arg {
        docker_host_arg
    } else {
        return Ok(CheckResult::Skipped);
    };

    let iothub_hostname = if let Some(iothub_hostname) = &check.iothub_hostname {
        iothub_hostname
    } else {
        return Ok(CheckResult::Skipped);
    };

    let network_name = settings.moby_runtime().network().name();

    let port = upstream_protocol_port.as_port().to_string();

    let mut args = vec!["run", "--rm"];

    if use_container_runtime_network {
        args.extend(&["--network", network_name]);
    }

    args.extend(&[
        &check.diagnostics_image_name,
        "/iotedge-diagnostics",
        "iothub",
        "--hostname",
        iothub_hostname,
        "--port",
        &port,
    ]);

    if let Err((_, err)) = docker(docker_host_arg, args) {
        return Err(err
            .context(format!(
                "Container on the {} network could not connect to {}:{}",
                if use_container_runtime_network {
                    network_name
                } else {
                    "default"
                },
                iothub_hostname,
                port,
            ))
            .into());
    }

    Ok(CheckResult::Ok)
}

fn edge_hub_ports_on_host(check: &mut Check) -> Result<CheckResult, failure::Error> {
    let docker_host_arg = if let Some(docker_host_arg) = &check.docker_host_arg {
        docker_host_arg
    } else {
        return Ok(CheckResult::Skipped);
    };

    let inspect_result = inspect_container(docker_host_arg, "edgeHub")?;

    let is_running = inspect_result
        .state()
        .and_then(docker::models::InlineResponse200State::running)
        .cloned()
        .ok_or_else(|| {
            Context::new(
                "Could not check current state of Edge Hub container: \
                 could not parse result of docker inspect: state.status is not set",
            )
        })?;
    if is_running {
        // Whatever ports it wanted to bind to must've been available for it to be running
        return Ok(CheckResult::Ok);
    }

    let port_bindings = inspect_result
        .host_config()
        .and_then(docker::models::HostConfig::port_bindings)
        .ok_or_else(|| {
            Context::new(
                "Could not check port bindings of Edge Hub container: \
                 could not parse result of docker inspect: host_config.port_bindings is not set",
            )
        })?
        .values()
        .flatten()
        .filter_map(docker::models::HostConfigPortBindings::host_port);

    for port_binding in port_bindings {
        // Try to bind to the port ourselves. If it fails with AddrInUse, then something else has bound to it.
        match std::net::TcpListener::bind(format!("127.0.0.1:{}", port_binding)) {
            Ok(_) => (),

            Err(ref err) if err.kind() == std::io::ErrorKind::AddrInUse => {
                return Err(Context::new(format!(
                    "Edge hub cannot start on device because port {} is already in use.\n\
                     Please stop the application using the port or remove the port binding from Edge hub's deployment.",
                    port_binding,
                )).into());
            }

            #[cfg(unix)]
            Err(ref err) if err.kind() == std::io::ErrorKind::PermissionDenied => {
                return Ok(CheckResult::Fatal(Context::new(format!(
                    "Permission denied when attempting to bind to port {}. You might need to run this command as root.",
                    port_binding,
                )).into()));
            }

            Err(err) => {
                return Err(err
                    .context(format!(
                        "Could not check if port {} is available for Edge Hub to bind to",
                        port_binding,
                    ))
                    .into());
            }
        }
    }

    Ok(CheckResult::Ok)
}

#[derive(Debug)]
struct CertificateValidity<'a> {
    cert_name: &'a str,
    cert_path: &'a Path,
    not_after: chrono::DateTime<chrono::Utc>,
    not_before: chrono::DateTime<chrono::Utc>,
}

impl<'a> CertificateValidity<'a> {
    fn parse(cert_name: &'a str, cert_path: &'a Path) -> Result<Self, failure::Error> {
        fn parse_openssl_time(
            time: &openssl::asn1::Asn1TimeRef,
        ) -> chrono::ParseResult<chrono::DateTime<chrono::Utc>> {
            // openssl::asn1::Asn1TimeRef does not expose any way to convert the ASN1_TIME to a Rust-friendly type
            //
            // Its Display impl uses ASN1_TIME_print, so we convert it into a String and parse it back
            // into a chrono::DateTime<chrono::Utc>
            let time = time.to_string();
            let time = chrono::NaiveDateTime::parse_from_str(&time, "%b %e %H:%M:%S %Y GMT")?;
            Ok(chrono::DateTime::<chrono::Utc>::from_utc(time, chrono::Utc))
        }

        let (not_after, not_before) = File::open(cert_path)
            .map_err(failure::Error::from)
            .and_then(|mut device_ca_cert_file| {
                let mut device_ca_cert = vec![];
                device_ca_cert_file.read_to_end(&mut device_ca_cert)?;
                let device_ca_cert = openssl::x509::X509::stack_from_pem(&device_ca_cert)?;
                let device_ca_cert = &device_ca_cert[0];

                let not_after = parse_openssl_time(device_ca_cert.not_after())?;
                let not_before = parse_openssl_time(device_ca_cert.not_before())?;

                Ok((not_after, not_before))
            })
            .with_context(|_| {
                format!(
                    "Could not parse {} as a valid certificate file",
                    cert_path.display(),
                )
            })?;

        Ok(CertificateValidity {
            cert_name,
            cert_path,
            not_after,
            not_before,
        })
    }

    fn to_check_result(&self) -> Result<CheckResult, failure::Error> {
        let cert_path_displayable = self.cert_path.display();

        let now = chrono::Utc::now();

        if self.not_before > now {
            Err(Context::new(format!(
                "{} at {} has not-before time {} which is in the future",
                self.cert_name, cert_path_displayable, self.not_before,
            ))
            .into())
        } else if self.not_after < now {
            Err(Context::new(format!(
                "{} at {} expired at {}",
                self.cert_name, cert_path_displayable, self.not_after,
            ))
            .into())
        } else if self.not_after < now + chrono::Duration::days(7) {
            Ok(CheckResult::Warning(
                Context::new(format!(
                    "{} at {} will expire soon ({}, in {} days)",
                    self.cert_name,
                    cert_path_displayable,
                    self.not_after,
                    (self.not_after - now).num_days(),
                ))
                .into(),
            ))
        } else {
            Ok(CheckResult::Ok)
        }
    }
}

fn docker<I>(docker_host_arg: &str, args: I) -> Result<Vec<u8>, (Option<String>, failure::Error)>
where
    I: IntoIterator,
    <I as IntoIterator>::Item: AsRef<OsStr>,
{
    let mut process = Command::new("docker");
    process.arg("-H");
    process.arg(docker_host_arg);

    process.args(args);

    let output = process.output().map_err(|err| {
        (
            None,
            err.context(format!("could not run {:?}", process)).into(),
        )
    })?;

    if !output.status.success() {
        let stderr = String::from_utf8_lossy(&*output.stderr).into_owned();
        let err = Context::new(format!(
            "docker returned {}, stderr = {}",
            output.status, stderr,
        ))
        .into();
        return Err((Some(stderr), err));
    }

    Ok(output.stdout)
}

fn inspect_container(
    docker_host_arg: &str,
    name: &str,
) -> Result<docker::models::InlineResponse200, failure::Error> {
    Ok(docker(docker_host_arg, &["inspect", name])
        .map_err(|(_, err)| err)
        .and_then(|output| {
            let (inspect_result,): (docker::models::InlineResponse200,) =
                serde_json::from_slice(&output)
                    .context("Could not parse result of docker inspect")?;
            Ok(inspect_result)
        })
        .with_context(|_| format!("Could not check current state of {} container", name))?)
}

// Resolves the given `ToSocketAddrs`, then connects to the first address via TCP and completes a TLS handshake.
//
// `tls_hostname` is used for SNI validation and certificate hostname validation.
//
// `hostname_display` is used for the error messages.
fn resolve_and_tls_handshake(
    to_socket_addrs: &impl std::net::ToSocketAddrs,
    tls_hostname: &str,
    hostname_display: &str,
) -> Result<(), failure::Error> {
    let host_addr = to_socket_addrs
        .to_socket_addrs()
        .with_context(|_| {
            format!(
                "Could not connect to {} : could not resolve hostname",
                hostname_display,
            )
        })?
        .next()
        .ok_or_else(|| {
            Context::new(format!(
                "Could not connect to {} : could not resolve hostname: no addresses found",
                hostname_display,
            ))
        })?;

    let stream = TcpStream::connect_timeout(&host_addr, std::time::Duration::from_secs(10))
        .with_context(|_| format!("Could not connect to {}", hostname_display))?;

    let tls_connector = native_tls::TlsConnector::new().with_context(|_| {
        format!(
            "Could not connect to {} : could not create TLS connector",
            hostname_display,
        )
    })?;

    let _ = tls_connector
        .connect(tls_hostname, stream)
        .with_context(|_| {
            format!(
                "Could not connect to {} : could not complete TLS handshake",
                hostname_display,
            )
        })?;

    Ok(())
}

fn is_rfc_1035_valid(name: &str) -> bool {
    if name.is_empty() || name.len() > 255 {
        return false;
    }

    let mut labels = name.split('.');

    let all_labels_valid = labels.all(|label| {
        if label.len() > 63 {
            return false;
        }

        let first_char = match label.chars().next() {
            Some(c) => c,
            None => return false,
        };
        if !first_char.is_ascii_alphabetic() {
            return false;
        }

        if label
            .chars()
            .any(|c| !c.is_ascii_alphanumeric() && c != '-')
        {
            return false;
        }

        let last_char = label
            .chars()
            .last()
            .expect("label has at least one character");
        if !last_char.is_ascii_alphanumeric() {
            return false;
        }

        true
    });
    if !all_labels_valid {
        return false;
    }

    true
}

=======
>>>>>>> 345d7b57
fn write_lines<'a>(
    writer: &mut (impl Write + ?Sized),
    first_line_indent: &str,
    other_lines_indent: &str,
    mut lines: impl Iterator<Item = &'a str>,
) -> std::io::Result<()> {
    if let Some(line) = lines.next() {
        writeln!(writer, "{}{}", first_line_indent, line)?;
    }

    for line in lines {
        writeln!(writer, "{}{}", other_lines_indent, line)?;
    }

    Ok(())
}

#[derive(Debug, serde_derive::Serialize)]
struct CheckResultsSerializable<'a> {
    additional_info: &'a AdditionalInfo,
    checks: BTreeMap<&'static str, CheckOutputSerializable>,
}

#[derive(Debug, serde_derive::Serialize)]
#[serde(tag = "result")]
#[serde(rename_all = "snake_case")]
enum CheckResultSerializable {
    Ok,
    Warning { details: Vec<String> },
    Ignored,
    Skipped,
    Fatal { details: Vec<String> },
    Error { details: Vec<String> },
}

#[derive(Debug, serde_derive::Serialize)]
struct CheckOutputSerializable {
    result: CheckResultSerializable,
    additional_info: serde_json::Value,
}

#[cfg(test)]
mod tests {
    use super::*;

    #[test]
    fn config_file_checks_ok() {
        let mut runtime = tokio::runtime::current_thread::Runtime::new().unwrap();

        for filename in &["sample_settings.yaml", "sample_settings.tg.filepaths.yaml"] {
            let config_file = format!(
                "{}/../edgelet-docker/test/{}/{}",
                env!("CARGO_MANIFEST_DIR"),
                if cfg!(windows) { "windows" } else { "linux" },
                filename,
            );

            let mut check = runtime
                .block_on(Check::new(
                    config_file.into(),
                    "daemon.json".into(), // unused for this test
                    "mcr.microsoft.com/azureiotedge-diagnostics:1.0.0".to_owned(), // unused for this test
                    Default::default(),
                    Some("1.0.0".to_owned()),      // unused for this test
                    "iotedged".into(),             // unused for this test
                    None,                          // unused for this test
                    "pool.ntp.org:123".to_owned(), // unused for this test
                    super::OutputFormat::Text,     // unused for this test
                    false,
                    false,
                ))
                .unwrap();

            match WellFormedConfig::default().execute(&mut check) {
                CheckResult::Ok => (),
                check_result => panic!("parsing {} returned {:?}", filename, check_result),
            }

            match WellFormedConnectionString::default().execute(&mut check) {
                CheckResult::Ok => (),
                check_result => panic!(
                    "checking connection string in {} returned {:?}",
                    filename, check_result
                ),
            }

            match Hostname::default().execute(&mut check) {
                CheckResult::Failed(err) => {
                    let message = err.to_string();
                    assert!(
                        message
                            .starts_with("config.yaml has hostname localhost but device reports"),
                        "checking hostname in {} produced unexpected error: {}",
                        filename,
                        message,
                    );
                }
                check_result => panic!(
                    "checking hostname in {} returned {:?}",
                    filename, check_result
                ),
            }

            // Pretend it's Moby
            check.docker_server_version = Some("3.0.3".to_owned());

            match ContainerEngineIsMoby::default().execute(&mut check) {
                CheckResult::Ok => (),
                check_result => panic!(
                    "checking moby_runtime.uri in {} returned {:?}",
                    filename, check_result
                ),
            }
        }
    }

    #[test]
    fn parse_settings_err() {
        let mut runtime = tokio::runtime::current_thread::Runtime::new().unwrap();

        let filename = "bad_sample_settings.yaml";
        let config_file = format!(
            "{}/../edgelet-docker/test/{}/{}",
            env!("CARGO_MANIFEST_DIR"),
            if cfg!(windows) { "windows" } else { "linux" },
            filename,
        );

        let mut check = runtime
            .block_on(Check::new(
                config_file.into(),
                "daemon.json".into(), // unused for this test
                "mcr.microsoft.com/azureiotedge-diagnostics:1.0.0".to_owned(), // unused for this test
                Default::default(),
                Some("1.0.0".to_owned()),      // unused for this test
                "iotedged".into(),             // unused for this test
                None,                          // unused for this test
                "pool.ntp.org:123".to_owned(), // unused for this test
                super::OutputFormat::Text,     // unused for this test
                false,
                false,
            ))
            .unwrap();

        match WellFormedConfig::default().execute(&mut check) {
            CheckResult::Failed(err) => {
                let err = err
                    .iter_causes()
                    .nth(1)
                    .expect("expected to find cause-of-cause-of-error");
                assert!(
                    err.to_string()
                        .contains("while parsing a flow mapping, did not find expected ',' or '}' at line 10 column 5"),
                    "parsing {} produced unexpected error: {}",
                    filename,
                    err,
                );
            }

            check_result => panic!("parsing {} returned {:?}", filename, check_result),
        }
    }

    #[test]
    fn settings_connection_string_dps() {
        let mut runtime = tokio::runtime::current_thread::Runtime::new().unwrap();

        let filename = "sample_settings.dps.sym.yaml";
        let config_file = format!(
            "{}/../edgelet-docker/test/{}/{}",
            env!("CARGO_MANIFEST_DIR"),
            if cfg!(windows) { "windows" } else { "linux" },
            filename,
        );

        let mut check = runtime
            .block_on(Check::new(
                config_file.into(),
                "daemon.json".into(), // unused for this test
                "mcr.microsoft.com/azureiotedge-diagnostics:1.0.0".to_owned(), // unused for this test
                Default::default(),
                Some("1.0.0".to_owned()), // unused for this test
                "iotedged".into(),        // unused for this test
                Some("something.something.com".to_owned()), // pretend user specified --iothub-hostname
                "pool.ntp.org:123".to_owned(),              // unused for this test
                super::OutputFormat::Text,                  // unused for this test
                false,
                false,
            ))
            .unwrap();

        match WellFormedConfig::default().execute(&mut check) {
            CheckResult::Ok => (),
            check_result => panic!("parsing {} returned {:?}", filename, check_result),
        }

        match WellFormedConnectionString::default().execute(&mut check) {
            CheckResult::Ok => (),
            check_result => panic!("parsing {} returned {:?}", filename, check_result),
        }
    }

    #[test]
    fn settings_connection_string_dps_err() {
        let mut runtime = tokio::runtime::current_thread::Runtime::new().unwrap();

        let filename = "sample_settings.dps.sym.yaml";
        let config_file = format!(
            "{}/../edgelet-docker/test/{}/{}",
            env!("CARGO_MANIFEST_DIR"),
            if cfg!(windows) { "windows" } else { "linux" },
            filename,
        );

        let mut check = runtime
            .block_on(Check::new(
                config_file.into(),
                "daemon.json".into(), // unused for this test
                "mcr.microsoft.com/azureiotedge-diagnostics:1.0.0".to_owned(), // unused for this test
                Default::default(),
                Some("1.0.0".to_owned()),      // unused for this test
                "iotedged".into(),             // unused for this test
                None,                          // pretend user did not specify --iothub-hostname
                "pool.ntp.org:123".to_owned(), // unused for this test
                super::OutputFormat::Text,     // unused for this test
                false,
                false,
            ))
            .unwrap();

        match WellFormedConfig::default().execute(&mut check) {
            CheckResult::Ok => (),
            check_result => panic!("parsing {} returned {:?}", filename, check_result),
        }

        match WellFormedConnectionString::default().execute(&mut check) {
            CheckResult::Failed(err) => assert!(err.to_string().contains("Device is not using manual provisioning, so Azure IoT Hub hostname needs to be specified with --iothub-hostname")),
            check_result => panic!(
                "checking connection string in {} returned {:?}",
                filename, check_result
            ),
        }
    }

    #[test]
    #[cfg(windows)]
    fn moby_runtime_uri_windows_wants_moby_based_on_runtime_uri() {
        let mut runtime = tokio::runtime::current_thread::Runtime::new().unwrap();

        let filename = "sample_settings_notmoby.yaml";
        let config_file = format!(
            "{}/../edgelet-docker/test/{}/{}",
            env!("CARGO_MANIFEST_DIR"),
            if cfg!(windows) { "windows" } else { "linux" },
            filename,
        );

        let mut check = runtime
            .block_on(Check::new(
                config_file.into(),
                "daemon.json".into(), // unused for this test
                "mcr.microsoft.com/azureiotedge-diagnostics:1.0.0".to_owned(), // unused for this test
                Default::default(),
                Some("1.0.0".to_owned()),      // unused for this test
                "iotedged".into(),             // unused for this test
                None,                          // unused for this test
                "pool.ntp.org:123".to_owned(), // unused for this test
                super::OutputFormat::Text,     // unused for this test
                false,
                false,
            ))
            .unwrap();

        match WellFormedConfig::default().execute(&mut check) {
            CheckResult::Ok => (),
            check_result => panic!("parsing {} returned {:?}", filename, check_result),
        }

        // Pretend it's Moby even though named pipe indicates otherwise
        check.docker_server_version = Some("3.0.3".to_owned());

        match ContainerEngineIsMoby::default().execute(&mut check) {
            CheckResult::Warning(warning) => assert!(
                warning.to_string().contains(
                    "Device is not using a production-supported container engine (moby-engine)."
                ),
                "checking moby_runtime.uri in {} failed with an unexpected warning: {}",
                filename,
                warning
            ),

            check_result => panic!(
                "checking moby_runtime.uri in {} returned {:?}",
                filename, check_result
            ),
        }
    }

    #[test]
    fn moby_runtime_uri_wants_moby_based_on_server_version() {
        let mut runtime = tokio::runtime::current_thread::Runtime::new().unwrap();

        let filename = "sample_settings.yaml";
        let config_file = format!(
            "{}/../edgelet-docker/test/{}/{}",
            env!("CARGO_MANIFEST_DIR"),
            if cfg!(windows) { "windows" } else { "linux" },
            filename,
        );

        let mut check = runtime
            .block_on(super::Check::new(
                config_file.into(),
                "daemon.json".into(), // unused for this test
                "mcr.microsoft.com/azureiotedge-diagnostics:1.0.0".to_owned(), // unused for this test
                Default::default(),
                Some("1.0.0".to_owned()),      // unused for this test
                "iotedged".into(),             // unused for this test
                None,                          // unused for this test
                "pool.ntp.org:123".to_owned(), // unused for this test
                super::OutputFormat::Text,     // unused for this test
                false,
                false,
            ))
            .unwrap();

        match WellFormedConfig::default().execute(&mut check) {
            CheckResult::Ok => (),
            check_result => panic!("parsing {} returned {:?}", filename, check_result),
        }

        // Pretend it's Docker
        check.docker_server_version = Some("18.09.1".to_owned());

        match ContainerEngineIsMoby::default().execute(&mut check) {
            CheckResult::Warning(warning) => assert!(
                warning.to_string().contains(
                    "Device is not using a production-supported container engine (moby-engine)."
                ),
                "checking moby_runtime.uri in {} failed with an unexpected warning: {}",
                filename,
                warning
            ),

            check_result => panic!(
                "checking moby_runtime.uri in {} returned {:?}",
                filename, check_result
            ),
        }
    }
}<|MERGE_RESOLUTION|>--- conflicted
+++ resolved
@@ -11,13 +11,6 @@
 use futures::{Future, IntoFuture, Stream};
 use serde_json;
 
-<<<<<<< HEAD
-use edgelet_core::{
-    self, AttestationMethod, ManualAuthMethod, MobyNetwork, ProvisioningType, RuntimeSettings,
-    UrlExt,
-};
-=======
->>>>>>> 345d7b57
 use edgelet_docker::Settings;
 use edgelet_http::client::ClientImpl;
 use edgelet_http::MaybeProxyClient;
@@ -588,1336 +581,6 @@
     }
 }
 
-<<<<<<< HEAD
-fn parse_settings(check: &mut Check) -> Result<CheckResult, failure::Error> {
-    let config_file = &check.config_file;
-
-    // The config crate just returns a "file not found" error when it can't open the file for any reason,
-    // even if the real error was a permissions issue.
-    //
-    // So we first try to open the file for reading ourselves.
-    if let Err(err) = File::open(config_file) {
-        if err.kind() == std::io::ErrorKind::PermissionDenied {
-            return Ok(CheckResult::Fatal(
-                err.context(format!(
-                    "Could not open file {}. You might need to run this command as {}.",
-                    config_file.display(),
-                    if cfg!(windows) {
-                        "Administrator"
-                    } else {
-                        "root"
-                    },
-                ))
-                .into(),
-            ));
-        } else {
-            return Err(err
-                .context(format!("Could not open file {}", config_file.display()))
-                .into());
-        }
-    }
-
-    let settings = match Settings::new(config_file) {
-        Ok(settings) => settings,
-        Err(err) => {
-            let message = if check.verbose {
-                format!(
-                    "The IoT Edge daemon's configuration file {} is not well-formed.\n\
-                     Note: In case of syntax errors, the error may not be exactly at the reported line number and position.",
-                    config_file.display(),
-                )
-            } else {
-                format!(
-                    "The IoT Edge daemon's configuration file {} is not well-formed.",
-                    config_file.display(),
-                )
-            };
-            return Err(err.context(message).into());
-        }
-    };
-
-    check.settings = Some(settings);
-
-    Ok(CheckResult::Ok)
-}
-
-fn settings_connection_string(check: &mut Check) -> Result<CheckResult, failure::Error> {
-    let settings = if let Some(settings) = &check.settings {
-        settings
-    } else {
-        return Ok(CheckResult::Skipped);
-    };
-
-    if let ProvisioningType::Manual(manual) = settings.provisioning().provisioning_type() {
-        let hub = match manual.authentication_method() {
-            ManualAuthMethod::DeviceConnectionString(cs) => {
-                let (_, _, hub) = cs.parse_device_connection_string().context(
-                                "Invalid connection string format detected.\n\
-                                Please check the value of the provisioning.device_connection_string parameter.",
-                )?;
-                hub
-            }
-            ManualAuthMethod::X509(x509) => x509.iothub_hostname().to_owned(),
-        };
-        check.iothub_hostname = Some(hub.to_owned());
-    } else if check.iothub_hostname.is_none() {
-        return Err(Context::new("Device is not using manual provisioning, so Azure IoT Hub hostname needs to be specified with --iothub-hostname").into());
-    }
-
-    Ok(CheckResult::Ok)
-}
-
-fn container_engine(check: &mut Check) -> Result<CheckResult, failure::Error> {
-    let settings = if let Some(settings) = &check.settings {
-        settings
-    } else {
-        return Ok(CheckResult::Skipped);
-    };
-
-    let uri = settings.moby_runtime().uri();
-
-    let docker_host_arg = match uri.scheme() {
-        "unix" => uri.to_string(),
-
-        "npipe" => {
-            let mut uri = uri.to_string();
-            uri.replace_range(0.."npipe://".len(), "npipe:////");
-            uri
-        }
-
-        scheme => {
-            return Err(Context::new(format!(
-                "Could not communicate with container engine at {}. The scheme {} is invalid.",
-                uri, scheme,
-            ))
-            .into());
-        }
-    };
-
-    let output = docker(
-        &docker_host_arg,
-        &["version", "--format", "{{.Server.Version}}"],
-    );
-    let output = match output {
-        Ok(output) => output,
-        Err((message, err)) => {
-            let mut error_message = format!(
-                "Could not communicate with container engine at {}.\n\
-                 Please check your moby-engine installation and ensure the service is running.",
-                uri,
-            );
-
-            if let Some(message) = message {
-                #[cfg(unix)]
-                {
-                    if message.contains("Got permission denied") {
-                        error_message += "\nYou might need to run this command as root.";
-                        return Ok(CheckResult::Fatal(err.context(error_message).into()));
-                    }
-                }
-
-                #[cfg(windows)]
-                {
-                    if message.contains("Access is denied") {
-                        error_message += "\nYou might need to run this command as Administrator.";
-                        return Ok(CheckResult::Fatal(err.context(error_message).into()));
-                    }
-                }
-            }
-
-            return Err(err.context(error_message).into());
-        }
-    };
-
-    check.docker_host_arg = Some(docker_host_arg);
-
-    check.docker_server_version = Some(String::from_utf8_lossy(&output).trim().to_owned());
-    check.additional_info.docker_version = check.docker_server_version.clone();
-
-    Ok(CheckResult::Ok)
-}
-
-fn container_engine_ipv6(check: &mut Check) -> Result<CheckResult, failure::Error> {
-    const MESSAGE: &str =
-        "Container engine is not configured for IPv6 communication.\n\
-         Please see https://aka.ms/iotedge-docker-ipv6 for a guide on how to enable IPv6 support.";
-
-    #[derive(serde_derive::Deserialize)]
-    struct DaemonConfig {
-        ipv6: Option<bool>,
-    }
-
-    let is_edge_ipv6_configured = check.settings.as_ref().map_or(false, |settings| {
-        let moby_network = settings.moby_runtime().network();
-        if let MobyNetwork::Network(network) = moby_network {
-            network.ipv6().unwrap_or_default()
-        } else {
-            false
-        }
-    });
-
-    let daemon_config_file = File::open(&check.container_engine_config_path)
-        .with_context(|_| {
-            format!(
-                "Could not open container engine config file {}",
-                check.container_engine_config_path.display(),
-            )
-        })
-        .context(MESSAGE);
-    let daemon_config_file = match daemon_config_file {
-        Ok(daemon_config_file) => daemon_config_file,
-        Err(err) => {
-            if is_edge_ipv6_configured {
-                return Err(err.context(MESSAGE).into());
-            } else {
-                return Ok(CheckResult::Ignored);
-            }
-        }
-    };
-    let daemon_config: DaemonConfig = serde_json::from_reader(daemon_config_file)
-        .with_context(|_| {
-            format!(
-                "Could not parse container engine config file {}",
-                check.container_engine_config_path.display(),
-            )
-        })
-        .context(MESSAGE)?;
-
-    match (daemon_config.ipv6.unwrap_or_default(), is_edge_ipv6_configured) {
-        (true, _) if cfg!(windows) => Err(Context::new("IPv6 container network configuration is not supported for the Windows operating system.").into()),
-        (true, _) => Ok(CheckResult::Ok),
-        (false, true) => Err(Context::new(MESSAGE).into()),
-        (false, false) => Ok(CheckResult::Ignored),
-    }
-}
-
-fn host_version(check: &mut Check) -> Result<CheckResult, failure::Error> {
-    #[cfg(unix)]
-    {
-        let _ = check;
-        Ok(CheckResult::Ignored)
-    }
-
-    #[cfg(windows)]
-    {
-        let settings = if let Some(settings) = &check.settings {
-            settings
-        } else {
-            return Ok(CheckResult::Skipped);
-        };
-
-        let moby_runtime_uri = settings.moby_runtime().uri().to_string();
-
-        if moby_runtime_uri != "npipe://./pipe/iotedge_moby_engine" {
-            // Host OS version restriction only applies when using Windows containers,
-            // which in turn only happens when using Moby
-            return Ok(CheckResult::Ignored);
-        }
-
-        let os_version = self::additional_info::os_version().context("Could not get OS version")?;
-        match os_version {
-            // When using Windows containers, the host OS version must match the container OS version.
-            // Since our containers are built with 10.0.17763 base images, we require the same for the host OS.
-            //
-            // If this needs to be changed, also update the host OS version check in the Windows install script
-            // (scripts/windows/setup/IotEdgeSecurityDaemon.ps1)
-            (10, 0, 17763, _) => (),
-
-            (major_version, minor_version, build_number, _) => {
-                return Ok(CheckResult::Fatal(Context::new(format!(
-                    "The host has an unsupported OS version {}.{}.{}. IoT Edge on Windows only supports OS version 10.0.17763.\n\
-                    Please see https://aka.ms/iotedge-platsup for details.",
-                    major_version, minor_version, build_number,
-                )).into()))
-            }
-        }
-
-        Ok(CheckResult::Ok)
-    }
-}
-
-fn settings_hostname(check: &mut Check) -> Result<CheckResult, failure::Error> {
-    let settings = if let Some(settings) = &check.settings {
-        settings
-    } else {
-        return Ok(CheckResult::Skipped);
-    };
-
-    let config_hostname = settings.hostname();
-
-    let machine_hostname = unsafe {
-        let mut result = vec![0_u8; 256];
-
-        #[cfg(unix)]
-        {
-            if libc::gethostname(result.as_mut_ptr() as _, result.len()) != 0 {
-                return Err(
-                    std::io::Error::last_os_error() // Calls errno
-                        .context("Could not get hostname: gethostname failed")
-                        .into(),
-                );
-            }
-        }
-
-        #[cfg(windows)]
-        #[allow(clippy::cast_possible_truncation, clippy::cast_possible_wrap)]
-        {
-            // libstd only calls WSAStartup when something under std::net gets used, like creating a TcpStream.
-            // Since we haven't done anything like that up to this point, it ends up not being called.
-            // So we call it manually.
-            //
-            // The process is going to exit anyway, so there's no reason to make the effort of
-            // calling the corresponding WSACleanup later.
-            let mut wsa_data: winapi::um::winsock2::WSADATA = std::mem::zeroed();
-            match winapi::um::winsock2::WSAStartup(0x202, &mut wsa_data) {
-                0 => (),
-                result => {
-                    return Err(Context::new(format!(
-                        "Could not get hostname: WSAStartup failed with {}",
-                        result,
-                    ))
-                    .into());
-                }
-            }
-
-            if winapi::um::winsock2::gethostname(result.as_mut_ptr() as _, result.len() as _) != 0 {
-                // Can't use std::io::Error::last_os_error() because that calls GetLastError, not WSAGetLastError
-                let winsock_err = winapi::um::winsock2::WSAGetLastError();
-
-                return Err(Context::new(format!(
-                    "Could not get hostname: gethostname failed with {}",
-                    winsock_err,
-                ))
-                .into());
-            }
-        }
-
-        let nul_index = result.iter().position(|&b| b == b'\0').ok_or_else(|| {
-            Context::new("Could not get hostname: gethostname did not return NUL-terminated string")
-        })?;
-
-        CStr::from_bytes_with_nul_unchecked(&result[..=nul_index])
-            .to_str()
-            .context("Could not get hostname: gethostname returned non-ASCII string")?
-            .to_owned()
-    };
-
-    // Technically the value of config_hostname doesn't matter as long as it resolves to this device.
-    // However determining that the value resolves to *this device* is not trivial.
-    //
-    // We could start a server and verify that we can connect to ourselves via that hostname, but starting a
-    // publicly-available server is not something to be done trivially.
-    //
-    // We could enumerate the network interfaces of the device and verify that the IP that the hostname resolves to
-    // belongs to one of them, but this requires non-trivial OS-specific code
-    // (`getifaddrs` on Linux, `GetIpAddrTable` on Windows).
-    //
-    // Instead, we punt on this check and assume that everything's fine if config_hostname is identical to the device hostname,
-    // or starts with it.
-    if config_hostname != machine_hostname
-        && !config_hostname.starts_with(&format!("{}.", machine_hostname))
-    {
-        return Err(Context::new(format!(
-            "config.yaml has hostname {} but device reports hostname {}.\n\
-             Hostname in config.yaml must either be identical to the device hostname \
-             or be a fully-qualified domain name that has the device hostname as the first component.",
-            config_hostname, machine_hostname,
-        ))
-        .into());
-    }
-
-    // Some software like the IoT Hub SDKs for downstream clients require the device hostname to follow RFC 1035.
-    // For example, the IoT Hub C# SDK cannot connect to a hostname that contains an `_`.
-    if !is_rfc_1035_valid(config_hostname) {
-        return Ok(CheckResult::Warning(Context::new(format!(
-            "config.yaml has hostname {} which does not comply with RFC 1035.\n\
-             \n\
-             - Hostname must be between 1 and 255 octets inclusive.\n\
-             - Each label in the hostname (component separated by \".\") must be between 1 and 63 octets inclusive.\n\
-             - Each label must start with an ASCII alphabet character (a-z, A-Z), end with an ASCII alphanumeric character (a-z, A-Z, 0-9), \
-               and must contain only ASCII alphanumeric characters or hyphens (a-z, A-Z, 0-9, \"-\").\n\
-             \n\
-             Not complying with RFC 1035 may cause errors during the TLS handshake with modules and downstream devices.",
-            config_hostname,
-        ))
-        .into()));
-    }
-
-    Ok(CheckResult::Ok)
-}
-
-fn daemon_mgmt_endpoint_uri(check: &mut Check) -> Result<CheckResult, failure::Error> {
-    let settings = if let Some(settings) = &check.settings {
-        settings
-    } else {
-        return Ok(CheckResult::Skipped);
-    };
-
-    let docker_host_arg = if let Some(docker_host_arg) = &check.docker_host_arg {
-        docker_host_arg
-    } else {
-        return Ok(CheckResult::Skipped);
-    };
-
-    let connect_management_uri = settings.connect().management_uri();
-    let listen_management_uri = settings.listen().management_uri();
-
-    let mut args: Vec<Cow<'_, OsStr>> = vec![
-        Cow::Borrowed(OsStr::new("run")),
-        Cow::Borrowed(OsStr::new("--rm")),
-    ];
-
-    for (name, value) in settings.agent().env() {
-        args.push(Cow::Borrowed(OsStr::new("-e")));
-        args.push(Cow::Owned(format!("{}={}", name, value).into()));
-    }
-
-    match (connect_management_uri.scheme(), listen_management_uri.scheme()) {
-        ("http", "http") => (),
-
-        ("unix", "unix") | ("unix", "fd") => {
-            args.push(Cow::Borrowed(OsStr::new("-v")));
-
-            let socket_path =
-                connect_management_uri.to_uds_file_path()
-                .context("Could not parse connect.management_uri: does not represent a valid file path")?;
-
-            // On Windows we mount the parent folder because we can't mount the socket files directly
-            #[cfg(windows)]
-            let socket_path =
-                socket_path.parent()
-                .ok_or_else(|| Context::new("Could not parse connect.management_uri: does not have a parent directory"))?;
-
-            let socket_path =
-                socket_path.to_str()
-                .ok_or_else(|| Context::new("Could not parse connect.management_uri: file path is not valid utf-8"))?;
-
-            args.push(Cow::Owned(format!("{}:{}", socket_path, socket_path).into()));
-        },
-
-        (scheme1, scheme2) if scheme1 != scheme2 => return Err(Context::new(
-            format!(
-                "config.yaml has invalid combination of schemes for connect.management_uri ({:?}) and listen.management_uri ({:?})",
-                scheme1, scheme2,
-            ))
-            .into()),
-
-        (scheme, _) => return Err(Context::new(
-            format!("Could not parse connect.management_uri: scheme {} is invalid", scheme),
-        ).into()),
-    }
-
-    args.extend(vec![
-        Cow::Borrowed(OsStr::new(&check.diagnostics_image_name)),
-        Cow::Borrowed(OsStr::new("/iotedge-diagnostics")),
-        Cow::Borrowed(OsStr::new("edge-agent")),
-        Cow::Borrowed(OsStr::new("--management-uri")),
-        Cow::Owned(OsString::from(connect_management_uri.to_string())),
-    ]);
-
-    match docker(docker_host_arg, args) {
-        Ok(_) => Ok(CheckResult::Ok),
-        Err((Some(stderr), err)) => Err(err.context(stderr).into()),
-        Err((None, err)) => Err(err.context("Could not spawn docker process").into()),
-    }
-}
-
-fn iotedged_version(check: &mut Check) -> Result<CheckResult, failure::Error> {
-    let latest_versions = match &mut check.latest_versions {
-        Ok(latest_versions) => &*latest_versions,
-        Err(err) => match err.take() {
-            Some(err) => return Ok(CheckResult::Warning(err.into())),
-            None => return Ok(CheckResult::Skipped),
-        },
-    };
-
-    let mut process = Command::new(&check.iotedged);
-    process.arg("--version");
-
-    if cfg!(windows) {
-        process.env("IOTEDGE_RUN_AS_CONSOLE", "true");
-    }
-
-    let output = process
-        .output()
-        .context("Could not spawn iotedged process")?;
-    if !output.status.success() {
-        return Err(Context::new(format!(
-            "iotedged returned {}, stderr = {}",
-            output.status,
-            String::from_utf8_lossy(&*output.stderr),
-        ))
-        .context("Could not spawn iotedged process")
-        .into());
-    }
-
-    let output =
-        String::from_utf8(output.stdout).context("Could not parse output of iotedged --version")?;
-
-    let iotedged_version_regex = Regex::new(r"^iotedged ([^ ]+)(?: \(.*\))?$")
-        .expect("This hard-coded regex is expected to be valid.");
-    let captures = iotedged_version_regex
-        .captures(output.trim())
-        .ok_or_else(|| {
-            Context::new(format!(
-                "output {:?} does not match expected format",
-                output,
-            ))
-            .context("Could not parse output of iotedged --version")
-        })?;
-    let version = captures
-        .get(1)
-        .expect("unreachable: regex defines one capturing group")
-        .as_str();
-
-    check.additional_info.iotedged_version = Some(version.to_owned());
-
-    if version != latest_versions.iotedged {
-        return Ok(CheckResult::Warning(
-            Context::new(format!(
-                "Installed IoT Edge daemon has version {} but {} is the latest stable version available.\n\
-                 Please see https://aka.ms/iotedge-update-runtime for update instructions.",
-                version, latest_versions.iotedged,
-            ))
-            .into(),
-        ));
-    }
-
-    Ok(CheckResult::Ok)
-}
-
-fn host_local_time(check: &mut Check) -> Result<CheckResult, failure::Error> {
-    fn is_server_unreachable_error(err: &mini_sntp::Error) -> bool {
-        match err.kind() {
-            mini_sntp::ErrorKind::ResolveNtpPoolHostname(_) => true,
-            mini_sntp::ErrorKind::SendClientRequest(err)
-            | mini_sntp::ErrorKind::ReceiveServerResponse(err) => {
-                err.kind() == std::io::ErrorKind::TimedOut || // Windows
-                err.kind() == std::io::ErrorKind::WouldBlock // Unix
-            }
-            _ => false,
-        }
-    }
-
-    let mini_sntp::SntpTimeQueryResult {
-        local_clock_offset, ..
-    } = match mini_sntp::query(&check.ntp_server) {
-        Ok(result) => result,
-        Err(err) => {
-            if is_server_unreachable_error(&err) {
-                return Ok(CheckResult::Warning(
-                    err.context("Could not query NTP server").into(),
-                ));
-            } else {
-                return Err(err.context("Could not query NTP server").into());
-            }
-        }
-    };
-
-    if local_clock_offset.num_seconds().abs() >= 10 {
-        return Ok(CheckResult::Warning(Context::new(format!(
-            "Time on the device is out of sync with the NTP server. This may cause problems connecting to IoT Hub.\n\
-             Please ensure time on device is accurate, for example by {}.",
-            if cfg!(windows) {
-                "setting up the Windows Time service to automatically sync with a time server"
-            } else {
-                "installing an NTP daemon"
-            },
-        )).into()));
-    }
-
-    Ok(CheckResult::Ok)
-}
-
-fn container_local_time(check: &mut Check) -> Result<CheckResult, failure::Error> {
-    let docker_host_arg = if let Some(docker_host_arg) = &check.docker_host_arg {
-        docker_host_arg
-    } else {
-        return Ok(CheckResult::Skipped);
-    };
-
-    let expected_duration = std::time::SystemTime::now()
-        .duration_since(std::time::UNIX_EPOCH)
-        .context("Could not query local time of host")?;
-
-    let output = docker(
-        docker_host_arg,
-        vec![
-            "run",
-            "--rm",
-            &check.diagnostics_image_name,
-            "/iotedge-diagnostics",
-            "local-time",
-        ],
-    )
-    .map_err(|(_, err)| err)
-    .context("Could not query local time inside container")?;
-    let output = std::str::from_utf8(&output)
-        .map_err(failure::Error::from)
-        .and_then(|output| output.trim_end().parse::<u64>().map_err(Into::into))
-        .context("Could not parse container output")?;
-    let actual_duration = std::time::Duration::from_secs(output);
-
-    let diff = std::cmp::max(actual_duration, expected_duration)
-        - std::cmp::min(actual_duration, expected_duration);
-    if diff.as_secs() >= 10 {
-        return Err(Context::new("Detected time drift between host and container").into());
-    }
-
-    Ok(CheckResult::Ok)
-}
-
-fn container_engine_dns(check: &mut Check) -> Result<CheckResult, failure::Error> {
-    const MESSAGE: &str =
-        "Container engine is not configured with DNS server setting, which may impact connectivity to IoT Hub.\n\
-         Please see https://aka.ms/iotedge-prod-checklist-dns for best practices.\n\
-         You can ignore this warning if you are setting DNS server per module in the Edge deployment.";
-
-    #[derive(serde_derive::Deserialize)]
-    struct DaemonConfig {
-        dns: Option<Vec<String>>,
-    }
-
-    let daemon_config_file = File::open(&check.container_engine_config_path)
-        .with_context(|_| {
-            format!(
-                "Could not open container engine config file {}",
-                check.container_engine_config_path.display(),
-            )
-        })
-        .context(MESSAGE);
-    let daemon_config_file = match daemon_config_file {
-        Ok(daemon_config_file) => daemon_config_file,
-        Err(err) => {
-            return Ok(CheckResult::Warning(err.into()));
-        }
-    };
-    let daemon_config: DaemonConfig = serde_json::from_reader(daemon_config_file)
-        .with_context(|_| {
-            format!(
-                "Could not parse container engine config file {}",
-                check.container_engine_config_path.display(),
-            )
-        })
-        .context(MESSAGE)?;
-
-    if let Some(&[]) | None = daemon_config.dns.as_ref().map(std::ops::Deref::deref) {
-        return Ok(CheckResult::Warning(Context::new(MESSAGE).into()));
-    }
-
-    Ok(CheckResult::Ok)
-}
-
-fn settings_identity_certificates_expiry(check: &mut Check) -> Result<CheckResult, failure::Error> {
-    let settings = if let Some(settings) = &check.settings {
-        settings
-    } else {
-        return Ok(CheckResult::Skipped);
-    };
-
-    match settings.provisioning().provisioning_type() {
-        ProvisioningType::Dps(dps) => {
-            if let AttestationMethod::X509(x509_info) = dps.attestation() {
-                let path = x509_info.identity_cert()?;
-                return CertificateValidity::parse("DPS identity certificate", &path)?
-                    .to_check_result();
-            }
-        }
-        ProvisioningType::Manual(manual) => {
-            if let ManualAuthMethod::X509(x509) = manual.authentication_method() {
-                let path = x509.identity_cert()?;
-                return CertificateValidity::parse(
-                    "Manual authentication identity certificate",
-                    &path,
-                )?
-                .to_check_result();
-            }
-        }
-        ProvisioningType::External(_) => (),
-    }
-
-    Ok(CheckResult::Ignored)
-}
-
-fn settings_certificates(check: &mut Check) -> Result<CheckResult, failure::Error> {
-    let settings = if let Some(settings) = &check.settings {
-        settings
-    } else {
-        return Ok(CheckResult::Skipped);
-    };
-
-    check.device_ca_cert_path = Some({
-        if let Some(certificates) = settings.certificates().device_cert() {
-            certificates.device_ca_cert()?
-        } else {
-            let certs_dir = settings.homedir().join("hsm").join("certs");
-
-            let mut device_ca_cert_path = None;
-
-            let entries = std::fs::read_dir(&certs_dir).with_context(|_| {
-                format!("Could not enumerate files under {}", certs_dir.display())
-            })?;
-            for entry in entries {
-                let entry = entry.with_context(|_| {
-                    format!("Could not enumerate files under {}", certs_dir.display())
-                })?;
-                let path = entry.path();
-                if let Some(file_name) = path.file_name().and_then(OsStr::to_str) {
-                    if file_name.starts_with("device_ca_alias") && file_name.ends_with(".cert.pem")
-                    {
-                        device_ca_cert_path = Some(path);
-                        break;
-                    }
-                }
-            }
-
-            device_ca_cert_path.ok_or_else(|| {
-                Context::new(format!(
-                    "Could not find device CA certificate under {}",
-                    certs_dir.display(),
-                ))
-            })?
-        }
-    });
-
-    if settings.certificates().device_cert().is_none() {
-        let CertificateValidity { not_after, .. } = CertificateValidity::parse(
-            "Device CA certificate",
-            check.device_ca_cert_path.as_ref().unwrap(),
-        )?;
-
-        let now = chrono::Utc::now();
-
-        if not_after < now {
-            return Ok(CheckResult::Warning(
-                Context::new(format!(
-                    "The Edge device is using self-signed automatically-generated development certificates.\n\
-                     The certs expired at {}. Restart the IoT Edge daemon to generate new development certs with 90-day expiry.\n\
-                     Please consider using production certificates instead. See https://aka.ms/iotedge-prod-checklist-certs for best practices.",
-                    not_after,
-                ))
-                .into(),
-            ));
-        } else {
-            return Ok(CheckResult::Warning(
-                Context::new(format!(
-                    "The Edge device is using self-signed automatically-generated development certificates.\n\
-                     They will expire in {} days (at {}) causing module-to-module and downstream device communication to fail on an active deployment.\n\
-                     After the certs have expired, restarting the IoT Edge daemon will trigger it to generate new development certs with 90-day expiry.\n\
-                     Please consider using production certificates instead. See https://aka.ms/iotedge-prod-checklist-certs for best practices.",
-                    (not_after - now).num_days(), not_after,
-                ))
-                .into(),
-            ));
-        }
-    }
-
-    Ok(CheckResult::Ok)
-}
-
-fn settings_certificates_expiry(check: &mut Check) -> Result<CheckResult, failure::Error> {
-    let device_ca_cert_path = if let Some(device_ca_cert_path) = &check.device_ca_cert_path {
-        device_ca_cert_path
-    } else {
-        return Ok(CheckResult::Skipped);
-    };
-
-    CertificateValidity::parse("Device CA certificate", &device_ca_cert_path)?.to_check_result()
-}
-
-fn settings_moby_runtime_uri(check: &mut Check) -> Result<CheckResult, failure::Error> {
-    const MESSAGE: &str =
-        "Device is not using a production-supported container engine (moby-engine).\n\
-         Please see https://aka.ms/iotedge-prod-checklist-moby for details.";
-
-    let settings = if let Some(settings) = &check.settings {
-        settings
-    } else {
-        return Ok(CheckResult::Skipped);
-    };
-
-    let docker_server_version = if let Some(docker_server_version) = &check.docker_server_version {
-        docker_server_version
-    } else {
-        return Ok(CheckResult::Skipped);
-    };
-
-    if cfg!(windows) {
-        let moby_runtime_uri = settings.moby_runtime().uri().to_string();
-
-        if moby_runtime_uri != "npipe://./pipe/iotedge_moby_engine" {
-            return Ok(CheckResult::Warning(Context::new(MESSAGE).into()));
-        }
-    }
-
-    let docker_server_major_version = docker_server_version
-        .split('.')
-        .next()
-        .map(std::str::FromStr::from_str);
-    let docker_server_major_version: u32 = match docker_server_major_version {
-        Some(Ok(docker_server_major_version)) => docker_server_major_version,
-        Some(Err(_)) | None => {
-            return Ok(CheckResult::Warning(
-                Context::new(format!(
-                    "Container engine returned malformed version string {:?}",
-                    docker_server_version,
-                ))
-                .context(MESSAGE)
-                .into(),
-            ));
-        }
-    };
-
-    // Moby does not identify itself in any unique way. Moby devs recommend assuming that anything less than version 10 is Moby,
-    // since it's currently 3.x and regular Docker is in the high 10s.
-    if docker_server_major_version >= 10 {
-        return Ok(CheckResult::Warning(Context::new(MESSAGE).into()));
-    }
-
-    Ok(CheckResult::Ok)
-}
-
-fn container_engine_logrotate(check: &mut Check) -> Result<CheckResult, failure::Error> {
-    const MESSAGE: &str =
-        "Container engine is not configured to rotate module logs which may cause it run out of disk space.\n\
-         Please see https://aka.ms/iotedge-prod-checklist-logs for best practices.\n\
-         You can ignore this warning if you are setting log policy per module in the Edge deployment.";
-
-    #[derive(serde_derive::Deserialize)]
-    struct DaemonConfig {
-        #[serde(rename = "log-driver")]
-        log_driver: Option<String>,
-
-        #[serde(rename = "log-opts")]
-        log_opts: Option<DaemonConfigLogOpts>,
-    }
-
-    #[derive(serde_derive::Deserialize)]
-    struct DaemonConfigLogOpts {
-        #[serde(rename = "max-file")]
-        max_file: Option<String>,
-
-        #[serde(rename = "max-size")]
-        max_size: Option<String>,
-    }
-
-    let daemon_config_file = File::open(&check.container_engine_config_path)
-        .with_context(|_| {
-            format!(
-                "Could not open container engine config file {}",
-                check.container_engine_config_path.display(),
-            )
-        })
-        .context(MESSAGE);
-    let daemon_config_file = match daemon_config_file {
-        Ok(daemon_config_file) => daemon_config_file,
-        Err(err) => {
-            return Ok(CheckResult::Warning(err.into()));
-        }
-    };
-    let daemon_config: DaemonConfig = serde_json::from_reader(daemon_config_file)
-        .with_context(|_| {
-            format!(
-                "Could not parse container engine config file {}",
-                check.container_engine_config_path.display(),
-            )
-        })
-        .context(MESSAGE)?;
-
-    if daemon_config.log_driver.is_none() {
-        return Ok(CheckResult::Warning(Context::new(MESSAGE).into()));
-    }
-
-    if let Some(log_opts) = &daemon_config.log_opts {
-        if log_opts.max_file.is_none() {
-            return Ok(CheckResult::Warning(Context::new(MESSAGE).into()));
-        }
-
-        if log_opts.max_size.is_none() {
-            return Ok(CheckResult::Warning(Context::new(MESSAGE).into()));
-        }
-    } else {
-        return Ok(CheckResult::Warning(Context::new(MESSAGE).into()));
-    }
-
-    Ok(CheckResult::Ok)
-}
-
-fn storage_mounted_from_host(
-    check: &mut Check,
-    container_name: &'static str,
-    storage_directory_name: &'static str,
-) -> Result<CheckResult, failure::Error> {
-    lazy_static::lazy_static! {
-        static ref STORAGE_FOLDER_ENV_VAR_KEY_REGEX: Regex =
-            Regex::new("(?i)^storagefolder=(.*)")
-            .expect("This hard-coded regex is expected to be valid.");
-    }
-
-    let docker_host_arg = if let Some(docker_host_arg) = &check.docker_host_arg {
-        docker_host_arg
-    } else {
-        return Ok(CheckResult::Skipped);
-    };
-
-    let inspect_result = inspect_container(docker_host_arg, container_name)?;
-
-    let temp_dir = inspect_result
-        .config()
-        .and_then(docker::models::ContainerConfig::env)
-        .into_iter()
-        .flatten()
-        .find_map(|env| {
-            STORAGE_FOLDER_ENV_VAR_KEY_REGEX
-                .captures(env)
-                .and_then(|capture| capture.get(1))
-                .map(|match_| match_.as_str())
-        })
-        .unwrap_or(
-            // Hard-code the value here rather than using the tempfile crate. It needs to match .Net Core's implementation,
-            // and needs to be in the context of the container user instead of the host running `iotedge check`.
-            if cfg!(windows) {
-                r"C:\Windows\Temp"
-            } else {
-                "/tmp"
-            },
-        );
-
-    let storage_directory = Path::new(&*temp_dir).join(storage_directory_name);
-
-    let mounted_directories = inspect_result
-        .mounts()
-        .into_iter()
-        .flatten()
-        .filter_map(|mount| mount.destination().map(Path::new));
-
-    let volume_directories = inspect_result
-        .config()
-        .and_then(docker::models::ContainerConfig::volumes)
-        .map(std::collections::HashMap::keys)
-        .into_iter()
-        .flatten()
-        .map(Path::new);
-
-    if !mounted_directories
-        .chain(volume_directories)
-        .any(|container_directory| container_directory == storage_directory)
-    {
-        return Ok(CheckResult::Warning(
-            Context::new(format!(
-                "The {} module is not configured to persist its {} directory on the host filesystem.\n\
-                 Data might be lost if the module is deleted or updated.\n\
-                 Please see https://aka.ms/iotedge-storage-host for best practices.",
-                container_name,
-                storage_directory.display(),
-            )).into(),
-        ));
-    }
-
-    Ok(CheckResult::Ok)
-}
-
-fn connection_to_dps_endpoint(check: &mut Check) -> Result<CheckResult, failure::Error> {
-    let settings = if let Some(settings) = &check.settings {
-        settings
-    } else {
-        return Ok(CheckResult::Skipped);
-    };
-
-    let dps_endpoint =
-        if let ProvisioningType::Dps(dps) = settings.provisioning().provisioning_type() {
-            dps.global_endpoint()
-        } else {
-            return Ok(CheckResult::Ignored);
-        };
-
-    let dps_hostname = dps_endpoint.host_str().ok_or_else(|| {
-        Context::new("URL specified in provisioning.global_endpoint does not have a host")
-    })?;
-
-    resolve_and_tls_handshake(&dps_endpoint, dps_hostname, dps_hostname)?;
-
-    Ok(CheckResult::Ok)
-}
-
-fn connection_to_iot_hub_host(
-    check: &mut Check,
-    upstream_protocol_port: UpstreamProtocolPort,
-) -> Result<CheckResult, failure::Error> {
-    let iothub_hostname = if let Some(iothub_hostname) = &check.iothub_hostname {
-        iothub_hostname
-    } else {
-        return Ok(CheckResult::Skipped);
-    };
-
-    let port = upstream_protocol_port.as_port();
-
-    resolve_and_tls_handshake(
-        &(&**iothub_hostname, port),
-        iothub_hostname,
-        &format!("{}:{}", iothub_hostname, port),
-    )?;
-
-    Ok(CheckResult::Ok)
-}
-
-fn connection_to_iot_hub_container(
-    check: &mut Check,
-    upstream_protocol_port: UpstreamProtocolPort,
-    use_container_runtime_network: bool,
-) -> Result<CheckResult, failure::Error> {
-    let settings = if let Some(settings) = &check.settings {
-        settings
-    } else {
-        return Ok(CheckResult::Skipped);
-    };
-
-    let docker_host_arg = if let Some(docker_host_arg) = &check.docker_host_arg {
-        docker_host_arg
-    } else {
-        return Ok(CheckResult::Skipped);
-    };
-
-    let iothub_hostname = if let Some(iothub_hostname) = &check.iothub_hostname {
-        iothub_hostname
-    } else {
-        return Ok(CheckResult::Skipped);
-    };
-
-    let network_name = settings.moby_runtime().network().name();
-
-    let port = upstream_protocol_port.as_port().to_string();
-
-    let mut args = vec!["run", "--rm"];
-
-    if use_container_runtime_network {
-        args.extend(&["--network", network_name]);
-    }
-
-    args.extend(&[
-        &check.diagnostics_image_name,
-        "/iotedge-diagnostics",
-        "iothub",
-        "--hostname",
-        iothub_hostname,
-        "--port",
-        &port,
-    ]);
-
-    if let Err((_, err)) = docker(docker_host_arg, args) {
-        return Err(err
-            .context(format!(
-                "Container on the {} network could not connect to {}:{}",
-                if use_container_runtime_network {
-                    network_name
-                } else {
-                    "default"
-                },
-                iothub_hostname,
-                port,
-            ))
-            .into());
-    }
-
-    Ok(CheckResult::Ok)
-}
-
-fn edge_hub_ports_on_host(check: &mut Check) -> Result<CheckResult, failure::Error> {
-    let docker_host_arg = if let Some(docker_host_arg) = &check.docker_host_arg {
-        docker_host_arg
-    } else {
-        return Ok(CheckResult::Skipped);
-    };
-
-    let inspect_result = inspect_container(docker_host_arg, "edgeHub")?;
-
-    let is_running = inspect_result
-        .state()
-        .and_then(docker::models::InlineResponse200State::running)
-        .cloned()
-        .ok_or_else(|| {
-            Context::new(
-                "Could not check current state of Edge Hub container: \
-                 could not parse result of docker inspect: state.status is not set",
-            )
-        })?;
-    if is_running {
-        // Whatever ports it wanted to bind to must've been available for it to be running
-        return Ok(CheckResult::Ok);
-    }
-
-    let port_bindings = inspect_result
-        .host_config()
-        .and_then(docker::models::HostConfig::port_bindings)
-        .ok_or_else(|| {
-            Context::new(
-                "Could not check port bindings of Edge Hub container: \
-                 could not parse result of docker inspect: host_config.port_bindings is not set",
-            )
-        })?
-        .values()
-        .flatten()
-        .filter_map(docker::models::HostConfigPortBindings::host_port);
-
-    for port_binding in port_bindings {
-        // Try to bind to the port ourselves. If it fails with AddrInUse, then something else has bound to it.
-        match std::net::TcpListener::bind(format!("127.0.0.1:{}", port_binding)) {
-            Ok(_) => (),
-
-            Err(ref err) if err.kind() == std::io::ErrorKind::AddrInUse => {
-                return Err(Context::new(format!(
-                    "Edge hub cannot start on device because port {} is already in use.\n\
-                     Please stop the application using the port or remove the port binding from Edge hub's deployment.",
-                    port_binding,
-                )).into());
-            }
-
-            #[cfg(unix)]
-            Err(ref err) if err.kind() == std::io::ErrorKind::PermissionDenied => {
-                return Ok(CheckResult::Fatal(Context::new(format!(
-                    "Permission denied when attempting to bind to port {}. You might need to run this command as root.",
-                    port_binding,
-                )).into()));
-            }
-
-            Err(err) => {
-                return Err(err
-                    .context(format!(
-                        "Could not check if port {} is available for Edge Hub to bind to",
-                        port_binding,
-                    ))
-                    .into());
-            }
-        }
-    }
-
-    Ok(CheckResult::Ok)
-}
-
-#[derive(Debug)]
-struct CertificateValidity<'a> {
-    cert_name: &'a str,
-    cert_path: &'a Path,
-    not_after: chrono::DateTime<chrono::Utc>,
-    not_before: chrono::DateTime<chrono::Utc>,
-}
-
-impl<'a> CertificateValidity<'a> {
-    fn parse(cert_name: &'a str, cert_path: &'a Path) -> Result<Self, failure::Error> {
-        fn parse_openssl_time(
-            time: &openssl::asn1::Asn1TimeRef,
-        ) -> chrono::ParseResult<chrono::DateTime<chrono::Utc>> {
-            // openssl::asn1::Asn1TimeRef does not expose any way to convert the ASN1_TIME to a Rust-friendly type
-            //
-            // Its Display impl uses ASN1_TIME_print, so we convert it into a String and parse it back
-            // into a chrono::DateTime<chrono::Utc>
-            let time = time.to_string();
-            let time = chrono::NaiveDateTime::parse_from_str(&time, "%b %e %H:%M:%S %Y GMT")?;
-            Ok(chrono::DateTime::<chrono::Utc>::from_utc(time, chrono::Utc))
-        }
-
-        let (not_after, not_before) = File::open(cert_path)
-            .map_err(failure::Error::from)
-            .and_then(|mut device_ca_cert_file| {
-                let mut device_ca_cert = vec![];
-                device_ca_cert_file.read_to_end(&mut device_ca_cert)?;
-                let device_ca_cert = openssl::x509::X509::stack_from_pem(&device_ca_cert)?;
-                let device_ca_cert = &device_ca_cert[0];
-
-                let not_after = parse_openssl_time(device_ca_cert.not_after())?;
-                let not_before = parse_openssl_time(device_ca_cert.not_before())?;
-
-                Ok((not_after, not_before))
-            })
-            .with_context(|_| {
-                format!(
-                    "Could not parse {} as a valid certificate file",
-                    cert_path.display(),
-                )
-            })?;
-
-        Ok(CertificateValidity {
-            cert_name,
-            cert_path,
-            not_after,
-            not_before,
-        })
-    }
-
-    fn to_check_result(&self) -> Result<CheckResult, failure::Error> {
-        let cert_path_displayable = self.cert_path.display();
-
-        let now = chrono::Utc::now();
-
-        if self.not_before > now {
-            Err(Context::new(format!(
-                "{} at {} has not-before time {} which is in the future",
-                self.cert_name, cert_path_displayable, self.not_before,
-            ))
-            .into())
-        } else if self.not_after < now {
-            Err(Context::new(format!(
-                "{} at {} expired at {}",
-                self.cert_name, cert_path_displayable, self.not_after,
-            ))
-            .into())
-        } else if self.not_after < now + chrono::Duration::days(7) {
-            Ok(CheckResult::Warning(
-                Context::new(format!(
-                    "{} at {} will expire soon ({}, in {} days)",
-                    self.cert_name,
-                    cert_path_displayable,
-                    self.not_after,
-                    (self.not_after - now).num_days(),
-                ))
-                .into(),
-            ))
-        } else {
-            Ok(CheckResult::Ok)
-        }
-    }
-}
-
-fn docker<I>(docker_host_arg: &str, args: I) -> Result<Vec<u8>, (Option<String>, failure::Error)>
-where
-    I: IntoIterator,
-    <I as IntoIterator>::Item: AsRef<OsStr>,
-{
-    let mut process = Command::new("docker");
-    process.arg("-H");
-    process.arg(docker_host_arg);
-
-    process.args(args);
-
-    let output = process.output().map_err(|err| {
-        (
-            None,
-            err.context(format!("could not run {:?}", process)).into(),
-        )
-    })?;
-
-    if !output.status.success() {
-        let stderr = String::from_utf8_lossy(&*output.stderr).into_owned();
-        let err = Context::new(format!(
-            "docker returned {}, stderr = {}",
-            output.status, stderr,
-        ))
-        .into();
-        return Err((Some(stderr), err));
-    }
-
-    Ok(output.stdout)
-}
-
-fn inspect_container(
-    docker_host_arg: &str,
-    name: &str,
-) -> Result<docker::models::InlineResponse200, failure::Error> {
-    Ok(docker(docker_host_arg, &["inspect", name])
-        .map_err(|(_, err)| err)
-        .and_then(|output| {
-            let (inspect_result,): (docker::models::InlineResponse200,) =
-                serde_json::from_slice(&output)
-                    .context("Could not parse result of docker inspect")?;
-            Ok(inspect_result)
-        })
-        .with_context(|_| format!("Could not check current state of {} container", name))?)
-}
-
-// Resolves the given `ToSocketAddrs`, then connects to the first address via TCP and completes a TLS handshake.
-//
-// `tls_hostname` is used for SNI validation and certificate hostname validation.
-//
-// `hostname_display` is used for the error messages.
-fn resolve_and_tls_handshake(
-    to_socket_addrs: &impl std::net::ToSocketAddrs,
-    tls_hostname: &str,
-    hostname_display: &str,
-) -> Result<(), failure::Error> {
-    let host_addr = to_socket_addrs
-        .to_socket_addrs()
-        .with_context(|_| {
-            format!(
-                "Could not connect to {} : could not resolve hostname",
-                hostname_display,
-            )
-        })?
-        .next()
-        .ok_or_else(|| {
-            Context::new(format!(
-                "Could not connect to {} : could not resolve hostname: no addresses found",
-                hostname_display,
-            ))
-        })?;
-
-    let stream = TcpStream::connect_timeout(&host_addr, std::time::Duration::from_secs(10))
-        .with_context(|_| format!("Could not connect to {}", hostname_display))?;
-
-    let tls_connector = native_tls::TlsConnector::new().with_context(|_| {
-        format!(
-            "Could not connect to {} : could not create TLS connector",
-            hostname_display,
-        )
-    })?;
-
-    let _ = tls_connector
-        .connect(tls_hostname, stream)
-        .with_context(|_| {
-            format!(
-                "Could not connect to {} : could not complete TLS handshake",
-                hostname_display,
-            )
-        })?;
-
-    Ok(())
-}
-
-fn is_rfc_1035_valid(name: &str) -> bool {
-    if name.is_empty() || name.len() > 255 {
-        return false;
-    }
-
-    let mut labels = name.split('.');
-
-    let all_labels_valid = labels.all(|label| {
-        if label.len() > 63 {
-            return false;
-        }
-
-        let first_char = match label.chars().next() {
-            Some(c) => c,
-            None => return false,
-        };
-        if !first_char.is_ascii_alphabetic() {
-            return false;
-        }
-
-        if label
-            .chars()
-            .any(|c| !c.is_ascii_alphanumeric() && c != '-')
-        {
-            return false;
-        }
-
-        let last_char = label
-            .chars()
-            .last()
-            .expect("label has at least one character");
-        if !last_char.is_ascii_alphanumeric() {
-            return false;
-        }
-
-        true
-    });
-    if !all_labels_valid {
-        return false;
-    }
-
-    true
-}
-
-=======
->>>>>>> 345d7b57
 fn write_lines<'a>(
     writer: &mut (impl Write + ?Sized),
     first_line_indent: &str,
