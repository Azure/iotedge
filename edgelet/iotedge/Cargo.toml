--- conflicted
+++ resolved
@@ -16,11 +16,7 @@
 failure = "0.1"
 futures = "0.1"
 hyper = "0.12"
-<<<<<<< HEAD
-lazy_static = "1.0"
-=======
 lazy_static = "1"
->>>>>>> 04868177
 native-tls = "0.2"
 openssl = "0.10"
 regex = "0.2"
