[package]
authors = ["Azure IoT Edge Devs"]
description = """
The iotedge tool is used to manage the IoT Edge runtime.
"""
edition = "2021"
name = "iotedge"
version = "0.1.0"

[dependencies]
anyhow = "1"
async-trait = "0.1"
anyhow="1.0"
atty = "0.2"
base64 = "0.13"
byte-unit = "3.0.3"
bytes = "1"
chrono = { version = "0.4.7", features = ["serde"] }
chrono-humanize = "0.0.11"
clap = "2.31"
config = { version = "0.11", default-features = false }
erased-serde = "0.3.12"
futures = "0.3"
hex = "0.4"
hyper = "0.14"
lazy_static = "1"
libc = "0.2"
log = "0.4"
nix = "0.23"
openssl = "0.10"
regex = "1"
serde = { version = "1.0", features = ["derive"] }
serde_json = "1"
sysinfo = "0.23"
tabwriter = "1"
termcolor = "1"
thiserror = "1"
tokio = { version = "1", features = ["macros", "process"] }
toml = "0.5"
url = "2"
zip = "0.5.3"

aziot-certd-config = { git = "https://github.com/Azure/iot-identity-service", branch = "main" }
aziot-identity-client-async = { git = "https://github.com/Azure/iot-identity-service", branch = "main" }
aziot-identity-common = { git = "https://github.com/Azure/iot-identity-service", branch = "main" }
aziot-identity-common-http = { git = "https://github.com/Azure/iot-identity-service", branch = "main" }
aziot-identityd-config = { git = "https://github.com/Azure/iot-identity-service", branch = "main" }
aziot-keyd-config = { git = "https://github.com/Azure/iot-identity-service", branch = "main" }
aziot-keys-common = { git = "https://github.com/Azure/iot-identity-service", branch = "main" }
aziot-tpmd-config = { git = "https://github.com/Azure/iot-identity-service", branch = "main" }
aziotctl-common = { git = "https://github.com/Azure/iot-identity-service", branch = "main" }
<<<<<<< HEAD
cert-renewal = { git = "https://github.com/Azure/iot-identity-service", branch = "main" }
=======
>>>>>>> aa28b0b8
config-common = { git = "https://github.com/Azure/iot-identity-service", branch = "main" }
docker = { path = "../docker-rs" }
edgelet-core = { path = "../edgelet-core" }
edgelet-http = { path = "../edgelet-http" }
edgelet-settings = { path = "../edgelet-settings", features = ["settings-docker"] }
edgelet-utils = { path = "../edgelet-utils" }
http-common = { git = "https://github.com/Azure/iot-identity-service", branch = "main" }
support-bundle = { path = "../support-bundle" }

[dev-dependencies]
edgelet-test-utils = { path = "../edgelet-test-utils" }
tempfile = "3.1.0"<|MERGE_RESOLUTION|>--- conflicted
+++ resolved
@@ -49,10 +49,7 @@
 aziot-keys-common = { git = "https://github.com/Azure/iot-identity-service", branch = "main" }
 aziot-tpmd-config = { git = "https://github.com/Azure/iot-identity-service", branch = "main" }
 aziotctl-common = { git = "https://github.com/Azure/iot-identity-service", branch = "main" }
-<<<<<<< HEAD
 cert-renewal = { git = "https://github.com/Azure/iot-identity-service", branch = "main" }
-=======
->>>>>>> aa28b0b8
 config-common = { git = "https://github.com/Azure/iot-identity-service", branch = "main" }
 docker = { path = "../docker-rs" }
 edgelet-core = { path = "../edgelet-core" }
