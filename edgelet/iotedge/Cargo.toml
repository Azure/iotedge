--- conflicted
+++ resolved
@@ -37,23 +37,13 @@
 url = "2"
 zip = "0.5.3"
 
-<<<<<<< HEAD
-aziot-certd-config = { path = "../aziot/cert/aziot-certd-config" }
-aziot-identity-common = { path = "../aziot/identity/aziot-identity-common" }
-aziot-identityd-config = { path = "../aziot/identity/aziot-identityd-config" }
-aziot-keyd-config = { path = "../aziot/key/aziot-keyd-config" }
-aziot-keys-common = { path = "../aziot/key/aziot-keys-common" }
-aziot-tpmd-config = { path = "../aziot/tpm/aziot-tpmd-config" }
-aziotctl-common = { path = "../aziot/aziotctl/aziotctl-common" }
-=======
 aziot-certd-config = { git = "https://github.com/Azure/iot-identity-service", branch = "main" }
 aziot-identity-common = { git = "https://github.com/Azure/iot-identity-service", branch = "main" }
 aziot-identityd-config = { git = "https://github.com/Azure/iot-identity-service", branch = "main" }
 aziot-keyd-config = { git = "https://github.com/Azure/iot-identity-service", branch = "main" }
 aziot-keys-common = { git = "https://github.com/Azure/iot-identity-service", branch = "main" }
 aziot-tpmd-config = { git = "https://github.com/Azure/iot-identity-service", branch = "main" }
-aziotctl-check-common = { git = "https://github.com/Azure/iot-identity-service", branch = "main" }
->>>>>>> 2cf92dbe
+aziotctl-common = { git = "https://github.com/Azure/iot-identity-service", branch = "main" }
 docker = { path = "../docker-rs" }
 edgelet-core = { path = "../edgelet-core" }
 edgelet-docker = { path = "../edgelet-docker" }
