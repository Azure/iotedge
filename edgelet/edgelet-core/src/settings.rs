// Copyright (c) Microsoft. All rights reserved.

use std::cmp::Ordering;
use std::convert::TryInto;
use std::fmt::Display;
use std::path::{Path, PathBuf};
use std::str::FromStr;

use serde::{Deserialize, Deserializer, Serialize, Serializer};
use url::Url;

use crate::module::ModuleSpec;

#[derive(Clone, Debug, serde_derive::Deserialize, serde_derive::Serialize)]
pub struct Connect {
    pub workload_uri: Url,
    pub management_uri: Url,
}

impl Connect {
    pub fn workload_uri(&self) -> &Url {
        &self.workload_uri
    }

    pub fn management_uri(&self) -> &Url {
        &self.management_uri
    }
}

impl Default for Connect {
    // Clippy wants us to use `option_env!("...").unwrap_or("...")` but that can't be used in consts.
    #[allow(clippy::option_if_let_else)]
    fn default() -> Self {
        const DEFAULT_MANAGEMENT_URI: &str =
            if let Some(value) = option_env!("IOTEDGE_CONNECT_MANAGEMENT_URI") {
                value
            } else {
                "unix:///var/run/iotedge/mgmt.sock"
            };
        const DEFAULT_WORKLOAD_URI: &str =
            if let Some(value) = option_env!("IOTEDGE_CONNECT_WORKLOAD_URI") {
                value
            } else {
                "unix:///var/run/iotedge/workload.sock"
            };

        Connect {
            workload_uri: DEFAULT_WORKLOAD_URI
                .parse()
                .expect("hard-coded url::Url must parse successfully"),
            management_uri: DEFAULT_MANAGEMENT_URI
                .parse()
                .expect("hard-coded url::Url must parse successfully"),
        }
    }
}

#[derive(Clone, Debug, serde_derive::Deserialize, serde_derive::Serialize)]
pub struct Listen {
    pub workload_uri: Url,
    pub management_uri: Url,
    #[serde(default = "Protocol::default")]
    pub min_tls_version: Protocol,
}

impl Listen {
    pub fn workload_uri(&self) -> &Url {
        &self.workload_uri
    }

    pub fn management_uri(&self) -> &Url {
        &self.management_uri
    }

    pub fn min_tls_version(&self) -> Protocol {
        self.min_tls_version
    }
}

impl Default for Listen {
    // Clippy wants us to use `option_env!("...").unwrap_or("...")` but that can't be used in consts.
    #[allow(clippy::option_if_let_else)]
    fn default() -> Self {
        const DEFAULT_MANAGEMENT_URI: &str =
            if let Some(value) = option_env!("IOTEDGE_LISTEN_MANAGEMENT_URI") {
                value
            } else {
                "fd://aziot-edged.mgmt.socket"
            };
        const DEFAULT_WORKLOAD_URI: &str =
            if let Some(value) = option_env!("IOTEDGE_LISTEN_WORKLOAD_URI") {
                value
            } else {
                "fd://aziot-edged.workload.socket"
            };

        Listen {
            workload_uri: DEFAULT_WORKLOAD_URI
                .parse()
                .expect("hard-coded url::Url must parse successfully"),
            management_uri: DEFAULT_MANAGEMENT_URI
                .parse()
                .expect("hard-coded url::Url must parse successfully"),
            min_tls_version: Default::default(),
        }
    }
}

#[derive(Clone, Copy, Debug, PartialEq)]
pub enum Protocol {
    Tls10,
    Tls11,
    Tls12,
}

impl Default for Protocol {
    fn default() -> Self {
        Protocol::Tls10
    }
}

impl Display for Protocol {
    fn fmt(&self, f: &mut std::fmt::Formatter<'_>) -> std::fmt::Result {
        match self {
            Protocol::Tls10 => write!(f, "TLS 1.0"),
            Protocol::Tls11 => write!(f, "TLS 1.1"),
            Protocol::Tls12 => write!(f, "TLS 1.2"),
        }
    }
}

impl FromStr for Protocol {
    type Err = String;

    fn from_str(s: &str) -> Result<Self, Self::Err> {
        match s.to_lowercase().as_ref() {
            "tls" | "tls1" | "tls10" | "tls1.0" | "tls1_0" | "tlsv10" => Ok(Protocol::Tls10),
            "tls11" | "tls1.1" | "tls1_1" | "tlsv11" => Ok(Protocol::Tls11),
            "tls12" | "tls1.2" | "tls1_2" | "tlsv12" => Ok(Protocol::Tls12),
            _ => Err(format!("Unsupported TLS protocol version: {}", s)),
        }
    }
}

impl<'de> Deserialize<'de> for Protocol {
    fn deserialize<D>(deserializer: D) -> Result<Self, D::Error>
    where
        D: Deserializer<'de>,
    {
        struct Visitor;

        impl<'de> serde::de::Visitor<'de> for Visitor {
            type Value = Protocol;

            fn expecting(&self, formatter: &mut std::fmt::Formatter<'_>) -> std::fmt::Result {
                write!(formatter, r#"one of "tls1.0", "tls1.1", "tls1.2""#)
            }

            fn visit_str<E>(self, v: &str) -> Result<Self::Value, E>
            where
                E: serde::de::Error,
            {
                Ok(v.parse().map_err(|_err| {
                    serde::de::Error::invalid_value(serde::de::Unexpected::Str(v), &self)
                })?)
            }
        }

        deserializer.deserialize_str(Visitor)
    }
}

impl Serialize for Protocol {
    fn serialize<S>(&self, serializer: S) -> Result<S::Ok, S::Error>
    where
        S: Serializer,
    {
        serializer.serialize_str(match self {
            Protocol::Tls10 => "tls1.0",
            Protocol::Tls11 => "tls1.1",
            Protocol::Tls12 => "tls1.2",
        })
    }
}

#[derive(Clone, Copy, Debug)]
pub enum RetryLimit {
    Infinite,
    Num(u32),
}

impl RetryLimit {
    pub fn compare(self, right: u32) -> Ordering {
        match self {
            RetryLimit::Infinite => Ordering::Greater,
            RetryLimit::Num(n) => n.cmp(&right),
        }
    }
}

impl Default for RetryLimit {
    fn default() -> Self {
        RetryLimit::Infinite
    }
}

impl<'de> serde::Deserialize<'de> for RetryLimit {
    fn deserialize<D>(deserializer: D) -> Result<Self, D::Error>
    where
        D: serde::Deserializer<'de>,
    {
        struct Visitor;

        impl<'de> serde::de::Visitor<'de> for Visitor {
            type Value = RetryLimit;

            fn expecting(&self, f: &mut std::fmt::Formatter<'_>) -> std::fmt::Result {
                f.write_str(r#""infinite" or u32"#)
            }

            fn visit_str<E>(self, s: &str) -> Result<Self::Value, E>
            where
                E: serde::de::Error,
            {
                if s.eq_ignore_ascii_case("infinite") {
                    Ok(RetryLimit::Infinite)
                } else {
                    Err(serde::de::Error::invalid_value(
                        serde::de::Unexpected::Str(s),
                        &self,
                    ))
                }
            }

            fn visit_i64<E>(self, v: i64) -> Result<Self::Value, E>
            where
                E: serde::de::Error,
            {
                Ok(RetryLimit::Num(
                    v.try_into().map_err(serde::de::Error::custom)?,
                ))
            }

            fn visit_u8<E>(self, v: u8) -> Result<Self::Value, E>
            where
                E: serde::de::Error,
            {
                Ok(RetryLimit::Num(v.into()))
            }

            fn visit_u16<E>(self, v: u16) -> Result<Self::Value, E>
            where
                E: serde::de::Error,
            {
                Ok(RetryLimit::Num(v.into()))
            }

            fn visit_u32<E>(self, v: u32) -> Result<Self::Value, E>
            where
                E: serde::de::Error,
            {
                Ok(RetryLimit::Num(v))
            }

            fn visit_u64<E>(self, v: u64) -> Result<Self::Value, E>
            where
                E: serde::de::Error,
            {
                Ok(RetryLimit::Num(
                    v.try_into().map_err(serde::de::Error::custom)?,
                ))
            }
        }

        deserializer.deserialize_any(Visitor)
    }
}

impl serde::Serialize for RetryLimit {
    fn serialize<S>(&self, serializer: S) -> Result<S::Ok, S::Error>
    where
        S: serde::Serializer,
    {
        match *self {
            RetryLimit::Infinite => serializer.serialize_str("infinite"),
            RetryLimit::Num(num) => serializer.serialize_u32(num),
        }
    }
}

#[derive(Clone, Debug, Default, serde_derive::Deserialize, serde_derive::Serialize)]
pub struct WatchdogSettings {
    #[serde(default)]
    pub max_retries: RetryLimit,
}

impl WatchdogSettings {
    pub fn max_retries(&self) -> RetryLimit {
        self.max_retries
    }
}

pub trait RuntimeSettings {
    type Config;

    fn agent(&self) -> &ModuleSpec<Self::Config>;
    fn agent_mut(&mut self) -> &mut ModuleSpec<Self::Config>;
    fn hostname(&self) -> &str;
    fn connect(&self) -> &Connect;
    fn listen(&self) -> &Listen;
    fn homedir(&self) -> &Path;
    fn watchdog(&self) -> &WatchdogSettings;
    fn endpoints(&self) -> &Endpoints;
    fn edge_ca_cert(&self) -> Option<&str>;
    fn edge_ca_key(&self) -> Option<&str>;
    fn trust_bundle_cert(&self) -> Option<&str>;
    fn manifest_trust_bundle_cert(&self) -> Option<&str>;
    fn auto_reprovisioning_mode(&self) -> &AutoReprovisioningMode;
}

#[derive(Clone, Debug, serde_derive::Deserialize, serde_derive::Serialize)]
pub enum AutoReprovisioningMode {
    Dynamic,
    AlwaysOnStartup,
    OnErrorOnly,
}

impl Default for AutoReprovisioningMode {
    fn default() -> Self {
        AutoReprovisioningMode::Dynamic
    }
}

#[derive(Clone, Debug, serde_derive::Deserialize, serde_derive::Serialize)]
pub struct Settings<T> {
    pub hostname: String,

    #[serde(skip_serializing_if = "Option::is_none")]
    pub edge_ca_cert: Option<String>,
    #[serde(skip_serializing_if = "Option::is_none")]
    pub edge_ca_key: Option<String>,
    #[serde(skip_serializing_if = "Option::is_none")]
    pub trust_bundle_cert: Option<String>,

    #[serde(default = "AutoReprovisioningMode::default")]
    pub auto_reprovisioning_mode: AutoReprovisioningMode,

    pub homedir: PathBuf,

<<<<<<< HEAD
    #[serde(default = "true_func")]
    pub allow_privileged_docker_containers: bool,
=======
    #[serde(skip_serializing_if = "Option::is_none")]
    pub manifest_trust_bundle_cert: Option<String>,

>>>>>>> d0e26394
    pub agent: ModuleSpec<T>,

    pub connect: Connect,
    pub listen: Listen,

    #[serde(default)]
    pub watchdog: WatchdogSettings,

    /// Map of service names to endpoint URIs.
    ///
    /// Only configurable in debug builds for the sake of tests.
    #[serde(default, skip_serializing)]
    #[cfg_attr(not(debug_assertions), serde(skip_deserializing))]
    pub endpoints: Endpoints,
}

// Serde default requires a function: https://github.com/serde-rs/serde/issues/1030
fn true_func() -> bool {
    true
}

impl<T> RuntimeSettings for Settings<T>
where
    T: Clone,
{
    type Config = T;

    fn agent(&self) -> &ModuleSpec<T> {
        &self.agent
    }

    fn agent_mut(&mut self) -> &mut ModuleSpec<T> {
        &mut self.agent
    }

    fn hostname(&self) -> &str {
        &self.hostname
    }

    fn connect(&self) -> &Connect {
        &self.connect
    }

    fn listen(&self) -> &Listen {
        &self.listen
    }

    fn homedir(&self) -> &Path {
        &self.homedir
    }

    fn watchdog(&self) -> &WatchdogSettings {
        &self.watchdog
    }

    fn endpoints(&self) -> &Endpoints {
        &self.endpoints
    }

    fn edge_ca_cert(&self) -> Option<&str> {
        self.edge_ca_cert.as_deref()
    }

    fn edge_ca_key(&self) -> Option<&str> {
        self.edge_ca_key.as_deref()
    }

    fn trust_bundle_cert(&self) -> Option<&str> {
        self.trust_bundle_cert.as_deref()
    }

    fn manifest_trust_bundle_cert(&self) -> Option<&str> {
        self.manifest_trust_bundle_cert.as_deref()
    }

    fn auto_reprovisioning_mode(&self) -> &AutoReprovisioningMode {
        &self.auto_reprovisioning_mode
    }
}

#[derive(Clone, Debug, PartialEq, serde_derive::Deserialize, serde_derive::Serialize)]
pub struct Endpoints {
    aziot_certd_url: Url,
    aziot_keyd_url: Url,
    aziot_identityd_url: Url,
}

impl Default for Endpoints {
    fn default() -> Self {
        Endpoints {
            aziot_certd_url: Url::parse("unix:///run/aziot/certd.sock").expect("Url parse failed"),
            aziot_keyd_url: Url::parse("unix:///run/aziot/keyd.sock").expect("Url parse failed"),
            aziot_identityd_url: Url::parse("unix:///run/aziot/identityd.sock")
                .expect("Url parse failed"),
        }
    }
}

impl Endpoints {
    pub fn aziot_certd_url(&self) -> &Url {
        &self.aziot_certd_url
    }

    pub fn aziot_keyd_url(&self) -> &Url {
        &self.aziot_keyd_url
    }

    pub fn aziot_identityd_url(&self) -> &Url {
        &self.aziot_identityd_url
    }
}

#[cfg(test)]
mod tests {
    use test_case::test_case;

    use super::{FromStr, Protocol};

    #[test_case("tls", Protocol::Tls10; "when tls provided")]
    #[test_case("tls1", Protocol::Tls10; "when tls1 with dot provided")]
    #[test_case("tls10", Protocol::Tls10; "when tls10 provided")]
    #[test_case("tls1.0", Protocol::Tls10; "when tls10 with dot provided")]
    #[test_case("tls1_0", Protocol::Tls10; "when tls10 with underscore provided")]
    #[test_case("Tlsv10" , Protocol::Tls10; "when Tlsv10 provided")]
    #[test_case("TLS10", Protocol::Tls10; "when uppercase TLS10 Provided")]
    #[test_case("tls11", Protocol::Tls11; "when tls11 provided")]
    #[test_case("tls1.1", Protocol::Tls11; "when tls11 with dot provided")]
    #[test_case("tls1_1", Protocol::Tls11; "when tls11 with underscore provided")]
    #[test_case("Tlsv11" , Protocol::Tls11; "when Tlsv11 provided")]
    #[test_case("TLS11", Protocol::Tls11; "when uppercase TLS11 Provided")]
    #[test_case("tls12", Protocol::Tls12; "when tls12 provided")]
    #[test_case("tls1.2", Protocol::Tls12; "when tls12 with dot provided")]
    #[test_case("tls1_2", Protocol::Tls12; "when tls12 with underscore provided")]
    #[test_case("Tlsv12" , Protocol::Tls12; "when Tlsv12 provided")]
    #[test_case("TLS12", Protocol::Tls12; "when uppercase TLS12 Provided")]
    fn it_parses_protocol(value: &str, expected: Protocol) {
        let actual = Protocol::from_str(value);
        assert_eq!(actual, Ok(expected));
    }

    #[test_case(""; "when empty string provided")]
    #[test_case("Sslv3"; "when unsupported version provided")]
    #[test_case("TLS2"; "when non-existing version provided")]
    fn it_fails_to_parse_protocol(value: &str) {
        let actual = Protocol::from_str(value);
        assert_eq!(
            actual,
            Err(format!("Unsupported TLS protocol version: {}", value))
        )
    }
}<|MERGE_RESOLUTION|>--- conflicted
+++ resolved
@@ -347,14 +347,12 @@
 
     pub homedir: PathBuf,
 
-<<<<<<< HEAD
     #[serde(default = "true_func")]
     pub allow_privileged_docker_containers: bool,
-=======
+    
     #[serde(skip_serializing_if = "Option::is_none")]
     pub manifest_trust_bundle_cert: Option<String>,
 
->>>>>>> d0e26394
     pub agent: ModuleSpec<T>,
 
     pub connect: Connect,
