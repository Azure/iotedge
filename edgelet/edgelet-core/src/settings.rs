--- conflicted
+++ resolved
@@ -184,18 +184,6 @@
             (Some(cs), Some(auth)) => {
                 if cs == DEFAULT_CONNECTION_STRING {
                     auth
-<<<<<<< HEAD
-                } else {
-                    if let ManualAuthMethod::DeviceConnectionString(_) = auth {
-                        return Err(serde::de::Error::custom(
-                            "Multiple connection strings specified under provisioning.device_connection_string and provisioning.authentication.device_connection_string. Please specify only one connection string in the config.yaml",
-                        ));
-                    } else {
-                        return Err(serde::de::Error::custom(
-                            "Both connection string specified under provisioning.device_connection_string and provisioning.authentication configuration may not be set",
-                        ));
-                    }
-=======
                 } else if let ManualAuthMethod::DeviceConnectionString(_) = auth {
                     return Err(serde::de::Error::custom(
                             "Multiple connection strings specified under provisioning.device_connection_string and provisioning.authentication.device_connection_string. Please specify only one connection string in the config.yaml",
@@ -204,7 +192,6 @@
                     return Err(serde::de::Error::custom(
                         "Both connection string specified under provisioning.device_connection_string and provisioning.authentication configuration may not be set",
                     ));
->>>>>>> 69e349d8
                 }
             }
             (Some(cs), None) => {
