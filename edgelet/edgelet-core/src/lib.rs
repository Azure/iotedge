--- conflicted
+++ resolved
@@ -23,10 +23,6 @@
 #[cfg(feature = "runtime-docker")]
 extern crate tokio;
 extern crate url;
-<<<<<<< HEAD
-=======
-extern crate url_serde;
->>>>>>> eee463b5
 
 extern crate edgelet_utils;
 
