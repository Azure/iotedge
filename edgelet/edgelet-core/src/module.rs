// Copyright (c) Microsoft. All rights reserved.

use std::default::Default;
use std::fmt;
use std::result::Result;
use std::str::FromStr;
use std::string::ToString;
use std::time::Duration;

use chrono::prelude::*;
use failure::{Fail, ResultExt};
use serde::{Deserialize, Serialize};

use edgelet_settings::module::Settings as ModuleSpec;
use edgelet_settings::RuntimeSettings;

use crate::error::{Error, ErrorKind, Result as EdgeletResult};

#[derive(Clone, Copy, Debug, Deserialize, PartialEq, Serialize)]
#[serde(rename_all = "lowercase")]
pub enum ModuleStatus {
    Unknown,
    Running,
    Stopped,
    Failed,
}

impl FromStr for ModuleStatus {
    type Err = serde_json::Error;

    fn from_str(s: &str) -> Result<Self, Self::Err> {
        serde_json::from_str(&format!("\"{}\"", s))
    }
}

impl fmt::Display for ModuleStatus {
    fn fmt(&self, formatter: &mut fmt::Formatter<'_>) -> fmt::Result {
        write!(
            formatter,
            "{}",
            serde_json::to_string(self)
                .map(|s| s.trim_matches('"').to_string())
                .map_err(|_| fmt::Error)?
        )
    }
}

#[derive(Clone, Debug, Deserialize, PartialEq, Serialize)]
pub struct ModuleRuntimeState {
    status: ModuleStatus,
    exit_code: Option<i64>,
    status_description: Option<String>,
    started_at: Option<DateTime<Utc>>,
    finished_at: Option<DateTime<Utc>>,
    image_id: Option<String>,
    pid: Option<i32>,
}

impl Default for ModuleRuntimeState {
    fn default() -> Self {
        ModuleRuntimeState {
            status: ModuleStatus::Unknown,
            exit_code: None,
            status_description: None,
            started_at: None,
            finished_at: None,
            image_id: None,
            pid: None,
        }
    }
}

impl ModuleRuntimeState {
    pub fn status(&self) -> &ModuleStatus {
        &self.status
    }

    pub fn with_status(mut self, status: ModuleStatus) -> Self {
        self.status = status;
        self
    }

    pub fn exit_code(&self) -> Option<i64> {
        self.exit_code
    }

    pub fn with_exit_code(mut self, exit_code: Option<i64>) -> Self {
        self.exit_code = exit_code;
        self
    }

    pub fn status_description(&self) -> Option<&str> {
        self.status_description.as_ref().map(AsRef::as_ref)
    }

    pub fn with_status_description(mut self, status_description: Option<String>) -> Self {
        self.status_description = status_description;
        self
    }

    pub fn started_at(&self) -> Option<&DateTime<Utc>> {
        self.started_at.as_ref()
    }

    pub fn with_started_at(mut self, started_at: Option<DateTime<Utc>>) -> Self {
        self.started_at = started_at;
        self
    }

    pub fn finished_at(&self) -> Option<&DateTime<Utc>> {
        self.finished_at.as_ref()
    }

    pub fn with_finished_at(mut self, finished_at: Option<DateTime<Utc>>) -> Self {
        self.finished_at = finished_at;
        self
    }

    pub fn image_id(&self) -> Option<&str> {
        self.image_id.as_ref().map(AsRef::as_ref)
    }

    pub fn with_image_id(mut self, image_id: Option<String>) -> Self {
        self.image_id = image_id;
        self
    }

    pub fn pid(&self) -> Option<i32> {
        self.pid
    }

    pub fn with_pid(mut self, pid: Option<i32>) -> Self {
        self.pid = pid;
        self
    }
}

#[derive(Clone, Copy, Debug, PartialEq)]
pub enum LogTail {
    All,
    Num(u64),
}

impl Default for LogTail {
    fn default() -> Self {
        LogTail::All
    }
}

impl FromStr for LogTail {
    type Err = Error;

    fn from_str(s: &str) -> EdgeletResult<Self> {
        let tail = if s == "all" {
            LogTail::All
        } else {
            let num = s
                .parse::<u64>()
                .with_context(|_| ErrorKind::InvalidLogTail(s.to_string()))?;
            LogTail::Num(num)
        };
        Ok(tail)
    }
}

impl ToString for LogTail {
    fn to_string(&self) -> String {
        match self {
            LogTail::All => "all".to_string(),
            LogTail::Num(n) => n.to_string(),
        }
    }
}

#[derive(Debug, Default)]
pub struct LogOptions {
    follow: bool,
    tail: LogTail,
    timestamps: bool,
    since: i32,
    until: Option<i32>,
}

impl LogOptions {
    pub fn new() -> Self {
        LogOptions {
            follow: false,
            tail: LogTail::All,
            timestamps: false,
            since: 0,
            until: None,
        }
    }

    pub fn with_follow(mut self, follow: bool) -> Self {
        self.follow = follow;
        self
    }

    pub fn with_tail(mut self, tail: LogTail) -> Self {
        self.tail = tail;
        self
    }

    pub fn with_since(mut self, since: i32) -> Self {
        self.since = since;
        self
    }

    pub fn with_until(mut self, until: i32) -> Self {
        self.until = Some(until);
        self
    }

    pub fn with_timestamps(mut self, timestamps: bool) -> Self {
        self.timestamps = timestamps;
        self
    }

    pub fn follow(&self) -> bool {
        self.follow
    }

    pub fn tail(&self) -> &LogTail {
        &self.tail
    }

    pub fn since(&self) -> i32 {
        self.since
    }

    pub fn until(&self) -> Option<i32> {
        self.until
    }

    pub fn timestamps(&self) -> bool {
        self.timestamps
    }
}

#[async_trait::async_trait]
pub trait Module {
    type Config;
    type Error: Fail;

    fn name(&self) -> &str;
    fn type_(&self) -> &str;
    fn config(&self) -> &Self::Config;
    async fn runtime_state(&self) -> Result<ModuleRuntimeState, Self::Error>;
}

#[async_trait::async_trait]
pub trait ModuleRegistry {
    type Config;
    type Error: Fail;

    async fn pull(&self, config: &Self::Config) -> Result<(), Self::Error>;
    async fn remove(&self, name: &str) -> Result<(), Self::Error>;
}

#[derive(Debug, Default, Deserialize, PartialEq, Serialize)]
pub struct SystemInfo {
    /// OS Type of the Host. Example of value expected: \"linux\" and \"windows\".
    #[serde(rename = "osType")]
    pub os_type: String,
    /// Hardware architecture of the host. Example of value expected: arm32, x86, amd64
    pub architecture: String,
    /// iotedge version string
    pub version: String,
    pub provisioning: ProvisioningInfo,
    pub server_version: String,
    pub kernel_version: String,
    pub operating_system: String,
    pub cpus: i32,
    pub virtualized: String,
}

#[derive(Clone, Debug, Default, Deserialize, PartialEq, Serialize)]
pub struct ProvisioningInfo {
    /// IoT Edge provisioning type, examples: manual.device_connection_string, dps.x509
    pub r#type: String,
    #[serde(rename = "dynamicReprovisioning")]
    pub dynamic_reprovisioning: bool,
    #[serde(rename = "alwaysReprovisionOnStartup")]
    pub always_reprovision_on_startup: bool,
}

#[derive(Debug, Serialize)]
pub struct SystemResources {
    host_uptime: u64,
    process_uptime: u64,
    used_cpu: f64,
    used_ram: u64,
    total_ram: u64,
    disks: Vec<DiskInfo>,
    docker_stats: String,
}

impl SystemResources {
    pub fn new(
        host_uptime: u64,
        process_uptime: u64,
        used_cpu: f64,
        used_ram: u64,
        total_ram: u64,
        disks: Vec<DiskInfo>,
        docker_stats: String,
    ) -> Self {
        SystemResources {
            host_uptime,
            process_uptime,
            used_cpu,
            used_ram,
            total_ram,
            disks,
            docker_stats,
        }
    }
}

#[derive(Debug, Serialize)]
pub struct DiskInfo {
    name: String,
    available_space: u64,
    total_space: u64,
    file_system: String,
    file_type: String,
}

impl DiskInfo {
    pub fn new(
        name: String,
        available_space: u64,
        total_space: u64,
        file_system: String,
        file_type: String,
    ) -> Self {
        DiskInfo {
            name,
            available_space,
            total_space,
            file_system,
            file_type,
        }
    }
}

pub trait ProvisioningResult {
    fn device_id(&self) -> &str;
    fn hub_name(&self) -> &str;
}

#[async_trait::async_trait]
pub trait MakeModuleRuntime {
    type Config: Clone + Send;
    type Settings: RuntimeSettings<ModuleConfig = Self::Config>;
    type ModuleRuntime: ModuleRuntime<Config = Self::Config>;
    type Error: Fail;

    async fn make_runtime(settings: &Self::Settings) -> Result<Self::ModuleRuntime, Self::Error>;
}

#[async_trait::async_trait]
pub trait ModuleRuntime: Sized {
    type Error: Fail;
    
    type Config: Clone + Send + serde::Serialize;
    type Module: Module<Config = Self::Config> + Send;
<<<<<<< HEAD
    type ModuleRegistry: ModuleRegistry<Config = Self::Config, Error = Self::Error>;
=======
    type ModuleRegistry: ModuleRegistry<Config = Self::Config, Error = Self::Error> + Send + Sync;
    type Chunk: AsRef<[u8]> + Into<bytes::Bytes> + 'static;

    // TODO: Remove failure and fix this error type.
    type Logs: Stream<Item = Result<Self::Chunk, std::io::Error>> + Send + 'static;
>>>>>>> 0e530269

    async fn create(&self, module: ModuleSpec<Self::Config>) -> Result<(), Self::Error>;
    async fn get(&self, id: &str) -> Result<(Self::Module, ModuleRuntimeState), Self::Error>;
    async fn start(&self, id: &str) -> Result<(), Self::Error>;
    async fn stop(&self, id: &str, wait_before_kill: Option<Duration>) -> Result<(), Self::Error>;
    async fn restart(&self, id: &str) -> Result<(), Self::Error>;
    async fn remove(&self, id: &str) -> Result<(), Self::Error>;
    async fn system_info(&self) -> Result<SystemInfo, Self::Error>;
    async fn system_resources(&self) -> Result<SystemResources, Self::Error>;
    async fn list(&self) -> Result<Vec<Self::Module>, Self::Error>;
    async fn list_with_details(
        &self,
    ) -> Result<Vec<(Self::Module, ModuleRuntimeState)>, Self::Error>;
    async fn logs(&self, id: &str, options: &LogOptions) -> Result<hyper::Body, Self::Error>;
    async fn remove_all(&self) -> Result<(), Self::Error>;
    async fn stop_all(&self, wait_before_kill: Option<Duration>) -> Result<(), Self::Error>;
    async fn module_top(&self, id: &str) -> Result<Vec<i32>, Self::Error>;

    fn registry(&self) -> &Self::ModuleRegistry;
}

#[derive(Clone, Copy, Debug)]
pub enum ModuleRuntimeErrorReason {
    NotFound,
    Other,
}

// Useful for error contexts
#[derive(Clone, Copy, Debug)]
pub enum ModuleOperation {
    RuntimeState,
}

impl fmt::Display for ModuleOperation {
    fn fmt(&self, f: &mut fmt::Formatter<'_>) -> fmt::Result {
        match self {
            ModuleOperation::RuntimeState => write!(f, "Could not query module runtime state"),
        }
    }
}

// Useful for error contexts
#[derive(Clone, Debug)]
pub enum RegistryOperation {
    PullImage(String),
    RemoveImage(String),
}

impl fmt::Display for RegistryOperation {
    fn fmt(&self, f: &mut fmt::Formatter<'_>) -> fmt::Result {
        match self {
            RegistryOperation::PullImage(name) => write!(f, "Could not pull image {}", name),
            RegistryOperation::RemoveImage(name) => write!(f, "Could not remove image {}", name),
        }
    }
}

// Useful for error contexts
#[derive(Clone, Debug, PartialEq)]
pub enum RuntimeOperation {
    CreateModule(String),
    GetModule(String),
    GetModuleLogs(String),
    GetSupportBundle,
    Init,
    ListModules,
    RemoveModule(String),
    RestartModule(String),
    StartModule(String),
    StopModule(String),
    SystemInfo,
    SystemResources,
    TopModule(String),
}

impl fmt::Display for RuntimeOperation {
    fn fmt(&self, f: &mut fmt::Formatter<'_>) -> fmt::Result {
        match self {
            RuntimeOperation::CreateModule(name) => write!(f, "Could not create module {}", name),
            RuntimeOperation::GetModule(name) => write!(f, "Could not get module {}", name),
            RuntimeOperation::GetModuleLogs(name) => {
                write!(f, "Could not get logs for module {}", name)
            }
            RuntimeOperation::GetSupportBundle => write!(f, "Could not get support bundle"),
            RuntimeOperation::Init => write!(f, "Could not initialize module runtime"),
            RuntimeOperation::ListModules => write!(f, "Could not list modules"),
            RuntimeOperation::RemoveModule(name) => write!(f, "Could not remove module {}", name),
            RuntimeOperation::RestartModule(name) => write!(f, "Could not restart module {}", name),
            RuntimeOperation::StartModule(name) => write!(f, "Could not start module {}", name),
            RuntimeOperation::StopModule(name) => write!(f, "Could not stop module {}", name),
            RuntimeOperation::SystemInfo => write!(f, "Could not query system info"),
            RuntimeOperation::SystemResources => write!(f, "Could not query system resources"),
            RuntimeOperation::TopModule(name) => {
                write!(f, "Could not top module {}.", name)
            }
        }
    }
}

#[cfg(test)]
mod tests {
    use std::collections::BTreeMap;
    use std::str::FromStr;
    use std::string::ToString;

    use edgelet_settings::module::ImagePullPolicy;

    use super::ModuleSpec;
    use crate::module::ModuleStatus;

    fn get_inputs() -> Vec<(&'static str, ModuleStatus)> {
        vec![
            ("unknown", ModuleStatus::Unknown),
            ("running", ModuleStatus::Running),
            ("stopped", ModuleStatus::Stopped),
            ("failed", ModuleStatus::Failed),
        ]
    }

    #[test]
    fn module_status_ser() {
        let inputs = get_inputs();
        for &(expected, ref status) in &inputs {
            assert_eq!(expected, &status.to_string());
        }
    }

    #[test]
    fn module_status_deser() {
        let inputs = get_inputs();
        for &(status, ref expected) in &inputs {
            assert_eq!(*expected, ModuleStatus::from_str(status).unwrap());
        }
    }

    #[test]
    fn module_config_empty_name_fails() {
        let name = "".to_string();
        ModuleSpec::new(
            name.clone(),
            "docker".to_string(),
            10_i32,
            BTreeMap::new(),
            ImagePullPolicy::default(),
        )
        .unwrap_err();
    }

    #[test]
    fn module_config_white_space_name_fails() {
        let name = "    ".to_string();
        ModuleSpec::new(
            name.clone(),
            "docker".to_string(),
            10_i32,
            BTreeMap::new(),
            ImagePullPolicy::default(),
        )
        .unwrap_err();
    }

    #[test]
    fn module_config_empty_type_fails() {
        let type_ = "    ".to_string();
        ModuleSpec::new(
            "m1".to_string(),
            type_.clone(),
            10_i32,
            BTreeMap::new(),
            ImagePullPolicy::default(),
        )
        .unwrap_err();
    }

    #[test]
    fn module_config_white_space_type_fails() {
        let type_ = "    ".to_string();
        ModuleSpec::new(
            "m1".to_string(),
            type_.clone(),
            10_i32,
            BTreeMap::new(),
            ImagePullPolicy::default(),
        )
        .unwrap_err();
    }
}<|MERGE_RESOLUTION|>--- conflicted
+++ resolved
@@ -363,18 +363,10 @@
 #[async_trait::async_trait]
 pub trait ModuleRuntime: Sized {
     type Error: Fail;
-    
+
     type Config: Clone + Send + serde::Serialize;
     type Module: Module<Config = Self::Config> + Send;
-<<<<<<< HEAD
-    type ModuleRegistry: ModuleRegistry<Config = Self::Config, Error = Self::Error>;
-=======
     type ModuleRegistry: ModuleRegistry<Config = Self::Config, Error = Self::Error> + Send + Sync;
-    type Chunk: AsRef<[u8]> + Into<bytes::Bytes> + 'static;
-
-    // TODO: Remove failure and fix this error type.
-    type Logs: Stream<Item = Result<Self::Chunk, std::io::Error>> + Send + 'static;
->>>>>>> 0e530269
 
     async fn create(&self, module: ModuleSpec<Self::Config>) -> Result<(), Self::Error>;
     async fn get(&self, id: &str) -> Result<(Self::Module, ModuleRuntimeState), Self::Error>;
