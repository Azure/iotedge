// Copyright (c) Microsoft. All rights reserved.

#![deny(rust_2018_idioms, warnings)]
#![deny(clippy::all, clippy::pedantic)]
#![allow(
    clippy::doc_markdown, // clippy want the "IoT" of "IoT Hub" in a code fence
    clippy::module_name_repetitions,
    clippy::shadow_unrelated,
    clippy::use_self,
)]

pub mod app;
mod error;
pub mod logging;
pub mod signal;
pub mod workload;

#[cfg(not(target_os = "windows"))]
pub mod unix;

#[cfg(target_os = "windows")]
pub mod windows;

use std::collections::HashMap;
use std::env;
use std::fs;
use std::fs::{DirBuilder, File};
use std::io::Write;
use std::path::{Path, PathBuf};
use std::sync::Arc;

use failure::{Fail, ResultExt};
use futures::future::{Either, IntoFuture};
use futures::sync::oneshot::{self, Receiver};
use futures::{future, Future};
use hyper::server::conn::Http;
use hyper::service::Service;
use hyper::{Body, Request, Uri};
use log::{debug, info};
use serde::de::DeserializeOwned;
use serde::Serialize;
use sha2::{Digest, Sha256};
use url::Url;

use docker::models::HostConfig;
use dps::DPS_API_VERSION;
use edgelet_config::{
    AttestationMethod, Dps, Manual, Provisioning, Settings, SymmetricKeyAttestationInfo,
    TpmAttestationInfo, DEFAULT_CONNECTION_STRING,
};
use edgelet_core::crypto::{
    Activate, CreateCertificate, Decrypt, DerivedKeyStore, Encrypt, GetIssuerAlias, GetTrustBundle,
    KeyIdentity, KeyStore, MasterEncryptionKey, MemoryKey, MemoryKeyStore, Sign, IOTEDGED_CA_ALIAS,
};
use edgelet_core::watchdog::Watchdog;
use edgelet_core::{
<<<<<<< HEAD
    AuthId, Authenticator, CertificateIssuer, CertificateProperties, CertificateType, Module,
    ModuleRuntime, ModuleRuntimeErrorReason, ModuleSpec, UrlExt, WorkloadConfig, UNIX_SCHEME,
=======
    Certificate, CertificateIssuer, CertificateProperties, CertificateType, ModuleRuntime,
    ModuleSpec, UrlExt, WorkloadConfig, UNIX_SCHEME,
>>>>>>> 627af769
};
use edgelet_docker::{DockerConfig, DockerModuleRuntime};
use edgelet_hsm::tpm::{TpmKey, TpmKeyStore};
use edgelet_hsm::Crypto;
use edgelet_http::authentication::AuthenticationService;
use edgelet_http::certificate_manager::CertificateManager;
use edgelet_http::client::{Client as HttpClient, ClientImpl};
use edgelet_http::logging::LoggingService;
use edgelet_http::{HyperExt, MaybeProxyClient, API_VERSION};
use edgelet_http_mgmt::ManagementService;
use edgelet_http_workload::WorkloadService;
use edgelet_iothub::{HubIdentityManager, SasTokenSource};
pub use error::{Error, ErrorKind, InitializeErrorReason};
use hsm::tpm::Tpm;
use hsm::ManageTpmKeys;
use iothubservice::DeviceClient;
use provisioning::provisioning::{
    BackupProvisioning, DpsSymmetricKeyProvisioning, DpsTpmProvisioning, ManualProvisioning,
    Provision, ProvisioningResult, ReprovisioningStatus,
};

use crate::workload::WorkloadData;

const EDGE_RUNTIME_MODULEID: &str = "$edgeAgent";
const EDGE_RUNTIME_MODULE_NAME: &str = "edgeAgent";
const AUTH_SCHEME: &str = "sasToken";

/// The following constants are all environment variables names injected into
/// the Edge Agent container.
///
/// This variable holds the host name of the IoT Hub instance that edge agent
/// is expected to work with.
const HOSTNAME_KEY: &str = "IOTEDGE_IOTHUBHOSTNAME";

/// This variable holds the host name for the edge device. This name is used
/// by the edge agent to provide the edge hub container an alias name in the
/// network so that TLS cert validation works.
const GATEWAY_HOSTNAME_KEY: &str = "EDGEDEVICEHOSTNAME";

/// This variable holds the IoT Hub device identifier.
const DEVICEID_KEY: &str = "IOTEDGE_DEVICEID";

/// This variable holds the IoT Hub module identifier.
const MODULEID_KEY: &str = "IOTEDGE_MODULEID";

/// This variable holds the URI to use for connecting to the workload endpoint
/// in iotedged. This is used by the edge agent to connect to the workload API
/// for its own needs and is also used for volume mounting into module
/// containers when the URI refers to a Unix domain socket.
const WORKLOAD_URI_KEY: &str = "IOTEDGE_WORKLOADURI";

/// This variable holds the URI to use for connecting to the management
/// endpoint in iotedged. This is used by the edge agent for managing module
/// lifetimes and module identities.
const MANAGEMENT_URI_KEY: &str = "IOTEDGE_MANAGEMENTURI";

/// This variable holds the authentication scheme that modules are to use when
/// connecting to other server modules (like Edge Hub). The authentication
/// scheme can mean either that we are to use SAS tokens or a TLS client cert.
const AUTHSCHEME_KEY: &str = "IOTEDGE_AUTHSCHEME";

/// This is the key for the edge runtime mode.
const EDGE_RUNTIME_MODE_KEY: &str = "Mode";

/// This is the edge runtime mode - it should always be iotedged, when iotedged starts edge runtime.
const EDGE_RUNTIME_MODE: &str = "iotedged";

/// The HSM lib expects this variable to be set with home directory of the daemon.
const HOMEDIR_KEY: &str = "IOTEDGE_HOMEDIR";

/// The HSM lib expects these environment variables to be set if the Edge has to be operated as a gateway
const DEVICE_CA_CERT_KEY: &str = "IOTEDGE_DEVICE_CA_CERT";
const DEVICE_CA_PK_KEY: &str = "IOTEDGE_DEVICE_CA_PK";
const TRUSTED_CA_CERTS_KEY: &str = "IOTEDGE_TRUSTED_CA_CERTS";

/// This is the key for the docker network Id.
const EDGE_NETWORKID_KEY: &str = "NetworkId";

/// This is the key for the largest API version that this edgelet supports
const API_VERSION_KEY: &str = "IOTEDGE_APIVERSION";

const IOTHUB_API_VERSION: &str = "2017-11-08-preview";

/// This is the name of the provisioning backup file
const EDGE_PROVISIONING_BACKUP_FILENAME: &str = "provisioning_backup.json";

/// This is the name of the settings backup file
const EDGE_SETTINGS_STATE_FILENAME: &str = "settings_state";

/// This is the name of the cache subdirectory for settings state
const EDGE_SETTINGS_SUBDIR: &str = "cache";

/// These are the properties of the workload CA certificate
const IOTEDGED_VALIDITY: u64 = 7_776_000; // 90 days
const IOTEDGED_COMMONNAME: &str = "iotedged workload ca";
const IOTEDGED_TLS_COMMONNAME: &str = "iotedged";
const IOTEDGED_MIN_EXPIRATION_DURATION: i64 = 300; // 5 mins
const IOTEDGE_ID_CERT_MAX_DURATION_SECS: i64 = 7200; // 2 hours
const IOTEDGE_SERVER_CERT_MAX_DURATION_SECS: i64 = 7_776_000; // 90 days

#[derive(PartialEq)]
enum StartApiReturnStatus {
    Restart,
    Shutdown,
}

pub struct Main {
    settings: Settings<DockerConfig>,
}

impl Main {
    pub fn new(settings: Settings<DockerConfig>) -> Self {
        Main { settings }
    }

    pub fn run(self) -> Result<(), Error> {
        let Main { settings } = self;

        let mut tokio_runtime = tokio::runtime::Runtime::new()
            .context(ErrorKind::Initialize(InitializeErrorReason::Tokio))?;

        if let Provisioning::Manual(ref manual) = settings.provisioning() {
            if manual.device_connection_string() == DEFAULT_CONNECTION_STRING {
                return Err(Error::from(ErrorKind::Initialize(
                    InitializeErrorReason::NotConfigured,
                )));
            }
        }

        let hyper_client = MaybeProxyClient::new(get_proxy_uri(None)?)
            .context(ErrorKind::Initialize(InitializeErrorReason::HttpClient))?;

        info!(
            "Using runtime network id {}",
            settings.moby_runtime().network()
        );
        let runtime = DockerModuleRuntime::new(settings.moby_runtime().uri())
            .context(ErrorKind::Initialize(InitializeErrorReason::ModuleRuntime))?
            .with_network_id(settings.moby_runtime().network().to_string());

        init_docker_runtime(&runtime, &mut tokio_runtime)?;

        info!(
            "Configuring {} as the home directory.",
            settings.homedir().display()
        );
        env::set_var(HOMEDIR_KEY, &settings.homedir());

        info!("Configuring certificates...");
        let certificates = &settings.certificates();
        match certificates.as_ref() {
            None => info!(
                "Transparent gateway certificates not found, operating in quick start mode..."
            ),
            Some(&c) => {
                let path = c.device_ca_cert().as_os_str();
                info!("Configuring the Device CA certificate using {:?}.", path);
                env::set_var(DEVICE_CA_CERT_KEY, path);

                let path = c.device_ca_pk().as_os_str();
                info!("Configuring the Device private key using {:?}.", path);
                env::set_var(DEVICE_CA_PK_KEY, path);

                let path = c.trusted_ca_certs().as_os_str();
                info!("Configuring the trusted CA certificates using {:?}.", path);
                env::set_var(TRUSTED_CA_CERTS_KEY, path);
            }
        };
        info!("Finished configuring certificates.");

        info!("Initializing hsm...");
        let crypto = Crypto::new().context(ErrorKind::Initialize(InitializeErrorReason::Hsm))?;
        info!("Finished initializing hsm.");

        // Detect if the settings were changed and if the device needs to be reconfigured
        let cache_subdir_path = Path::new(&settings.homedir()).join(EDGE_SETTINGS_SUBDIR);
        check_settings_state(
            cache_subdir_path.clone(),
            EDGE_SETTINGS_STATE_FILENAME,
            &settings,
            &runtime,
            &crypto,
            &mut tokio_runtime,
        )?;

        info!("Provisioning edge device...");
        match settings.provisioning() {
            Provisioning::Manual(manual) => {
                let (key_store, provisioning_result, root_key) =
                    manual_provision(&manual, &mut tokio_runtime)?;
                info!("Finished provisioning edge device.");
                let cfg = WorkloadData::new(
                    provisioning_result.hub_name().to_string(),
                    provisioning_result.device_id().to_string(),
                    IOTEDGE_ID_CERT_MAX_DURATION_SECS,
                    IOTEDGE_SERVER_CERT_MAX_DURATION_SECS,
                );
                while {
                    let code = start_api(
                        &settings,
                        hyper_client.clone(),
                        &runtime,
                        &key_store,
                        cfg.clone(),
                        root_key.clone(),
                        signal::shutdown(),
                        &crypto,
                        &mut tokio_runtime,
                    )?;
                    code == StartApiReturnStatus::Restart
                } {}
            }
            Provisioning::Dps(dps) => {
                let dps_path = cache_subdir_path.join(EDGE_PROVISIONING_BACKUP_FILENAME);

                macro_rules! start_edgelet {
                    ($key_store:ident, $provisioning_result:ident, $root_key:ident, $runtime:ident) => {{
                        info!("Finished provisioning edge device.");

                        let cfg = WorkloadData::new(
                            $provisioning_result.hub_name().to_string(),
                            $provisioning_result.device_id().to_string(),
                            IOTEDGE_ID_CERT_MAX_DURATION_SECS,
                            IOTEDGE_SERVER_CERT_MAX_DURATION_SECS,
                        );
                        while {
                            let code = start_api(
                                &settings,
                                hyper_client.clone(),
                                &$runtime,
                                &$key_store,
                                cfg.clone(),
                                $root_key.clone(),
                                signal::shutdown(),
                                &crypto,
                                &mut tokio_runtime,
                            )?;
                            code == StartApiReturnStatus::Restart
                        } {}
                    }};
                }

                match dps.attestation() {
                    AttestationMethod::Tpm(ref tpm) => {
                        info!("Starting provisioning edge device via TPM...");
                        let (key_store, provisioning_result, root_key, runtime) =
                            dps_tpm_provision(
                                &dps,
                                hyper_client.clone(),
                                dps_path,
                                runtime,
                                &mut tokio_runtime,
                                tpm,
                            )?;
                        start_edgelet!(key_store, provisioning_result, root_key, runtime);
                    }
                    AttestationMethod::SymmetricKey(ref symmetric_key_info) => {
                        info!("Starting provisioning edge device via symmetric key...");
                        let (key_store, provisioning_result, root_key, runtime) =
                            dps_symmetric_key_provision(
                                &dps,
                                hyper_client.clone(),
                                dps_path,
                                runtime,
                                &mut tokio_runtime,
                                symmetric_key_info,
                            )?;
                        start_edgelet!(key_store, provisioning_result, root_key, runtime);
                    }
                    AttestationMethod::X509(ref _x509) => {
                        panic!("Provisioning of Edge device via x509 is currently unsupported");
                        // TODO: implement
                    }
                }
            }
        };

        info!("Shutdown complete.");
        Ok(())
    }
}

pub fn get_proxy_uri(https_proxy: Option<String>) -> Result<Option<Uri>, Error> {
    let proxy_uri = https_proxy
        .or_else(|| env::var("HTTPS_PROXY").ok())
        .or_else(|| env::var("https_proxy").ok());
    let proxy_uri = match proxy_uri {
        None => None,
        Some(s) => {
            let proxy = s.parse::<Uri>().context(ErrorKind::Initialize(
                InitializeErrorReason::InvalidProxyUri,
            ))?;

            // Mask the password in the proxy URI before logging it
            let mut sanitized_proxy = Url::parse(&proxy.to_string()).context(
                ErrorKind::Initialize(InitializeErrorReason::InvalidProxyUri),
            )?;
            if sanitized_proxy.password().is_some() {
                sanitized_proxy
                    .set_password(Some("******"))
                    .map_err(|()| ErrorKind::Initialize(InitializeErrorReason::InvalidProxyUri))?;
            }
            info!("Detected HTTPS proxy server {}", sanitized_proxy);

            Some(proxy)
        }
    };
    Ok(proxy_uri)
}

fn prepare_workload_ca<C>(crypto: &C) -> Result<(), Error>
where
    C: CreateCertificate + GetIssuerAlias,
{
    let issuer_alias = crypto
        .get_issuer_alias(CertificateIssuer::DeviceCa)
        .context(ErrorKind::Initialize(
            InitializeErrorReason::PrepareWorkloadCa,
        ))?;

    let issuer_ca = crypto
        .get_certificate(issuer_alias)
        .context(ErrorKind::Initialize(
            InitializeErrorReason::PrepareWorkloadCa,
        ))?;

    let issuer_validity = issuer_ca.get_valid_to().context(ErrorKind::Initialize(
        InitializeErrorReason::PrepareWorkloadCa,
    ))?;

    info!("Edge issuer CA expiration date: {:?}", issuer_validity);

    let now = chrono::Utc::now();

    let diff = issuer_validity.timestamp() - now.timestamp();

    if diff > IOTEDGED_MIN_EXPIRATION_DURATION {
        #[allow(clippy::cast_sign_loss)]
        let edgelet_ca_props = CertificateProperties::new(
            diff as u64,
            IOTEDGED_COMMONNAME.to_string(),
            CertificateType::Ca,
            IOTEDGED_CA_ALIAS.to_string(),
        )
        .with_issuer(CertificateIssuer::DeviceCa);

        crypto
            .create_certificate(&edgelet_ca_props)
            .context(ErrorKind::Initialize(
                InitializeErrorReason::PrepareWorkloadCa,
            ))?;
        Ok(())
    } else {
        Err(Error::from(ErrorKind::Initialize(
            InitializeErrorReason::IssuerCAExpiration,
        )))
    }
}

fn destroy_workload_ca<C>(crypto: &C) -> Result<(), Error>
where
    C: CreateCertificate,
{
    crypto
        .destroy_certificate(IOTEDGED_CA_ALIAS.to_string())
        .context(ErrorKind::Initialize(
            InitializeErrorReason::DestroyWorkloadCa,
        ))?;
    Ok(())
}

fn check_settings_state<M, C>(
    subdir_path: PathBuf,
    filename: &str,
    settings: &Settings<DockerConfig>,
    runtime: &M,
    crypto: &C,
    tokio_runtime: &mut tokio::runtime::Runtime,
) -> Result<(), Error>
where
    M: ModuleRuntime,
    <M as ModuleRuntime>::RemoveAllFuture: 'static,
    C: CreateCertificate + GetIssuerAlias + MasterEncryptionKey,
{
    info!("Detecting if configuration file has changed...");
    let path = subdir_path.join(filename);
    let mut reconfig_reqd = false;
    let diff = settings.diff_with_cached(&path);
    if diff {
        info!("Change to configuration file detected.");
        reconfig_reqd = true;
    } else {
        info!("No change to configuration file detected.");

        #[allow(clippy::single_match_else)]
        match prepare_workload_ca(crypto) {
            Ok(()) => info!("Obtaining workload CA succeeded."),
            Err(_) => {
                reconfig_reqd = true;
                info!("Obtaining workload CA failed. Triggering reconfiguration");
            }
        };
    }
    if reconfig_reqd {
        reconfigure(
            subdir_path,
            filename,
            settings,
            runtime,
            crypto,
            tokio_runtime,
        )?;
    }
    Ok(())
}

fn reconfigure<M, C>(
    subdir: PathBuf,
    filename: &str,
    settings: &Settings<DockerConfig>,
    runtime: &M,
    crypto: &C,
    tokio_runtime: &mut tokio::runtime::Runtime,
) -> Result<(), Error>
where
    M: ModuleRuntime,
    <M as ModuleRuntime>::RemoveAllFuture: 'static,
    C: CreateCertificate + GetIssuerAlias + MasterEncryptionKey,
{
    // Remove all edge containers and destroy the cache (settings and dps backup)
    info!("Removing all modules...");
    tokio_runtime
        .block_on(runtime.remove_all())
        .context(ErrorKind::Initialize(
            InitializeErrorReason::RemoveExistingModules,
        ))?;
    info!("Finished removing modules.");

    // Ignore errors from this operation because we could be recovering from a previous bad
    // configuration and shouldn't stall the current configuration because of that
    let _u = fs::remove_dir_all(subdir.clone());

    let path = subdir.join(filename);

    DirBuilder::new()
        .recursive(true)
        .create(subdir)
        .context(ErrorKind::Initialize(
            InitializeErrorReason::CreateSettingsDirectory,
        ))?;

    // Generate a new master encryption key and save the new settings
    crypto.create_key().context(ErrorKind::Initialize(
        InitializeErrorReason::CreateMasterEncryptionKey,
    ))?;
    // regenerate the workload CA certificate
    destroy_workload_ca(crypto)?;
    prepare_workload_ca(crypto)?;
    let mut file =
        File::create(path).context(ErrorKind::Initialize(InitializeErrorReason::SaveSettings))?;
    let s = serde_json::to_string(settings)
        .context(ErrorKind::Initialize(InitializeErrorReason::SaveSettings))?;
    let s = Sha256::digest_str(&s);
    let sb = base64::encode(&s);
    file.write_all(sb.as_bytes())
        .context(ErrorKind::Initialize(InitializeErrorReason::SaveSettings))?;

    Ok(())
}

#[allow(clippy::too_many_arguments)]
fn start_api<HC, K, F, C, W>(
    settings: &Settings<DockerConfig>,
    hyper_client: HC,
    runtime: &DockerModuleRuntime,
    key_store: &DerivedKeyStore<K>,
    workload_config: W,
    root_key: K,
    shutdown_signal: F,
    crypto: &C,
    tokio_runtime: &mut tokio::runtime::Runtime,
) -> Result<StartApiReturnStatus, Error>
where
    F: Future<Item = (), Error = ()> + Send + 'static,
    HC: ClientImpl + 'static,
    K: Sign + Clone + Send + Sync + 'static,
    C: CreateCertificate
        + Decrypt
        + Encrypt
        + GetTrustBundle
        + MasterEncryptionKey
        + Clone
        + Send
        + Sync
        + 'static,
    W: WorkloadConfig + Clone + Send + Sync + 'static,
{
    let hub_name = workload_config.iot_hub_name().to_string();
    let device_id = workload_config.device_id().to_string();
    let hostname = format!("https://{}", hub_name);
    let token_source = SasTokenSource::new(hub_name.clone(), device_id.clone(), root_key);
    let http_client = HttpClient::new(
        hyper_client,
        Some(token_source),
        IOTHUB_API_VERSION.to_string(),
        Url::parse(&hostname).context(ErrorKind::Initialize(InitializeErrorReason::HttpClient))?,
    )
    .context(ErrorKind::Initialize(InitializeErrorReason::HttpClient))?;
    let device_client = DeviceClient::new(http_client, device_id.clone())
        .context(ErrorKind::Initialize(InitializeErrorReason::DeviceClient))?;
    let id_man = HubIdentityManager::new(key_store.clone(), device_client);

    let (mgmt_tx, mgmt_rx) = oneshot::channel();
    let (work_tx, work_rx) = oneshot::channel();

    let edgelet_cert_props = CertificateProperties::new(
        IOTEDGED_VALIDITY,
        IOTEDGED_TLS_COMMONNAME.to_string(),
        CertificateType::Server,
        "iotedge-tls".to_string(),
    )
    .with_issuer(CertificateIssuer::DeviceCa);

    let cert_manager = CertificateManager::new(crypto.clone(), edgelet_cert_props).context(
        ErrorKind::Initialize(InitializeErrorReason::CreateCertificateManager),
    )?;

    // Create the certificate management timer and channel
    let (restart_tx, restart_rx) = oneshot::channel();

    let expiration_timer = if settings.listen().management_uri().scheme() == "https"
        || settings.listen().workload_uri().scheme() == "https"
    {
        Either::A(
            cert_manager
                .schedule_expiration_timer(move || restart_tx.send(()))
                .map_err(|err| {
                    Error::from(err.context(ErrorKind::CertificateExpirationManagement))
                }),
        )
    } else {
        Either::B(future::ok(()))
    };

    let cert_manager = Arc::new(cert_manager);

    let mgmt = start_management(&settings, runtime, &id_man, mgmt_rx, cert_manager.clone());

    let workload = start_workload(
        &settings,
        key_store,
        runtime,
        work_rx,
        crypto,
        cert_manager,
        workload_config,
    );

    let (runt_tx, runt_rx) = oneshot::channel();
    let edge_rt = start_runtime(&runtime, &id_man, &hub_name, &device_id, &settings, runt_rx)?;

    // Wait for the watchdog to finish, and then send signal to the workload and management services.
    // This way the edgeAgent can finish shutting down all modules.

    let edge_rt_with_cleanup = edge_rt.select2(restart_rx).then(move |res| {
        mgmt_tx.send(()).unwrap_or(());
        work_tx.send(()).unwrap_or(());

        match res {
            Ok(Either::B(_)) => Ok(StartApiReturnStatus::Restart).into_future(),
            _ => Ok(StartApiReturnStatus::Shutdown).into_future(),
        }
    });

    let shutdown = shutdown_signal.map(move |_| {
        debug!("shutdown signaled");
        // Signal the watchdog to shutdown
        runt_tx.send(()).unwrap_or(());
    });
    tokio_runtime.spawn(shutdown);

    let services = mgmt
        .join4(workload, edge_rt_with_cleanup, expiration_timer)
        .then(|result| match result {
            Ok(((), (), code, ())) => Ok(code),
            Err(err) => Err(err),
        });
    let restart_code = tokio_runtime.block_on(services)?;

    Ok(restart_code)
}

fn init_docker_runtime(
    runtime: &DockerModuleRuntime,
    tokio_runtime: &mut tokio::runtime::Runtime,
) -> Result<(), Error> {
    info!("Initializing the module runtime...");
    tokio_runtime
        .block_on(runtime.init())
        .context(ErrorKind::Initialize(InitializeErrorReason::ModuleRuntime))?;
    info!("Finished initializing the module runtime.");
    Ok(())
}

fn manual_provision(
    provisioning: &Manual,
    tokio_runtime: &mut tokio::runtime::Runtime,
) -> Result<(DerivedKeyStore<MemoryKey>, ProvisioningResult, MemoryKey), Error> {
    let (key, device_id, hub) =
        provisioning
            .parse_device_connection_string()
            .context(ErrorKind::Initialize(
                InitializeErrorReason::ManualProvisioningClient,
            ))?;
    let manual = ManualProvisioning::new(key, device_id, hub);
    let memory_hsm = MemoryKeyStore::new();
    let provision = manual
        .provision(memory_hsm.clone())
        .map_err(|err| {
            Error::from(err.context(ErrorKind::Initialize(
                InitializeErrorReason::ManualProvisioningClient,
            )))
        })
        .and_then(move |prov_result| {
            memory_hsm
                .get(&KeyIdentity::Device, "primary")
                .map_err(|err| {
                    Error::from(err.context(ErrorKind::Initialize(
                        InitializeErrorReason::ManualProvisioningClient,
                    )))
                })
                .and_then(|k| {
                    let derived_key_store = DerivedKeyStore::new(k.clone());
                    Ok((derived_key_store, prov_result, k))
                })
        });
    tokio_runtime.block_on(provision)
}

fn dps_symmetric_key_provision<HC, M>(
    provisioning: &Dps,
    hyper_client: HC,
    backup_path: PathBuf,
    runtime: M,
    tokio_runtime: &mut tokio::runtime::Runtime,
    key: &SymmetricKeyAttestationInfo,
) -> Result<(DerivedKeyStore<MemoryKey>, ProvisioningResult, MemoryKey, M), Error>
where
    HC: 'static + ClientImpl,
    M: ModuleRuntime + Send + 'static,
{
    let mut memory_hsm = MemoryKeyStore::new();
    let key_bytes =
        base64::decode(key.symmetric_key()).context(ErrorKind::SymmetricKeyMalformed)?;

    memory_hsm
        .activate_identity_key(KeyIdentity::Device, "primary".to_string(), key_bytes)
        .context(ErrorKind::ActivateSymmetricKey)?;

    let dps = DpsSymmetricKeyProvisioning::new(
        hyper_client,
        provisioning.global_endpoint().clone(),
        provisioning.scope_id().to_string(),
        key.registration_id().to_string(),
        DPS_API_VERSION.to_string(),
    )
    .context(ErrorKind::Initialize(
        InitializeErrorReason::DpsProvisioningClient,
    ))?;
    let provision_with_file_backup = BackupProvisioning::new(dps, backup_path);

    let provision =
        provision_with_file_backup
            .provision(memory_hsm.clone())
            .map_err(|err| {
                Error::from(err.context(ErrorKind::Initialize(
                    InitializeErrorReason::DpsProvisioningClient,
                )))
            })
            .and_then(move |prov_result| {
                info!("Successful DPS provisioning.");
                if prov_result.reconfigure() == ReprovisioningStatus::DeviceDataNotUpdated {
                    Either::B(future::ok((prov_result, runtime)))
                } else {
                    // If there was a DPS reprovision and device key was updated results in obsolete
                    // module keys in IoTHub from the previous provisioning. We delete all containers
                    // after each DPS provisioning run so that IoTHub can be updated with new module
                    // keys when the deployment is executed by EdgeAgent.
                    info!(
                        "Reprovisioning status {:?} will trigger reconfiguration of modules.",
                        prov_result.reconfigure()
                    );

                    let remove = runtime.remove_all().then(|result| {
                        result.context(ErrorKind::Initialize(
                            InitializeErrorReason::DpsProvisioningClient,
                        ))?;
                        Ok((prov_result, runtime))
                    });
                    Either::A(remove)
                }
            })
            .and_then(move |(prov_result, runtime)| {
                let k = memory_hsm.get(&KeyIdentity::Device, "primary").context(
                    ErrorKind::Initialize(InitializeErrorReason::DpsProvisioningClient),
                )?;
                let derived_key_store = DerivedKeyStore::new(k.clone());
                Ok((derived_key_store, prov_result, k, runtime))
            });
    tokio_runtime.block_on(provision)
}

fn dps_tpm_provision<HC, M>(
    provisioning: &Dps,
    hyper_client: HC,
    backup_path: PathBuf,
    runtime: M,
    tokio_runtime: &mut tokio::runtime::Runtime,
    tpm_attestation_info: &TpmAttestationInfo,
) -> Result<(DerivedKeyStore<TpmKey>, ProvisioningResult, TpmKey, M), Error>
where
    HC: 'static + ClientImpl,
    M: ModuleRuntime + Send + 'static,
{
    let tpm = Tpm::new().context(ErrorKind::Initialize(
        InitializeErrorReason::DpsProvisioningClient,
    ))?;
    let ek_result = tpm.get_ek().context(ErrorKind::Initialize(
        InitializeErrorReason::DpsProvisioningClient,
    ))?;
    let srk_result = tpm.get_srk().context(ErrorKind::Initialize(
        InitializeErrorReason::DpsProvisioningClient,
    ))?;
    let dps = DpsTpmProvisioning::new(
        hyper_client,
        provisioning.global_endpoint().clone(),
        provisioning.scope_id().to_string(),
        tpm_attestation_info.registration_id().to_string(),
        DPS_API_VERSION.to_string(),
        ek_result,
        srk_result,
    )
    .context(ErrorKind::Initialize(
        InitializeErrorReason::DpsProvisioningClient,
    ))?;
    let tpm_hsm = TpmKeyStore::from_hsm(tpm).context(ErrorKind::Initialize(
        InitializeErrorReason::DpsProvisioningClient,
    ))?;
    let provision_with_file_backup = BackupProvisioning::new(dps, backup_path);
    let provision = provision_with_file_backup
        .provision(tpm_hsm.clone())
        .map_err(|err| {
            Error::from(err.context(ErrorKind::Initialize(
                InitializeErrorReason::DpsProvisioningClient,
            )))
        })
        .and_then(|prov_result| {
            if prov_result.reconfigure() == ReprovisioningStatus::DeviceDataNotUpdated {
                Either::B(future::ok((prov_result, runtime)))
            } else {
                info!("Successful DPS provisioning. This will trigger reconfiguration of modules.");
                // Each time DPS reprovisions, it gets back a new device key. This results in obsolete
                // module keys in IoTHub from the previous provisioning. We delete all containers
                // after each DPS provisioning run so that IoTHub can be updated with new module
                // keys when the deployment is executed by EdgeAgent.
                let remove = runtime.remove_all().then(|result| {
                    result.context(ErrorKind::Initialize(
                        InitializeErrorReason::DpsProvisioningClient,
                    ))?;
                    Ok((prov_result, runtime))
                });
                Either::A(remove)
            }
        })
        .and_then(move |(prov_result, runtime)| {
            let k = tpm_hsm
                .get(&KeyIdentity::Device, "primary")
                .context(ErrorKind::Initialize(
                    InitializeErrorReason::DpsProvisioningClient,
                ))?;
            let derived_key_store = DerivedKeyStore::new(k.clone());
            Ok((derived_key_store, prov_result, k, runtime))
        });

    tokio_runtime.block_on(provision)
}

fn start_runtime<K, HC>(
    runtime: &DockerModuleRuntime,
    id_man: &HubIdentityManager<DerivedKeyStore<K>, HC, K>,
    hostname: &str,
    device_id: &str,
    settings: &Settings<DockerConfig>,
    shutdown: Receiver<()>,
) -> Result<impl Future<Item = (), Error = Error>, Error>
where
    K: 'static + Sign + Clone + Send + Sync,
    HC: 'static + ClientImpl,
{
    let spec = settings.agent().clone();
    let env = build_env(spec.env(), hostname, device_id, settings);
    let mut spec = ModuleSpec::<DockerConfig>::new(
        EDGE_RUNTIME_MODULE_NAME.to_string(),
        spec.type_().to_string(),
        spec.config().clone(),
        env,
    )
    .context(ErrorKind::Initialize(InitializeErrorReason::EdgeRuntime))?;

    // volume mount management and workload URIs
    vol_mount_uri(
        spec.config_mut(),
        &[
            settings.connect().management_uri(),
            settings.connect().workload_uri(),
        ],
    )?;

    let watchdog = Watchdog::new(runtime.clone(), id_man.clone());
    let runtime_future = watchdog
        .run_until(spec, EDGE_RUNTIME_MODULEID, shutdown.map_err(|_| ()))
        .map_err(|err| Error::from(err.context(ErrorKind::Watchdog)));

    Ok(runtime_future)
}

fn vol_mount_uri(config: &mut DockerConfig, uris: &[&Url]) -> Result<(), Error> {
    let create_options = config
        .clone_create_options()
        .context(ErrorKind::Initialize(InitializeErrorReason::EdgeRuntime))?;
    let host_config = create_options
        .host_config()
        .cloned()
        .unwrap_or_else(HostConfig::new);
    let mut binds = host_config.binds().map_or_else(Vec::new, ToOwned::to_owned);

    // if the url is a domain socket URL then vol mount it into the container
    for uri in uris {
        if uri.scheme() == UNIX_SCHEME {
            let path = uri.to_uds_file_path().context(ErrorKind::Initialize(
                InitializeErrorReason::InvalidSocketUri,
            ))?;
            // On Windows we mount the parent folder because we can't mount the
            // socket files directly
            #[cfg(windows)]
            let path = path
                .parent()
                .ok_or_else(|| ErrorKind::Initialize(InitializeErrorReason::InvalidSocketUri))?;
            let path = path
                .to_str()
                .ok_or_else(|| ErrorKind::Initialize(InitializeErrorReason::InvalidSocketUri))?
                .to_string();
            let bind = format!("{}:{}", &path, &path);
            if !binds.contains(&bind) {
                binds.push(bind);
            }
        }
    }

    if !binds.is_empty() {
        let host_config = host_config.with_binds(binds);
        let create_options = create_options.with_host_config(host_config);

        config.set_create_options(create_options);
    }

    Ok(())
}

// Add the environment variables needed by the EdgeAgent.
fn build_env(
    spec_env: &HashMap<String, String>,
    hostname: &str,
    device_id: &str,
    settings: &Settings<DockerConfig>,
) -> HashMap<String, String> {
    let mut env = HashMap::new();
    env.insert(HOSTNAME_KEY.to_string(), hostname.to_string());
    env.insert(
        GATEWAY_HOSTNAME_KEY.to_string(),
        settings.hostname().to_string().to_lowercase(),
    );
    env.insert(DEVICEID_KEY.to_string(), device_id.to_string());
    env.insert(MODULEID_KEY.to_string(), EDGE_RUNTIME_MODULEID.to_string());
    env.insert(
        WORKLOAD_URI_KEY.to_string(),
        settings.connect().workload_uri().to_string(),
    );
    env.insert(
        MANAGEMENT_URI_KEY.to_string(),
        settings.connect().management_uri().to_string(),
    );
    env.insert(AUTHSCHEME_KEY.to_string(), AUTH_SCHEME.to_string());
    env.insert(
        EDGE_RUNTIME_MODE_KEY.to_string(),
        EDGE_RUNTIME_MODE.to_string(),
    );
    env.insert(
        EDGE_NETWORKID_KEY.to_string(),
        settings.moby_runtime().network().to_string(),
    );
    for (key, val) in spec_env.iter() {
        env.insert(key.clone(), val.clone());
    }
    env.insert(API_VERSION_KEY.to_string(), API_VERSION.to_string());
    env
}

fn start_management<C, K, HC, M>(
    settings: &Settings<DockerConfig>,
    runtime: &M,
    id_man: &HubIdentityManager<DerivedKeyStore<K>, HC, K>,
    shutdown: Receiver<()>,
    cert_manager: Arc<CertificateManager<C>>,
) -> impl Future<Item = (), Error = Error>
where
    C: CreateCertificate + Clone,
    K: 'static + Sign + Clone + Send + Sync,
    HC: 'static + ClientImpl + Send + Sync,
    M: ModuleRuntime
        + Authenticator<Request = Request<<LoggingService<ManagementService> as Service>::ReqBody>>
        + Send
        + Sync
        + Clone
        + 'static,
    M::AuthenticateFuture: Future<Item = AuthId> + Send + 'static,
    <M::AuthenticateFuture as Future>::Error: Fail,
    for<'r> &'r <M as ModuleRuntime>::Error: Into<ModuleRuntimeErrorReason>,
    <M::Module as Module>::Config: DeserializeOwned + Serialize,
    M::Logs: Into<Body>,
{
    info!("Starting management API...");

    let label = "mgmt".to_string();
    let url = settings.listen().management_uri().clone();
    let module_runtime = Arc::new(runtime.clone());

    ManagementService::new(runtime, id_man)
        .then(move |service| -> Result<_, Error> {
            let service = service.context(ErrorKind::Initialize(
                InitializeErrorReason::ManagementService,
            ))?;
            let service = LoggingService::new(label, service);
            let service = AuthenticationService::new(module_runtime, service);

            let run = Http::new()
                .bind_url(url.clone(), service, Some(&cert_manager))
                .map_err(|err| {
                    err.context(ErrorKind::Initialize(
                        InitializeErrorReason::ManagementService,
                    ))
                })?
                .run_until(shutdown.map_err(|_| ()))
                .map_err(|err| Error::from(err.context(ErrorKind::ManagementService)));
            info!("Listening on {} with 1 thread for management API.", url);
            Ok(run)
        })
        .flatten()
}

fn start_workload<K, C, CE, W, M>(
    settings: &Settings<DockerConfig>,
    key_store: &K,
    runtime: &M,
    shutdown: Receiver<()>,
    crypto: &C,
    cert_manager: Arc<CertificateManager<CE>>,
    config: W,
) -> impl Future<Item = (), Error = Error>
where
    K: KeyStore + Clone + Send + Sync + 'static,
    C: CreateCertificate
        + Decrypt
        + Encrypt
        + GetTrustBundle
        + MasterEncryptionKey
        + Clone
        + Send
        + Sync
        + 'static,
    CE: CreateCertificate + Clone,
    W: WorkloadConfig + Clone + Send + Sync + 'static,
    M: ModuleRuntime
        + Authenticator<Request = Request<<LoggingService<WorkloadService> as Service>::ReqBody>>
        + Send
        + Sync
        + Clone
        + 'static,
    M::AuthenticateFuture: Future<Item = AuthId> + Send + 'static,
    <M::AuthenticateFuture as Future>::Error: Fail,
    for<'r> &'r <M as ModuleRuntime>::Error: Into<ModuleRuntimeErrorReason>,
    <M::Module as Module>::Config: DeserializeOwned + Serialize,
    M::Logs: Into<Body>,
{
    info!("Starting workload API...");

    let label = "work".to_string();
    let url = settings.listen().workload_uri().clone();
    let module_runtime = Arc::new(runtime.clone());

    WorkloadService::new(key_store, crypto.clone(), runtime, config)
        .then(move |service| -> Result<_, Error> {
            let service = service.context(ErrorKind::Initialize(
                InitializeErrorReason::WorkloadService,
            ))?;
            let service = LoggingService::new(label, service);
            let service = AuthenticationService::new(module_runtime, service);

            let run = Http::new()
                .bind_url(url.clone(), service, Some(&cert_manager))
                .map_err(|err| {
                    err.context(ErrorKind::Initialize(
                        InitializeErrorReason::WorkloadService,
                    ))
                })?
                .run_until(shutdown.map_err(|_| ()))
                .map_err(|err| Error::from(err.context(ErrorKind::WorkloadService)));
            info!("Listening on {} with 1 thread for workload API.", url);
            Ok(run)
        })
        .flatten()
}

#[cfg(test)]
mod tests {
    use std::fmt;
    use std::io::Read;
    use std::path::Path;

    use chrono::{Duration, Utc};
    use tempdir::TempDir;

    use edgelet_core::ModuleRuntimeState;
    use edgelet_core::{KeyBytes, PrivateKey};
    use edgelet_test_utils::cert::TestCert;
    use edgelet_test_utils::module::*;

    use super::*;

    #[cfg(unix)]
    static SETTINGS: &str = "../edgelet-config/test/linux/sample_settings.yaml";
    #[cfg(unix)]
    static SETTINGS1: &str = "../edgelet-config/test/linux/sample_settings1.yaml";

    #[cfg(windows)]
    static SETTINGS: &str = "../edgelet-config/test/windows/sample_settings.yaml";
    #[cfg(windows)]
    static SETTINGS1: &str = "../edgelet-config/test/windows/sample_settings1.yaml";

    #[derive(Clone, Copy, Debug, Fail)]
    pub struct Error;

    impl fmt::Display for Error {
        fn fmt(&self, f: &mut fmt::Formatter<'_>) -> fmt::Result {
            write!(f, "Error")
        }
    }

    struct TestCrypto {
        use_expired_ca: bool,
        fail_device_ca_alias: bool,
    }

    impl MasterEncryptionKey for TestCrypto {
        fn create_key(&self) -> Result<(), edgelet_core::Error> {
            Ok(())
        }
        fn destroy_key(&self) -> Result<(), edgelet_core::Error> {
            Ok(())
        }
    }

    impl CreateCertificate for TestCrypto {
        type Certificate = TestCert;

        fn create_certificate(
            &self,
            _properties: &CertificateProperties,
        ) -> Result<Self::Certificate, edgelet_core::Error> {
            Ok(TestCert::default()
                .with_cert(vec![1, 2, 3])
                .with_private_key(PrivateKey::Key(KeyBytes::Pem("some key".to_string())))
                .with_fail_pem(false)
                .with_fail_private_key(false))
        }

        fn destroy_certificate(&self, _alias: String) -> Result<(), edgelet_core::Error> {
            Ok(())
        }

        fn get_certificate(
            &self,
            _alias: String,
        ) -> Result<Self::Certificate, edgelet_core::Error> {
            let ts = if self.use_expired_ca {
                Utc::now()
            } else {
                Utc::now() + Duration::hours(1)
            };
            Ok(TestCert::default()
                .with_cert(vec![1, 2, 3])
                .with_private_key(PrivateKey::Key(KeyBytes::Pem("some key".to_string())))
                .with_fail_pem(false)
                .with_fail_private_key(false)
                .with_valid_to(ts))
        }
    }

    impl GetIssuerAlias for TestCrypto {
        fn get_issuer_alias(
            &self,
            _issuer: CertificateIssuer,
        ) -> Result<String, edgelet_core::Error> {
            if self.fail_device_ca_alias {
                Err(edgelet_core::Error::from(
                    edgelet_core::ErrorKind::InvalidIssuer,
                ))
            } else {
                Ok("test-device-ca".to_string())
            }
        }
    }

    #[test]
    fn default_settings_raise_unconfigured_error() {
        let settings = Settings::<DockerConfig>::new(None).unwrap();
        let main = Main::new(settings);
        let result = main.run();
        match result.unwrap_err().kind() {
            ErrorKind::Initialize(InitializeErrorReason::NotConfigured) => (),
            kind => panic!("Expected `NotConfigured` but got {:?}", kind),
        }
    }

    #[test]
    fn settings_with_invalid_issuer_ca_fails() {
        let tmp_dir = TempDir::new("blah").unwrap();
        let settings = Settings::<DockerConfig>::new(Some(Path::new(SETTINGS))).unwrap();
        let config = TestConfig::new("microsoft/test-image".to_string());
        let state = ModuleRuntimeState::default();
        let module: TestModule<Error> =
            TestModule::new("test-module".to_string(), config, Ok(state));
        let runtime = TestRuntime::new(Ok(module));
        let crypto = TestCrypto {
            use_expired_ca: false,
            fail_device_ca_alias: true,
        };
        let mut tokio_runtime = tokio::runtime::Runtime::new().unwrap();
        let result = check_settings_state(
            tmp_dir.path().to_path_buf(),
            "settings_state",
            &settings,
            &runtime,
            &crypto,
            &mut tokio_runtime,
        );
        match result.unwrap_err().kind() {
            ErrorKind::Initialize(InitializeErrorReason::PrepareWorkloadCa) => (),
            kind => panic!("Expected `PrepareWorkloadCa` but got {:?}", kind),
        }
    }

    #[test]
    fn settings_with_expired_issuer_ca_fails() {
        let tmp_dir = TempDir::new("blah").unwrap();
        let settings = Settings::<DockerConfig>::new(Some(Path::new(SETTINGS))).unwrap();
        let config = TestConfig::new("microsoft/test-image".to_string());
        let state = ModuleRuntimeState::default();
        let module: TestModule<Error> =
            TestModule::new("test-module".to_string(), config, Ok(state));
        let runtime = TestRuntime::new(Ok(module));
        let crypto = TestCrypto {
            use_expired_ca: true,
            fail_device_ca_alias: false,
        };
        let mut tokio_runtime = tokio::runtime::Runtime::new().unwrap();
        let result = check_settings_state(
            tmp_dir.path().to_path_buf(),
            "settings_state",
            &settings,
            &runtime,
            &crypto,
            &mut tokio_runtime,
        );
        match result.unwrap_err().kind() {
            ErrorKind::Initialize(InitializeErrorReason::IssuerCAExpiration) => (),
            kind => panic!("Expected `IssuerCAExpiration` but got {:?}", kind),
        }
    }

    #[test]
    fn settings_first_time_creates_backup() {
        let tmp_dir = TempDir::new("blah").unwrap();
        let settings = Settings::<DockerConfig>::new(Some(Path::new(SETTINGS))).unwrap();
        let config = TestConfig::new("microsoft/test-image".to_string());
        let state = ModuleRuntimeState::default();
        let module: TestModule<Error> =
            TestModule::new("test-module".to_string(), config, Ok(state));
        let runtime = TestRuntime::new(Ok(module));
        let crypto = TestCrypto {
            use_expired_ca: false,
            fail_device_ca_alias: false,
        };
        let mut tokio_runtime = tokio::runtime::Runtime::new().unwrap();
        check_settings_state(
            tmp_dir.path().to_path_buf(),
            "settings_state",
            &settings,
            &runtime,
            &crypto,
            &mut tokio_runtime,
        )
        .unwrap();
        let expected = serde_json::to_string(&settings).unwrap();
        let expected_sha = Sha256::digest_str(&expected);
        let expected_base64 = base64::encode(&expected_sha);
        let mut written = String::new();
        File::open(tmp_dir.path().join("settings_state"))
            .unwrap()
            .read_to_string(&mut written)
            .unwrap();

        assert_eq!(expected_base64, written);
    }

    #[test]
    fn settings_change_creates_new_backup() {
        let tmp_dir = TempDir::new("blah").unwrap();
        let settings = Settings::<DockerConfig>::new(Some(Path::new(SETTINGS))).unwrap();
        let config = TestConfig::new("microsoft/test-image".to_string());
        let state = ModuleRuntimeState::default();
        let module: TestModule<Error> =
            TestModule::new("test-module".to_string(), config, Ok(state));
        let runtime = TestRuntime::new(Ok(module));
        let crypto = TestCrypto {
            use_expired_ca: false,
            fail_device_ca_alias: false,
        };
        let mut tokio_runtime = tokio::runtime::Runtime::new().unwrap();
        check_settings_state(
            tmp_dir.path().to_path_buf(),
            "settings_state",
            &settings,
            &runtime,
            &crypto,
            &mut tokio_runtime,
        )
        .unwrap();
        let mut written = String::new();
        File::open(tmp_dir.path().join("settings_state"))
            .unwrap()
            .read_to_string(&mut written)
            .unwrap();

        let settings1 = Settings::<DockerConfig>::new(Some(Path::new(SETTINGS1))).unwrap();
        let mut tokio_runtime = tokio::runtime::Runtime::new().unwrap();
        check_settings_state(
            tmp_dir.path().to_path_buf(),
            "settings_state",
            &settings1,
            &runtime,
            &crypto,
            &mut tokio_runtime,
        )
        .unwrap();
        let expected = serde_json::to_string(&settings1).unwrap();
        let expected_sha = Sha256::digest_str(&expected);
        let expected_base64 = base64::encode(&expected_sha);
        let mut written1 = String::new();
        File::open(tmp_dir.path().join("settings_state"))
            .unwrap()
            .read_to_string(&mut written1)
            .unwrap();

        assert_eq!(expected_base64, written1);
        assert_ne!(written1, written);
    }

    #[test]
    fn get_proxy_uri_recognizes_https_proxy() {
        // Use existing "https_proxy" env var if it's set, otherwise invent one
        let proxy_val = env::var("https_proxy")
            .unwrap_or_else(|_| "https://example.com".to_string())
            .parse::<Uri>()
            .unwrap()
            .to_string();

        assert_eq!(
            get_proxy_uri(Some(proxy_val.clone()))
                .unwrap()
                .unwrap()
                .to_string(),
            proxy_val
        );
    }

    #[test]
    fn get_proxy_uri_allows_credentials_in_authority() {
        let proxy_val = "https://username:password@example.com/".to_string();
        assert_eq!(
            get_proxy_uri(Some(proxy_val.clone()))
                .unwrap()
                .unwrap()
                .to_string(),
            proxy_val
        );

        let proxy_val = "https://username%2f:password%2f@example.com/".to_string();
        assert_eq!(
            get_proxy_uri(Some(proxy_val.clone()))
                .unwrap()
                .unwrap()
                .to_string(),
            proxy_val
        );
    }
}<|MERGE_RESOLUTION|>--- conflicted
+++ resolved
@@ -54,13 +54,9 @@
 };
 use edgelet_core::watchdog::Watchdog;
 use edgelet_core::{
-<<<<<<< HEAD
-    AuthId, Authenticator, CertificateIssuer, CertificateProperties, CertificateType, Module,
-    ModuleRuntime, ModuleRuntimeErrorReason, ModuleSpec, UrlExt, WorkloadConfig, UNIX_SCHEME,
-=======
-    Certificate, CertificateIssuer, CertificateProperties, CertificateType, ModuleRuntime,
-    ModuleSpec, UrlExt, WorkloadConfig, UNIX_SCHEME,
->>>>>>> 627af769
+    AuthId, Authenticator, Certificate, CertificateIssuer, CertificateProperties, CertificateType,
+    Module, ModuleRuntime, ModuleRuntimeErrorReason, ModuleSpec, UrlExt, WorkloadConfig,
+    UNIX_SCHEME,
 };
 use edgelet_docker::{DockerConfig, DockerModuleRuntime};
 use edgelet_hsm::tpm::{TpmKey, TpmKeyStore};
