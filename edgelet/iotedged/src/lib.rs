// Copyright (c) Microsoft. All rights reserved.

#![deny(rust_2018_idioms, warnings)]
#![deny(clippy::all, clippy::pedantic)]
#![allow(
    clippy::doc_markdown, // clippy want the "IoT" of "IoT Hub" in a code fence
    clippy::module_name_repetitions,
    clippy::shadow_unrelated,
    clippy::use_self,
)]

pub mod app;
mod error;
pub mod logging;
pub mod signal;
pub mod workload;

#[cfg(not(target_os = "windows"))]
pub mod unix;

#[cfg(target_os = "windows")]
pub mod windows;

use std::collections::HashMap;
use std::env;
use std::fs;
use std::fs::{DirBuilder, File, OpenOptions};
use std::io::{Read, Write};
use std::path::{Path, PathBuf};
use std::sync::Arc;

use failure::{Context, Fail, ResultExt};
use futures::future::{Either, IntoFuture};
use futures::sync::oneshot::{self, Receiver};
use futures::{future, Future};
use hyper::server::conn::Http;
use hyper::{Body, Request, Uri};
use log::{debug, info, Level};
use serde::de::DeserializeOwned;
use serde::Serialize;
use sha2::{Digest, Sha256};
use url::Url;

use dps::DPS_API_VERSION;
use edgelet_core::crypto::{
    Activate, CreateCertificate, Decrypt, DerivedKeyStore, Encrypt, GetDeviceIdentityCertificate,
    GetIssuerAlias, GetTrustBundle, KeyIdentity, KeyStore, MakeRandom, MasterEncryptionKey,
    MemoryKey, MemoryKeyStore, Sign, Signature, SignatureAlgorithm, IOTEDGED_CA_ALIAS,
};
use edgelet_core::watchdog::Watchdog;
use edgelet_core::{
    AttestationMethod, Authenticator, Certificate, CertificateIssuer, CertificateProperties,
    CertificateType, Dps, MakeModuleRuntime, Manual, Module, ModuleRuntime,
    ModuleRuntimeErrorReason, ModuleSpec, Provisioning,
    ProvisioningResult as CoreProvisioningResult, RuntimeSettings, SymmetricKeyAttestationInfo,
    TpmAttestationInfo, WorkloadConfig, DEFAULT_CONNECTION_STRING,
};
use edgelet_hsm::tpm::{TpmKey, TpmKeyStore};
use edgelet_hsm::{Crypto, HsmLock, X509};
use edgelet_http::certificate_manager::CertificateManager;
use edgelet_http::client::{Client as HttpClient, ClientImpl};
use edgelet_http::logging::LoggingService;
use edgelet_http::{HyperExt, MaybeProxyClient, PemCertificate, API_VERSION};
use edgelet_http_external_provisioning::ExternalProvisioningClient;
use edgelet_http_mgmt::ManagementService;
use edgelet_http_workload::WorkloadService;
use edgelet_iothub::{HubIdentityManager, SasTokenSource};
use edgelet_utils::log_failure;
pub use error::{Error, ErrorKind, InitializeErrorReason};
use hsm::tpm::Tpm;
use hsm::ManageTpmKeys;
use iothubservice::DeviceClient;
use provisioning::provisioning::{
    AuthType, BackupProvisioning, DpsSymmetricKeyProvisioning, DpsTpmProvisioning,
    DpsX509Provisioning, ExternalProvisioning, ManualProvisioning, Provision, ProvisioningResult,
    ReprovisioningStatus,
};

use crate::workload::WorkloadData;

const EDGE_RUNTIME_MODULEID: &str = "$edgeAgent";
const EDGE_RUNTIME_MODULE_NAME: &str = "edgeAgent";
const AUTH_SCHEME: &str = "sasToken";

/// The following constants are all environment variables names injected into
/// the Edge Agent container.
///
/// This variable holds the host name of the IoT Hub instance that edge agent
/// is expected to work with.
const HOSTNAME_KEY: &str = "IOTEDGE_IOTHUBHOSTNAME";

/// This variable holds the host name for the edge device. This name is used
/// by the edge agent to provide the edge hub container an alias name in the
/// network so that TLS cert validation works.
const GATEWAY_HOSTNAME_KEY: &str = "EDGEDEVICEHOSTNAME";

/// This variable holds the IoT Hub device identifier.
const DEVICEID_KEY: &str = "IOTEDGE_DEVICEID";

/// This variable holds the IoT Hub module identifier.
const MODULEID_KEY: &str = "IOTEDGE_MODULEID";

/// This variable holds the URI to use for connecting to the workload endpoint
/// in iotedged. This is used by the edge agent to connect to the workload API
/// for its own needs and is also used for volume mounting into module
/// containers when the URI refers to a Unix domain socket.
const WORKLOAD_URI_KEY: &str = "IOTEDGE_WORKLOADURI";

/// This variable holds the URI to use for connecting to the management
/// endpoint in iotedged. This is used by the edge agent for managing module
/// lifetimes and module identities.
const MANAGEMENT_URI_KEY: &str = "IOTEDGE_MANAGEMENTURI";

/// This variable holds the authentication scheme that modules are to use when
/// connecting to other server modules (like Edge Hub). The authentication
/// scheme can mean either that we are to use SAS tokens or a TLS client cert.
const AUTHSCHEME_KEY: &str = "IOTEDGE_AUTHSCHEME";

/// This is the key for the edge runtime mode.
const EDGE_RUNTIME_MODE_KEY: &str = "Mode";

/// This is the edge runtime mode - it should always be iotedged, when iotedged starts edge runtime.
const EDGE_RUNTIME_MODE: &str = "iotedged";

/// The HSM lib expects this variable to be set with home directory of the daemon.
const HOMEDIR_KEY: &str = "IOTEDGE_HOMEDIR";

/// The HSM lib expects these environment variables to be set if the Edge has to be operated as a gateway
const DEVICE_CA_CERT_KEY: &str = "IOTEDGE_DEVICE_CA_CERT";
const DEVICE_CA_PK_KEY: &str = "IOTEDGE_DEVICE_CA_PK";
const TRUSTED_CA_CERTS_KEY: &str = "IOTEDGE_TRUSTED_CA_CERTS";

/// The HSM lib expects this variable to be set to the endpoint of the external provisioning environment in the 'external'
/// provisioning mode.
const EXTERNAL_PROVISIONING_ENDPOINT_KEY: &str = "IOTEDGE_EXTERNAL_PROVISIONING_ENDPOINT";

/// This is the key for the largest API version that this edgelet supports
const API_VERSION_KEY: &str = "IOTEDGE_APIVERSION";

const IOTHUB_API_VERSION: &str = "2017-11-08-preview";

/// This is the name of the provisioning backup file
const EDGE_PROVISIONING_BACKUP_FILENAME: &str = "provisioning_backup.json";

/// This is the name of the settings backup file
const EDGE_SETTINGS_STATE_FILENAME: &str = "settings_state";

/// This is the name of the hybrid X509-SAS key file
const EDGE_HYBRID_IDENTITY_MASTER_KEY_FILENAME: &str = "iotedge_hybrid_key";
/// This is the name of the hybrid X509-SAS initialization vector
const EDGE_HYBRID_IDENTITY_MASTER_KEY_IV_FILENAME: &str = "iotedge_hybrid_iv";
/// Size in bytes of the master identity key
const IDENTITY_MASTER_KEY_LEN_BYTES: usize = 32;
/// Size in bytes of the initialization vector
const IOTEDGED_CRYPTO_IV_LEN_BYTES: usize = 16;
/// Identity to be used for various crypto operations
const IOTEDGED_CRYPTO_ID: &str = "$iotedge";

/// This is the name of the cache subdirectory for settings state
const EDGE_SETTINGS_SUBDIR: &str = "cache";

/// This is the DPS registration ID env variable key
const DPS_REGISTRATION_ID_ENV_KEY: &str = "IOTEDGE_REGISTRATION_ID";
/// This is the DPS identity certificate file path/uri env variable key
const DPS_DEVICE_ID_CERT_ENV_KEY: &str = "IOTEDGE_DEVICE_IDENTITY_CERT";
/// This is the DPS identity private key file path/uri env variable key
const DPS_DEVICE_ID_KEY_ENV_KEY: &str = "IOTEDGE_DEVICE_IDENTITY_PK";

/// These are the properties of the workload CA certificate
const IOTEDGED_VALIDITY: u64 = 7_776_000;
// 90 days
const IOTEDGED_COMMONNAME: &str = "iotedged workload ca";
const IOTEDGED_TLS_COMMONNAME: &str = "iotedged";
const IOTEDGED_MIN_EXPIRATION_DURATION: i64 = 300;
// 5 mins
const IOTEDGE_ID_CERT_MAX_DURATION_SECS: i64 = 7200;
// 2 hours
const IOTEDGE_SERVER_CERT_MAX_DURATION_SECS: i64 = 7_776_000; // 90 days

#[derive(PartialEq)]
enum StartApiReturnStatus {
    Restart,
    Shutdown,
}

pub struct Main<M>
where
    M: MakeModuleRuntime,
{
    settings: M::Settings,
}

<<<<<<< HEAD
#[derive(PartialEq)]
enum ProvisioningAuthMethod {
    X509,
    SharedAccessKey,
}

struct IdentityCertificateData {
    common_name: String,
    thumbprint: String,
}

impl Main {
    pub fn new(settings: Settings<DockerConfig>) -> Self {
=======
impl<M> Main<M>
where
    M: MakeModuleRuntime<ProvisioningResult = ProvisioningResult> + Send + 'static,
    M::ModuleRuntime: 'static + Authenticator<Request = Request<Body>> + Clone + Send + Sync,
    <<M::ModuleRuntime as ModuleRuntime>::Module as Module>::Config:
        Clone + DeserializeOwned + Serialize,
    M::Settings: 'static + Clone + Serialize,
    <M::ModuleRuntime as ModuleRuntime>::Logs: Into<Body>,
    <M::ModuleRuntime as Authenticator>::Error: Fail + Sync,
    for<'r> &'r <M::ModuleRuntime as ModuleRuntime>::Error: Into<ModuleRuntimeErrorReason>,
{
    pub fn new(settings: M::Settings) -> Self {
>>>>>>> 9499b9d2
        Main { settings }
    }

    // Allowing cognitive complexity errors for now. TODO: Refactor method later.
    #[allow(clippy::cognitive_complexity)]
    pub fn run_until<F, G>(self, make_shutdown_signal: G) -> Result<(), Error>
    where
        F: Future<Item = (), Error = ()> + Send + 'static,
        G: Fn() -> F,
    {
        let Main { settings } = self;
        let hsm_lock = HsmLock::new();

        let mut tokio_runtime = tokio::runtime::Runtime::new()
            .context(ErrorKind::Initialize(InitializeErrorReason::Tokio))?;

        if let Provisioning::Manual(ref manual) = settings.provisioning() {
            if manual.device_connection_string() == DEFAULT_CONNECTION_STRING {
                return Err(Error::from(ErrorKind::Initialize(
                    InitializeErrorReason::NotConfigured,
                )));
            }
        }

        if let Provisioning::External(ref external) = settings.provisioning() {
            // Set the external provisioning endpoint environment variable for use by the custom HSM library.
            env::set_var(
                EXTERNAL_PROVISIONING_ENDPOINT_KEY,
                external.endpoint().as_str(),
            );
        }

        info!(
<<<<<<< HEAD
            "Using runtime network id {}",
            settings.moby_runtime().network()
        );
        let runtime = DockerModuleRuntime::new(settings.moby_runtime().uri())
            .context(ErrorKind::Initialize(InitializeErrorReason::ModuleRuntime))?
            .with_network_id(settings.moby_runtime().network().to_string());

        init_docker_runtime(&runtime, &mut tokio_runtime)?;

        set_iot_edge_env_vars(&settings);
=======
            "Configuring {} as the home directory.",
            settings.homedir().display()
        );
        env::set_var(HOMEDIR_KEY, &settings.homedir());

        info!("Configuring certificates...");
        let certificates = &settings.certificates();
        match certificates.as_ref() {
            None => info!(
                "Transparent gateway certificates not found, operating in quick start mode..."
            ),
            Some(&c) => {
                let path = c.device_ca_cert().as_os_str();
                info!("Configuring the Device CA certificate using {:?}.", path);
                env::set_var(DEVICE_CA_CERT_KEY, path);

                let path = c.device_ca_pk().as_os_str();
                info!("Configuring the Device private key using {:?}.", path);
                env::set_var(DEVICE_CA_PK_KEY, path);

                let path = c.trusted_ca_certs().as_os_str();
                info!("Configuring the trusted CA certificates using {:?}.", path);
                env::set_var(TRUSTED_CA_CERTS_KEY, path);
            }
        };
        info!("Finished configuring certificates.");
>>>>>>> 9499b9d2

        info!("Initializing hsm...");
        let crypto = Crypto::new(hsm_lock.clone())
            .context(ErrorKind::Initialize(InitializeErrorReason::Hsm))?;
        info!("Finished initializing hsm.");

<<<<<<< HEAD
        let (hyper_client, device_cert_identity_data) =
            prepare_httpclient_and_identity_data(hsm_lock.clone(), &settings)?;

        // Detect if the settings were changed and if the device needs to be reconfigured
        let cache_subdir_path = Path::new(&settings.homedir()).join(EDGE_SETTINGS_SUBDIR);
        let hybrid_identity_key = check_settings_state(
            &cache_subdir_path.clone(),
            EDGE_SETTINGS_STATE_FILENAME,
            &settings,
            &runtime,
            &crypto,
            &mut tokio_runtime,
            EDGE_HYBRID_IDENTITY_MASTER_KEY_FILENAME,
            EDGE_HYBRID_IDENTITY_MASTER_KEY_IV_FILENAME,
        )?;
=======
        let cache_subdir_path = Path::new(&settings.homedir()).join(EDGE_SETTINGS_SUBDIR);
        // make sure the cache directory exists
        DirBuilder::new()
            .recursive(true)
            .create(&cache_subdir_path)
            .context(ErrorKind::Initialize(
                InitializeErrorReason::CreateCacheDirectory,
            ))?;
>>>>>>> 9499b9d2

        macro_rules! start_edgelet {
            ($key_store:ident, $provisioning_result:ident, $root_key:ident) => {{
                info!("Finished provisioning edge device.");

                let runtime = init_runtime::<M>(
                    settings.clone(),
                    &mut tokio_runtime,
                    $provisioning_result.clone(),
                )?;

                if $provisioning_result.reconfigure() != ReprovisioningStatus::DeviceDataNotUpdated {
                    // If this device was reprovisioned and the device key was updated it causes
                    // module keys to be obsoleted in IoTHub from the previous provisioning. We therefore
                    // delete all containers after each DPS provisioning run so that IoTHub can be updated
                    // with new module keys when the deployment is executed by EdgeAgent.
                    info!(
                        "Reprovisioning status {:?} will trigger reconfiguration of modules.",
                        $provisioning_result.reconfigure()
                    );

                    tokio_runtime
                        .block_on(runtime.remove_all())
                        .context(ErrorKind::Initialize(
                            InitializeErrorReason::RemoveExistingModules,
                        ))?;
                }

                // Detect if the settings were changed and if the device needs to be reconfigured
                check_settings_state::<M, _>(
                    cache_subdir_path.clone(),
                    EDGE_SETTINGS_STATE_FILENAME,
                    &settings,
                    &runtime,
                    &crypto,
                    &mut tokio_runtime,
                )?;

                let cfg = WorkloadData::new(
                    $provisioning_result.hub_name().to_string(),
                    $provisioning_result.device_id().to_string(),
                    IOTEDGE_ID_CERT_MAX_DURATION_SECS,
                    IOTEDGE_SERVER_CERT_MAX_DURATION_SECS,
                );
                // This "do-while" loop runs until a StartApiReturnStatus::Shutdown
                // is received. If the TLS cert needs a restart, we will loop again.
                loop {
                    let code = start_api::<_, _, _, _, _, M>(
                        &settings,
                        hyper_client.clone(),
                        &runtime,
                        &$key_store,
                        cfg.clone(),
                        $root_key.clone(),
                        make_shutdown_signal(),
                        &crypto,
                        &mut tokio_runtime,
                    )?;

                    if code != StartApiReturnStatus::Restart {
                        break;
                    }
                }
            }};
        }

        info!("Provisioning edge device...");
        match settings.provisioning() {
            Provisioning::Manual(manual) => {
                info!("Starting provisioning edge device via manual mode...");
                let (key_store, provisioning_result, root_key) =
                    manual_provision(&manual, &mut tokio_runtime)?;
                start_edgelet!(key_store, provisioning_result, root_key);
            }
            Provisioning::External(external) => {
                info!("Starting provisioning edge device via external provisioning mode...");
                let external_provisioning_client =
                    ExternalProvisioningClient::new(external.endpoint()).context(
                        ErrorKind::Initialize(InitializeErrorReason::ExternalProvisioningClient),
                    )?;
                let external_provisioning = ExternalProvisioning::new(external_provisioning_client);

                let provision_fut = external_provisioning
                    .provision(MemoryKeyStore::new())
                    .map_err(|err| {
                        Error::from(err.context(ErrorKind::Initialize(
                            InitializeErrorReason::ExternalProvisioningClient,
                        )))
                    });

                let prov_result = tokio_runtime.block_on(provision_fut)?;

                let credentials = if let Some(credentials) = prov_result.credentials() {
                    credentials
                } else {
                    info!("Credentials are expected to be populated for external provisioning.");

                    return Err(Error::from(ErrorKind::Initialize(
                        InitializeErrorReason::ExternalProvisioningClient,
                    )));
                };

                match credentials.auth_type() {
                    AuthType::SymmetricKey(symmetric_key) => {
                        if let Some(key) = symmetric_key.key() {
                            let (derived_key_store, memory_key) = external_provision_payload(key)?;
                            start_edgelet!(derived_key_store, prov_result, memory_key);
                        } else {
                            let (derived_key_store, tpm_key) =
                                external_provision_tpm(hsm_lock.clone())?;
                            start_edgelet!(derived_key_store, prov_result, tpm_key);
                        }
                    }
                    AuthType::X509(_) => {
                        info!("Unexpected auth type. Only symmetric keys are expected");
                        return Err(Error::from(ErrorKind::Initialize(
                            InitializeErrorReason::ExternalProvisioningClient,
                        )));
                    }
                };
            }
            Provisioning::Dps(dps) => {
                let dps_path = cache_subdir_path.join(EDGE_PROVISIONING_BACKUP_FILENAME);

                match dps.attestation() {
                    AttestationMethod::Tpm(ref tpm) => {
                        info!("Starting provisioning edge device via TPM...");
                        let (key_store, provisioning_result, root_key) = dps_tpm_provision(
                            &dps,
                            hyper_client.clone(),
                            dps_path,
                            &mut tokio_runtime,
                            tpm,
                            hsm_lock.clone(),
                        )?;
                        start_edgelet!(key_store, provisioning_result, root_key);
                    }
                    AttestationMethod::SymmetricKey(ref symmetric_key_info) => {
                        info!("Starting provisioning edge device via symmetric key...");
                        let (key_store, provisioning_result, root_key) =
                            dps_symmetric_key_provision(
                                &dps,
                                hyper_client.clone(),
                                dps_path,
                                &mut tokio_runtime,
                                symmetric_key_info,
                            )?;
                        start_edgelet!(key_store, provisioning_result, root_key);
                    }
                    AttestationMethod::X509(ref x509_info) => {
                        info!("Starting provisioning edge device via X509 provisioning...");

                        let id_data = device_cert_identity_data.ok_or_else(|| {
                            ErrorKind::Initialize(InitializeErrorReason::DpsProvisioningClient)
                        })?;

                        // use the client provided registration id if provided else use the CN
                        let reg_id = match x509_info.registration_id() {
                            Some(id) => id.to_string(),
                            None => id_data.common_name,
                        };

                        let key_bytes = hybrid_identity_key.ok_or_else(|| {
                            ErrorKind::Initialize(InitializeErrorReason::DpsProvisioningClient)
                        })?;

                        let (key_store, provisioning_result, root_key, runtime) =
                            dps_x509_provision(
                                reg_id,
                                &dps,
                                hyper_client.clone(),
                                dps_path,
                                runtime,
                                &mut tokio_runtime,
                                &key_bytes,
                                id_data.thumbprint,
                            )?;
                        start_edgelet!(key_store, provisioning_result, root_key, runtime);
                    }
                }
            }
        };

        info!("Shutdown complete.");
        Ok(())
    }
}

fn set_iot_edge_env_vars(settings: &Settings<DockerConfig>) {
    info!(
        "Configuring {} as the home directory.",
        settings.homedir().display()
    );
    env::set_var(HOMEDIR_KEY, &settings.homedir());

    info!("Configuring certificates...");
    let certificates = &settings.certificates();
    match certificates.as_ref() {
        None => {
            info!("Transparent gateway certificates not found, operating in quick start mode...")
        }
        Some(&c) => {
            let path = c.device_ca_cert().as_os_str();
            info!("Configuring the Device CA certificate using {:?}.", path);
            env::set_var(DEVICE_CA_CERT_KEY, path);

            let path = c.device_ca_pk().as_os_str();
            info!("Configuring the Device private key using {:?}.", path);
            env::set_var(DEVICE_CA_PK_KEY, path);

            let path = c.trusted_ca_certs().as_os_str();
            info!("Configuring the trusted CA certificates using {:?}.", path);
            env::set_var(TRUSTED_CA_CERTS_KEY, path);
        }
    };

    if let Provisioning::Dps(dps) = settings.provisioning() {
        match dps.attestation() {
            AttestationMethod::Tpm(ref tpm) => {
                env::set_var(
                    DPS_REGISTRATION_ID_ENV_KEY,
                    tpm.registration_id().to_string(),
                );
            }
            AttestationMethod::SymmetricKey(ref symmetric_key_info) => {
                env::set_var(
                    DPS_REGISTRATION_ID_ENV_KEY,
                    symmetric_key_info.registration_id().to_string(),
                );
            }
            AttestationMethod::X509(ref x509_info) => {
                if let Some(val) = x509_info.registration_id() {
                    env::set_var(DPS_REGISTRATION_ID_ENV_KEY, val.to_string());
                }

                env::set_var(DPS_DEVICE_ID_CERT_ENV_KEY, x509_info.identity_cert());
                env::set_var(DPS_DEVICE_ID_KEY_ENV_KEY, x509_info.identity_pk());
            }
        }
    }
    info!("Finished configuring provisioning environment variables and certificates.");
}

fn prepare_httpclient_and_identity_data(
    hsm_lock: Arc<HsmLock>,
    settings: &Settings<DockerConfig>,
) -> Result<(MaybeProxyClient, Option<IdentityCertificateData>), Error> {
    if get_provisioning_auth_method(&settings) == ProvisioningAuthMethod::X509 {
        info!("Initializing hsm X509 interface...");
        let x509 =
            X509::new(hsm_lock).context(ErrorKind::Initialize(InitializeErrorReason::Hsm))?;

        let device_identity_cert = x509
            .get()
            .context(ErrorKind::Initialize(InitializeErrorReason::Hsm))?;

        let common_name = device_identity_cert
            .get_common_name()
            .context(ErrorKind::Initialize(
                InitializeErrorReason::InvalidDeviceCertCredentials,
            ))?;

        let thumbprint = get_thumbprint(&device_identity_cert).context(ErrorKind::Initialize(
            InitializeErrorReason::InvalidDeviceCertCredentials,
        ))?;

        let pem = PemCertificate::from(&device_identity_cert).context(ErrorKind::Initialize(
            InitializeErrorReason::InvalidDeviceCertCredentials,
        ))?;

        let hyper_client = MaybeProxyClient::new(get_proxy_uri(None)?, Some(pem), None)
            .context(ErrorKind::Initialize(InitializeErrorReason::HttpClient))?;

        let cert_data = IdentityCertificateData {
            common_name,
            thumbprint,
        };
        info!("Finished initializing hsm X509 interface...");

        Ok((hyper_client, Some(cert_data)))
    } else {
        let hyper_client = MaybeProxyClient::new(get_proxy_uri(None)?, None, None)
            .context(ErrorKind::Initialize(InitializeErrorReason::HttpClient))?;

        Ok((hyper_client, None))
    }
}

fn get_thumbprint<T: Certificate>(id_cert: &T) -> Result<String, Error> {
    let cert_pem = id_cert
        .pem()
        .context(ErrorKind::Initialize(InitializeErrorReason::Hsm))?;
    Ok(format!("{:x}", Sha256::digest(cert_pem.as_bytes())))
}

pub fn get_proxy_uri(https_proxy: Option<String>) -> Result<Option<Uri>, Error> {
    let proxy_uri = https_proxy
        .or_else(|| env::var("HTTPS_PROXY").ok())
        .or_else(|| env::var("https_proxy").ok());
    let proxy_uri = match proxy_uri {
        None => None,
        Some(s) => {
            let proxy = s.parse::<Uri>().context(ErrorKind::Initialize(
                InitializeErrorReason::InvalidProxyUri,
            ))?;

            // Mask the password in the proxy URI before logging it
            let mut sanitized_proxy = Url::parse(&proxy.to_string()).context(
                ErrorKind::Initialize(InitializeErrorReason::InvalidProxyUri),
            )?;
            if sanitized_proxy.password().is_some() {
                sanitized_proxy
                    .set_password(Some("******"))
                    .map_err(|()| ErrorKind::Initialize(InitializeErrorReason::InvalidProxyUri))?;
            }
            info!("Detected HTTPS proxy server {}", sanitized_proxy);

            Some(proxy)
        }
    };
    Ok(proxy_uri)
}

fn prepare_workload_ca<C>(crypto: &C) -> Result<(), Error>
where
    C: CreateCertificate + GetIssuerAlias,
{
    let issuer_alias = crypto
        .get_issuer_alias(CertificateIssuer::DeviceCa)
        .context(ErrorKind::Initialize(
            InitializeErrorReason::PrepareWorkloadCa,
        ))?;

    let issuer_ca = crypto
        .get_certificate(issuer_alias)
        .context(ErrorKind::Initialize(
            InitializeErrorReason::PrepareWorkloadCa,
        ))?;

    let issuer_validity = issuer_ca.get_valid_to().context(ErrorKind::Initialize(
        InitializeErrorReason::PrepareWorkloadCa,
    ))?;

    info!("Edge issuer CA expiration date: {:?}", issuer_validity);

    let now = chrono::Utc::now();

    let diff = issuer_validity.timestamp() - now.timestamp();

    if diff > IOTEDGED_MIN_EXPIRATION_DURATION {
        #[allow(clippy::cast_sign_loss)]
        let edgelet_ca_props = CertificateProperties::new(
            diff as u64,
            IOTEDGED_COMMONNAME.to_string(),
            CertificateType::Ca,
            IOTEDGED_CA_ALIAS.to_string(),
        )
        .with_issuer(CertificateIssuer::DeviceCa);

        crypto
            .create_certificate(&edgelet_ca_props)
            .context(ErrorKind::Initialize(
                InitializeErrorReason::PrepareWorkloadCa,
            ))?;
        Ok(())
    } else {
        Err(Error::from(ErrorKind::Initialize(
            InitializeErrorReason::IssuerCAExpiration,
        )))
    }
}

fn destroy_workload_ca<C>(crypto: &C) -> Result<(), Error>
where
    C: CreateCertificate,
{
    crypto
        .destroy_certificate(IOTEDGED_CA_ALIAS.to_string())
        .context(ErrorKind::Initialize(
            InitializeErrorReason::DestroyWorkloadCa,
        ))?;
    Ok(())
}

<<<<<<< HEAD
fn check_x509_reprovisioning<C>(
    subdir_path: &PathBuf,
    settings: &Settings<DockerConfig>,
    crypto: &C,
    hybrid_id_filename: &str,
    iv_filename: &str,
) -> (bool, Option<Vec<u8>>)
where
    C: CreateCertificate + Decrypt,
{
    fn check_x509_reprovisioning_inner<C>(
        subdir_path: &PathBuf,
        crypto: &C,
        hybrid_id_filename: &str,
        iv_filename: &str,
    ) -> Result<(bool, Option<Vec<u8>>), HybridAuthError>
    where
        C: CreateCertificate + Decrypt,
    {
        // check if the identity key & iv files exist and are valid
        let key_path = subdir_path.join(hybrid_id_filename);
        let enc_identity_key = fs::read(key_path.as_path())?;
        let iv_path = subdir_path.join(iv_filename);
        let iv = fs::read(iv_path.as_path())?;
        if iv.len() == IOTEDGED_CRYPTO_IV_LEN_BYTES {
            let identity_key = crypto.decrypt(
                IOTEDGED_CRYPTO_ID.as_bytes(),
                enc_identity_key.as_ref(),
                &iv,
            )?;
            if identity_key.as_ref().len() == IDENTITY_MASTER_KEY_LEN_BYTES {
                Ok((false, Some(identity_key.as_ref().to_vec())))
            } else {
                Ok((true, None))
            }
        } else {
            Ok((true, None))
        }
    }

    if get_provisioning_auth_method(settings) == ProvisioningAuthMethod::X509 {
        check_x509_reprovisioning_inner(subdir_path, crypto, hybrid_id_filename, iv_filename)
            .unwrap_or((true, None))
    } else {
        (false, None)
    }
}

#[allow(clippy::too_many_arguments)]
fn check_settings_state<M, C>(
    subdir_path: &PathBuf,
    settings_state_filename: &str,
    settings: &Settings<DockerConfig>,
    runtime: &M,
=======
fn diff_with_cached<S>(settings: &S, path: &Path) -> bool
where
    S: Serialize,
{
    fn diff_with_cached_inner<S>(cached_settings: &S, path: &Path) -> Result<bool, DiffError>
    where
        S: Serialize,
    {
        let mut file = OpenOptions::new().read(true).open(path)?;
        let mut buffer = String::new();
        file.read_to_string(&mut buffer)?;
        let s = serde_json::to_string(cached_settings)?;
        let s = Sha256::digest_str(&s);
        let encoded = base64::encode(&s);
        if encoded == buffer {
            debug!("Config state matches supplied config.");
            Ok(false)
        } else {
            Ok(true)
        }
    }

    match diff_with_cached_inner(settings, path) {
        Ok(result) => result,

        Err(err) => {
            log_failure(Level::Debug, &err);
            debug!("Error reading config backup.");
            true
        }
    }
}

#[derive(Debug, Fail)]
#[fail(display = "Could not load settings")]
pub struct DiffError(#[cause] Context<Box<dyn std::fmt::Display + Send + Sync>>);

impl From<std::io::Error> for DiffError {
    fn from(err: std::io::Error) -> Self {
        DiffError(Context::new(Box::new(err)))
    }
}

impl From<serde_json::Error> for DiffError {
    fn from(err: serde_json::Error) -> Self {
        DiffError(Context::new(Box::new(err)))
    }
}

fn check_settings_state<M, C>(
    subdir_path: PathBuf,
    filename: &str,
    settings: &M::Settings,
    runtime: &M::ModuleRuntime,
>>>>>>> 9499b9d2
    crypto: &C,
    tokio_runtime: &mut tokio::runtime::Runtime,
    hybrid_id_filename: &str,
    iv_filename: &str,
) -> Result<Option<Vec<u8>>, Error>
where
<<<<<<< HEAD
    M: ModuleRuntime,
    <M as ModuleRuntime>::RemoveAllFuture: 'static,
    C: CreateCertificate + Decrypt + Encrypt + GetIssuerAlias + MasterEncryptionKey + MakeRandom,
{
    info!("Detecting if configuration file has changed...");
    let (mut reconfig_reqd, mut hybrid_id_key) = check_x509_reprovisioning(
        subdir_path,
        settings,
        crypto,
        hybrid_id_filename,
        iv_filename,
    );
    if !reconfig_reqd {
        let path = subdir_path.join(settings_state_filename);
        let diff = settings.diff_with_cached(&path);
        if diff {
            info!("Change to configuration file detected.");
            reconfig_reqd = true;
        } else {
            info!("No change to configuration file detected.");
            #[allow(clippy::single_match_else)]
            match prepare_workload_ca(crypto) {
                Ok(()) => info!("Obtaining workload CA succeeded."),
                Err(_) => {
                    reconfig_reqd = true;
                    info!("Obtaining workload CA failed. Triggering reconfiguration");
                }
            };
        }
=======
    M: MakeModuleRuntime + 'static,
    M::Settings: Serialize,
    C: CreateCertificate + GetIssuerAlias + MasterEncryptionKey,
{
    info!("Detecting if configuration file has changed...");
    let path = subdir_path.join(filename);
    let mut reconfig_reqd = false;
    let diff = diff_with_cached(settings, &path);
    if diff {
        info!("Change to configuration file detected.");
        reconfig_reqd = true;
    } else {
        info!("No change to configuration file detected.");

        #[allow(clippy::single_match_else)]
        match prepare_workload_ca(crypto) {
            Ok(()) => info!("Obtaining workload CA succeeded."),
            Err(_) => {
                reconfig_reqd = true;
                info!("Obtaining workload CA failed. Triggering reconfiguration");
            }
        };
>>>>>>> 9499b9d2
    }

    if reconfig_reqd {
<<<<<<< HEAD
        hybrid_id_key = reconfigure(
            &subdir_path,
            settings_state_filename,
=======
        reconfigure::<M, _>(
            subdir_path,
            filename,
>>>>>>> 9499b9d2
            settings,
            runtime,
            crypto,
            tokio_runtime,
            hybrid_id_filename,
            iv_filename,
        )?;
    }
    Ok(hybrid_id_key)
}

fn get_provisioning_auth_method(settings: &Settings<DockerConfig>) -> ProvisioningAuthMethod {
    let mut method = ProvisioningAuthMethod::SharedAccessKey;
    if let Provisioning::Dps(dps) = settings.provisioning() {
        if let AttestationMethod::X509(_) = dps.attestation() {
            method = ProvisioningAuthMethod::X509;
        }
    }
    method
}

#[allow(clippy::too_many_arguments)]
fn reconfigure<M, C>(
<<<<<<< HEAD
    subdir: &PathBuf,
    settings_state_filename: &str,
    settings: &Settings<DockerConfig>,
    runtime: &M,
=======
    subdir: PathBuf,
    filename: &str,
    settings: &M::Settings,
    runtime: &M::ModuleRuntime,
>>>>>>> 9499b9d2
    crypto: &C,
    tokio_runtime: &mut tokio::runtime::Runtime,
    hybrid_id_filename: &str,
    iv_filename: &str,
) -> Result<(Option<Vec<u8>>), Error>
where
<<<<<<< HEAD
    M: ModuleRuntime,
    <M as ModuleRuntime>::RemoveAllFuture: 'static,
    C: CreateCertificate + Decrypt + Encrypt + GetIssuerAlias + MasterEncryptionKey + MakeRandom,
=======
    M: MakeModuleRuntime + 'static,
    M::Settings: Serialize,
    C: CreateCertificate + GetIssuerAlias + MasterEncryptionKey,
>>>>>>> 9499b9d2
{
    // Remove all edge containers and destroy the cache (settings and dps backup)
    info!("Removing all modules...");
    tokio_runtime
        .block_on(runtime.remove_all())
        .context(ErrorKind::Initialize(
            InitializeErrorReason::RemoveExistingModules,
        ))?;
    info!("Finished removing modules.");

    // Ignore errors from this operation because we could be recovering from a previous bad
    // configuration and shouldn't stall the current configuration because of that
    let _u = fs::remove_dir_all(subdir);

    let path = subdir.join(settings_state_filename);

    DirBuilder::new()
        .recursive(true)
        .create(subdir)
        .context(ErrorKind::Initialize(
            InitializeErrorReason::CreateSettingsDirectory,
        ))?;

    // Generate a new master encryption key and save the new settings
    crypto.create_key().context(ErrorKind::Initialize(
        InitializeErrorReason::CreateMasterEncryptionKey,
    ))?;
    // regenerate the workload CA certificate
    destroy_workload_ca(crypto)?;
    prepare_workload_ca(crypto)?;
    let mut file =
        File::create(path).context(ErrorKind::Initialize(InitializeErrorReason::SaveSettings))?;
    let digest = settings
        .compute_settings_digest()
        .context(ErrorKind::Initialize(InitializeErrorReason::SaveSettings))?;
    file.write_all(digest.as_bytes())
        .context(ErrorKind::Initialize(InitializeErrorReason::SaveSettings))?;

    let mut identity_master_key: Option<Vec<u8>> = None;
    if get_provisioning_auth_method(settings) == ProvisioningAuthMethod::X509 {
        let mut key_bytes: [u8; IDENTITY_MASTER_KEY_LEN_BYTES] = [0; IDENTITY_MASTER_KEY_LEN_BYTES];
        crypto
            .get_random_bytes(&mut key_bytes)
            .context(ErrorKind::Initialize(InitializeErrorReason::SaveSettings))?;

        let mut iv: [u8; IOTEDGED_CRYPTO_IV_LEN_BYTES] = [0; IOTEDGED_CRYPTO_IV_LEN_BYTES];
        crypto
            .get_random_bytes(&mut iv)
            .context(ErrorKind::Initialize(InitializeErrorReason::SaveSettings))?;

        let enc_identity_key = crypto
            .encrypt(IOTEDGED_CRYPTO_ID.as_bytes(), &key_bytes, &iv)
            .context(ErrorKind::Initialize(InitializeErrorReason::SaveSettings))?;

        let path = subdir.clone().join(hybrid_id_filename);
        let mut file = File::create(path)
            .context(ErrorKind::Initialize(InitializeErrorReason::SaveSettings))?;
        file.write_all(enc_identity_key.as_bytes())
            .context(ErrorKind::Initialize(InitializeErrorReason::SaveSettings))?;

        let path = subdir.join(iv_filename);
        let mut file = File::create(path)
            .context(ErrorKind::Initialize(InitializeErrorReason::SaveSettings))?;
        file.write_all(&iv)
            .context(ErrorKind::Initialize(InitializeErrorReason::SaveSettings))?;

        identity_master_key = Some(key_bytes.to_vec())
    }

    Ok(identity_master_key)
}

#[allow(clippy::too_many_arguments)]
fn start_api<HC, K, F, C, W, M>(
    settings: &M::Settings,
    hyper_client: HC,
    runtime: &M::ModuleRuntime,
    key_store: &DerivedKeyStore<K>,
    workload_config: W,
    root_key: K,
    shutdown_signal: F,
    crypto: &C,
    tokio_runtime: &mut tokio::runtime::Runtime,
) -> Result<StartApiReturnStatus, Error>
where
    F: Future<Item = (), Error = ()> + Send + 'static,
    HC: ClientImpl + 'static,
    K: Sign + Clone + Send + Sync + 'static,
    C: CreateCertificate
        + Decrypt
        + Encrypt
        + GetTrustBundle
        + MasterEncryptionKey
        + Clone
        + Send
        + Sync
        + 'static,
    W: WorkloadConfig + Clone + Send + Sync + 'static,
    M::ModuleRuntime: Authenticator<Request = Request<Body>> + Send + Sync + Clone + 'static,
    M: MakeModuleRuntime + 'static,
    <<M::ModuleRuntime as ModuleRuntime>::Module as Module>::Config:
        Clone + DeserializeOwned + Serialize,
    M::Settings: 'static,
    <M::ModuleRuntime as ModuleRuntime>::Logs: Into<Body>,
    <M::ModuleRuntime as Authenticator>::Error: Fail + Sync,
    for<'r> &'r <M::ModuleRuntime as ModuleRuntime>::Error: Into<ModuleRuntimeErrorReason>,
{
    let hub_name = workload_config.iot_hub_name().to_string();
    let device_id = workload_config.device_id().to_string();
    let hostname = format!("https://{}", hub_name);
    let token_source = SasTokenSource::new(hub_name.clone(), device_id.clone(), root_key);
    let http_client = HttpClient::new(
        hyper_client,
        Some(token_source),
        IOTHUB_API_VERSION.to_string(),
        Url::parse(&hostname).context(ErrorKind::Initialize(InitializeErrorReason::HttpClient))?,
    )
    .context(ErrorKind::Initialize(InitializeErrorReason::HttpClient))?;
    let device_client = DeviceClient::new(http_client, device_id.clone())
        .context(ErrorKind::Initialize(InitializeErrorReason::DeviceClient))?;
    let id_man = HubIdentityManager::new(key_store.clone(), device_client);

    let (mgmt_tx, mgmt_rx) = oneshot::channel();
    let (work_tx, work_rx) = oneshot::channel();

    let edgelet_cert_props = CertificateProperties::new(
        IOTEDGED_VALIDITY,
        IOTEDGED_TLS_COMMONNAME.to_string(),
        CertificateType::Server,
        "iotedge-tls".to_string(),
    )
    .with_issuer(CertificateIssuer::DeviceCa);

    let cert_manager = CertificateManager::new(crypto.clone(), edgelet_cert_props).context(
        ErrorKind::Initialize(InitializeErrorReason::CreateCertificateManager),
    )?;

    // Create the certificate management timer and channel
    let (restart_tx, restart_rx) = oneshot::channel();

    let expiration_timer = if settings.listen().management_uri().scheme() == "https"
        || settings.listen().workload_uri().scheme() == "https"
    {
        Either::A(
            cert_manager
                .schedule_expiration_timer(move || restart_tx.send(()))
                .map_err(|err| {
                    Error::from(err.context(ErrorKind::CertificateExpirationManagement))
                }),
        )
    } else {
        Either::B(future::ok(()))
    };

    let cert_manager = Arc::new(cert_manager);

    let mgmt =
        start_management::<_, _, _, M>(settings, runtime, &id_man, mgmt_rx, cert_manager.clone());

    let workload = start_workload::<_, _, _, _, M>(
        settings,
        key_store,
        runtime,
        work_rx,
        crypto,
        cert_manager,
        workload_config,
    );

    let (runt_tx, runt_rx) = oneshot::channel();
    let edge_rt = start_runtime::<_, _, M>(
        runtime.clone(),
        &id_man,
        &hub_name,
        &device_id,
        &settings,
        runt_rx,
    )?;

    // Wait for the watchdog to finish, and then send signal to the workload and management services.
    // This way the edgeAgent can finish shutting down all modules.

    let edge_rt_with_cleanup = edge_rt.select2(restart_rx).then(move |res| {
        mgmt_tx.send(()).unwrap_or(());
        work_tx.send(()).unwrap_or(());

        // A -> EdgeRt Future
        // B -> Restart Signal Future
        match res {
            Ok(Either::A(_)) => Ok(StartApiReturnStatus::Shutdown).into_future(),
            Ok(Either::B(_)) => Ok(StartApiReturnStatus::Restart).into_future(),
            Err(Either::A((err, _))) => Err(err).into_future(),
            Err(Either::B(_)) => {
                debug!("The restart signal failed, shutting down.");
                Ok(StartApiReturnStatus::Shutdown).into_future()
            }
        }
    });

    let shutdown = shutdown_signal.map(move |_| {
        debug!("shutdown signaled");
        // Signal the watchdog to shutdown
        runt_tx.send(()).unwrap_or(());
    });
    tokio_runtime.spawn(shutdown);

    let services = mgmt
        .join4(workload, edge_rt_with_cleanup, expiration_timer)
        .then(|result| match result {
            Ok(((), (), code, ())) => Ok(code),
            Err(err) => Err(err),
        });
    let restart_code = tokio_runtime.block_on(services)?;

    Ok(restart_code)
}

fn init_runtime<M>(
    settings: M::Settings,
    tokio_runtime: &mut tokio::runtime::Runtime,
    provisioning_result: M::ProvisioningResult,
) -> Result<M::ModuleRuntime, Error>
where
    M: MakeModuleRuntime + Send + 'static,
    M::ModuleRuntime: Send,
    M::Future: 'static,
{
    info!("Initializing the module runtime...");
    let runtime = tokio_runtime
        .block_on(M::make_runtime(settings, provisioning_result))
        .context(ErrorKind::Initialize(InitializeErrorReason::ModuleRuntime))?;
    info!("Finished initializing the module runtime.");

    Ok(runtime)
}

fn manual_provision(
    provisioning: &Manual,
    tokio_runtime: &mut tokio::runtime::Runtime,
) -> Result<(DerivedKeyStore<MemoryKey>, ProvisioningResult, MemoryKey), Error> {
    let (key, device_id, hub) =
        provisioning
            .parse_device_connection_string()
            .context(ErrorKind::Initialize(
                InitializeErrorReason::ManualProvisioningClient,
            ))?;
    let manual = ManualProvisioning::new(key, device_id, hub);
    let memory_hsm = MemoryKeyStore::new();
    let provision = manual
        .provision(memory_hsm.clone())
        .map_err(|err| {
            Error::from(err.context(ErrorKind::Initialize(
                InitializeErrorReason::ManualProvisioningClient,
            )))
        })
        .and_then(move |prov_result| {
            memory_hsm
                .get(&KeyIdentity::Device, "primary")
                .map_err(|err| {
                    Error::from(err.context(ErrorKind::Initialize(
                        InitializeErrorReason::ManualProvisioningClient,
                    )))
                })
                .and_then(|k| {
                    let derived_key_store = DerivedKeyStore::new(k.clone());
                    Ok((derived_key_store, prov_result, k))
                })
        });
    tokio_runtime.block_on(provision)
}

<<<<<<< HEAD
#[allow(clippy::too_many_arguments)]
fn dps_x509_provision<HC, M>(
    reg_id: String,
    provisioning: &Dps,
    hyper_client: HC,
    backup_path: PathBuf,
    runtime: M,
    tokio_runtime: &mut tokio::runtime::Runtime,
    hybrid_identity_key: &[u8],
    cert_thumbprint: String,
) -> Result<(DerivedKeyStore<MemoryKey>, ProvisioningResult, MemoryKey, M), Error>
where
    HC: 'static + ClientImpl,
    M: ModuleRuntime + Send + 'static,
{
    let mut memory_hsm = MemoryKeyStore::new();

    memory_hsm
        .activate_identity_key(
            KeyIdentity::Device,
            "primary".to_string(),
            hybrid_identity_key,
        )
        .context(ErrorKind::ActivateSymmetricKey)?;

    let dps = DpsX509Provisioning::new(
        hyper_client,
        provisioning.global_endpoint().clone(),
        provisioning.scope_id().to_string(),
        reg_id,
        DPS_API_VERSION.to_string(),
    )
    .context(ErrorKind::Initialize(
        InitializeErrorReason::DpsProvisioningClient,
    ))?;

    let provision_with_file_backup = BackupProvisioning::new(dps, backup_path);

    let provision = provision_with_file_backup
        .provision(memory_hsm.clone())
        .map_err(|err| {
            Error::from(err.context(ErrorKind::Initialize(
                InitializeErrorReason::DpsProvisioningClient,
            )))
        })
        .and_then(move |prov_result| {
            info!("Successful DPS provisioning.");
            if prov_result.reconfigure() == ReprovisioningStatus::DeviceDataNotUpdated {
                Either::B(future::ok((prov_result, runtime)))
            } else {
                info!(
                    "Reprovisioning status {:?} will trigger reconfiguration of modules.",
                    prov_result.reconfigure()
                );

                let remove = runtime.remove_all().then(|result| {
                    result.context(ErrorKind::Initialize(
                        InitializeErrorReason::DpsProvisioningClient,
                    ))?;
                    Ok((prov_result, runtime))
                });
                Either::A(remove)
            }
        })
        .and_then(move |(prov_result, runtime)| {
            let (derived_key_store, hybrid_derived_key) = prepare_hybrid_key(
                &memory_hsm,
                &cert_thumbprint,
                prov_result.hub_name(),
                prov_result.device_id(),
            )?;
            Ok((derived_key_store, prov_result, hybrid_derived_key, runtime))
        });
    tokio_runtime.block_on(provision)
}

fn prepare_hybrid_key(
    key_store: &MemoryKeyStore,
    cert_thumbprint: &str,
    hub_name: &str,
    device_id: &str,
) -> Result<(DerivedKeyStore<MemoryKey>, MemoryKey), Error> {
    let k = key_store
        .get(&KeyIdentity::Device, "primary")
        .context(ErrorKind::Initialize(
            InitializeErrorReason::DpsProvisioningClient,
        ))?;
    let sign_data = format!("{}{}{}", hub_name, device_id, cert_thumbprint);
    let digest = k
        .sign(SignatureAlgorithm::HMACSHA256, sign_data.as_bytes())
        .context(ErrorKind::Initialize(
            InitializeErrorReason::DpsProvisioningClient,
        ))?;
    let hybrid_derived_key = MemoryKey::new(digest.as_bytes());
    let derived_key_store = DerivedKeyStore::new(hybrid_derived_key.clone());
    Ok((derived_key_store, hybrid_derived_key))
}

fn external_provision_payload(key: &str) -> (DerivedKeyStore<MemoryKey>, MemoryKey) {
    let memory_key = MemoryKey::new(key);
=======
fn external_provision_payload(key: &str) -> Result<(DerivedKeyStore<MemoryKey>, MemoryKey), Error> {
    let memory_key = MemoryKey::new(base64::decode(&key).map_err(|_| {
        Error::from(ErrorKind::Initialize(
            InitializeErrorReason::ExternalProvisioningClient,
        ))
    })?);
>>>>>>> 9499b9d2
    let mut memory_hsm = MemoryKeyStore::new();
    memory_hsm.insert(&KeyIdentity::Device, "primary", memory_key.clone());

    let derived_key_store = DerivedKeyStore::new(memory_key.clone());
    Ok((derived_key_store, memory_key))
}

fn external_provision_tpm(
    hsm_lock: Arc<HsmLock>,
) -> Result<(DerivedKeyStore<TpmKey>, TpmKey), Error> {
    let tpm = Tpm::new().context(ErrorKind::Initialize(
        InitializeErrorReason::ExternalProvisioningClient,
    ))?;

    let tpm_hsm = TpmKeyStore::from_hsm(tpm, hsm_lock).context(ErrorKind::Initialize(
        InitializeErrorReason::ExternalProvisioningClient,
    ))?;

    tpm_hsm
        .get(&KeyIdentity::Device, "primary")
        .map_err(|err| {
            Error::from(err.context(ErrorKind::Initialize(
                InitializeErrorReason::ExternalProvisioningClient,
            )))
        })
        .and_then(|k| {
            let derived_key_store = DerivedKeyStore::new(k.clone());
            Ok((derived_key_store, k))
        })
}

fn dps_symmetric_key_provision<HC>(
    provisioning: &Dps,
    hyper_client: HC,
    backup_path: PathBuf,
    tokio_runtime: &mut tokio::runtime::Runtime,
    key: &SymmetricKeyAttestationInfo,
) -> Result<(DerivedKeyStore<MemoryKey>, ProvisioningResult, MemoryKey), Error>
where
    HC: 'static + ClientImpl,
{
    let mut memory_hsm = MemoryKeyStore::new();
    let key_bytes =
        base64::decode(key.symmetric_key()).context(ErrorKind::SymmetricKeyMalformed)?;

    memory_hsm
        .activate_identity_key(KeyIdentity::Device, "primary".to_string(), key_bytes)
        .context(ErrorKind::ActivateSymmetricKey)?;

    let dps = DpsSymmetricKeyProvisioning::new(
        hyper_client,
        provisioning.global_endpoint().clone(),
        provisioning.scope_id().to_string(),
        key.registration_id().to_string(),
        DPS_API_VERSION.to_string(),
    )
    .context(ErrorKind::Initialize(
        InitializeErrorReason::DpsProvisioningClient,
    ))?;
    let provision_with_file_backup = BackupProvisioning::new(dps, backup_path);

    let provision =
        provision_with_file_backup
            .provision(memory_hsm.clone())
            .map_err(|err| {
                Error::from(err.context(ErrorKind::Initialize(
                    InitializeErrorReason::DpsProvisioningClient,
                )))
            })
            .and_then(move |prov_result| {
                info!("Successful DPS provisioning.");
                let k = memory_hsm.get(&KeyIdentity::Device, "primary").context(
                    ErrorKind::Initialize(InitializeErrorReason::DpsProvisioningClient),
                )?;
                let derived_key_store = DerivedKeyStore::new(k.clone());
                Ok((derived_key_store, prov_result, k))
            });

    tokio_runtime.block_on(provision)
}

fn dps_tpm_provision<HC>(
    provisioning: &Dps,
    hyper_client: HC,
    backup_path: PathBuf,
    tokio_runtime: &mut tokio::runtime::Runtime,
    tpm_attestation_info: &TpmAttestationInfo,
    hsm_lock: Arc<HsmLock>,
) -> Result<(DerivedKeyStore<TpmKey>, ProvisioningResult, TpmKey), Error>
where
    HC: 'static + ClientImpl,
{
    let tpm = Tpm::new().context(ErrorKind::Initialize(
        InitializeErrorReason::DpsProvisioningClient,
    ))?;
    let ek_result = tpm.get_ek().context(ErrorKind::Initialize(
        InitializeErrorReason::DpsProvisioningClient,
    ))?;
    let srk_result = tpm.get_srk().context(ErrorKind::Initialize(
        InitializeErrorReason::DpsProvisioningClient,
    ))?;
    let dps = DpsTpmProvisioning::new(
        hyper_client,
        provisioning.global_endpoint().clone(),
        provisioning.scope_id().to_string(),
        tpm_attestation_info.registration_id().to_string(),
        DPS_API_VERSION.to_string(),
        ek_result,
        srk_result,
    )
    .context(ErrorKind::Initialize(
        InitializeErrorReason::DpsProvisioningClient,
    ))?;
    let tpm_hsm = TpmKeyStore::from_hsm(tpm, hsm_lock).context(ErrorKind::Initialize(
        InitializeErrorReason::DpsProvisioningClient,
    ))?;
    let provision_with_file_backup = BackupProvisioning::new(dps, backup_path);
    let provision = provision_with_file_backup
        .provision(tpm_hsm.clone())
        .map_err(|err| {
            Error::from(err.context(ErrorKind::Initialize(
                InitializeErrorReason::DpsProvisioningClient,
            )))
        })
        .and_then(move |prov_result| {
            let k = tpm_hsm
                .get(&KeyIdentity::Device, "primary")
                .context(ErrorKind::Initialize(
                    InitializeErrorReason::DpsProvisioningClient,
                ))?;
            let derived_key_store = DerivedKeyStore::new(k.clone());
            Ok((derived_key_store, prov_result, k))
        });

    tokio_runtime.block_on(provision)
}

fn start_runtime<K, HC, M>(
    runtime: M::ModuleRuntime,
    id_man: &HubIdentityManager<DerivedKeyStore<K>, HC, K>,
    hostname: &str,
    device_id: &str,
    settings: &M::Settings,
    shutdown: Receiver<()>,
) -> Result<impl Future<Item = (), Error = Error>, Error>
where
    K: 'static + Sign + Clone + Send + Sync,
    HC: 'static + ClientImpl,
    M: MakeModuleRuntime,
    M::ModuleRuntime: Clone + 'static,
    <<M::ModuleRuntime as ModuleRuntime>::Module as Module>::Config:
        Clone + DeserializeOwned + Serialize,
    <M::ModuleRuntime as ModuleRuntime>::Logs: Into<Body>,
    for<'r> &'r <M::ModuleRuntime as ModuleRuntime>::Error: Into<ModuleRuntimeErrorReason>,
{
    let spec = settings.agent().clone();
    let env = build_env(spec.env(), hostname, device_id, settings);
    let spec = ModuleSpec::<<M::ModuleRuntime as ModuleRuntime>::Config>::new(
        EDGE_RUNTIME_MODULE_NAME.to_string(),
        spec.type_().to_string(),
        spec.config().clone(),
        env,
        spec.image_pull_policy(),
    )
    .context(ErrorKind::Initialize(InitializeErrorReason::EdgeRuntime))?;

    let watchdog = Watchdog::new(
        runtime,
        id_man.clone(),
        settings.watchdog().max_retries().clone(),
    );
    let runtime_future = watchdog
        .run_until(spec, EDGE_RUNTIME_MODULEID, shutdown.map_err(|_| ()))
        .map_err(Error::from);

    Ok(runtime_future)
}

// Add the environment variables needed by the EdgeAgent.
fn build_env<S>(
    spec_env: &HashMap<String, String>,
    hostname: &str,
    device_id: &str,
    settings: &S,
) -> HashMap<String, String>
where
    S: RuntimeSettings,
{
    let mut env = HashMap::new();
    env.insert(HOSTNAME_KEY.to_string(), hostname.to_string());
    env.insert(
        GATEWAY_HOSTNAME_KEY.to_string(),
        settings.hostname().to_string().to_lowercase(),
    );
    env.insert(DEVICEID_KEY.to_string(), device_id.to_string());
    env.insert(MODULEID_KEY.to_string(), EDGE_RUNTIME_MODULEID.to_string());
    env.insert(
        WORKLOAD_URI_KEY.to_string(),
        settings.connect().workload_uri().to_string(),
    );
    env.insert(
        MANAGEMENT_URI_KEY.to_string(),
        settings.connect().management_uri().to_string(),
    );
    env.insert(AUTHSCHEME_KEY.to_string(), AUTH_SCHEME.to_string());
    env.insert(
        EDGE_RUNTIME_MODE_KEY.to_string(),
        EDGE_RUNTIME_MODE.to_string(),
    );
    for (key, val) in spec_env.iter() {
        env.insert(key.clone(), val.clone());
    }
    env.insert(API_VERSION_KEY.to_string(), API_VERSION.to_string());
    env
}

fn start_management<C, K, HC, M>(
    settings: &M::Settings,
    runtime: &M::ModuleRuntime,
    id_man: &HubIdentityManager<DerivedKeyStore<K>, HC, K>,
    shutdown: Receiver<()>,
    cert_manager: Arc<CertificateManager<C>>,
) -> impl Future<Item = (), Error = Error>
where
    C: CreateCertificate + Clone,
    K: 'static + Sign + Clone + Send + Sync,
    HC: 'static + ClientImpl + Send + Sync,
    M: MakeModuleRuntime,
    M::ModuleRuntime: Authenticator<Request = Request<Body>> + Send + Sync + Clone + 'static,
    <<M::ModuleRuntime as Authenticator>::AuthenticateFuture as Future>::Error: Fail,
    for<'r> &'r <M::ModuleRuntime as ModuleRuntime>::Error: Into<ModuleRuntimeErrorReason>,
    <<M::ModuleRuntime as ModuleRuntime>::Module as Module>::Config: DeserializeOwned + Serialize,
    <M::ModuleRuntime as ModuleRuntime>::Logs: Into<Body>,
{
    info!("Starting management API...");

    let label = "mgmt".to_string();
    let url = settings.listen().management_uri().clone();

    ManagementService::new(runtime, id_man)
        .then(move |service| -> Result<_, Error> {
            let service = service.context(ErrorKind::Initialize(
                InitializeErrorReason::ManagementService,
            ))?;
            let service = LoggingService::new(label, service);

            let run = Http::new()
                .bind_url(url.clone(), service, Some(&cert_manager))
                .map_err(|err| {
                    err.context(ErrorKind::Initialize(
                        InitializeErrorReason::ManagementService,
                    ))
                })?
                .run_until(shutdown.map_err(|_| ()))
                .map_err(|err| Error::from(err.context(ErrorKind::ManagementService)));
            info!("Listening on {} with 1 thread for management API.", url);
            Ok(run)
        })
        .flatten()
}

fn start_workload<K, C, CE, W, M>(
    settings: &M::Settings,
    key_store: &K,
    runtime: &M::ModuleRuntime,
    shutdown: Receiver<()>,
    crypto: &C,
    cert_manager: Arc<CertificateManager<CE>>,
    config: W,
) -> impl Future<Item = (), Error = Error>
where
    K: KeyStore + Clone + Send + Sync + 'static,
    C: CreateCertificate
        + Decrypt
        + Encrypt
        + GetTrustBundle
        + MasterEncryptionKey
        + Clone
        + Send
        + Sync
        + 'static,
    CE: CreateCertificate + Clone,
    W: WorkloadConfig + Clone + Send + Sync + 'static,
    M: MakeModuleRuntime + 'static,
    M::Settings: 'static,
    M::ModuleRuntime: 'static + Authenticator<Request = Request<Body>> + Clone + Send + Sync,
    <<M::ModuleRuntime as Authenticator>::AuthenticateFuture as Future>::Error: Fail,
    for<'r> &'r <M::ModuleRuntime as ModuleRuntime>::Error: Into<ModuleRuntimeErrorReason>,
    <<M::ModuleRuntime as ModuleRuntime>::Module as Module>::Config:
        Clone + DeserializeOwned + Serialize,
    <M::ModuleRuntime as ModuleRuntime>::Logs: Into<Body>,
{
    info!("Starting workload API...");

    let label = "work".to_string();
    let url = settings.listen().workload_uri().clone();

    WorkloadService::new(key_store, crypto.clone(), runtime, config)
        .then(move |service| -> Result<_, Error> {
            let service = service.context(ErrorKind::Initialize(
                InitializeErrorReason::WorkloadService,
            ))?;
            let service = LoggingService::new(label, service);

            let run = Http::new()
                .bind_url(url.clone(), service, Some(&cert_manager))
                .map_err(|err| {
                    err.context(ErrorKind::Initialize(
                        InitializeErrorReason::WorkloadService,
                    ))
                })?
                .run_until(shutdown.map_err(|_| ()))
                .map_err(|err| Error::from(err.context(ErrorKind::WorkloadService)));
            info!("Listening on {} with 1 thread for workload API.", url);
            Ok(run)
        })
        .flatten()
}

#[derive(Debug, Fail)]
#[fail(display = "Error loading hybrid auth key")]
struct HybridAuthError(#[cause] Context<Box<dyn std::fmt::Display + Send + Sync>>);

impl From<std::io::Error> for HybridAuthError {
    fn from(err: std::io::Error) -> Self {
        HybridAuthError(Context::new(Box::new(err)))
    }
}

impl From<edgelet_core::Error> for HybridAuthError {
    fn from(err: edgelet_core::Error) -> Self {
        HybridAuthError(Context::new(Box::new(err)))
    }
}

#[cfg(test)]
mod tests {
    use std::fmt;
    use std::io::Read;
    use std::path::Path;

    use chrono::{Duration, Utc};
    use rand::RngCore;
    use tempdir::TempDir;

    use edgelet_core::ModuleRuntimeState;
    use edgelet_core::{KeyBytes, PrivateKey};
    use edgelet_docker::{DockerConfig, DockerModuleRuntime, Settings};
    use edgelet_test_utils::cert::TestCert;
    use edgelet_test_utils::module::*;

    use super::*;
    use docker::models::ContainerCreateBody;

    #[cfg(unix)]
    static GOOD_SETTINGS: &str = "../edgelet-docker/test/linux/sample_settings.yaml";
    #[cfg(unix)]
    static GOOD_SETTINGS1: &str = "test/linux/sample_settings1.yaml";
    #[cfg(unix)]
    static GOOD_SETTINGS2: &str = "test/linux/sample_settings2.yaml";
    #[cfg(unix)]
    static GOOD_SETTINGS_DPS_TPM1: &str = "test/linux/sample_settings.dps.tpm.1.yaml";
    #[cfg(unix)]
    static GOOD_SETTINGS_DPS_DEFAULT: &str =
        "../edgelet-docker/test/linux/sample_settings.dps.default.yaml";

    #[cfg(windows)]
    static GOOD_SETTINGS: &str = "../edgelet-docker/test/windows/sample_settings.yaml";
    #[cfg(windows)]
    static GOOD_SETTINGS1: &str = "test/windows/sample_settings1.yaml";
    #[cfg(windows)]
    static GOOD_SETTINGS2: &str = "test/windows/sample_settings2.yaml";
    #[cfg(windows)]
    static GOOD_SETTINGS_DPS_TPM1: &str = "test/windows/sample_settings.dps.tpm.1.yaml";
    #[cfg(windows)]
    static GOOD_SETTINGS_DPS_DEFAULT: &str =
        "../edgelet-docker/test/windows/sample_settings.dps.default.yaml";

    #[derive(Clone, Copy, Debug, Fail)]
    pub struct Error;

    impl fmt::Display for Error {
        fn fmt(&self, f: &mut fmt::Formatter<'_>) -> fmt::Result {
            write!(f, "Error")
        }
    }

    struct TestCrypto {
        use_expired_ca: bool,
        fail_device_ca_alias: bool,
        fail_decrypt: bool,
        fail_encrypt: bool,
    }

    impl MasterEncryptionKey for TestCrypto {
        fn create_key(&self) -> Result<(), edgelet_core::Error> {
            Ok(())
        }
        fn destroy_key(&self) -> Result<(), edgelet_core::Error> {
            Ok(())
        }
    }

    impl CreateCertificate for TestCrypto {
        type Certificate = TestCert;

        fn create_certificate(
            &self,
            _properties: &CertificateProperties,
        ) -> Result<Self::Certificate, edgelet_core::Error> {
            Ok(TestCert::default()
                .with_cert(vec![1, 2, 3])
                .with_private_key(PrivateKey::Key(KeyBytes::Pem("some key".to_string())))
                .with_fail_pem(false)
                .with_fail_private_key(false))
        }

        fn destroy_certificate(&self, _alias: String) -> Result<(), edgelet_core::Error> {
            Ok(())
        }

        fn get_certificate(
            &self,
            _alias: String,
        ) -> Result<Self::Certificate, edgelet_core::Error> {
            let ts = if self.use_expired_ca {
                Utc::now()
            } else {
                Utc::now() + Duration::hours(1)
            };
            Ok(TestCert::default()
                .with_cert(vec![1, 2, 3])
                .with_private_key(PrivateKey::Key(KeyBytes::Pem("some key".to_string())))
                .with_fail_pem(false)
                .with_fail_private_key(false)
                .with_valid_to(ts))
        }
    }

    impl GetIssuerAlias for TestCrypto {
        fn get_issuer_alias(
            &self,
            _issuer: CertificateIssuer,
        ) -> Result<String, edgelet_core::Error> {
            if self.fail_device_ca_alias {
                Err(edgelet_core::Error::from(
                    edgelet_core::ErrorKind::InvalidIssuer,
                ))
            } else {
                Ok("test-device-ca".to_string())
            }
        }
    }

    impl MakeRandom for TestCrypto {
        fn get_random_bytes(&self, buffer: &mut [u8]) -> Result<(), edgelet_core::Error> {
            rand::thread_rng().fill_bytes(buffer);
            Ok(())
        }
    }

    impl Encrypt for TestCrypto {
        type Buffer = Vec<u8>;

        fn encrypt(
            &self,
            _client_id: &[u8],
            plaintext: &[u8],
            _initialization_vector: &[u8],
        ) -> Result<Self::Buffer, edgelet_core::Error> {
            // pass thru plaintext or error
            if self.fail_encrypt {
                Err(edgelet_core::Error::from(edgelet_core::ErrorKind::KeyStore))
            } else {
                Ok(Vec::from(plaintext))
            }
        }
    }

    impl Decrypt for TestCrypto {
        // type Buffer = Buffer;
        type Buffer = Vec<u8>;

        fn decrypt(
            &self,
            _client_id: &[u8],
            ciphertext: &[u8],
            _initialization_vector: &[u8],
        ) -> Result<Self::Buffer, edgelet_core::Error> {
            // pass thru ciphertext or error
            if self.fail_decrypt {
                Err(edgelet_core::Error::from(edgelet_core::ErrorKind::KeyStore))
            } else {
                Ok(Vec::from(ciphertext))
            }
        }
    }

    #[test]
    fn default_settings_raise_unconfigured_error() {
        let settings = Settings::new(None).unwrap();
        let main = Main::<DockerModuleRuntime>::new(settings);
        let result = main.run_until(signal::shutdown);
        match result.unwrap_err().kind() {
            ErrorKind::Initialize(InitializeErrorReason::NotConfigured) => (),
            kind => panic!("Expected `NotConfigured` but got {:?}", kind),
        }
    }

    #[test]
    fn settings_with_invalid_issuer_ca_fails() {
        let tmp_dir = TempDir::new("blah").unwrap();
        let settings = Settings::new(Some(Path::new(GOOD_SETTINGS))).unwrap();
        let config = DockerConfig::new(
            "microsoft/test-image".to_string(),
            ContainerCreateBody::new(),
            None,
        )
        .unwrap();
        let state = ModuleRuntimeState::default();
        let module: TestModule<Error, _> =
            TestModule::new_with_config("test-module".to_string(), config, Ok(state));
        let runtime = TestRuntime::make_runtime(settings.clone(), TestProvisioningResult::new())
            .wait()
            .unwrap()
            .with_module(Ok(module));
        let crypto = TestCrypto {
            use_expired_ca: false,
            fail_device_ca_alias: true,
            fail_decrypt: false,
            fail_encrypt: false,
        };
        let mut tokio_runtime = tokio::runtime::Runtime::new().unwrap();
<<<<<<< HEAD
        let result = check_settings_state(
            &tmp_dir.path().to_path_buf(),
=======
        let result = check_settings_state::<TestRuntime<_, Settings>, _>(
            tmp_dir.path().to_path_buf(),
>>>>>>> 9499b9d2
            "settings_state",
            &settings,
            &runtime,
            &crypto,
            &mut tokio_runtime,
            "iotedge_hybrid_key",
            "iotedge_hybrid_iv",
        );
        match result.unwrap_err().kind() {
            ErrorKind::Initialize(InitializeErrorReason::PrepareWorkloadCa) => (),
            kind => panic!("Expected `PrepareWorkloadCa` but got {:?}", kind),
        }
    }

    #[test]
    fn settings_with_expired_issuer_ca_fails() {
        let tmp_dir = TempDir::new("blah").unwrap();
        let settings = Settings::new(Some(Path::new(GOOD_SETTINGS))).unwrap();
        let config = DockerConfig::new(
            "microsoft/test-image".to_string(),
            ContainerCreateBody::new(),
            None,
        )
        .unwrap();
        let state = ModuleRuntimeState::default();
        let module: TestModule<Error, _> =
            TestModule::new_with_config("test-module".to_string(), config, Ok(state));
        let runtime = TestRuntime::make_runtime(settings.clone(), TestProvisioningResult::new())
            .wait()
            .unwrap()
            .with_module(Ok(module));
        let crypto = TestCrypto {
            use_expired_ca: true,
            fail_device_ca_alias: false,
            fail_decrypt: false,
            fail_encrypt: false,
        };
        let mut tokio_runtime = tokio::runtime::Runtime::new().unwrap();
<<<<<<< HEAD
        let result = check_settings_state(
            &tmp_dir.path().to_path_buf(),
=======
        let result = check_settings_state::<TestRuntime<_, Settings>, _>(
            tmp_dir.path().to_path_buf(),
>>>>>>> 9499b9d2
            "settings_state",
            &settings,
            &runtime,
            &crypto,
            &mut tokio_runtime,
            "iotedge_hybrid_key",
            "iotedge_hybrid_iv",
        );
        match result.unwrap_err().kind() {
            ErrorKind::Initialize(InitializeErrorReason::IssuerCAExpiration) => (),
            kind => panic!("Expected `IssuerCAExpiration` but got {:?}", kind),
        }
    }

    #[test]
    fn settings_non_x509_auth_first_time_creates_backup() {
        let tmp_dir = TempDir::new("blah").unwrap();
        let settings = Settings::new(Some(Path::new(GOOD_SETTINGS))).unwrap();
        let config = DockerConfig::new(
            "microsoft/test-image".to_string(),
            ContainerCreateBody::new(),
            None,
        )
        .unwrap();
        let state = ModuleRuntimeState::default();
        let module: TestModule<Error, _> =
            TestModule::new_with_config("test-module".to_string(), config, Ok(state));
        let runtime = TestRuntime::make_runtime(settings.clone(), TestProvisioningResult::new())
            .wait()
            .unwrap()
            .with_module(Ok(module));
        let crypto = TestCrypto {
            use_expired_ca: false,
            fail_device_ca_alias: false,
            fail_decrypt: false,
            fail_encrypt: false,
        };
        let mut tokio_runtime = tokio::runtime::Runtime::new().unwrap();
<<<<<<< HEAD
        let result = check_settings_state(
            &tmp_dir.path().to_path_buf(),
=======
        check_settings_state::<TestRuntime<_, Settings>, _>(
            tmp_dir.path().to_path_buf(),
>>>>>>> 9499b9d2
            "settings_state",
            &settings,
            &runtime,
            &crypto,
            &mut tokio_runtime,
            "iotedge_hybrid_key",
            "iotedge_hybrid_iv",
        )
        .unwrap();

        assert!(result.is_none());
        let expected_base64 = settings.compute_settings_digest().unwrap();
        let mut written = String::new();
        File::open(tmp_dir.path().join("settings_state"))
            .unwrap()
            .read_to_string(&mut written)
            .unwrap();
        assert_eq!(expected_base64, written);

        // no hybrid key and iv should be created since the auth mode is not X.509
        let f = File::open(tmp_dir.path().join("iotedge_hybrid_key"));
        assert!(f.is_err());
        let f = File::open(tmp_dir.path().join("iotedge_hybrid_iv"));
        assert!(f.is_err());
    }

    #[test]
    fn settings_with_dps_x509_first_time_creates_backup() {
        let tmp_dir = TempDir::new("blah").unwrap();
<<<<<<< HEAD
        let tmp_certs_dir = TempDir::new("certs").unwrap();
        let cert_path = tmp_certs_dir.path().join("test_cert");
        let key_path = tmp_certs_dir.path().join("test_key");
        File::create(&cert_path)
            .expect("Test cert file could not be created")
            .write_all(b"CN=Mr. T")
            .expect("Test cert file could not be written");
        File::create(&key_path)
            .expect("Test cert private key file could not be created")
            .write_all(b"i pity the fool")
            .expect("Test cert private key file could not be written");
        let settings_path = tmp_dir.path().join("test_settings.yaml");
        let settings_yaml = format!(
            "
provisioning:
  source: \"dps\"
  global_endpoint: \"scheme://jibba-jabba.net\"
  scope_id: \"i got no time for the jibba-jabba\"
  attestation:
    method: \"x509\"
    identity_pk: {}
    identity_cert: {}",
            key_path.to_str().unwrap(),
            cert_path.to_str().unwrap()
        );
        File::create(&settings_path)
            .expect("Settings file could not be created")
            .write_all(settings_yaml.as_bytes())
            .expect("Settings file could not be written");
        let settings =
            Settings::<DockerConfig>::new(Some(&settings_path)).expect("Invalid settings file");
        let config = TestConfig::new("microsoft/test-image".to_string());
=======
        let settings = Settings::new(Some(Path::new(GOOD_SETTINGS))).unwrap();
        let config = DockerConfig::new(
            "microsoft/test-image".to_string(),
            ContainerCreateBody::new(),
            None,
        )
        .unwrap();
>>>>>>> 9499b9d2
        let state = ModuleRuntimeState::default();
        let module: TestModule<Error, _> =
            TestModule::new_with_config("test-module".to_string(), config, Ok(state));
        let runtime = TestRuntime::make_runtime(settings.clone(), TestProvisioningResult::new())
            .wait()
            .unwrap()
            .with_module(Ok(module));
        let crypto = TestCrypto {
            use_expired_ca: false,
            fail_device_ca_alias: false,
            fail_decrypt: false,
            fail_encrypt: false,
        };
        let mut tokio_runtime = tokio::runtime::Runtime::new().unwrap();
<<<<<<< HEAD

        let result = check_settings_state(
            &tmp_dir.path().to_path_buf(),
=======
        check_settings_state::<TestRuntime<_, Settings>, _>(
            tmp_dir.path().to_path_buf(),
>>>>>>> 9499b9d2
            "settings_state",
            &settings,
            &runtime,
            &crypto,
            &mut tokio_runtime,
            "iotedge_hybrid_key",
            "iotedge_hybrid_iv",
        )
        .unwrap();

        let hybrid_key = result.unwrap();
        assert!(hybrid_key.len() == IDENTITY_MASTER_KEY_LEN_BYTES);

        let expected_base64 = settings.compute_settings_digest().unwrap();
        let mut written = String::new();
        File::open(tmp_dir.path().join("settings_state"))
            .unwrap()
            .read_to_string(&mut written)
            .unwrap();
        assert_eq!(expected_base64, written);

<<<<<<< HEAD
        // hybrid key and iv should be created since the auth mode is not X.509
        let mut written = Vec::new();
        File::open(tmp_dir.path().join("iotedge_hybrid_key"))
            .unwrap()
            .read_to_end(&mut written)
            .unwrap();
        assert_eq!(written.len(), IDENTITY_MASTER_KEY_LEN_BYTES);

        let mut written = Vec::new();
        File::open(tmp_dir.path().join("iotedge_hybrid_iv"))
            .unwrap()
            .read_to_end(&mut written)
            .unwrap();
        assert!(written.len() == IOTEDGED_CRYPTO_IV_LEN_BYTES);
    }

    #[test]
    fn settings_with_dps_x509_with_new_config_creates_new_backup_and_iv_and_key() {
        let tmp_dir = TempDir::new("blah").unwrap();

        let stale_iv = vec![1; IOTEDGED_CRYPTO_IV_LEN_BYTES];
        let iv_path = tmp_dir.path().join("iotedge_hybrid_iv");
        File::create(&iv_path)
            .expect("Stale iv file could not be created")
            .write_all(&stale_iv)
            .expect("Stale iv file could not be written");

        let stale_hybrid_key = vec![2; IDENTITY_MASTER_KEY_LEN_BYTES];
        let hybrid_key_path = tmp_dir.path().join("iotedge_hybrid_key");
        File::create(&hybrid_key_path)
            .expect("Stale hybrid key file could not be created")
            .write_all(&stale_hybrid_key)
            .expect("Stale hybrid key file could not be written");

        let tmp_certs_dir = TempDir::new("certs").unwrap();
        let cert_path = tmp_certs_dir.path().join("test_cert");
        let key_path = tmp_certs_dir.path().join("test_key");
        File::create(&cert_path)
            .expect("Test cert file could not be created")
            .write_all(b"CN=Mr. T")
            .expect("Test cert file could not be written");
        File::create(&key_path)
            .expect("Test cert private key file could not be created")
            .write_all(b"i pity the fool")
            .expect("Test cert private key file could not be written");
        let settings_path = tmp_dir.path().join("test_settings.yaml");
        let settings_yaml = format!(
            "
provisioning:
  source: \"dps\"
  global_endpoint: \"scheme://jibba-jabba.net\"
  scope_id: \"i got no time for the jibba-jabba\"
  attestation:
    method: \"x509\"
    identity_pk: {}
    identity_cert: {}",
            key_path.to_str().unwrap(),
            cert_path.to_str().unwrap()
        );
        File::create(&settings_path)
            .expect("Settings file could not be created")
            .write_all(settings_yaml.as_bytes())
            .expect("Settings file could not be written");
        let settings =
            Settings::<DockerConfig>::new(Some(&settings_path)).expect("Invalid settings file");
        let config = TestConfig::new("microsoft/test-image".to_string());
        let state = ModuleRuntimeState::default();
        let module: TestModule<Error> =
            TestModule::new("test-module".to_string(), config, Ok(state));
        let runtime = TestRuntime::new(Ok(module));
        let crypto = TestCrypto {
            use_expired_ca: false,
            fail_device_ca_alias: false,
            fail_decrypt: false,
            fail_encrypt: false,
        };
        let mut tokio_runtime = tokio::runtime::Runtime::new().unwrap();

        let result = check_settings_state(
            &tmp_dir.path().to_path_buf(),
=======
        let settings1 = Settings::new(Some(Path::new(GOOD_SETTINGS1))).unwrap();
        let mut tokio_runtime = tokio::runtime::Runtime::new().unwrap();
        check_settings_state::<TestRuntime<_, Settings>, _>(
            tmp_dir.path().to_path_buf(),
>>>>>>> 9499b9d2
            "settings_state",
            &settings,
            &runtime,
            &crypto,
            &mut tokio_runtime,
            "iotedge_hybrid_key",
            "iotedge_hybrid_iv",
        )
        .unwrap();

        // validate new hybrid key was created and different from the stale key
        let hybrid_key = result.unwrap();
        assert!(hybrid_key.len() == IDENTITY_MASTER_KEY_LEN_BYTES);
        assert_ne!(stale_hybrid_key, hybrid_key);

        let expected_base64 = settings.compute_settings_digest().unwrap();
        let mut written = String::new();
        File::open(tmp_dir.path().join("settings_state"))
            .unwrap()
            .read_to_string(&mut written)
            .unwrap();
        assert_eq!(expected_base64, written);

        // hybrid key and iv files should be created since the auth mode is not X.509
        let mut written = Vec::new();
        File::open(tmp_dir.path().join("iotedge_hybrid_key"))
            .unwrap()
            .read_to_end(&mut written)
            .unwrap();
        assert_eq!(hybrid_key, written.as_bytes());

        let mut written = Vec::new();
        File::open(tmp_dir.path().join("iotedge_hybrid_iv"))
            .unwrap()
            .read_to_end(&mut written)
            .unwrap();
        assert!(written.len() == IOTEDGED_CRYPTO_IV_LEN_BYTES);

        // validate new iv was created and different from the stale iv
        assert_ne!(stale_iv, written);
    }

    #[test]
    fn settings_with_dps_x509_subsequent_checks_does_not_reconfigure() {
        let tmp_dir = TempDir::new("blah").unwrap();
        let tmp_certs_dir = TempDir::new("certs").unwrap();
        let cert_path = tmp_certs_dir.path().join("test_cert");
        let key_path = tmp_certs_dir.path().join("test_key");
        File::create(&cert_path)
            .expect("Test cert file could not be created")
            .write_all(b"CN=Mr. T")
            .expect("Test cert file could not be written");
        File::create(&key_path)
            .expect("Test cert private key file could not be created")
            .write_all(b"i pity the fool")
            .expect("Test cert private key file could not be written");
        let settings_path = tmp_dir.path().join("test_settings.yaml");
        let settings_yaml = format!(
            "
provisioning:
  source: \"dps\"
  global_endpoint: \"scheme://jibba-jabba.net\"
  scope_id: \"i got no time for the jibba-jabba\"
  attestation:
    method: \"x509\"
    identity_pk: {}
    identity_cert: {}",
            key_path.to_str().unwrap(),
            cert_path.to_str().unwrap()
        );
        File::create(&settings_path)
            .expect("Settings file could not be created")
            .write_all(settings_yaml.as_bytes())
            .expect("Settings file could not be written");
        let settings =
            Settings::<DockerConfig>::new(Some(&settings_path)).expect("Invalid settings file");
        let config = TestConfig::new("microsoft/test-image".to_string());
        let state = ModuleRuntimeState::default();
        let module: TestModule<Error> =
            TestModule::new("test-module".to_string(), config, Ok(state));
        let runtime = TestRuntime::new(Ok(module));
        let crypto = TestCrypto {
            use_expired_ca: false,
            fail_device_ca_alias: false,
            fail_decrypt: false,
            fail_encrypt: false,
        };
        let mut tokio_runtime = tokio::runtime::Runtime::new().unwrap();

        let result = check_settings_state(
            &tmp_dir.path().to_path_buf(),
            "settings_state",
            &settings,
            &runtime,
            &crypto,
            &mut tokio_runtime,
            "iotedge_hybrid_key",
            "iotedge_hybrid_iv",
        )
        .unwrap();

        let hybrid_key = result.unwrap();
        assert!(hybrid_key.len() == IDENTITY_MASTER_KEY_LEN_BYTES);

        let mut expected_hybrid_key_file_contents = Vec::new();
        File::open(tmp_dir.path().join("iotedge_hybrid_key"))
            .unwrap()
            .read_to_end(&mut expected_hybrid_key_file_contents)
            .unwrap();

        let mut expected_iv_file_contents = Vec::new();
        File::open(tmp_dir.path().join("iotedge_hybrid_iv"))
            .unwrap()
            .read_to_end(&mut expected_iv_file_contents)
            .unwrap();

        let expected_base64 = settings.compute_settings_digest().unwrap();

        let result = check_settings_state(
            &tmp_dir.path().to_path_buf(),
            "settings_state",
            &settings,
            &runtime,
            &crypto,
            &mut tokio_runtime,
            "iotedge_hybrid_key",
            "iotedge_hybrid_iv",
        )
        .unwrap();

        // validate that the hybrid key was not changed
        let hybrid_key1 = result.unwrap();
        assert_eq!(hybrid_key, hybrid_key1);

        // validate that the settings digest was not changed
        let mut written = String::new();
        File::open(tmp_dir.path().join("settings_state"))
            .unwrap()
            .read_to_string(&mut written)
            .unwrap();
        assert_eq!(expected_base64, written);

        // validate that the iv and hybrid keys were not changed
        let mut written = Vec::new();
        File::open(tmp_dir.path().join("iotedge_hybrid_key"))
            .unwrap()
            .read_to_end(&mut written)
            .unwrap();
        assert_eq!(expected_hybrid_key_file_contents, written);

        let mut written = Vec::new();
        File::open(tmp_dir.path().join("iotedge_hybrid_iv"))
            .unwrap()
            .read_to_end(&mut written)
            .unwrap();
        assert_eq!(expected_iv_file_contents, written);
    }

    #[test]
    fn settings_with_dps_x509_decrypt_fails_creates_new_backup_and_iv_and_key() {
        let tmp_dir = TempDir::new("blah").unwrap();

        let stale_iv = vec![1; IOTEDGED_CRYPTO_IV_LEN_BYTES];
        let iv_path = tmp_dir.path().join("iotedge_hybrid_iv");
        File::create(&iv_path)
            .expect("Stale iv file could not be created")
            .write_all(&stale_iv)
            .expect("Stale iv file could not be written");

        let stale_hybrid_key = vec![2; IDENTITY_MASTER_KEY_LEN_BYTES];
        let hybrid_key_path = tmp_dir.path().join("iotedge_hybrid_key");
        File::create(&hybrid_key_path)
            .expect("Stale hybrid key file could not be created")
            .write_all(&stale_hybrid_key)
            .expect("Stale hybrid key file could not be written");

        let tmp_certs_dir = TempDir::new("certs").unwrap();
        let cert_path = tmp_certs_dir.path().join("test_cert");
        let key_path = tmp_certs_dir.path().join("test_key");
        File::create(&cert_path)
            .expect("Test cert file could not be created")
            .write_all(b"CN=Mr. T")
            .expect("Test cert file could not be written");
        File::create(&key_path)
            .expect("Test cert private key file could not be created")
            .write_all(b"i pity the fool")
            .expect("Test cert private key file could not be written");

        let settings_path = tmp_dir.path().join("test_settings.yaml");
        let settings_yaml = format!(
            "
provisioning:
  source: \"dps\"
  global_endpoint: \"scheme://jibba-jabba.net\"
  scope_id: \"i got no time for the jibba-jabba\"
  attestation:
    method: \"x509\"
    identity_pk: {}
    identity_cert: {}",
            key_path.to_str().unwrap(),
            cert_path.to_str().unwrap()
        );
        File::create(&settings_path)
            .expect("Settings file could not be created")
            .write_all(settings_yaml.as_bytes())
            .expect("Settings file could not be written");
        let settings =
            Settings::<DockerConfig>::new(Some(&settings_path)).expect("Invalid settings file");
        let config = TestConfig::new("microsoft/test-image".to_string());
        let state = ModuleRuntimeState::default();
        let module: TestModule<Error> =
            TestModule::new("test-module".to_string(), config, Ok(state));
        let runtime = TestRuntime::new(Ok(module));
        let crypto = TestCrypto {
            use_expired_ca: false,
            fail_device_ca_alias: false,
            fail_decrypt: true,
            fail_encrypt: false,
        };
        let mut tokio_runtime = tokio::runtime::Runtime::new().unwrap();
        let result = check_settings_state(
            &tmp_dir.path().to_path_buf(),
            "settings_state",
            &settings,
            &runtime,
            &crypto,
            &mut tokio_runtime,
            "iotedge_hybrid_key",
            "iotedge_hybrid_iv",
        )
        .unwrap();

        // validate new hybrid key was created and different from the stale key
        let hybrid_key = result.unwrap();
        assert!(hybrid_key.len() == IDENTITY_MASTER_KEY_LEN_BYTES);
        assert_ne!(stale_hybrid_key, hybrid_key);

        let expected_base64 = settings.compute_settings_digest().unwrap();
        let mut written = String::new();
        File::open(tmp_dir.path().join("settings_state"))
            .unwrap()
            .read_to_string(&mut written)
            .unwrap();
        assert_eq!(expected_base64, written);

        // hybrid key and iv should be created since the auth mode is not X.509
        let mut written = Vec::new();
        File::open(tmp_dir.path().join("iotedge_hybrid_key"))
            .unwrap()
            .read_to_end(&mut written)
            .unwrap();
        assert_eq!(hybrid_key, written.as_bytes());

        let mut written = Vec::new();
        File::open(tmp_dir.path().join("iotedge_hybrid_iv"))
            .unwrap()
            .read_to_end(&mut written)
            .unwrap();
        assert!(written.len() == IOTEDGED_CRYPTO_IV_LEN_BYTES);

        // validate new iv was created and different from the stale iv
        assert_ne!(stale_iv, written);
    }

    #[test]
    fn settings_with_dps_x509_corrupted_iv_creates_new_backup_and_iv_and_key() {
        let tmp_dir = TempDir::new("blah").unwrap();
        let tmp_certs_dir = TempDir::new("certs").unwrap();
        let cert_path = tmp_certs_dir.path().join("test_cert");
        let key_path = tmp_certs_dir.path().join("test_key");
        File::create(&cert_path)
            .expect("Test cert file could not be created")
            .write_all(b"CN=Mr. T")
            .expect("Test cert file could not be written");
        File::create(&key_path)
            .expect("Test cert private key file could not be created")
            .write_all(b"i pity the fool")
            .expect("Test cert private key file could not be written");

        let settings_path = tmp_dir.path().join("test_settings.yaml");
        let settings_yaml = format!(
            "
provisioning:
  source: \"dps\"
  global_endpoint: \"scheme://jibba-jabba.net\"
  scope_id: \"i got no time for the jibba-jabba\"
  attestation:
    method: \"x509\"
    identity_pk: {}
    identity_cert: {}",
            key_path.to_str().unwrap(),
            cert_path.to_str().unwrap()
        );
        File::create(&settings_path)
            .expect("Settings file could not be created")
            .write_all(settings_yaml.as_bytes())
            .expect("Settings file could not be written");
        let settings =
            Settings::<DockerConfig>::new(Some(&settings_path)).expect("Invalid settings file");
        let config = TestConfig::new("microsoft/test-image".to_string());
        let state = ModuleRuntimeState::default();
        let module: TestModule<Error> =
            TestModule::new("test-module".to_string(), config, Ok(state));
        let runtime = TestRuntime::new(Ok(module));
        let crypto = TestCrypto {
            use_expired_ca: false,
            fail_device_ca_alias: false,
            fail_decrypt: false,
            fail_encrypt: false,
        };
        let mut tokio_runtime = tokio::runtime::Runtime::new().unwrap();
        let result = check_settings_state(
            &tmp_dir.path().to_path_buf(),
            "settings_state",
            &settings,
            &runtime,
            &crypto,
            &mut tokio_runtime,
            "iotedge_hybrid_key",
            "iotedge_hybrid_iv",
        )
        .unwrap();

        // validate new hybrid key was created
        let hybrid_key = result.unwrap();
        assert!(hybrid_key.len() == IDENTITY_MASTER_KEY_LEN_BYTES);
        let expected_base64 = settings.compute_settings_digest().unwrap();

        // save off prior iv
        let mut prior_iv = Vec::new();
        File::open(tmp_dir.path().join("iotedge_hybrid_iv"))
            .unwrap()
            .read_to_end(&mut prior_iv)
            .unwrap();
        assert!(prior_iv.len() == IOTEDGED_CRYPTO_IV_LEN_BYTES);

        // make iv length different from expected to corrupt file
        let corrupt_iv = vec![1; IOTEDGED_CRYPTO_IV_LEN_BYTES + 1];
        let iv_path = tmp_dir.path().join("iotedge_hybrid_iv");
        File::create(&iv_path)
            .expect("Corrupt iv file could not be created")
            .write_all(&corrupt_iv)
            .expect("Corrupt iv file could not be written");

        // this reconfigures the provisioning info
        let result = check_settings_state(
            &tmp_dir.path().to_path_buf(),
            "settings_state",
            &settings,
            &runtime,
            &crypto,
            &mut tokio_runtime,
            "iotedge_hybrid_key",
            "iotedge_hybrid_iv",
        )
        .unwrap();

        // validate new hybrid key was created
        let hybrid_key1 = result.unwrap();
        assert!(hybrid_key1.len() == IDENTITY_MASTER_KEY_LEN_BYTES);
        assert_ne!(hybrid_key, hybrid_key1);

        // validate most recent digest has not changed
        let mut written = String::new();
        File::open(tmp_dir.path().join("settings_state"))
            .unwrap()
            .read_to_string(&mut written)
            .unwrap();
        assert_eq!(expected_base64, written);

        // validate new hybrid key was written correctly
        let mut written = Vec::new();
        File::open(tmp_dir.path().join("iotedge_hybrid_key"))
            .unwrap()
            .read_to_end(&mut written)
            .unwrap();
        assert_eq!(hybrid_key1, written.as_bytes());

        // validate new iv key created and different from prior and corrupt iv
        let mut written = Vec::new();
        File::open(tmp_dir.path().join("iotedge_hybrid_iv"))
            .unwrap()
            .read_to_end(&mut written)
            .unwrap();
        assert!(written.len() == IOTEDGED_CRYPTO_IV_LEN_BYTES);
        assert_ne!(prior_iv, written);
        assert_ne!(corrupt_iv, written);
    }

    #[test]
    fn settings_with_dps_x509_corrupted_hybrid_key_creates_new_backup_and_iv_and_key() {
        let tmp_dir = TempDir::new("blah").unwrap();
        let tmp_certs_dir = TempDir::new("certs").unwrap();
        let cert_path = tmp_certs_dir.path().join("test_cert");
        let key_path = tmp_certs_dir.path().join("test_key");
        File::create(&cert_path)
            .expect("Test cert file could not be created")
            .write_all(b"CN=Mr. T")
            .expect("Test cert file could not be written");
        File::create(&key_path)
            .expect("Test cert private key file could not be created")
            .write_all(b"i pity the fool")
            .expect("Test cert private key file could not be written");

        let settings_path = tmp_dir.path().join("test_settings.yaml");
        let settings_yaml = format!(
            "
provisioning:
  source: \"dps\"
  global_endpoint: \"scheme://jibba-jabba.net\"
  scope_id: \"i got no time for the jibba-jabba\"
  attestation:
    method: \"x509\"
    identity_pk: {}
    identity_cert: {}",
            key_path.to_str().unwrap(),
            cert_path.to_str().unwrap()
        );
        File::create(&settings_path)
            .expect("Settings file could not be created")
            .write_all(settings_yaml.as_bytes())
            .expect("Settings file could not be written");
        let settings =
            Settings::<DockerConfig>::new(Some(&settings_path)).expect("Invalid settings file");
        let config = TestConfig::new("microsoft/test-image".to_string());
        let state = ModuleRuntimeState::default();
        let module: TestModule<Error> =
            TestModule::new("test-module".to_string(), config, Ok(state));
        let runtime = TestRuntime::new(Ok(module));
        let crypto = TestCrypto {
            use_expired_ca: false,
            fail_device_ca_alias: false,
            fail_decrypt: false,
            fail_encrypt: false,
        };
        let mut tokio_runtime = tokio::runtime::Runtime::new().unwrap();
        let result = check_settings_state(
            &tmp_dir.path().to_path_buf(),
            "settings_state",
            &settings,
            &runtime,
            &crypto,
            &mut tokio_runtime,
            "iotedge_hybrid_key",
            "iotedge_hybrid_iv",
        )
        .unwrap();

        // validate new hybrid key was created
        let hybrid_key = result.unwrap();
        assert!(hybrid_key.len() == IDENTITY_MASTER_KEY_LEN_BYTES);
        let expected_base64 = settings.compute_settings_digest().unwrap();

        // save off prior iv
        let mut prior_iv = Vec::new();
        File::open(tmp_dir.path().join("iotedge_hybrid_iv"))
            .unwrap()
            .read_to_end(&mut prior_iv)
            .unwrap();
        assert!(prior_iv.len() == IOTEDGED_CRYPTO_IV_LEN_BYTES);

        // save off prior key
        let mut prior_key = Vec::new();
        File::open(tmp_dir.path().join("iotedge_hybrid_key"))
            .unwrap()
            .read_to_end(&mut prior_key)
            .unwrap();
        // since encrypt decrypt are pass thrus we should expect the same key on disk
        assert_eq!(hybrid_key, prior_key);

        // make hyrbid key length different from expected to corrupt file
        let corrupt_key = vec![1; IDENTITY_MASTER_KEY_LEN_BYTES + 1];
        let key_path = tmp_dir.path().join("iotedge_hybrid_key");
        File::create(&key_path)
            .expect("Corrupt key file could not be created")
            .write_all(&corrupt_key)
            .expect("Corrupt key file could not be written");

        // this reconfigures the provisioning info
        let result = check_settings_state(
            &tmp_dir.path().to_path_buf(),
            "settings_state",
            &settings,
            &runtime,
            &crypto,
            &mut tokio_runtime,
            "iotedge_hybrid_key",
            "iotedge_hybrid_iv",
        )
        .unwrap();

        // validate new hybrid key was created
        let hybrid_key1 = result.unwrap();
        assert!(hybrid_key1.len() == IDENTITY_MASTER_KEY_LEN_BYTES);
        assert_ne!(hybrid_key, hybrid_key1);

        // validate most recent digest has not changed
        let mut written = String::new();
        File::open(tmp_dir.path().join("settings_state"))
            .unwrap()
            .read_to_string(&mut written)
            .unwrap();
        assert_eq!(expected_base64, written);

        // validate new hybrid key was written correctly
        let mut written = Vec::new();
        File::open(tmp_dir.path().join("iotedge_hybrid_key"))
            .unwrap()
            .read_to_end(&mut written)
            .unwrap();
        assert_eq!(hybrid_key1, written.as_bytes());
        assert_ne!(prior_key, written);
        assert_ne!(corrupt_key, written);

        // validate new iv key created and different from prior and corrupt iv
        let mut written = Vec::new();
        File::open(tmp_dir.path().join("iotedge_hybrid_iv"))
            .unwrap()
            .read_to_end(&mut written)
            .unwrap();
        assert!(written.len() == IOTEDGED_CRYPTO_IV_LEN_BYTES);
        assert_ne!(prior_iv, written);
    }

    #[test]
    fn settings_with_dps_x509_fails_if_encrypt_fails() {
        let tmp_dir = TempDir::new("blah").unwrap();
        let tmp_certs_dir = TempDir::new("certs").unwrap();
        let cert_path = tmp_certs_dir.path().join("test_cert");
        let key_path = tmp_certs_dir.path().join("test_key");
        File::create(&cert_path)
            .expect("Test cert file could not be created")
            .write_all(b"CN=Mr. T")
            .expect("Test cert file could not be written");
        File::create(&key_path)
            .expect("Test cert private key file could not be created")
            .write_all(b"i pity the fool")
            .expect("Test cert private key file could not be written");
        let settings_path = tmp_dir.path().join("test_settings.yaml");
        let settings_yaml = format!(
            "
provisioning:
  source: \"dps\"
  global_endpoint: \"scheme://jibba-jabba.net\"
  scope_id: \"i got no time for the jibba-jabba\"
  attestation:
    method: \"x509\"
    identity_pk: {}
    identity_cert: {}",
            key_path.to_str().unwrap(),
            cert_path.to_str().unwrap()
        );
        File::create(&settings_path)
            .expect("Settings file could not be created")
            .write_all(settings_yaml.as_bytes())
            .expect("Settings file could not be written");
        let settings =
            Settings::<DockerConfig>::new(Some(&settings_path)).expect("Invalid settings file");
        let config = TestConfig::new("microsoft/test-image".to_string());
        let state = ModuleRuntimeState::default();
        let module: TestModule<Error> =
            TestModule::new("test-module".to_string(), config, Ok(state));
        let runtime = TestRuntime::new(Ok(module));
        let crypto = TestCrypto {
            use_expired_ca: false,
            fail_device_ca_alias: false,
            fail_decrypt: false,
            fail_encrypt: true,
        };
        let mut tokio_runtime = tokio::runtime::Runtime::new().unwrap();

        // this should fail as call to encrypt fails
        check_settings_state(
            &tmp_dir.path().to_path_buf(),
            "settings_state",
            &settings,
            &runtime,
            &crypto,
            &mut tokio_runtime,
            "iotedge_hybrid_key",
            "iotedge_hybrid_iv",
        )
        .unwrap_err();
    }

    #[test]
    fn settings_non_x509_auth_change_creates_new_backup() {
        let tmp_dir = TempDir::new("blah").unwrap();
        let settings = Settings::<DockerConfig>::new(Some(Path::new(SETTINGS))).unwrap();
        let config = TestConfig::new("microsoft/test-image".to_string());
        let state = ModuleRuntimeState::default();
        let module: TestModule<Error> =
            TestModule::new("test-module".to_string(), config, Ok(state));
        let runtime = TestRuntime::new(Ok(module));
        let crypto = TestCrypto {
            use_expired_ca: false,
            fail_device_ca_alias: false,
            fail_decrypt: false,
            fail_encrypt: false,
        };
        let mut tokio_runtime = tokio::runtime::Runtime::new().unwrap();
        check_settings_state(
            &tmp_dir.path().to_path_buf(),
            "settings_state",
            &settings,
            &runtime,
            &crypto,
            &mut tokio_runtime,
            "iotedge_hybrid_key",
            "iotedge_hybrid_iv",
        )
        .unwrap();
        let mut written = String::new();
        File::open(tmp_dir.path().join("settings_state"))
            .unwrap()
            .read_to_string(&mut written)
            .unwrap();

        let settings1 = Settings::<DockerConfig>::new(Some(Path::new(SETTINGS1))).unwrap();
        let mut tokio_runtime = tokio::runtime::Runtime::new().unwrap();
        check_settings_state(
            &tmp_dir.path().to_path_buf(),
            "settings_state",
            &settings1,
            &runtime,
            &crypto,
            &mut tokio_runtime,
            "iotedge_hybrid_key",
            "iotedge_hybrid_iv",
        )
        .unwrap();
        let expected = settings1.compute_settings_digest().unwrap();
        let mut written1 = String::new();
        File::open(tmp_dir.path().join("settings_state"))
            .unwrap()
            .read_to_string(&mut written1)
            .unwrap();

        assert_eq!(expected, written1);
        assert_ne!(written1, written);

        // no hybrid key and iv should be created since the auth mode is not X.509
        let f = File::open(tmp_dir.path().join("iotedge_hybrid_key"));
        assert!(f.is_err());
        let f = File::open(tmp_dir.path().join("iotedge_hybrid_iv"));
        assert!(f.is_err());
    }

    #[test]
    fn settings_non_x509_auth_deletes_stale_hybrid_key_and_iv() {
        let tmp_dir = TempDir::new("blah").unwrap();
        let iv_path = tmp_dir.path().join("iotedge_hybrid_iv");
        let hybrid_key_path = tmp_dir.path().join("iotedge_hybrid_key");
        File::create(&iv_path)
            .expect("Stale iv file could not be created")
            .write_all(b"jibba")
            .expect("Stale iv file could not be written");
        File::create(&hybrid_key_path)
            .expect("Stale hybrid key file could not be created")
            .write_all(b"jabba")
            .expect("Stale hybrid key file could not be written");
        let settings = Settings::<DockerConfig>::new(Some(Path::new(SETTINGS))).unwrap();
        let config = TestConfig::new("microsoft/test-image".to_string());
        let state = ModuleRuntimeState::default();
        let module: TestModule<Error> =
            TestModule::new("test-module".to_string(), config, Ok(state));
        let runtime = TestRuntime::new(Ok(module));
        let crypto = TestCrypto {
            use_expired_ca: false,
            fail_device_ca_alias: false,
            fail_decrypt: false,
            fail_encrypt: false,
        };
        let mut tokio_runtime = tokio::runtime::Runtime::new().unwrap();
        check_settings_state(
            &tmp_dir.path().to_path_buf(),
            "settings_state",
            &settings,
            &runtime,
            &crypto,
            &mut tokio_runtime,
            "iotedge_hybrid_key",
            "iotedge_hybrid_iv",
        )
        .unwrap();
        let mut written = String::new();
        File::open(tmp_dir.path().join("settings_state"))
            .unwrap()
            .read_to_string(&mut written)
            .unwrap();
        // no hybrid key and iv should be created and any stale files deleted
        // since the auth mode is not X.509
        let f = File::open(tmp_dir.path().join("iotedge_hybrid_key"));
        assert!(f.is_err());
        let f = File::open(tmp_dir.path().join("iotedge_hybrid_iv"));
        assert!(f.is_err());
    }

    #[test]
    fn get_proxy_uri_recognizes_https_proxy() {
        // Use existing "https_proxy" env var if it's set, otherwise invent one
        let proxy_val = env::var("https_proxy")
            .unwrap_or_else(|_| "https://example.com".to_string())
            .parse::<Uri>()
            .unwrap()
            .to_string();

        assert_eq!(
            get_proxy_uri(Some(proxy_val.clone()))
                .unwrap()
                .unwrap()
                .to_string(),
            proxy_val
        );
    }

    #[test]
    fn get_proxy_uri_allows_credentials_in_authority() {
        let proxy_val = "https://username:password@example.com/".to_string();
        assert_eq!(
            get_proxy_uri(Some(proxy_val.clone()))
                .unwrap()
                .unwrap()
                .to_string(),
            proxy_val
        );

        let proxy_val = "https://username%2f:password%2f@example.com/".to_string();
        assert_eq!(
            get_proxy_uri(Some(proxy_val.clone()))
                .unwrap()
                .unwrap()
                .to_string(),
            proxy_val
        );
    }

    #[test]
    fn diff_with_same_cached_returns_false() {
        let tmp_dir = TempDir::new("blah").unwrap();
        let path = tmp_dir.path().join("cache");
        let settings = Settings::new(Some(Path::new(GOOD_SETTINGS))).unwrap();
        let settings_to_write = serde_json::to_string(&settings).unwrap();
        let sha_to_write = Sha256::digest_str(&settings_to_write);
        let base64_to_write = base64::encode(&sha_to_write);
        File::create(&path)
            .unwrap()
            .write_all(base64_to_write.as_bytes())
            .unwrap();
        assert!(!diff_with_cached(&settings, &path));
    }

    #[test]
    fn diff_with_tpm_default_and_explicit_returns_false() {
        let tmp_dir = TempDir::new("blah").unwrap();
        let path = tmp_dir.path().join("cache");
        let settings1 = Settings::new(Some(Path::new(GOOD_SETTINGS_DPS_DEFAULT))).unwrap();
        let settings_to_write = serde_json::to_string(&settings1).unwrap();
        let sha_to_write = Sha256::digest_str(&settings_to_write);
        let base64_to_write = base64::encode(&sha_to_write);
        File::create(&path)
            .unwrap()
            .write_all(base64_to_write.as_bytes())
            .unwrap();
        let settings = Settings::new(Some(Path::new(GOOD_SETTINGS_DPS_TPM1))).unwrap();
        assert!(!diff_with_cached(&settings, &path));
    }

    #[test]
    fn diff_with_tpm_explicit_and_default_returns_false() {
        let tmp_dir = TempDir::new("blah").unwrap();
        let path = tmp_dir.path().join("cache");
        let settings1 = Settings::new(Some(Path::new(GOOD_SETTINGS_DPS_TPM1))).unwrap();
        let settings_to_write = serde_json::to_string(&settings1).unwrap();
        let sha_to_write = Sha256::digest_str(&settings_to_write);
        let base64_to_write = base64::encode(&sha_to_write);
        File::create(&path)
            .unwrap()
            .write_all(base64_to_write.as_bytes())
            .unwrap();
        let settings = Settings::new(Some(Path::new(GOOD_SETTINGS_DPS_DEFAULT))).unwrap();
        assert!(!diff_with_cached(&settings, &path));
    }

    #[test]
    fn diff_with_same_cached_env_var_unordered_returns_false() {
        let tmp_dir = TempDir::new("blah").unwrap();
        let path = tmp_dir.path().join("cache");
        let settings1 = Settings::new(Some(Path::new(GOOD_SETTINGS2))).unwrap();
        let settings_to_write = serde_json::to_string(&settings1).unwrap();
        let sha_to_write = Sha256::digest_str(&settings_to_write);
        let base64_to_write = base64::encode(&sha_to_write);
        File::create(&path)
            .unwrap()
            .write_all(base64_to_write.as_bytes())
            .unwrap();
        let settings = Settings::new(Some(Path::new(GOOD_SETTINGS))).unwrap();
        assert!(!diff_with_cached(&settings, &path));
    }

    #[test]
    fn diff_with_different_cached_returns_true() {
        let tmp_dir = TempDir::new("blah").unwrap();
        let path = tmp_dir.path().join("cache");
        let settings1 = Settings::new(Some(Path::new(GOOD_SETTINGS1))).unwrap();
        let settings_to_write = serde_json::to_string(&settings1).unwrap();
        let sha_to_write = Sha256::digest_str(&settings_to_write);
        let base64_to_write = base64::encode(&sha_to_write);
        File::create(&path)
            .unwrap()
            .write_all(base64_to_write.as_bytes())
            .unwrap();
        let settings = Settings::new(Some(Path::new(GOOD_SETTINGS))).unwrap();
        assert!(diff_with_cached(&settings, &path));
    }

    #[test]
    fn diff_with_no_file_returns_true() {
        let settings = Settings::new(Some(Path::new(GOOD_SETTINGS))).unwrap();
        assert!(diff_with_cached(&settings, Path::new("i dont exist")));
    }
}<|MERGE_RESOLUTION|>--- conflicted
+++ resolved
@@ -145,6 +145,10 @@
 /// This is the name of the settings backup file
 const EDGE_SETTINGS_STATE_FILENAME: &str = "settings_state";
 
+/// This is the name of the hybrid id subdirectory that will
+/// contain the hybrid key and other related files
+const EDGE_HYBRID_IDENTITY_SUBDIR: &str = "hybrid_id";
+
 /// This is the name of the hybrid X509-SAS key file
 const EDGE_HYBRID_IDENTITY_MASTER_KEY_FILENAME: &str = "iotedge_hybrid_key";
 /// This is the name of the hybrid X509-SAS initialization vector
@@ -190,8 +194,7 @@
     settings: M::Settings,
 }
 
-<<<<<<< HEAD
-#[derive(PartialEq)]
+#[derive(Debug, PartialEq)]
 enum ProvisioningAuthMethod {
     X509,
     SharedAccessKey,
@@ -202,9 +205,6 @@
     thumbprint: String,
 }
 
-impl Main {
-    pub fn new(settings: Settings<DockerConfig>) -> Self {
-=======
 impl<M> Main<M>
 where
     M: MakeModuleRuntime<ProvisioningResult = ProvisioningResult> + Send + 'static,
@@ -217,7 +217,6 @@
     for<'r> &'r <M::ModuleRuntime as ModuleRuntime>::Error: Into<ModuleRuntimeErrorReason>,
 {
     pub fn new(settings: M::Settings) -> Self {
->>>>>>> 9499b9d2
         Main { settings }
     }
 
@@ -250,69 +249,20 @@
             );
         }
 
-        info!(
-<<<<<<< HEAD
-            "Using runtime network id {}",
-            settings.moby_runtime().network()
-        );
-        let runtime = DockerModuleRuntime::new(settings.moby_runtime().uri())
-            .context(ErrorKind::Initialize(InitializeErrorReason::ModuleRuntime))?
-            .with_network_id(settings.moby_runtime().network().to_string());
-
-        init_docker_runtime(&runtime, &mut tokio_runtime)?;
-
         set_iot_edge_env_vars(&settings);
-=======
-            "Configuring {} as the home directory.",
-            settings.homedir().display()
-        );
-        env::set_var(HOMEDIR_KEY, &settings.homedir());
-
-        info!("Configuring certificates...");
-        let certificates = &settings.certificates();
-        match certificates.as_ref() {
-            None => info!(
-                "Transparent gateway certificates not found, operating in quick start mode..."
-            ),
-            Some(&c) => {
-                let path = c.device_ca_cert().as_os_str();
-                info!("Configuring the Device CA certificate using {:?}.", path);
-                env::set_var(DEVICE_CA_CERT_KEY, path);
-
-                let path = c.device_ca_pk().as_os_str();
-                info!("Configuring the Device private key using {:?}.", path);
-                env::set_var(DEVICE_CA_PK_KEY, path);
-
-                let path = c.trusted_ca_certs().as_os_str();
-                info!("Configuring the trusted CA certificates using {:?}.", path);
-                env::set_var(TRUSTED_CA_CERTS_KEY, path);
-            }
-        };
-        info!("Finished configuring certificates.");
->>>>>>> 9499b9d2
 
         info!("Initializing hsm...");
         let crypto = Crypto::new(hsm_lock.clone())
             .context(ErrorKind::Initialize(InitializeErrorReason::Hsm))?;
+            // ensure a master encryption key is initialized
+            crypto.create_key().context(ErrorKind::Initialize(
+                InitializeErrorReason::CreateMasterEncryptionKey,
+            ))?;
         info!("Finished initializing hsm.");
 
-<<<<<<< HEAD
         let (hyper_client, device_cert_identity_data) =
             prepare_httpclient_and_identity_data(hsm_lock.clone(), &settings)?;
 
-        // Detect if the settings were changed and if the device needs to be reconfigured
-        let cache_subdir_path = Path::new(&settings.homedir()).join(EDGE_SETTINGS_SUBDIR);
-        let hybrid_identity_key = check_settings_state(
-            &cache_subdir_path.clone(),
-            EDGE_SETTINGS_STATE_FILENAME,
-            &settings,
-            &runtime,
-            &crypto,
-            &mut tokio_runtime,
-            EDGE_HYBRID_IDENTITY_MASTER_KEY_FILENAME,
-            EDGE_HYBRID_IDENTITY_MASTER_KEY_IV_FILENAME,
-        )?;
-=======
         let cache_subdir_path = Path::new(&settings.homedir()).join(EDGE_SETTINGS_SUBDIR);
         // make sure the cache directory exists
         DirBuilder::new()
@@ -321,10 +271,9 @@
             .context(ErrorKind::Initialize(
                 InitializeErrorReason::CreateCacheDirectory,
             ))?;
->>>>>>> 9499b9d2
 
         macro_rules! start_edgelet {
-            ($key_store:ident, $provisioning_result:ident, $root_key:ident) => {{
+            ($key_store:ident, $provisioning_result:ident, $root_key:ident, $force_reprovision:ident) => {{
                 info!("Finished provisioning edge device.");
 
                 let runtime = init_runtime::<M>(
@@ -333,8 +282,9 @@
                     $provisioning_result.clone(),
                 )?;
 
-                if $provisioning_result.reconfigure() != ReprovisioningStatus::DeviceDataNotUpdated {
-                    // If this device was reprovisioned and the device key was updated it causes
+                if $force_reprovision ||
+                    ($provisioning_result.reconfigure() != ReprovisioningStatus::DeviceDataNotUpdated) {
+                    // If this device was re-provisioned and the device key was updated it causes
                     // module keys to be obsoleted in IoTHub from the previous provisioning. We therefore
                     // delete all containers after each DPS provisioning run so that IoTHub can be updated
                     // with new module keys when the deployment is executed by EdgeAgent.
@@ -352,12 +302,12 @@
 
                 // Detect if the settings were changed and if the device needs to be reconfigured
                 check_settings_state::<M, _>(
-                    cache_subdir_path.clone(),
-                    EDGE_SETTINGS_STATE_FILENAME,
-                    &settings,
-                    &runtime,
-                    &crypto,
-                    &mut tokio_runtime,
+                                    &cache_subdir_path,
+                                    EDGE_SETTINGS_STATE_FILENAME,
+                                    &settings,
+                                    &runtime,
+                                    &crypto,
+                                    &mut tokio_runtime,
                 )?;
 
                 let cfg = WorkloadData::new(
@@ -389,12 +339,20 @@
         }
 
         info!("Provisioning edge device...");
+        let hybrid_id_subdir_path = Path::new(&settings.homedir()).join(EDGE_HYBRID_IDENTITY_SUBDIR);
+        let (force_module_reprovision, hybrid_identity_key) = prepare_master_hybrid_identity_key(
+            &settings,
+            &crypto,
+            &hybrid_id_subdir_path,
+            EDGE_HYBRID_IDENTITY_MASTER_KEY_FILENAME,
+            EDGE_HYBRID_IDENTITY_MASTER_KEY_IV_FILENAME)?;
+
         match settings.provisioning() {
             Provisioning::Manual(manual) => {
                 info!("Starting provisioning edge device via manual mode...");
                 let (key_store, provisioning_result, root_key) =
                     manual_provision(&manual, &mut tokio_runtime)?;
-                start_edgelet!(key_store, provisioning_result, root_key);
+                start_edgelet!(key_store, provisioning_result, root_key, force_module_reprovision);
             }
             Provisioning::External(external) => {
                 info!("Starting provisioning edge device via external provisioning mode...");
@@ -428,11 +386,11 @@
                     AuthType::SymmetricKey(symmetric_key) => {
                         if let Some(key) = symmetric_key.key() {
                             let (derived_key_store, memory_key) = external_provision_payload(key)?;
-                            start_edgelet!(derived_key_store, prov_result, memory_key);
+                            start_edgelet!(derived_key_store, prov_result, memory_key, force_module_reprovision);
                         } else {
                             let (derived_key_store, tpm_key) =
                                 external_provision_tpm(hsm_lock.clone())?;
-                            start_edgelet!(derived_key_store, prov_result, tpm_key);
+                            start_edgelet!(derived_key_store, prov_result, tpm_key, force_module_reprovision);
                         }
                     }
                     AuthType::X509(_) => {
@@ -457,7 +415,7 @@
                             tpm,
                             hsm_lock.clone(),
                         )?;
-                        start_edgelet!(key_store, provisioning_result, root_key);
+                        start_edgelet!(key_store, provisioning_result, root_key, force_module_reprovision);
                     }
                     AttestationMethod::SymmetricKey(ref symmetric_key_info) => {
                         info!("Starting provisioning edge device via symmetric key...");
@@ -469,7 +427,7 @@
                                 &mut tokio_runtime,
                                 symmetric_key_info,
                             )?;
-                        start_edgelet!(key_store, provisioning_result, root_key);
+                        start_edgelet!(key_store, provisioning_result, root_key, force_module_reprovision);
                     }
                     AttestationMethod::X509(ref x509_info) => {
                         info!("Starting provisioning edge device via X509 provisioning...");
@@ -488,18 +446,17 @@
                             ErrorKind::Initialize(InitializeErrorReason::DpsProvisioningClient)
                         })?;
 
-                        let (key_store, provisioning_result, root_key, runtime) =
+                        let (key_store, provisioning_result, root_key) =
                             dps_x509_provision(
                                 reg_id,
                                 &dps,
                                 hyper_client.clone(),
                                 dps_path,
-                                runtime,
                                 &mut tokio_runtime,
                                 &key_bytes,
                                 id_data.thumbprint,
                             )?;
-                        start_edgelet!(key_store, provisioning_result, root_key, runtime);
+                        start_edgelet!(key_store, provisioning_result, root_key, force_module_reprovision);
                     }
                 }
             }
@@ -510,7 +467,10 @@
     }
 }
 
-fn set_iot_edge_env_vars(settings: &Settings<DockerConfig>) {
+fn set_iot_edge_env_vars<S>(settings: &S)
+where
+    S: RuntimeSettings,
+{
     info!(
         "Configuring {} as the home directory.",
         settings.homedir().display()
@@ -565,11 +525,14 @@
     info!("Finished configuring provisioning environment variables and certificates.");
 }
 
-fn prepare_httpclient_and_identity_data(
+fn prepare_httpclient_and_identity_data<S>(
     hsm_lock: Arc<HsmLock>,
-    settings: &Settings<DockerConfig>,
-) -> Result<(MaybeProxyClient, Option<IdentityCertificateData>), Error> {
-    if get_provisioning_auth_method(&settings) == ProvisioningAuthMethod::X509 {
+    settings: &S,
+) -> Result<(MaybeProxyClient, Option<IdentityCertificateData>), Error>
+where
+    S: RuntimeSettings,
+{
+    if get_provisioning_auth_method(settings) == ProvisioningAuthMethod::X509 {
         info!("Initializing hsm X509 interface...");
         let x509 =
             X509::new(hsm_lock).context(ErrorKind::Initialize(InitializeErrorReason::Hsm))?;
@@ -706,76 +669,184 @@
     Ok(())
 }
 
-<<<<<<< HEAD
-fn check_x509_reprovisioning<C>(
-    subdir_path: &PathBuf,
-    settings: &Settings<DockerConfig>,
+fn prepare_master_hybrid_identity_key<S, C>(
+    settings: &S,
     crypto: &C,
+    subdir: &Path,
     hybrid_id_filename: &str,
     iv_filename: &str,
-) -> (bool, Option<Vec<u8>>)
+) -> Result<(bool, Option<Vec<u8>>), Error>
 where
-    C: CreateCertificate + Decrypt,
+    S: RuntimeSettings,
+    C: CreateCertificate + Decrypt + Encrypt + MakeRandom,
 {
-    fn check_x509_reprovisioning_inner<C>(
-        subdir_path: &PathBuf,
+    if get_provisioning_auth_method(settings) == ProvisioningAuthMethod::X509 {
+        let (new_key_created, hybrid_id_key) = get_or_create_hybrid_identity_key(
+            crypto,
+            subdir,
+            hybrid_id_filename,
+            iv_filename,
+        )?;
+        Ok((new_key_created, Some(hybrid_id_key)))
+    } else {
+        // cleanup any stale keys from a prior run in case provisioning mode was changed
+        // ignore errors from this operation because we could also be recovering from a previous bad
+        // configuration and shouldn't stall the current configuration because of that
+        let _u = fs::remove_dir_all(subdir);
+        Ok((false, None))
+    }
+}
+
+fn get_or_create_hybrid_identity_key<C>(
+    crypto: &C,
+    subdir: &Path,
+    hybrid_id_filename: &str,
+    iv_filename: &str,
+) -> Result<(bool, Vec<u8>), Error>
+where
+    C: CreateCertificate + Decrypt + Encrypt + MakeRandom,
+{
+    fn get_hybrid_identity_key_inner<C>(
         crypto: &C,
+        subdir: &Path,
         hybrid_id_filename: &str,
         iv_filename: &str,
-    ) -> Result<(bool, Option<Vec<u8>>), HybridAuthError>
+    ) -> Result<Vec<u8>, Error>
     where
-        C: CreateCertificate + Decrypt,
+        C: Decrypt,
     {
         // check if the identity key & iv files exist and are valid
-        let key_path = subdir_path.join(hybrid_id_filename);
-        let enc_identity_key = fs::read(key_path.as_path())?;
-        let iv_path = subdir_path.join(iv_filename);
-        let iv = fs::read(iv_path.as_path())?;
+        let key_path = subdir.join(hybrid_id_filename);
+        let enc_identity_key = fs::read(key_path)
+                .context(ErrorKind::Initialize(
+            InitializeErrorReason::HybridAuthKeyLoad,
+        ))?;
+        let iv_path = subdir.join(iv_filename);
+        let iv = fs::read(iv_path)
+        .context(ErrorKind::Initialize(
+            InitializeErrorReason::HybridAuthKeyLoad,
+        ))?;
         if iv.len() == IOTEDGED_CRYPTO_IV_LEN_BYTES {
             let identity_key = crypto.decrypt(
                 IOTEDGED_CRYPTO_ID.as_bytes(),
                 enc_identity_key.as_ref(),
                 &iv,
-            )?;
+            )
+                    .context(ErrorKind::Initialize(
+            InitializeErrorReason::HybridAuthKeyInvalid,
+        ))?;
             if identity_key.as_ref().len() == IDENTITY_MASTER_KEY_LEN_BYTES {
-                Ok((false, Some(identity_key.as_ref().to_vec())))
+                Ok(identity_key.as_ref().to_vec())
             } else {
-                Ok((true, None))
+                Err(Error::from(ErrorKind::Initialize(InitializeErrorReason::HybridAuthKeyInvalid)))
             }
         } else {
-            Ok((true, None))
+            Err(Error::from(ErrorKind::Initialize(InitializeErrorReason::HybridAuthKeyInvalid)))
         }
     }
 
-    if get_provisioning_auth_method(settings) == ProvisioningAuthMethod::X509 {
-        check_x509_reprovisioning_inner(subdir_path, crypto, hybrid_id_filename, iv_filename)
-            .unwrap_or((true, None))
-    } else {
-        (false, None)
-    }
-}
-
-#[allow(clippy::too_many_arguments)]
-fn check_settings_state<M, C>(
-    subdir_path: &PathBuf,
-    settings_state_filename: &str,
-    settings: &Settings<DockerConfig>,
-    runtime: &M,
-=======
+    match get_hybrid_identity_key_inner(crypto, subdir, hybrid_id_filename, iv_filename) {
+        Ok(hybrid_key) => Ok((false, hybrid_key)),
+        Err(_) => {
+            let key_bytes = create_hybrid_identity_key(crypto, subdir, hybrid_id_filename, iv_filename)?;
+            Ok((true, key_bytes))
+        }
+    }
+}
+
+fn create_hybrid_identity_key<C>(
+    crypto: &C,
+    subdir: &Path,
+    hybrid_id_filename: &str,
+    iv_filename: &str,
+) -> Result<Vec<u8>, Error>
+where
+    C: Decrypt + Encrypt + MakeRandom,
+{
+    // Ignore errors from this operation because we could be recovering from a previous bad
+    // configuration and shouldn't stall the current configuration because of that
+    let _u = fs::remove_dir_all(subdir);
+    DirBuilder::new()
+        .recursive(true)
+        .create(subdir)
+        .context(ErrorKind::Initialize(
+            InitializeErrorReason::HybridAuthDirCreate,
+        ))?;
+
+    let mut key_bytes: [u8; IDENTITY_MASTER_KEY_LEN_BYTES] = [0; IDENTITY_MASTER_KEY_LEN_BYTES];
+    crypto
+        .get_random_bytes(&mut key_bytes)
+        .context(ErrorKind::Initialize(
+            InitializeErrorReason::HybridAuthKeyCreate,
+        ))?;
+
+    let mut iv: [u8; IOTEDGED_CRYPTO_IV_LEN_BYTES] = [0; IOTEDGED_CRYPTO_IV_LEN_BYTES];
+    crypto
+        .get_random_bytes(&mut iv)
+        .context(ErrorKind::Initialize(
+            InitializeErrorReason::HybridAuthKeyCreate,
+        ))?;
+
+    let enc_identity_key = crypto
+        .encrypt(IOTEDGED_CRYPTO_ID.as_bytes(), &key_bytes, &iv)
+        .context(ErrorKind::Initialize(
+            InitializeErrorReason::HybridAuthKeyCreate,
+        ))?;
+
+    let path = subdir.join(hybrid_id_filename);
+    let mut file = File::create(path)
+        .context(ErrorKind::Initialize(
+            InitializeErrorReason::HybridAuthKeyCreate,
+        ))?;
+    file.write_all(enc_identity_key.as_bytes())
+        .context(ErrorKind::Initialize(
+            InitializeErrorReason::HybridAuthKeyCreate,
+        ))?;
+
+    let path = subdir.join(iv_filename);
+    let mut file = File::create(path)
+        .context(ErrorKind::Initialize(
+            InitializeErrorReason::HybridAuthKeyCreate,
+        ))?;
+    file.write_all(&iv)
+        .context(ErrorKind::Initialize(
+            InitializeErrorReason::HybridAuthKeyCreate,
+        ))?;
+
+    Ok(key_bytes.to_vec())
+}
+
+fn compute_settings_digest<S>(settings: &S) -> Result<String, DiffError>
+where
+    S: RuntimeSettings + Serialize,
+{
+    let mut s = serde_json::to_string(settings)?;
+
+    if let Provisioning::Dps(dps) = settings.provisioning() {
+        if let AttestationMethod::X509(x509_info) = dps.attestation() {
+            let mut file = OpenOptions::new()
+                .read(true)
+                .open(x509_info.identity_cert())?;
+            let mut cert = String::new();
+            file.read_to_string(&mut cert)?;
+            s.push_str(&cert);
+        }
+    }
+    Ok(base64::encode(&Sha256::digest_str(&s)))
+}
+
 fn diff_with_cached<S>(settings: &S, path: &Path) -> bool
 where
-    S: Serialize,
+    S: RuntimeSettings + Serialize,
 {
     fn diff_with_cached_inner<S>(cached_settings: &S, path: &Path) -> Result<bool, DiffError>
     where
-        S: Serialize,
+        S: RuntimeSettings + Serialize,
     {
         let mut file = OpenOptions::new().read(true).open(path)?;
         let mut buffer = String::new();
         file.read_to_string(&mut buffer)?;
-        let s = serde_json::to_string(cached_settings)?;
-        let s = Sha256::digest_str(&s);
-        let encoded = base64::encode(&s);
+        let encoded = compute_settings_digest(cached_settings)?;
         if encoded == buffer {
             debug!("Config state matches supplied config.");
             Ok(false)
@@ -812,54 +883,20 @@
 }
 
 fn check_settings_state<M, C>(
-    subdir_path: PathBuf,
+    subdir: &Path,
     filename: &str,
     settings: &M::Settings,
     runtime: &M::ModuleRuntime,
->>>>>>> 9499b9d2
     crypto: &C,
     tokio_runtime: &mut tokio::runtime::Runtime,
-    hybrid_id_filename: &str,
-    iv_filename: &str,
-) -> Result<Option<Vec<u8>>, Error>
+) -> Result<(), Error>
 where
-<<<<<<< HEAD
-    M: ModuleRuntime,
-    <M as ModuleRuntime>::RemoveAllFuture: 'static,
-    C: CreateCertificate + Decrypt + Encrypt + GetIssuerAlias + MasterEncryptionKey + MakeRandom,
-{
-    info!("Detecting if configuration file has changed...");
-    let (mut reconfig_reqd, mut hybrid_id_key) = check_x509_reprovisioning(
-        subdir_path,
-        settings,
-        crypto,
-        hybrid_id_filename,
-        iv_filename,
-    );
-    if !reconfig_reqd {
-        let path = subdir_path.join(settings_state_filename);
-        let diff = settings.diff_with_cached(&path);
-        if diff {
-            info!("Change to configuration file detected.");
-            reconfig_reqd = true;
-        } else {
-            info!("No change to configuration file detected.");
-            #[allow(clippy::single_match_else)]
-            match prepare_workload_ca(crypto) {
-                Ok(()) => info!("Obtaining workload CA succeeded."),
-                Err(_) => {
-                    reconfig_reqd = true;
-                    info!("Obtaining workload CA failed. Triggering reconfiguration");
-                }
-            };
-        }
-=======
     M: MakeModuleRuntime + 'static,
     M::Settings: Serialize,
     C: CreateCertificate + GetIssuerAlias + MasterEncryptionKey,
 {
     info!("Detecting if configuration file has changed...");
-    let path = subdir_path.join(filename);
+    let path = subdir.join(filename);
     let mut reconfig_reqd = false;
     let diff = diff_with_cached(settings, &path);
     if diff {
@@ -876,68 +913,44 @@
                 info!("Obtaining workload CA failed. Triggering reconfiguration");
             }
         };
->>>>>>> 9499b9d2
-    }
-
+    }
     if reconfig_reqd {
-<<<<<<< HEAD
-        hybrid_id_key = reconfigure(
-            &subdir_path,
-            settings_state_filename,
-=======
         reconfigure::<M, _>(
-            subdir_path,
+            subdir,
             filename,
->>>>>>> 9499b9d2
             settings,
             runtime,
             crypto,
             tokio_runtime,
-            hybrid_id_filename,
-            iv_filename,
         )?;
     }
-    Ok(hybrid_id_key)
-}
-
-fn get_provisioning_auth_method(settings: &Settings<DockerConfig>) -> ProvisioningAuthMethod {
-    let mut method = ProvisioningAuthMethod::SharedAccessKey;
+    Ok(())
+}
+
+fn get_provisioning_auth_method<S>(settings: &S) -> ProvisioningAuthMethod
+where
+    S: RuntimeSettings,
+{
     if let Provisioning::Dps(dps) = settings.provisioning() {
         if let AttestationMethod::X509(_) = dps.attestation() {
-            method = ProvisioningAuthMethod::X509;
+            return ProvisioningAuthMethod::X509;
         }
     }
-    method
-}
-
-#[allow(clippy::too_many_arguments)]
+    ProvisioningAuthMethod::SharedAccessKey
+}
+
 fn reconfigure<M, C>(
-<<<<<<< HEAD
-    subdir: &PathBuf,
-    settings_state_filename: &str,
-    settings: &Settings<DockerConfig>,
-    runtime: &M,
-=======
-    subdir: PathBuf,
+    subdir: &Path,
     filename: &str,
     settings: &M::Settings,
     runtime: &M::ModuleRuntime,
->>>>>>> 9499b9d2
     crypto: &C,
     tokio_runtime: &mut tokio::runtime::Runtime,
-    hybrid_id_filename: &str,
-    iv_filename: &str,
-) -> Result<(Option<Vec<u8>>), Error>
+) -> Result<(), Error>
 where
-<<<<<<< HEAD
-    M: ModuleRuntime,
-    <M as ModuleRuntime>::RemoveAllFuture: 'static,
-    C: CreateCertificate + Decrypt + Encrypt + GetIssuerAlias + MasterEncryptionKey + MakeRandom,
-=======
     M: MakeModuleRuntime + 'static,
     M::Settings: Serialize,
     C: CreateCertificate + GetIssuerAlias + MasterEncryptionKey,
->>>>>>> 9499b9d2
 {
     // Remove all edge containers and destroy the cache (settings and dps backup)
     info!("Removing all modules...");
@@ -952,7 +965,7 @@
     // configuration and shouldn't stall the current configuration because of that
     let _u = fs::remove_dir_all(subdir);
 
-    let path = subdir.join(settings_state_filename);
+    let path = subdir.join(filename);
 
     DirBuilder::new()
         .recursive(true)
@@ -961,53 +974,17 @@
             InitializeErrorReason::CreateSettingsDirectory,
         ))?;
 
-    // Generate a new master encryption key and save the new settings
-    crypto.create_key().context(ErrorKind::Initialize(
-        InitializeErrorReason::CreateMasterEncryptionKey,
-    ))?;
     // regenerate the workload CA certificate
     destroy_workload_ca(crypto)?;
     prepare_workload_ca(crypto)?;
     let mut file =
         File::create(path).context(ErrorKind::Initialize(InitializeErrorReason::SaveSettings))?;
-    let digest = settings
-        .compute_settings_digest()
+    let digest = compute_settings_digest(settings)
         .context(ErrorKind::Initialize(InitializeErrorReason::SaveSettings))?;
     file.write_all(digest.as_bytes())
         .context(ErrorKind::Initialize(InitializeErrorReason::SaveSettings))?;
 
-    let mut identity_master_key: Option<Vec<u8>> = None;
-    if get_provisioning_auth_method(settings) == ProvisioningAuthMethod::X509 {
-        let mut key_bytes: [u8; IDENTITY_MASTER_KEY_LEN_BYTES] = [0; IDENTITY_MASTER_KEY_LEN_BYTES];
-        crypto
-            .get_random_bytes(&mut key_bytes)
-            .context(ErrorKind::Initialize(InitializeErrorReason::SaveSettings))?;
-
-        let mut iv: [u8; IOTEDGED_CRYPTO_IV_LEN_BYTES] = [0; IOTEDGED_CRYPTO_IV_LEN_BYTES];
-        crypto
-            .get_random_bytes(&mut iv)
-            .context(ErrorKind::Initialize(InitializeErrorReason::SaveSettings))?;
-
-        let enc_identity_key = crypto
-            .encrypt(IOTEDGED_CRYPTO_ID.as_bytes(), &key_bytes, &iv)
-            .context(ErrorKind::Initialize(InitializeErrorReason::SaveSettings))?;
-
-        let path = subdir.clone().join(hybrid_id_filename);
-        let mut file = File::create(path)
-            .context(ErrorKind::Initialize(InitializeErrorReason::SaveSettings))?;
-        file.write_all(enc_identity_key.as_bytes())
-            .context(ErrorKind::Initialize(InitializeErrorReason::SaveSettings))?;
-
-        let path = subdir.join(iv_filename);
-        let mut file = File::create(path)
-            .context(ErrorKind::Initialize(InitializeErrorReason::SaveSettings))?;
-        file.write_all(&iv)
-            .context(ErrorKind::Initialize(InitializeErrorReason::SaveSettings))?;
-
-        identity_master_key = Some(key_bytes.to_vec())
-    }
-
-    Ok(identity_master_key)
+    Ok(())
 }
 
 #[allow(clippy::too_many_arguments)]
@@ -1209,21 +1186,18 @@
     tokio_runtime.block_on(provision)
 }
 
-<<<<<<< HEAD
 #[allow(clippy::too_many_arguments)]
-fn dps_x509_provision<HC, M>(
+fn dps_x509_provision<HC>(
     reg_id: String,
     provisioning: &Dps,
     hyper_client: HC,
     backup_path: PathBuf,
-    runtime: M,
     tokio_runtime: &mut tokio::runtime::Runtime,
     hybrid_identity_key: &[u8],
     cert_thumbprint: String,
-) -> Result<(DerivedKeyStore<MemoryKey>, ProvisioningResult, MemoryKey, M), Error>
+) -> Result<(DerivedKeyStore<MemoryKey>, ProvisioningResult, MemoryKey), Error>
 where
     HC: 'static + ClientImpl,
-    M: ModuleRuntime + Send + 'static,
 {
     let mut memory_hsm = MemoryKeyStore::new();
 
@@ -1257,36 +1231,18 @@
         })
         .and_then(move |prov_result| {
             info!("Successful DPS provisioning.");
-            if prov_result.reconfigure() == ReprovisioningStatus::DeviceDataNotUpdated {
-                Either::B(future::ok((prov_result, runtime)))
-            } else {
-                info!(
-                    "Reprovisioning status {:?} will trigger reconfiguration of modules.",
-                    prov_result.reconfigure()
-                );
-
-                let remove = runtime.remove_all().then(|result| {
-                    result.context(ErrorKind::Initialize(
-                        InitializeErrorReason::DpsProvisioningClient,
-                    ))?;
-                    Ok((prov_result, runtime))
-                });
-                Either::A(remove)
-            }
-        })
-        .and_then(move |(prov_result, runtime)| {
-            let (derived_key_store, hybrid_derived_key) = prepare_hybrid_key(
+            let (derived_key_store, hybrid_derived_key) = prepare_derived_hybrid_key(
                 &memory_hsm,
                 &cert_thumbprint,
                 prov_result.hub_name(),
                 prov_result.device_id(),
             )?;
-            Ok((derived_key_store, prov_result, hybrid_derived_key, runtime))
+            Ok((derived_key_store, prov_result, hybrid_derived_key))
         });
     tokio_runtime.block_on(provision)
 }
 
-fn prepare_hybrid_key(
+fn prepare_derived_hybrid_key(
     key_store: &MemoryKeyStore,
     cert_thumbprint: &str,
     hub_name: &str,
@@ -1297,7 +1253,7 @@
         .context(ErrorKind::Initialize(
             InitializeErrorReason::DpsProvisioningClient,
         ))?;
-    let sign_data = format!("{}{}{}", hub_name, device_id, cert_thumbprint);
+    let sign_data = format!("{}/devices/{}/{}", hub_name, device_id, cert_thumbprint);
     let digest = k
         .sign(SignatureAlgorithm::HMACSHA256, sign_data.as_bytes())
         .context(ErrorKind::Initialize(
@@ -1308,16 +1264,12 @@
     Ok((derived_key_store, hybrid_derived_key))
 }
 
-fn external_provision_payload(key: &str) -> (DerivedKeyStore<MemoryKey>, MemoryKey) {
-    let memory_key = MemoryKey::new(key);
-=======
 fn external_provision_payload(key: &str) -> Result<(DerivedKeyStore<MemoryKey>, MemoryKey), Error> {
     let memory_key = MemoryKey::new(base64::decode(&key).map_err(|_| {
         Error::from(ErrorKind::Initialize(
             InitializeErrorReason::ExternalProvisioningClient,
         ))
     })?);
->>>>>>> 9499b9d2
     let mut memory_hsm = MemoryKeyStore::new();
     memory_hsm.insert(&KeyIdentity::Device, "primary", memory_key.clone());
 
@@ -1637,22 +1589,6 @@
         .flatten()
 }
 
-#[derive(Debug, Fail)]
-#[fail(display = "Error loading hybrid auth key")]
-struct HybridAuthError(#[cause] Context<Box<dyn std::fmt::Display + Send + Sync>>);
-
-impl From<std::io::Error> for HybridAuthError {
-    fn from(err: std::io::Error) -> Self {
-        HybridAuthError(Context::new(Box::new(err)))
-    }
-}
-
-impl From<edgelet_core::Error> for HybridAuthError {
-    fn from(err: edgelet_core::Error) -> Self {
-        HybridAuthError(Context::new(Box::new(err)))
-    }
-}
-
 #[cfg(test)]
 mod tests {
     use std::fmt;
@@ -1681,6 +1617,8 @@
     #[cfg(unix)]
     static GOOD_SETTINGS_DPS_TPM1: &str = "test/linux/sample_settings.dps.tpm.1.yaml";
     #[cfg(unix)]
+    static GOOD_SETTINGS_DPS_SYMM_KEY: &str = "test/linux/sample_settings.dps.symm.key.yaml";
+    #[cfg(unix)]
     static GOOD_SETTINGS_DPS_DEFAULT: &str =
         "../edgelet-docker/test/linux/sample_settings.dps.default.yaml";
 
@@ -1692,6 +1630,8 @@
     static GOOD_SETTINGS2: &str = "test/windows/sample_settings2.yaml";
     #[cfg(windows)]
     static GOOD_SETTINGS_DPS_TPM1: &str = "test/windows/sample_settings.dps.tpm.1.yaml";
+    #[cfg(windows)]
+    static GOOD_SETTINGS_DPS_SYMM_KEY: &str = "test/windows/sample_settings.dps.symm.key.yaml";
     #[cfg(windows)]
     static GOOD_SETTINGS_DPS_DEFAULT: &str =
         "../edgelet-docker/test/windows/sample_settings.dps.default.yaml";
@@ -1851,20 +1791,13 @@
             fail_encrypt: false,
         };
         let mut tokio_runtime = tokio::runtime::Runtime::new().unwrap();
-<<<<<<< HEAD
-        let result = check_settings_state(
-            &tmp_dir.path().to_path_buf(),
-=======
         let result = check_settings_state::<TestRuntime<_, Settings>, _>(
-            tmp_dir.path().to_path_buf(),
->>>>>>> 9499b9d2
+            tmp_dir.path(),
             "settings_state",
             &settings,
             &runtime,
             &crypto,
             &mut tokio_runtime,
-            "iotedge_hybrid_key",
-            "iotedge_hybrid_iv",
         );
         match result.unwrap_err().kind() {
             ErrorKind::Initialize(InitializeErrorReason::PrepareWorkloadCa) => (),
@@ -1896,20 +1829,13 @@
             fail_encrypt: false,
         };
         let mut tokio_runtime = tokio::runtime::Runtime::new().unwrap();
-<<<<<<< HEAD
-        let result = check_settings_state(
-            &tmp_dir.path().to_path_buf(),
-=======
         let result = check_settings_state::<TestRuntime<_, Settings>, _>(
-            tmp_dir.path().to_path_buf(),
->>>>>>> 9499b9d2
+            tmp_dir.path(),
             "settings_state",
             &settings,
             &runtime,
             &crypto,
             &mut tokio_runtime,
-            "iotedge_hybrid_key",
-            "iotedge_hybrid_iv",
         );
         match result.unwrap_err().kind() {
             ErrorKind::Initialize(InitializeErrorReason::IssuerCAExpiration) => (),
@@ -1918,7 +1844,7 @@
     }
 
     #[test]
-    fn settings_non_x509_auth_first_time_creates_backup() {
+    fn settings_manual_connection_string_auth_first_time_creates_backup() {
         let tmp_dir = TempDir::new("blah").unwrap();
         let settings = Settings::new(Some(Path::new(GOOD_SETTINGS))).unwrap();
         let config = DockerConfig::new(
@@ -1941,84 +1867,41 @@
             fail_encrypt: false,
         };
         let mut tokio_runtime = tokio::runtime::Runtime::new().unwrap();
-<<<<<<< HEAD
-        let result = check_settings_state(
-            &tmp_dir.path().to_path_buf(),
-=======
         check_settings_state::<TestRuntime<_, Settings>, _>(
-            tmp_dir.path().to_path_buf(),
->>>>>>> 9499b9d2
+            tmp_dir.path(),
             "settings_state",
             &settings,
             &runtime,
             &crypto,
             &mut tokio_runtime,
-            "iotedge_hybrid_key",
-            "iotedge_hybrid_iv",
         )
         .unwrap();
-
-        assert!(result.is_none());
-        let expected_base64 = settings.compute_settings_digest().unwrap();
+        let expected = serde_json::to_string(&settings).unwrap();
+        let expected_sha = Sha256::digest_str(&expected);
+        let expected_base64 = base64::encode(&expected_sha);
         let mut written = String::new();
         File::open(tmp_dir.path().join("settings_state"))
             .unwrap()
             .read_to_string(&mut written)
             .unwrap();
+
         assert_eq!(expected_base64, written);
 
-        // no hybrid key and iv should be created since the auth mode is not X.509
-        let f = File::open(tmp_dir.path().join("iotedge_hybrid_key"));
-        assert!(f.is_err());
-        let f = File::open(tmp_dir.path().join("iotedge_hybrid_iv"));
-        assert!(f.is_err());
+        // non x.509 auth modes shouldn't have these files created
+        assert!(!tmp_dir.path().join(EDGE_HYBRID_IDENTITY_MASTER_KEY_FILENAME).exists());
+        assert!(!tmp_dir.path().join(EDGE_HYBRID_IDENTITY_MASTER_KEY_IV_FILENAME).exists());
     }
 
     #[test]
-    fn settings_with_dps_x509_first_time_creates_backup() {
+    fn settings_dps_symm_key_auth_first_time_creates_backup() {
         let tmp_dir = TempDir::new("blah").unwrap();
-<<<<<<< HEAD
-        let tmp_certs_dir = TempDir::new("certs").unwrap();
-        let cert_path = tmp_certs_dir.path().join("test_cert");
-        let key_path = tmp_certs_dir.path().join("test_key");
-        File::create(&cert_path)
-            .expect("Test cert file could not be created")
-            .write_all(b"CN=Mr. T")
-            .expect("Test cert file could not be written");
-        File::create(&key_path)
-            .expect("Test cert private key file could not be created")
-            .write_all(b"i pity the fool")
-            .expect("Test cert private key file could not be written");
-        let settings_path = tmp_dir.path().join("test_settings.yaml");
-        let settings_yaml = format!(
-            "
-provisioning:
-  source: \"dps\"
-  global_endpoint: \"scheme://jibba-jabba.net\"
-  scope_id: \"i got no time for the jibba-jabba\"
-  attestation:
-    method: \"x509\"
-    identity_pk: {}
-    identity_cert: {}",
-            key_path.to_str().unwrap(),
-            cert_path.to_str().unwrap()
-        );
-        File::create(&settings_path)
-            .expect("Settings file could not be created")
-            .write_all(settings_yaml.as_bytes())
-            .expect("Settings file could not be written");
-        let settings =
-            Settings::<DockerConfig>::new(Some(&settings_path)).expect("Invalid settings file");
-        let config = TestConfig::new("microsoft/test-image".to_string());
-=======
-        let settings = Settings::new(Some(Path::new(GOOD_SETTINGS))).unwrap();
+        let settings = Settings::new(Some(Path::new(GOOD_SETTINGS_DPS_SYMM_KEY))).unwrap();
         let config = DockerConfig::new(
             "microsoft/test-image".to_string(),
             ContainerCreateBody::new(),
             None,
         )
         .unwrap();
->>>>>>> 9499b9d2
         let state = ModuleRuntimeState::default();
         let module: TestModule<Error, _> =
             TestModule::new_with_config("test-module".to_string(), config, Ok(state));
@@ -2033,106 +1916,48 @@
             fail_encrypt: false,
         };
         let mut tokio_runtime = tokio::runtime::Runtime::new().unwrap();
-<<<<<<< HEAD
-
-        let result = check_settings_state(
-            &tmp_dir.path().to_path_buf(),
-=======
         check_settings_state::<TestRuntime<_, Settings>, _>(
-            tmp_dir.path().to_path_buf(),
->>>>>>> 9499b9d2
+            tmp_dir.path(),
             "settings_state",
             &settings,
             &runtime,
             &crypto,
             &mut tokio_runtime,
-            "iotedge_hybrid_key",
-            "iotedge_hybrid_iv",
         )
         .unwrap();
-
-        let hybrid_key = result.unwrap();
-        assert!(hybrid_key.len() == IDENTITY_MASTER_KEY_LEN_BYTES);
-
-        let expected_base64 = settings.compute_settings_digest().unwrap();
+        let expected = serde_json::to_string(&settings).unwrap();
+        let expected_sha = Sha256::digest_str(&expected);
+        let expected_base64 = base64::encode(&expected_sha);
         let mut written = String::new();
         File::open(tmp_dir.path().join("settings_state"))
             .unwrap()
             .read_to_string(&mut written)
             .unwrap();
+
         assert_eq!(expected_base64, written);
 
-<<<<<<< HEAD
-        // hybrid key and iv should be created since the auth mode is not X.509
-        let mut written = Vec::new();
-        File::open(tmp_dir.path().join("iotedge_hybrid_key"))
-            .unwrap()
-            .read_to_end(&mut written)
-            .unwrap();
-        assert_eq!(written.len(), IDENTITY_MASTER_KEY_LEN_BYTES);
-
-        let mut written = Vec::new();
-        File::open(tmp_dir.path().join("iotedge_hybrid_iv"))
-            .unwrap()
-            .read_to_end(&mut written)
-            .unwrap();
-        assert!(written.len() == IOTEDGED_CRYPTO_IV_LEN_BYTES);
+        // non x.509 auth modes shouldn't have these files created
+        assert!(!tmp_dir.path().join(EDGE_HYBRID_IDENTITY_MASTER_KEY_FILENAME).exists());
+        assert!(!tmp_dir.path().join(EDGE_HYBRID_IDENTITY_MASTER_KEY_IV_FILENAME).exists());
     }
 
     #[test]
-    fn settings_with_dps_x509_with_new_config_creates_new_backup_and_iv_and_key() {
+    fn settings_dps_tpm_auth_first_time_creates_backup() {
         let tmp_dir = TempDir::new("blah").unwrap();
-
-        let stale_iv = vec![1; IOTEDGED_CRYPTO_IV_LEN_BYTES];
-        let iv_path = tmp_dir.path().join("iotedge_hybrid_iv");
-        File::create(&iv_path)
-            .expect("Stale iv file could not be created")
-            .write_all(&stale_iv)
-            .expect("Stale iv file could not be written");
-
-        let stale_hybrid_key = vec![2; IDENTITY_MASTER_KEY_LEN_BYTES];
-        let hybrid_key_path = tmp_dir.path().join("iotedge_hybrid_key");
-        File::create(&hybrid_key_path)
-            .expect("Stale hybrid key file could not be created")
-            .write_all(&stale_hybrid_key)
-            .expect("Stale hybrid key file could not be written");
-
-        let tmp_certs_dir = TempDir::new("certs").unwrap();
-        let cert_path = tmp_certs_dir.path().join("test_cert");
-        let key_path = tmp_certs_dir.path().join("test_key");
-        File::create(&cert_path)
-            .expect("Test cert file could not be created")
-            .write_all(b"CN=Mr. T")
-            .expect("Test cert file could not be written");
-        File::create(&key_path)
-            .expect("Test cert private key file could not be created")
-            .write_all(b"i pity the fool")
-            .expect("Test cert private key file could not be written");
-        let settings_path = tmp_dir.path().join("test_settings.yaml");
-        let settings_yaml = format!(
-            "
-provisioning:
-  source: \"dps\"
-  global_endpoint: \"scheme://jibba-jabba.net\"
-  scope_id: \"i got no time for the jibba-jabba\"
-  attestation:
-    method: \"x509\"
-    identity_pk: {}
-    identity_cert: {}",
-            key_path.to_str().unwrap(),
-            cert_path.to_str().unwrap()
-        );
-        File::create(&settings_path)
-            .expect("Settings file could not be created")
-            .write_all(settings_yaml.as_bytes())
-            .expect("Settings file could not be written");
-        let settings =
-            Settings::<DockerConfig>::new(Some(&settings_path)).expect("Invalid settings file");
-        let config = TestConfig::new("microsoft/test-image".to_string());
+        let settings = Settings::new(Some(Path::new(GOOD_SETTINGS_DPS_TPM1))).unwrap();
+        let config = DockerConfig::new(
+            "microsoft/test-image".to_string(),
+            ContainerCreateBody::new(),
+            None,
+        )
+        .unwrap();
         let state = ModuleRuntimeState::default();
-        let module: TestModule<Error> =
-            TestModule::new("test-module".to_string(), config, Ok(state));
-        let runtime = TestRuntime::new(Ok(module));
+        let module: TestModule<Error, _> =
+            TestModule::new_with_config("test-module".to_string(), config, Ok(state));
+        let runtime = TestRuntime::make_runtime(settings.clone(), TestProvisioningResult::new())
+            .wait()
+            .unwrap()
+            .with_module(Ok(module));
         let crypto = TestCrypto {
             use_expired_ca: false,
             fail_device_ca_alias: false,
@@ -2140,578 +1965,48 @@
             fail_encrypt: false,
         };
         let mut tokio_runtime = tokio::runtime::Runtime::new().unwrap();
-
-        let result = check_settings_state(
-            &tmp_dir.path().to_path_buf(),
-=======
-        let settings1 = Settings::new(Some(Path::new(GOOD_SETTINGS1))).unwrap();
-        let mut tokio_runtime = tokio::runtime::Runtime::new().unwrap();
         check_settings_state::<TestRuntime<_, Settings>, _>(
-            tmp_dir.path().to_path_buf(),
->>>>>>> 9499b9d2
+            tmp_dir.path(),
             "settings_state",
             &settings,
             &runtime,
             &crypto,
             &mut tokio_runtime,
-            "iotedge_hybrid_key",
-            "iotedge_hybrid_iv",
         )
         .unwrap();
-
-        // validate new hybrid key was created and different from the stale key
-        let hybrid_key = result.unwrap();
-        assert!(hybrid_key.len() == IDENTITY_MASTER_KEY_LEN_BYTES);
-        assert_ne!(stale_hybrid_key, hybrid_key);
-
-        let expected_base64 = settings.compute_settings_digest().unwrap();
+        let expected = serde_json::to_string(&settings).unwrap();
+        let expected_sha = Sha256::digest_str(&expected);
+        let expected_base64 = base64::encode(&expected_sha);
         let mut written = String::new();
         File::open(tmp_dir.path().join("settings_state"))
             .unwrap()
             .read_to_string(&mut written)
             .unwrap();
+
         assert_eq!(expected_base64, written);
 
-        // hybrid key and iv files should be created since the auth mode is not X.509
-        let mut written = Vec::new();
-        File::open(tmp_dir.path().join("iotedge_hybrid_key"))
-            .unwrap()
-            .read_to_end(&mut written)
-            .unwrap();
-        assert_eq!(hybrid_key, written.as_bytes());
-
-        let mut written = Vec::new();
-        File::open(tmp_dir.path().join("iotedge_hybrid_iv"))
-            .unwrap()
-            .read_to_end(&mut written)
-            .unwrap();
-        assert!(written.len() == IOTEDGED_CRYPTO_IV_LEN_BYTES);
-
-        // validate new iv was created and different from the stale iv
-        assert_ne!(stale_iv, written);
+        // non x.509 auth modes shouldn't have these files created
+        assert!(!tmp_dir.path().join(EDGE_HYBRID_IDENTITY_MASTER_KEY_FILENAME).exists());
+        assert!(!tmp_dir.path().join(EDGE_HYBRID_IDENTITY_MASTER_KEY_IV_FILENAME).exists());
     }
 
     #[test]
-    fn settings_with_dps_x509_subsequent_checks_does_not_reconfigure() {
+    fn settings_change_creates_new_backup() {
         let tmp_dir = TempDir::new("blah").unwrap();
-        let tmp_certs_dir = TempDir::new("certs").unwrap();
-        let cert_path = tmp_certs_dir.path().join("test_cert");
-        let key_path = tmp_certs_dir.path().join("test_key");
-        File::create(&cert_path)
-            .expect("Test cert file could not be created")
-            .write_all(b"CN=Mr. T")
-            .expect("Test cert file could not be written");
-        File::create(&key_path)
-            .expect("Test cert private key file could not be created")
-            .write_all(b"i pity the fool")
-            .expect("Test cert private key file could not be written");
-        let settings_path = tmp_dir.path().join("test_settings.yaml");
-        let settings_yaml = format!(
-            "
-provisioning:
-  source: \"dps\"
-  global_endpoint: \"scheme://jibba-jabba.net\"
-  scope_id: \"i got no time for the jibba-jabba\"
-  attestation:
-    method: \"x509\"
-    identity_pk: {}
-    identity_cert: {}",
-            key_path.to_str().unwrap(),
-            cert_path.to_str().unwrap()
-        );
-        File::create(&settings_path)
-            .expect("Settings file could not be created")
-            .write_all(settings_yaml.as_bytes())
-            .expect("Settings file could not be written");
-        let settings =
-            Settings::<DockerConfig>::new(Some(&settings_path)).expect("Invalid settings file");
-        let config = TestConfig::new("microsoft/test-image".to_string());
-        let state = ModuleRuntimeState::default();
-        let module: TestModule<Error> =
-            TestModule::new("test-module".to_string(), config, Ok(state));
-        let runtime = TestRuntime::new(Ok(module));
-        let crypto = TestCrypto {
-            use_expired_ca: false,
-            fail_device_ca_alias: false,
-            fail_decrypt: false,
-            fail_encrypt: false,
-        };
-        let mut tokio_runtime = tokio::runtime::Runtime::new().unwrap();
-
-        let result = check_settings_state(
-            &tmp_dir.path().to_path_buf(),
-            "settings_state",
-            &settings,
-            &runtime,
-            &crypto,
-            &mut tokio_runtime,
-            "iotedge_hybrid_key",
-            "iotedge_hybrid_iv",
+        let settings = Settings::new(Some(Path::new(GOOD_SETTINGS))).unwrap();
+        let config = DockerConfig::new(
+            "microsoft/test-image".to_string(),
+            ContainerCreateBody::new(),
+            None,
         )
         .unwrap();
-
-        let hybrid_key = result.unwrap();
-        assert!(hybrid_key.len() == IDENTITY_MASTER_KEY_LEN_BYTES);
-
-        let mut expected_hybrid_key_file_contents = Vec::new();
-        File::open(tmp_dir.path().join("iotedge_hybrid_key"))
-            .unwrap()
-            .read_to_end(&mut expected_hybrid_key_file_contents)
-            .unwrap();
-
-        let mut expected_iv_file_contents = Vec::new();
-        File::open(tmp_dir.path().join("iotedge_hybrid_iv"))
-            .unwrap()
-            .read_to_end(&mut expected_iv_file_contents)
-            .unwrap();
-
-        let expected_base64 = settings.compute_settings_digest().unwrap();
-
-        let result = check_settings_state(
-            &tmp_dir.path().to_path_buf(),
-            "settings_state",
-            &settings,
-            &runtime,
-            &crypto,
-            &mut tokio_runtime,
-            "iotedge_hybrid_key",
-            "iotedge_hybrid_iv",
-        )
-        .unwrap();
-
-        // validate that the hybrid key was not changed
-        let hybrid_key1 = result.unwrap();
-        assert_eq!(hybrid_key, hybrid_key1);
-
-        // validate that the settings digest was not changed
-        let mut written = String::new();
-        File::open(tmp_dir.path().join("settings_state"))
-            .unwrap()
-            .read_to_string(&mut written)
-            .unwrap();
-        assert_eq!(expected_base64, written);
-
-        // validate that the iv and hybrid keys were not changed
-        let mut written = Vec::new();
-        File::open(tmp_dir.path().join("iotedge_hybrid_key"))
-            .unwrap()
-            .read_to_end(&mut written)
-            .unwrap();
-        assert_eq!(expected_hybrid_key_file_contents, written);
-
-        let mut written = Vec::new();
-        File::open(tmp_dir.path().join("iotedge_hybrid_iv"))
-            .unwrap()
-            .read_to_end(&mut written)
-            .unwrap();
-        assert_eq!(expected_iv_file_contents, written);
-    }
-
-    #[test]
-    fn settings_with_dps_x509_decrypt_fails_creates_new_backup_and_iv_and_key() {
-        let tmp_dir = TempDir::new("blah").unwrap();
-
-        let stale_iv = vec![1; IOTEDGED_CRYPTO_IV_LEN_BYTES];
-        let iv_path = tmp_dir.path().join("iotedge_hybrid_iv");
-        File::create(&iv_path)
-            .expect("Stale iv file could not be created")
-            .write_all(&stale_iv)
-            .expect("Stale iv file could not be written");
-
-        let stale_hybrid_key = vec![2; IDENTITY_MASTER_KEY_LEN_BYTES];
-        let hybrid_key_path = tmp_dir.path().join("iotedge_hybrid_key");
-        File::create(&hybrid_key_path)
-            .expect("Stale hybrid key file could not be created")
-            .write_all(&stale_hybrid_key)
-            .expect("Stale hybrid key file could not be written");
-
-        let tmp_certs_dir = TempDir::new("certs").unwrap();
-        let cert_path = tmp_certs_dir.path().join("test_cert");
-        let key_path = tmp_certs_dir.path().join("test_key");
-        File::create(&cert_path)
-            .expect("Test cert file could not be created")
-            .write_all(b"CN=Mr. T")
-            .expect("Test cert file could not be written");
-        File::create(&key_path)
-            .expect("Test cert private key file could not be created")
-            .write_all(b"i pity the fool")
-            .expect("Test cert private key file could not be written");
-
-        let settings_path = tmp_dir.path().join("test_settings.yaml");
-        let settings_yaml = format!(
-            "
-provisioning:
-  source: \"dps\"
-  global_endpoint: \"scheme://jibba-jabba.net\"
-  scope_id: \"i got no time for the jibba-jabba\"
-  attestation:
-    method: \"x509\"
-    identity_pk: {}
-    identity_cert: {}",
-            key_path.to_str().unwrap(),
-            cert_path.to_str().unwrap()
-        );
-        File::create(&settings_path)
-            .expect("Settings file could not be created")
-            .write_all(settings_yaml.as_bytes())
-            .expect("Settings file could not be written");
-        let settings =
-            Settings::<DockerConfig>::new(Some(&settings_path)).expect("Invalid settings file");
-        let config = TestConfig::new("microsoft/test-image".to_string());
         let state = ModuleRuntimeState::default();
-        let module: TestModule<Error> =
-            TestModule::new("test-module".to_string(), config, Ok(state));
-        let runtime = TestRuntime::new(Ok(module));
-        let crypto = TestCrypto {
-            use_expired_ca: false,
-            fail_device_ca_alias: false,
-            fail_decrypt: true,
-            fail_encrypt: false,
-        };
-        let mut tokio_runtime = tokio::runtime::Runtime::new().unwrap();
-        let result = check_settings_state(
-            &tmp_dir.path().to_path_buf(),
-            "settings_state",
-            &settings,
-            &runtime,
-            &crypto,
-            &mut tokio_runtime,
-            "iotedge_hybrid_key",
-            "iotedge_hybrid_iv",
-        )
-        .unwrap();
-
-        // validate new hybrid key was created and different from the stale key
-        let hybrid_key = result.unwrap();
-        assert!(hybrid_key.len() == IDENTITY_MASTER_KEY_LEN_BYTES);
-        assert_ne!(stale_hybrid_key, hybrid_key);
-
-        let expected_base64 = settings.compute_settings_digest().unwrap();
-        let mut written = String::new();
-        File::open(tmp_dir.path().join("settings_state"))
-            .unwrap()
-            .read_to_string(&mut written)
-            .unwrap();
-        assert_eq!(expected_base64, written);
-
-        // hybrid key and iv should be created since the auth mode is not X.509
-        let mut written = Vec::new();
-        File::open(tmp_dir.path().join("iotedge_hybrid_key"))
-            .unwrap()
-            .read_to_end(&mut written)
-            .unwrap();
-        assert_eq!(hybrid_key, written.as_bytes());
-
-        let mut written = Vec::new();
-        File::open(tmp_dir.path().join("iotedge_hybrid_iv"))
-            .unwrap()
-            .read_to_end(&mut written)
-            .unwrap();
-        assert!(written.len() == IOTEDGED_CRYPTO_IV_LEN_BYTES);
-
-        // validate new iv was created and different from the stale iv
-        assert_ne!(stale_iv, written);
-    }
-
-    #[test]
-    fn settings_with_dps_x509_corrupted_iv_creates_new_backup_and_iv_and_key() {
-        let tmp_dir = TempDir::new("blah").unwrap();
-        let tmp_certs_dir = TempDir::new("certs").unwrap();
-        let cert_path = tmp_certs_dir.path().join("test_cert");
-        let key_path = tmp_certs_dir.path().join("test_key");
-        File::create(&cert_path)
-            .expect("Test cert file could not be created")
-            .write_all(b"CN=Mr. T")
-            .expect("Test cert file could not be written");
-        File::create(&key_path)
-            .expect("Test cert private key file could not be created")
-            .write_all(b"i pity the fool")
-            .expect("Test cert private key file could not be written");
-
-        let settings_path = tmp_dir.path().join("test_settings.yaml");
-        let settings_yaml = format!(
-            "
-provisioning:
-  source: \"dps\"
-  global_endpoint: \"scheme://jibba-jabba.net\"
-  scope_id: \"i got no time for the jibba-jabba\"
-  attestation:
-    method: \"x509\"
-    identity_pk: {}
-    identity_cert: {}",
-            key_path.to_str().unwrap(),
-            cert_path.to_str().unwrap()
-        );
-        File::create(&settings_path)
-            .expect("Settings file could not be created")
-            .write_all(settings_yaml.as_bytes())
-            .expect("Settings file could not be written");
-        let settings =
-            Settings::<DockerConfig>::new(Some(&settings_path)).expect("Invalid settings file");
-        let config = TestConfig::new("microsoft/test-image".to_string());
-        let state = ModuleRuntimeState::default();
-        let module: TestModule<Error> =
-            TestModule::new("test-module".to_string(), config, Ok(state));
-        let runtime = TestRuntime::new(Ok(module));
-        let crypto = TestCrypto {
-            use_expired_ca: false,
-            fail_device_ca_alias: false,
-            fail_decrypt: false,
-            fail_encrypt: false,
-        };
-        let mut tokio_runtime = tokio::runtime::Runtime::new().unwrap();
-        let result = check_settings_state(
-            &tmp_dir.path().to_path_buf(),
-            "settings_state",
-            &settings,
-            &runtime,
-            &crypto,
-            &mut tokio_runtime,
-            "iotedge_hybrid_key",
-            "iotedge_hybrid_iv",
-        )
-        .unwrap();
-
-        // validate new hybrid key was created
-        let hybrid_key = result.unwrap();
-        assert!(hybrid_key.len() == IDENTITY_MASTER_KEY_LEN_BYTES);
-        let expected_base64 = settings.compute_settings_digest().unwrap();
-
-        // save off prior iv
-        let mut prior_iv = Vec::new();
-        File::open(tmp_dir.path().join("iotedge_hybrid_iv"))
-            .unwrap()
-            .read_to_end(&mut prior_iv)
-            .unwrap();
-        assert!(prior_iv.len() == IOTEDGED_CRYPTO_IV_LEN_BYTES);
-
-        // make iv length different from expected to corrupt file
-        let corrupt_iv = vec![1; IOTEDGED_CRYPTO_IV_LEN_BYTES + 1];
-        let iv_path = tmp_dir.path().join("iotedge_hybrid_iv");
-        File::create(&iv_path)
-            .expect("Corrupt iv file could not be created")
-            .write_all(&corrupt_iv)
-            .expect("Corrupt iv file could not be written");
-
-        // this reconfigures the provisioning info
-        let result = check_settings_state(
-            &tmp_dir.path().to_path_buf(),
-            "settings_state",
-            &settings,
-            &runtime,
-            &crypto,
-            &mut tokio_runtime,
-            "iotedge_hybrid_key",
-            "iotedge_hybrid_iv",
-        )
-        .unwrap();
-
-        // validate new hybrid key was created
-        let hybrid_key1 = result.unwrap();
-        assert!(hybrid_key1.len() == IDENTITY_MASTER_KEY_LEN_BYTES);
-        assert_ne!(hybrid_key, hybrid_key1);
-
-        // validate most recent digest has not changed
-        let mut written = String::new();
-        File::open(tmp_dir.path().join("settings_state"))
-            .unwrap()
-            .read_to_string(&mut written)
-            .unwrap();
-        assert_eq!(expected_base64, written);
-
-        // validate new hybrid key was written correctly
-        let mut written = Vec::new();
-        File::open(tmp_dir.path().join("iotedge_hybrid_key"))
-            .unwrap()
-            .read_to_end(&mut written)
-            .unwrap();
-        assert_eq!(hybrid_key1, written.as_bytes());
-
-        // validate new iv key created and different from prior and corrupt iv
-        let mut written = Vec::new();
-        File::open(tmp_dir.path().join("iotedge_hybrid_iv"))
-            .unwrap()
-            .read_to_end(&mut written)
-            .unwrap();
-        assert!(written.len() == IOTEDGED_CRYPTO_IV_LEN_BYTES);
-        assert_ne!(prior_iv, written);
-        assert_ne!(corrupt_iv, written);
-    }
-
-    #[test]
-    fn settings_with_dps_x509_corrupted_hybrid_key_creates_new_backup_and_iv_and_key() {
-        let tmp_dir = TempDir::new("blah").unwrap();
-        let tmp_certs_dir = TempDir::new("certs").unwrap();
-        let cert_path = tmp_certs_dir.path().join("test_cert");
-        let key_path = tmp_certs_dir.path().join("test_key");
-        File::create(&cert_path)
-            .expect("Test cert file could not be created")
-            .write_all(b"CN=Mr. T")
-            .expect("Test cert file could not be written");
-        File::create(&key_path)
-            .expect("Test cert private key file could not be created")
-            .write_all(b"i pity the fool")
-            .expect("Test cert private key file could not be written");
-
-        let settings_path = tmp_dir.path().join("test_settings.yaml");
-        let settings_yaml = format!(
-            "
-provisioning:
-  source: \"dps\"
-  global_endpoint: \"scheme://jibba-jabba.net\"
-  scope_id: \"i got no time for the jibba-jabba\"
-  attestation:
-    method: \"x509\"
-    identity_pk: {}
-    identity_cert: {}",
-            key_path.to_str().unwrap(),
-            cert_path.to_str().unwrap()
-        );
-        File::create(&settings_path)
-            .expect("Settings file could not be created")
-            .write_all(settings_yaml.as_bytes())
-            .expect("Settings file could not be written");
-        let settings =
-            Settings::<DockerConfig>::new(Some(&settings_path)).expect("Invalid settings file");
-        let config = TestConfig::new("microsoft/test-image".to_string());
-        let state = ModuleRuntimeState::default();
-        let module: TestModule<Error> =
-            TestModule::new("test-module".to_string(), config, Ok(state));
-        let runtime = TestRuntime::new(Ok(module));
-        let crypto = TestCrypto {
-            use_expired_ca: false,
-            fail_device_ca_alias: false,
-            fail_decrypt: false,
-            fail_encrypt: false,
-        };
-        let mut tokio_runtime = tokio::runtime::Runtime::new().unwrap();
-        let result = check_settings_state(
-            &tmp_dir.path().to_path_buf(),
-            "settings_state",
-            &settings,
-            &runtime,
-            &crypto,
-            &mut tokio_runtime,
-            "iotedge_hybrid_key",
-            "iotedge_hybrid_iv",
-        )
-        .unwrap();
-
-        // validate new hybrid key was created
-        let hybrid_key = result.unwrap();
-        assert!(hybrid_key.len() == IDENTITY_MASTER_KEY_LEN_BYTES);
-        let expected_base64 = settings.compute_settings_digest().unwrap();
-
-        // save off prior iv
-        let mut prior_iv = Vec::new();
-        File::open(tmp_dir.path().join("iotedge_hybrid_iv"))
-            .unwrap()
-            .read_to_end(&mut prior_iv)
-            .unwrap();
-        assert!(prior_iv.len() == IOTEDGED_CRYPTO_IV_LEN_BYTES);
-
-        // save off prior key
-        let mut prior_key = Vec::new();
-        File::open(tmp_dir.path().join("iotedge_hybrid_key"))
-            .unwrap()
-            .read_to_end(&mut prior_key)
-            .unwrap();
-        // since encrypt decrypt are pass thrus we should expect the same key on disk
-        assert_eq!(hybrid_key, prior_key);
-
-        // make hyrbid key length different from expected to corrupt file
-        let corrupt_key = vec![1; IDENTITY_MASTER_KEY_LEN_BYTES + 1];
-        let key_path = tmp_dir.path().join("iotedge_hybrid_key");
-        File::create(&key_path)
-            .expect("Corrupt key file could not be created")
-            .write_all(&corrupt_key)
-            .expect("Corrupt key file could not be written");
-
-        // this reconfigures the provisioning info
-        let result = check_settings_state(
-            &tmp_dir.path().to_path_buf(),
-            "settings_state",
-            &settings,
-            &runtime,
-            &crypto,
-            &mut tokio_runtime,
-            "iotedge_hybrid_key",
-            "iotedge_hybrid_iv",
-        )
-        .unwrap();
-
-        // validate new hybrid key was created
-        let hybrid_key1 = result.unwrap();
-        assert!(hybrid_key1.len() == IDENTITY_MASTER_KEY_LEN_BYTES);
-        assert_ne!(hybrid_key, hybrid_key1);
-
-        // validate most recent digest has not changed
-        let mut written = String::new();
-        File::open(tmp_dir.path().join("settings_state"))
-            .unwrap()
-            .read_to_string(&mut written)
-            .unwrap();
-        assert_eq!(expected_base64, written);
-
-        // validate new hybrid key was written correctly
-        let mut written = Vec::new();
-        File::open(tmp_dir.path().join("iotedge_hybrid_key"))
-            .unwrap()
-            .read_to_end(&mut written)
-            .unwrap();
-        assert_eq!(hybrid_key1, written.as_bytes());
-        assert_ne!(prior_key, written);
-        assert_ne!(corrupt_key, written);
-
-        // validate new iv key created and different from prior and corrupt iv
-        let mut written = Vec::new();
-        File::open(tmp_dir.path().join("iotedge_hybrid_iv"))
-            .unwrap()
-            .read_to_end(&mut written)
-            .unwrap();
-        assert!(written.len() == IOTEDGED_CRYPTO_IV_LEN_BYTES);
-        assert_ne!(prior_iv, written);
-    }
-
-    #[test]
-    fn settings_with_dps_x509_fails_if_encrypt_fails() {
-        let tmp_dir = TempDir::new("blah").unwrap();
-        let tmp_certs_dir = TempDir::new("certs").unwrap();
-        let cert_path = tmp_certs_dir.path().join("test_cert");
-        let key_path = tmp_certs_dir.path().join("test_key");
-        File::create(&cert_path)
-            .expect("Test cert file could not be created")
-            .write_all(b"CN=Mr. T")
-            .expect("Test cert file could not be written");
-        File::create(&key_path)
-            .expect("Test cert private key file could not be created")
-            .write_all(b"i pity the fool")
-            .expect("Test cert private key file could not be written");
-        let settings_path = tmp_dir.path().join("test_settings.yaml");
-        let settings_yaml = format!(
-            "
-provisioning:
-  source: \"dps\"
-  global_endpoint: \"scheme://jibba-jabba.net\"
-  scope_id: \"i got no time for the jibba-jabba\"
-  attestation:
-    method: \"x509\"
-    identity_pk: {}
-    identity_cert: {}",
-            key_path.to_str().unwrap(),
-            cert_path.to_str().unwrap()
-        );
-        File::create(&settings_path)
-            .expect("Settings file could not be created")
-            .write_all(settings_yaml.as_bytes())
-            .expect("Settings file could not be written");
-        let settings =
-            Settings::<DockerConfig>::new(Some(&settings_path)).expect("Invalid settings file");
-        let config = TestConfig::new("microsoft/test-image".to_string());
-        let state = ModuleRuntimeState::default();
-        let module: TestModule<Error> =
-            TestModule::new("test-module".to_string(), config, Ok(state));
-        let runtime = TestRuntime::new(Ok(module));
+        let module: TestModule<Error, _> =
+            TestModule::new_with_config("test-module".to_string(), config, Ok(state));
+        let runtime = TestRuntime::make_runtime(settings.clone(), TestProvisioningResult::new())
+            .wait()
+            .unwrap()
+            .with_module(Ok(module));
         let crypto = TestCrypto {
             use_expired_ca: false,
             fail_device_ca_alias: false,
@@ -2719,46 +2014,13 @@
             fail_encrypt: true,
         };
         let mut tokio_runtime = tokio::runtime::Runtime::new().unwrap();
-
-        // this should fail as call to encrypt fails
-        check_settings_state(
-            &tmp_dir.path().to_path_buf(),
+        check_settings_state::<TestRuntime<_, Settings>, _>(
+            tmp_dir.path(),
             "settings_state",
             &settings,
             &runtime,
             &crypto,
             &mut tokio_runtime,
-            "iotedge_hybrid_key",
-            "iotedge_hybrid_iv",
-        )
-        .unwrap_err();
-    }
-
-    #[test]
-    fn settings_non_x509_auth_change_creates_new_backup() {
-        let tmp_dir = TempDir::new("blah").unwrap();
-        let settings = Settings::<DockerConfig>::new(Some(Path::new(SETTINGS))).unwrap();
-        let config = TestConfig::new("microsoft/test-image".to_string());
-        let state = ModuleRuntimeState::default();
-        let module: TestModule<Error> =
-            TestModule::new("test-module".to_string(), config, Ok(state));
-        let runtime = TestRuntime::new(Ok(module));
-        let crypto = TestCrypto {
-            use_expired_ca: false,
-            fail_device_ca_alias: false,
-            fail_decrypt: false,
-            fail_encrypt: false,
-        };
-        let mut tokio_runtime = tokio::runtime::Runtime::new().unwrap();
-        check_settings_state(
-            &tmp_dir.path().to_path_buf(),
-            "settings_state",
-            &settings,
-            &runtime,
-            &crypto,
-            &mut tokio_runtime,
-            "iotedge_hybrid_key",
-            "iotedge_hybrid_iv",
         )
         .unwrap();
         let mut written = String::new();
@@ -2767,84 +2029,28 @@
             .read_to_string(&mut written)
             .unwrap();
 
-        let settings1 = Settings::<DockerConfig>::new(Some(Path::new(SETTINGS1))).unwrap();
+        let settings1 = Settings::new(Some(Path::new(GOOD_SETTINGS1))).unwrap();
         let mut tokio_runtime = tokio::runtime::Runtime::new().unwrap();
-        check_settings_state(
-            &tmp_dir.path().to_path_buf(),
+        check_settings_state::<TestRuntime<_, Settings>, _>(
+            tmp_dir.path(),
             "settings_state",
             &settings1,
             &runtime,
             &crypto,
             &mut tokio_runtime,
-            "iotedge_hybrid_key",
-            "iotedge_hybrid_iv",
         )
         .unwrap();
-        let expected = settings1.compute_settings_digest().unwrap();
+        let expected = serde_json::to_string(&settings1).unwrap();
+        let expected_sha = Sha256::digest_str(&expected);
+        let expected_base64 = base64::encode(&expected_sha);
         let mut written1 = String::new();
         File::open(tmp_dir.path().join("settings_state"))
             .unwrap()
             .read_to_string(&mut written1)
             .unwrap();
 
-        assert_eq!(expected, written1);
+        assert_eq!(expected_base64, written1);
         assert_ne!(written1, written);
-
-        // no hybrid key and iv should be created since the auth mode is not X.509
-        let f = File::open(tmp_dir.path().join("iotedge_hybrid_key"));
-        assert!(f.is_err());
-        let f = File::open(tmp_dir.path().join("iotedge_hybrid_iv"));
-        assert!(f.is_err());
-    }
-
-    #[test]
-    fn settings_non_x509_auth_deletes_stale_hybrid_key_and_iv() {
-        let tmp_dir = TempDir::new("blah").unwrap();
-        let iv_path = tmp_dir.path().join("iotedge_hybrid_iv");
-        let hybrid_key_path = tmp_dir.path().join("iotedge_hybrid_key");
-        File::create(&iv_path)
-            .expect("Stale iv file could not be created")
-            .write_all(b"jibba")
-            .expect("Stale iv file could not be written");
-        File::create(&hybrid_key_path)
-            .expect("Stale hybrid key file could not be created")
-            .write_all(b"jabba")
-            .expect("Stale hybrid key file could not be written");
-        let settings = Settings::<DockerConfig>::new(Some(Path::new(SETTINGS))).unwrap();
-        let config = TestConfig::new("microsoft/test-image".to_string());
-        let state = ModuleRuntimeState::default();
-        let module: TestModule<Error> =
-            TestModule::new("test-module".to_string(), config, Ok(state));
-        let runtime = TestRuntime::new(Ok(module));
-        let crypto = TestCrypto {
-            use_expired_ca: false,
-            fail_device_ca_alias: false,
-            fail_decrypt: false,
-            fail_encrypt: false,
-        };
-        let mut tokio_runtime = tokio::runtime::Runtime::new().unwrap();
-        check_settings_state(
-            &tmp_dir.path().to_path_buf(),
-            "settings_state",
-            &settings,
-            &runtime,
-            &crypto,
-            &mut tokio_runtime,
-            "iotedge_hybrid_key",
-            "iotedge_hybrid_iv",
-        )
-        .unwrap();
-        let mut written = String::new();
-        File::open(tmp_dir.path().join("settings_state"))
-            .unwrap()
-            .read_to_string(&mut written)
-            .unwrap();
-        // no hybrid key and iv should be created and any stale files deleted
-        // since the auth mode is not X.509
-        let f = File::open(tmp_dir.path().join("iotedge_hybrid_key"));
-        assert!(f.is_err());
-        let f = File::open(tmp_dir.path().join("iotedge_hybrid_iv"));
-        assert!(f.is_err());
     }
 
     #[test]
@@ -2970,4 +2176,458 @@
         let settings = Settings::new(Some(Path::new(GOOD_SETTINGS))).unwrap();
         assert!(diff_with_cached(&settings, Path::new("i dont exist")));
     }
+
+    #[test]
+    fn get_provisioning_auth_method_returns_sas_key_for_manual_connection_string() {
+        let settings = Settings::new(Some(Path::new(GOOD_SETTINGS1))).unwrap();
+        assert_eq!(ProvisioningAuthMethod::SharedAccessKey, get_provisioning_auth_method(&settings));
+    }
+
+    #[test]
+    fn get_provisioning_auth_method_returns_saskey_for_dps_tpm_provisioning() {
+        let settings = Settings::new(Some(Path::new(GOOD_SETTINGS_DPS_TPM1))).unwrap();
+        assert_eq!(ProvisioningAuthMethod::SharedAccessKey, get_provisioning_auth_method(&settings));
+    }
+
+    #[test]
+    fn get_provisioning_auth_method_returns_saskey_for_dps_symm_key_provisioning() {
+        let settings = Settings::new(Some(Path::new(GOOD_SETTINGS_DPS_SYMM_KEY))).unwrap();
+        assert_eq!(ProvisioningAuthMethod::SharedAccessKey, get_provisioning_auth_method(&settings));
+    }
+
+    fn prepare_test_dps_x509_settings_yaml(settings_path: &Path, cert_path: &Path, key_path: &Path) -> String {
+        File::create(&cert_path)
+            .expect("Test cert file could not be created")
+            .write_all(b"CN=Mr. T")
+            .expect("Test cert file could not be written");
+
+        File::create(&key_path)
+            .expect("Test cert private key file could not be created")
+            .write_all(b"i pity the fool")
+            .expect("Test cert private key file could not be written");
+
+        let settings_yaml = format!("
+provisioning:
+  source: 'dps'
+  global_endpoint: 'scheme://jibba-jabba.net'
+  scope_id: 'i got no time for the jibba-jabba'
+  attestation:
+    method: 'x509'
+    identity_cert: '{}'
+    identity_pk: '{}'
+",
+            cert_path.to_str().unwrap(),
+            key_path.to_str().unwrap()
+        );
+        File::create(&settings_path)
+            .expect("Test settings file could not be created")
+            .write_all(settings_yaml.as_bytes())
+            .expect("Test settings file could not be written");
+
+        settings_yaml
+    }
+
+    #[test]
+    fn get_provisioning_auth_method_returns_x509_for_dps_x509_provisioning() {
+        let tmp_dir = TempDir::new("blah").unwrap();
+        let cert_path = tmp_dir.path().join("test_cert");
+        let key_path = tmp_dir.path().join("test_key");
+        let settings_path = tmp_dir.path().join("test_settings.yaml");
+
+        prepare_test_dps_x509_settings_yaml(&settings_path, &cert_path, &key_path);
+        let settings = Settings::new(Some(&settings_path)).unwrap();
+        assert_eq!(ProvisioningAuthMethod::X509, get_provisioning_auth_method(&settings));
+    }
+
+    #[test]
+    fn dps_x509_auth_diff_also_checks_cert_file() {
+        let tmp_dir = TempDir::new("blah").unwrap();
+        let cert_path = tmp_dir.path().join("test_cert");
+        let key_path = tmp_dir.path().join("test_key");
+        let settings_path = tmp_dir.path().join("test_settings.yaml");
+
+        prepare_test_dps_x509_settings_yaml(&settings_path, &cert_path, &key_path);
+        let settings = Settings::new(Some(&settings_path)).unwrap();
+
+        let path = tmp_dir.path().join("cache");
+        let base64_to_write = compute_settings_digest(&settings).unwrap();
+        File::create(&path)
+            .unwrap()
+            .write_all(base64_to_write.as_bytes())
+            .unwrap();
+
+         // check if there is no diff
+        assert_eq!(diff_with_cached(&settings, &path), false);
+
+         // now modify only the cert file and test if there is a diff
+        File::create(&cert_path)
+            .unwrap()
+            .write_all(b"CN=B.A. Baracus")
+            .unwrap();
+        assert_eq!(diff_with_cached(&settings, &path), true);
+    }
+
+    #[test]
+    fn master_hybrid_id_key_create_first_time_creates_new_key_and_forces_reprovision() {
+        let tmp_dir = TempDir::new("blah").unwrap();
+        let cert_path = tmp_dir.path().join("test_cert");
+        let key_path = tmp_dir.path().join("test_key");
+        let settings_path = tmp_dir.path().join("test_settings.yaml");
+
+        prepare_test_dps_x509_settings_yaml(&settings_path, &cert_path, &key_path);
+        let settings = Settings::new(Some(&settings_path)).unwrap();
+
+        let crypto = TestCrypto {
+            use_expired_ca: false,
+            fail_device_ca_alias: false,
+            fail_decrypt: false,
+            fail_encrypt: false,
+        };
+        let (force_module_reprovision, hybrid_identity_key) = prepare_master_hybrid_identity_key(&settings, &crypto, tmp_dir.path(), EDGE_HYBRID_IDENTITY_MASTER_KEY_FILENAME, EDGE_HYBRID_IDENTITY_MASTER_KEY_IV_FILENAME).unwrap();
+
+        // validate that module reprovision is required since this is the first time it was checked
+        assert!(force_module_reprovision);
+        assert_eq!(hybrid_identity_key.unwrap().len(), IDENTITY_MASTER_KEY_LEN_BYTES);
+
+        // hybrid key and iv should be created and non empty since the auth mode is X.509
+        assert!(tmp_dir.path().join(EDGE_HYBRID_IDENTITY_MASTER_KEY_FILENAME).metadata().unwrap().len() > 0);
+        assert!(tmp_dir.path().join(EDGE_HYBRID_IDENTITY_MASTER_KEY_IV_FILENAME).metadata().unwrap().len() == IOTEDGED_CRYPTO_IV_LEN_BYTES as u64);
+    }
+
+    #[test]
+    fn master_hybrid_id_key_subsequent_checks_does_not_create_new_key_and_no_reprovision() {
+        let tmp_dir = TempDir::new("blah").unwrap();
+        let cert_path = tmp_dir.path().join("test_cert");
+        let key_path = tmp_dir.path().join("test_key");
+        let settings_path = tmp_dir.path().join("test_settings.yaml");
+
+        prepare_test_dps_x509_settings_yaml(&settings_path, &cert_path, &key_path);
+        let settings = Settings::new(Some(&settings_path)).unwrap();
+
+        let crypto = TestCrypto {
+            use_expired_ca: false,
+            fail_device_ca_alias: false,
+            fail_decrypt: false,
+            fail_encrypt: false,
+        };
+        let (force_module_reprovision, expected_hybrid_identity_key) = prepare_master_hybrid_identity_key(&settings, &crypto, tmp_dir.path(), EDGE_HYBRID_IDENTITY_MASTER_KEY_FILENAME, EDGE_HYBRID_IDENTITY_MASTER_KEY_IV_FILENAME).unwrap();
+
+        // validate that module reprovision is required since this is the first time it was checked
+        assert!(force_module_reprovision);
+        assert_eq!(expected_hybrid_identity_key.clone().unwrap().len(), IDENTITY_MASTER_KEY_LEN_BYTES);
+
+        // hybrid key and iv should be created and non empty since the auth mode is X.509
+        let key_path = tmp_dir.path().join(EDGE_HYBRID_IDENTITY_MASTER_KEY_FILENAME);
+        assert!(key_path.metadata().unwrap().len() > 0);
+        let mut expected_hybrid_key_file_contents = Vec::new();
+        File::open(&key_path)
+            .unwrap()
+            .read_to_end(&mut expected_hybrid_key_file_contents)
+            .unwrap();
+
+        let iv_path = tmp_dir.path().join(EDGE_HYBRID_IDENTITY_MASTER_KEY_IV_FILENAME);
+        assert!(iv_path.metadata().unwrap().len() == IOTEDGED_CRYPTO_IV_LEN_BYTES as u64);
+        let mut expected_iv_file_contents = Vec::new();
+        File::open(&iv_path)
+            .unwrap()
+            .read_to_end(&mut expected_iv_file_contents)
+            .unwrap();
+
+        let (force_module_reprovision, hybrid_identity_key) = prepare_master_hybrid_identity_key(&settings, &crypto, tmp_dir.path(), EDGE_HYBRID_IDENTITY_MASTER_KEY_FILENAME, EDGE_HYBRID_IDENTITY_MASTER_KEY_IV_FILENAME).unwrap();
+
+        // validate that no module reprovision is required since nothing changed
+        assert!(!force_module_reprovision);
+
+        // validate that the iv and hybrid keys were not changed on disk
+        assert_eq!(expected_hybrid_identity_key.unwrap(), hybrid_identity_key.unwrap());
+
+        let mut file_contents = Vec::new();
+        File::open(&key_path)
+            .unwrap()
+            .read_to_end(&mut file_contents)
+            .unwrap();
+        assert_eq!(expected_hybrid_key_file_contents, file_contents);
+        let mut file_contents = Vec::new();
+        File::open(&iv_path)
+            .unwrap()
+            .read_to_end(&mut file_contents)
+            .unwrap();
+        assert_eq!(expected_iv_file_contents, file_contents);
+    }
+
+    #[test]
+    fn master_hybrid_id_key_creates_new_backup_and_iv_and_key_when_decrypt_fails() {
+        let tmp_dir = TempDir::new("blah").unwrap();
+
+        let stale_hybrid_key = vec![2; IDENTITY_MASTER_KEY_LEN_BYTES];
+        let id_key_path = tmp_dir.path().join(EDGE_HYBRID_IDENTITY_MASTER_KEY_FILENAME);
+        File::create(&id_key_path)
+            .expect("Stale hybrid key file could not be created")
+            .write_all(&stale_hybrid_key)
+            .expect("Stale hybrid key file could not be written");
+
+        let stale_iv = vec![1; IOTEDGED_CRYPTO_IV_LEN_BYTES];
+        let iv_path = tmp_dir.path().join(EDGE_HYBRID_IDENTITY_MASTER_KEY_IV_FILENAME);
+        File::create(&iv_path)
+            .expect("Stale iv file could not be created")
+            .write_all(&stale_iv)
+            .expect("Stale iv file could not be written");
+
+        let cert_path = tmp_dir.path().join("test_cert");
+        let cert_key_path = tmp_dir.path().join("test_key");
+        let settings_path = tmp_dir.path().join("test_settings.yaml");
+
+        prepare_test_dps_x509_settings_yaml(&settings_path, &cert_path, &cert_key_path);
+        let settings = Settings::new(Some(&settings_path)).unwrap();
+
+        let crypto = TestCrypto {
+            use_expired_ca: false,
+            fail_device_ca_alias: false,
+            fail_decrypt: true,
+            fail_encrypt: false,
+        };
+
+        let (force_module_reprovision, hybrid_identity_key) = prepare_master_hybrid_identity_key(&settings, &crypto, tmp_dir.path(), EDGE_HYBRID_IDENTITY_MASTER_KEY_FILENAME, EDGE_HYBRID_IDENTITY_MASTER_KEY_IV_FILENAME).unwrap();
+
+        // validate that module reprovision is required since decrypt failed
+        assert!(force_module_reprovision);
+        assert_eq!(hybrid_identity_key.clone().unwrap().len(), IDENTITY_MASTER_KEY_LEN_BYTES);
+
+        // hybrid key and iv should be created and non empty since the auth mode is X.509
+        assert!(id_key_path.metadata().unwrap().len() > 0);
+        let mut hybrid_key_file_contents = Vec::new();
+        File::open(&id_key_path)
+            .unwrap()
+            .read_to_end(&mut hybrid_key_file_contents)
+            .unwrap();
+
+        assert!(iv_path.metadata().unwrap().len() == IOTEDGED_CRYPTO_IV_LEN_BYTES as u64);
+        let mut iv_file_contents = Vec::new();
+        File::open(&iv_path)
+            .unwrap()
+            .read_to_end(&mut iv_file_contents)
+            .unwrap();
+
+        // validate that the iv and hybrid keys were changed on disk
+        assert_ne!(stale_hybrid_key, hybrid_key_file_contents);
+        assert_ne!(stale_hybrid_key, iv_file_contents);
+    }
+
+    #[test]
+    fn master_hybrid_id_key_fails_when_encrypt_fails() {
+        let tmp_dir = TempDir::new("blah").unwrap();
+        let cert_path = tmp_dir.path().join("test_cert");
+        let key_path = tmp_dir.path().join("test_key");
+        let settings_path = tmp_dir.path().join("test_settings.yaml");
+
+        prepare_test_dps_x509_settings_yaml(&settings_path, &cert_path, &key_path);
+        let settings = Settings::new(Some(&settings_path)).unwrap();
+
+        let crypto = TestCrypto {
+            use_expired_ca: false,
+            fail_device_ca_alias: false,
+            fail_decrypt: false,
+            fail_encrypt: true,
+        };
+
+        // validate that hyrbid id key create fails
+        prepare_master_hybrid_identity_key(&settings, &crypto, tmp_dir.path(), EDGE_HYBRID_IDENTITY_MASTER_KEY_FILENAME, EDGE_HYBRID_IDENTITY_MASTER_KEY_IV_FILENAME).unwrap_err();
+    }
+
+    #[test]
+    fn master_hybrid_id_key_creates_new_backup_and_iv_when_iv_is_corrupted() {
+        let tmp_dir = TempDir::new("blah").unwrap();
+        let cert_path = tmp_dir.path().join("test_cert");
+        let key_path = tmp_dir.path().join("test_key");
+        let settings_path = tmp_dir.path().join("test_settings.yaml");
+
+        prepare_test_dps_x509_settings_yaml(&settings_path, &cert_path, &key_path);
+        let settings = Settings::new(Some(&settings_path)).unwrap();
+
+        let crypto = TestCrypto {
+            use_expired_ca: false,
+            fail_device_ca_alias: false,
+            fail_decrypt: false,
+            fail_encrypt: false,
+        };
+
+        let (force_module_reprovision, first_hybrid_identity_key) = prepare_master_hybrid_identity_key(&settings, &crypto, tmp_dir.path(), EDGE_HYBRID_IDENTITY_MASTER_KEY_FILENAME, EDGE_HYBRID_IDENTITY_MASTER_KEY_IV_FILENAME).unwrap();
+
+        // validate that module reprovision is required since this is the first time it was checked
+        assert!(force_module_reprovision);
+        assert_eq!(first_hybrid_identity_key.clone().unwrap().len(), IDENTITY_MASTER_KEY_LEN_BYTES);
+
+        // hybrid key and iv should be created and non empty since the auth mode is X.509
+        let key_path = tmp_dir.path().join(EDGE_HYBRID_IDENTITY_MASTER_KEY_FILENAME);
+        let iv_path = tmp_dir.path().join(EDGE_HYBRID_IDENTITY_MASTER_KEY_IV_FILENAME);
+        assert!(key_path.metadata().unwrap().len() > 0);
+        assert!(iv_path.metadata().unwrap().len() == IOTEDGED_CRYPTO_IV_LEN_BYTES as u64);
+
+        // save off the first hybrid key file
+        let mut first_key_file_contents = Vec::new();
+        File::open(&key_path)
+            .unwrap()
+            .read_to_end(&mut first_key_file_contents)
+            .unwrap();
+
+        // save off the first iv file
+        let mut first_iv_file_contents = Vec::new();
+        File::open(&iv_path)
+            .unwrap()
+            .read_to_end(&mut first_iv_file_contents)
+            .unwrap();
+
+        // now corrupt the iv file by updating it with a non compliant byte length
+        let corrupt_iv = vec![1; IOTEDGED_CRYPTO_IV_LEN_BYTES + 1];
+        File::create(&iv_path)
+            .expect("Corrupt iv file could not be created")
+            .write_all(&corrupt_iv)
+            .expect("Corrupt iv file could not be written");
+
+        let (force_module_reprovision, second_hybrid_identity_key) = prepare_master_hybrid_identity_key(&settings, &crypto, tmp_dir.path(), EDGE_HYBRID_IDENTITY_MASTER_KEY_FILENAME, EDGE_HYBRID_IDENTITY_MASTER_KEY_IV_FILENAME).unwrap();
+
+        // validate that module reprovision is required since iv was corrupted
+        assert!(force_module_reprovision);
+        assert_eq!(second_hybrid_identity_key.clone().unwrap().len(), IDENTITY_MASTER_KEY_LEN_BYTES);
+
+        // validate that a new hybrid id key was created
+        assert_ne!(first_hybrid_identity_key.clone().unwrap(), second_hybrid_identity_key.unwrap());
+
+        // validate that a new hybrid id key was generated and changed on disk
+        assert!(key_path.metadata().unwrap().len() > 0);
+        let mut second_hybrid_key_file_contents = Vec::new();
+        File::open(&key_path)
+            .unwrap()
+            .read_to_end(&mut second_hybrid_key_file_contents)
+            .unwrap();
+        assert_ne!(first_key_file_contents, second_hybrid_key_file_contents);
+
+        // validate that a new iv was created and changed on disk
+        assert!(iv_path.metadata().unwrap().len() == IOTEDGED_CRYPTO_IV_LEN_BYTES as u64);
+        let mut second_iv_file_contents = Vec::new();
+        File::open(&iv_path)
+            .unwrap()
+            .read_to_end(&mut second_iv_file_contents)
+            .unwrap();
+        assert_ne!(first_iv_file_contents, second_iv_file_contents);
+        assert_ne!(corrupt_iv, second_iv_file_contents);
+    }
+
+    #[test]
+    fn master_hybrid_id_key_creates_new_backup_and_iv_when_hybrid_key_is_corrupted() {
+        let tmp_dir = TempDir::new("blah").unwrap();
+        let cert_path = tmp_dir.path().join("test_cert");
+        let key_path = tmp_dir.path().join("test_key");
+        let settings_path = tmp_dir.path().join("test_settings.yaml");
+
+        prepare_test_dps_x509_settings_yaml(&settings_path, &cert_path, &key_path);
+        let settings = Settings::new(Some(&settings_path)).unwrap();
+
+        let crypto = TestCrypto {
+            use_expired_ca: false,
+            fail_device_ca_alias: false,
+            fail_decrypt: false,
+            fail_encrypt: false,
+        };
+
+        let (force_module_reprovision, first_hybrid_identity_key) = prepare_master_hybrid_identity_key(&settings, &crypto, tmp_dir.path(), EDGE_HYBRID_IDENTITY_MASTER_KEY_FILENAME, EDGE_HYBRID_IDENTITY_MASTER_KEY_IV_FILENAME).unwrap();
+
+        // validate that module reprovision is required since this is the first time it was checked
+        assert!(force_module_reprovision);
+        assert_eq!(first_hybrid_identity_key.clone().unwrap().len(), IDENTITY_MASTER_KEY_LEN_BYTES);
+
+        // hybrid key and iv should be created and non empty since the auth mode is X.509
+        let key_path = tmp_dir.path().join(EDGE_HYBRID_IDENTITY_MASTER_KEY_FILENAME);
+        let iv_path = tmp_dir.path().join(EDGE_HYBRID_IDENTITY_MASTER_KEY_IV_FILENAME);
+        assert!(key_path.metadata().unwrap().len() > 0);
+        assert!(iv_path.metadata().unwrap().len() == IOTEDGED_CRYPTO_IV_LEN_BYTES as u64);
+
+        // save off the first hybrid key file
+        let mut first_key_file_contents = Vec::new();
+        File::open(&key_path)
+            .unwrap()
+            .read_to_end(&mut first_key_file_contents)
+            .unwrap();
+
+        // save off the first iv file
+        let mut first_iv_file_contents = Vec::new();
+        File::open(&iv_path)
+            .unwrap()
+            .read_to_end(&mut first_iv_file_contents)
+            .unwrap();
+
+        // now corrupt the key file by updating it with a non compliant byte length
+        let corrupt_key = vec![1; IDENTITY_MASTER_KEY_LEN_BYTES + 1];
+        File::create(&key_path)
+            .expect("Corrupt key file could not be created")
+            .write_all(&corrupt_key)
+            .expect("Corrupt key file could not be written");
+
+        let (force_module_reprovision, second_hybrid_identity_key) = prepare_master_hybrid_identity_key(&settings, &crypto, tmp_dir.path(), EDGE_HYBRID_IDENTITY_MASTER_KEY_FILENAME, EDGE_HYBRID_IDENTITY_MASTER_KEY_IV_FILENAME).unwrap();
+
+        // validate that module reprovision is required since hybrid key was corrupted
+        assert!(force_module_reprovision);
+        assert_eq!(second_hybrid_identity_key.clone().unwrap().len(), IDENTITY_MASTER_KEY_LEN_BYTES);
+
+        // validate that a new hybrid id key was created
+        assert_ne!(first_hybrid_identity_key.clone().unwrap(), second_hybrid_identity_key.unwrap());
+
+        // validate that a new hybrid id key was generated and changed on disk
+        assert!(key_path.metadata().unwrap().len() > 0);
+        let mut second_hybrid_key_file_contents = Vec::new();
+        File::open(&key_path)
+            .unwrap()
+            .read_to_end(&mut second_hybrid_key_file_contents)
+            .unwrap();
+        assert_ne!(first_key_file_contents, second_hybrid_key_file_contents);
+        assert_ne!(corrupt_key, second_hybrid_key_file_contents);
+
+        // validate that a new iv was created and changed on disk
+        assert!(iv_path.metadata().unwrap().len() == IOTEDGED_CRYPTO_IV_LEN_BYTES as u64);
+        let mut second_iv_file_contents = Vec::new();
+        File::open(&iv_path)
+            .unwrap()
+            .read_to_end(&mut second_iv_file_contents)
+            .unwrap();
+        assert_ne!(first_iv_file_contents, second_iv_file_contents);
+    }
+
+    #[test]
+    fn master_hybrid_id_key_deletes_stale_hybrid_key_and_iv_when_provisioning_to_non_x509_auth() {
+        let tmp_dir = TempDir::new("blah").unwrap();
+
+        let hybrid_key_path = tmp_dir.path().join(EDGE_HYBRID_IDENTITY_MASTER_KEY_FILENAME);
+        File::create(&hybrid_key_path)
+            .expect("Stale hybrid key file could not be created")
+            .write_all(b"jabba")
+            .expect("Stale hybrid key file could not be written");
+
+        let iv_path = tmp_dir.path().join(EDGE_HYBRID_IDENTITY_MASTER_KEY_IV_FILENAME);
+        File::create(&iv_path)
+            .expect("Stale iv file could not be created")
+            .write_all(b"jibba")
+            .expect("Stale iv file could not be written");
+
+        // prepare a non x509 provisioning configuration
+        let settings = Settings::new(Some(Path::new(GOOD_SETTINGS))).unwrap();
+
+        let crypto = TestCrypto {
+            use_expired_ca: false,
+            fail_device_ca_alias: false,
+            fail_decrypt: false,
+            fail_encrypt: false,
+        };
+
+        let (force_module_reprovision, hybrid_identity_key) = prepare_master_hybrid_identity_key(&settings, &crypto, tmp_dir.path(), EDGE_HYBRID_IDENTITY_MASTER_KEY_FILENAME, EDGE_HYBRID_IDENTITY_MASTER_KEY_IV_FILENAME).unwrap();
+
+        // validate that module reprovision is not required this was not using x509
+        assert!(!force_module_reprovision);
+        // validate that no key was created
+        assert!(hybrid_identity_key.is_none());
+
+        // no hybrid key and iv should be created and any stale files deleted
+        // since the auth mode is not X.509
+        assert!(!tmp_dir.path().join(EDGE_HYBRID_IDENTITY_MASTER_KEY_FILENAME).exists());
+        assert!(!tmp_dir.path().join(EDGE_HYBRID_IDENTITY_MASTER_KEY_IV_FILENAME).exists());
+    }
 }