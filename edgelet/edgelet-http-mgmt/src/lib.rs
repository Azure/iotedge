--- conflicted
+++ resolved
@@ -1,26 +1,5 @@
 // Copyright (c) Microsoft. All rights reserved.
 
-<<<<<<< HEAD
-mod system_info;
-
-#[derive(Clone)]
-pub struct Service<M>
-where
-    M: edgelet_core::ModuleRuntime,
-{
-    pub runtime: std::sync::Arc<futures_util::lock::Mutex<M>>,
-}
-
-http_common::make_service! {
-    service: Service<M>,
-    { <M> }
-    { M: edgelet_core::ModuleRuntime + Send + Sync + 'static }
-    api_version: edgelet_http::ApiVersion,
-    routes: [
-        system_info::get::Route<M>,
-        system_info::resources::Route<M>,
-        system_info::support_bundle::Route<M>,
-=======
 mod device_actions;
 mod identity;
 mod system_info;
@@ -81,6 +60,5 @@
     routes: [
         identity::create_or_list::Route,
         identity::delete_or_update::Route,
->>>>>>> 4584ecd0
     ],
 }