// Copyright (c) Microsoft. All rights reserved.

<<<<<<< HEAD
// #![deny(rust_2018_idioms, warnings)]
// #![deny(clippy::all, clippy::pedantic)]
=======
#![deny(rust_2018_idioms, warnings)]
#![deny(clippy::all, clippy::pedantic)]
>>>>>>> fdf4052f
#![allow(
    clippy::module_name_repetitions,
    clippy::too_many_lines,
    clippy::use_self
)]

use hyper::{Body, Response};

mod client;
mod error;
mod server;

pub use client::ModuleClient;
pub use error::{Error, ErrorKind};
pub use server::ListModules;
pub use server::ManagementService;

pub trait IntoResponse {
    fn into_response(self) -> Response<Body>;
}

impl IntoResponse for Response<Body> {
    fn into_response(self) -> Response<Body> {
        self
    }
}<|MERGE_RESOLUTION|>--- conflicted
+++ resolved
@@ -1,12 +1,7 @@
 // Copyright (c) Microsoft. All rights reserved.
 
-<<<<<<< HEAD
-// #![deny(rust_2018_idioms, warnings)]
-// #![deny(clippy::all, clippy::pedantic)]
-=======
 #![deny(rust_2018_idioms, warnings)]
 #![deny(clippy::all, clippy::pedantic)]
->>>>>>> fdf4052f
 #![allow(
     clippy::module_name_repetitions,
     clippy::too_many_lines,
