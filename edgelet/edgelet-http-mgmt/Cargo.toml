--- conflicted
+++ resolved
@@ -10,14 +10,10 @@
 futures-util = "0.3"
 http = "0.2"
 hyper = "0.14"
-<<<<<<< HEAD
-log = "0.4"
-=======
 libc = "0.2"
 log = "0.4"
 percent-encoding = "2"
 regex = "1"
->>>>>>> 4584ecd0
 serde = "1"
 serde_json = "1.0"
 tokio = { version = "1", features = ["macros"] }
@@ -26,16 +22,11 @@
 edgelet-core = { path = "../edgelet-core" }
 edgelet-http = { path = "../edgelet-http" }
 
-<<<<<<< HEAD
-http-common = { git = "https://github.com/Azure/iot-identity-service", branch = "main", features = ["tokio1"] }
-
-=======
 aziot-identity-client-async = { git = "https://github.com/Azure/iot-identity-service", branch = "main" }
 aziot-identity-common = { git = "https://github.com/Azure/iot-identity-service", branch = "main" }
 aziot-identity-common-http = { git = "https://github.com/Azure/iot-identity-service", branch = "main" }
 
 http-common = { git = "https://github.com/Azure/iot-identity-service", branch = "main", features = ["tokio1"] }
 
->>>>>>> 4584ecd0
 [dev-dependencies]
 edgelet-test-utils = { path = "../edgelet-test-utils" }