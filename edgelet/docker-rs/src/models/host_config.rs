/*
 * Docker Engine API
 *
 * The Engine API is an HTTP API served by Docker Engine. It is the API the Docker client uses to communicate with the Engine, so everything the Docker client can do can be done with the API.  Most of the client's commands map directly to API endpoints (e.g. `docker ps` is `GET /containers/json`). The notable exception is running containers, which consists of several API calls.  # Errors  The API uses standard HTTP status codes to indicate the success or failure of the API call. The body of the response will be JSON in the following format:  ``` {   \"message\": \"page not found\" } ```  # Versioning  The API is usually changed in each release of Docker, so API calls are versioned to ensure that clients don't break.  For Docker Engine 17.10, the API version is 1.33. To lock to this version, you prefix the URL with `/v1.33`. For example, calling `/info` is the same as calling `/v1.33/info`.  Engine releases in the near future should support this version of the API, so your client will continue to work even if it is talking to a newer Engine.  In previous versions of Docker, it was possible to access the API without providing a version. This behaviour is now deprecated will be removed in a future version of Docker.  If the API version specified in the URL is not supported by the daemon, a HTTP `400 Bad Request` error message is returned.  The API uses an open schema model, which means server may add extra properties to responses. Likewise, the server will ignore any extra query parameters and request body properties. When you write clients, you need to ignore additional properties in responses to ensure they do not break when talking to newer Docker daemons.  This documentation is for version 1.34 of the API. Use this table to find documentation for previous versions of the API:  Docker version  | API version | Changes ----------------|-------------|--------- 17.10.x | [1.33](https://docs.docker.com/engine/api/v1.33/) | [API changes](https://docs.docker.com/engine/api/version-history/#v1-33-api-changes) 17.09.x | [1.32](https://docs.docker.com/engine/api/v1.32/) | [API changes](https://docs.docker.com/engine/api/version-history/#v1-32-api-changes) 17.07.x | [1.31](https://docs.docker.com/engine/api/v1.31/) | [API changes](https://docs.docker.com/engine/api/version-history/#v1-31-api-changes) 17.06.x | [1.30](https://docs.docker.com/engine/api/v1.30/) | [API changes](https://docs.docker.com/engine/api/version-history/#v1-30-api-changes) 17.05.x | [1.29](https://docs.docker.com/engine/api/v1.29/) | [API changes](https://docs.docker.com/engine/api/version-history/#v1-29-api-changes) 17.04.x | [1.28](https://docs.docker.com/engine/api/v1.28/) | [API changes](https://docs.docker.com/engine/api/version-history/#v1-28-api-changes) 17.03.1 | [1.27](https://docs.docker.com/engine/api/v1.27/) | [API changes](https://docs.docker.com/engine/api/version-history/#v1-27-api-changes) 1.13.1 & 17.03.0 | [1.26](https://docs.docker.com/engine/api/v1.26/) | [API changes](https://docs.docker.com/engine/api/version-history/#v1-26-api-changes) 1.13.0 | [1.25](https://docs.docker.com/engine/api/v1.25/) | [API changes](https://docs.docker.com/engine/api/version-history/#v1-25-api-changes) 1.12.x | [1.24](https://docs.docker.com/engine/api/v1.24/) | [API changes](https://docs.docker.com/engine/api/version-history/#v1-24-api-changes) 1.11.x | [1.23](https://docs.docker.com/engine/api/v1.23/) | [API changes](https://docs.docker.com/engine/api/version-history/#v1-23-api-changes) 1.10.x | [1.22](https://docs.docker.com/engine/api/v1.22/) | [API changes](https://docs.docker.com/engine/api/version-history/#v1-22-api-changes) 1.9.x | [1.21](https://docs.docker.com/engine/api/v1.21/) | [API changes](https://docs.docker.com/engine/api/version-history/#v1-21-api-changes) 1.8.x | [1.20](https://docs.docker.com/engine/api/v1.20/) | [API changes](https://docs.docker.com/engine/api/version-history/#v1-20-api-changes) 1.7.x | [1.19](https://docs.docker.com/engine/api/v1.19/) | [API changes](https://docs.docker.com/engine/api/version-history/#v1-19-api-changes) 1.6.x | [1.18](https://docs.docker.com/engine/api/v1.18/) | [API changes](https://docs.docker.com/engine/api/version-history/#v1-18-api-changes)  # Authentication  Authentication for registries is handled client side. The client has to send authentication details to various endpoints that need to communicate with registries, such as `POST /images/(name)/push`. These are sent as `X-Registry-Auth` header as a Base64 encoded (JSON) string with the following structure:  ``` {   \"username\": \"string\",   \"password\": \"string\",   \"email\": \"string\",   \"serveraddress\": \"string\" } ```  The `serveraddress` is a domain/IP without a protocol. Throughout this structure, double quotes are required.  If you have already got an identity token from the [`/auth` endpoint](#operation/SystemAuth), you can just pass this instead of credentials:  ``` {   \"identitytoken\": \"9cbaf023786cd7...\" } ```
 *
 * OpenAPI spec version: 1.34
 *
 * Generated by: https://github.com/swagger-api/swagger-codegen.git
 */

/// HostConfig : Container configuration that depends on the host we are running on

#[allow(unused_imports)]
use serde_json::Value;

// DEVNOTE: Why is most of this type commented out?
//
// We do not want to restrict the properties that the user can set in their create options, because future versions of Docker can add new properties
// that we don't define here.
//
// So this type has a `#[serde(flatten)] BTreeMap` field to collect all the extra properties that we don't have a struct field for.
//
// But if an existing field references another type under `crate::models::`, then that would still be parsed lossily, so we would have to also add
// a `#[serde(flatten)] BTreeMap` field there. And if that type has fields that reference types under `crate::models::` ...
//
// To avoid having to do this for effectively the whole crate, instead we've just commented out the fields we don't use in our code.
//
// Note: We're using BTreeMap instead of HashMap because aziot-edged stores a hash of its local config (whose object representation uses this struct)
// to detect changes. Since different HashMaps with the same keys aren't guaranteed to serialize in the same order (and thus won't compare equal),
// we need to use another map type that can provide that guarantee.
//
// ---
//
// If you need to access a commented out field, uncomment it.
//
// - If it's a simple built-in type, then that is all you need to do.
//
// - Otherwise if it references another type under `crate::models::`, then ensure that that type also has a `#[serde(flatten)] BTreeMap` property
//   and is commented out as much as possible. Also copy this devnote there for future readers.

#[derive(Debug, serde_derive::Serialize, serde_derive::Deserialize, Clone)]
pub struct HostConfig {
    // /// An integer value representing this container's relative CPU weight versus other containers.
    // #[serde(rename = "CpuShares", skip_serializing_if = "Option::is_none")]
    // cpu_shares: Option<i32>,
    /// Memory limit in bytes.
    #[serde(rename = "Memory", skip_serializing_if = "Option::is_none")]
    memory: Option<i64>,
    // /// Path to `cgroups` under which the container's `cgroup` is created. If the path is not absolute, the path is considered to be relative to the `cgroups` path of the init process. Cgroups are created if they do not already exist.
    // #[serde(rename = "CgroupParent", skip_serializing_if = "Option::is_none")]
    // cgroup_parent: Option<String>,
    // /// Block IO weight (relative weight).
    // #[serde(rename = "BlkioWeight", skip_serializing_if = "Option::is_none")]
    // blkio_weight: Option<i32>,
    // /// Block IO weight (relative device weight) in the form `[{\"Path\": \"device_path\", \"Weight\": weight}]`.
    // #[serde(rename = "BlkioWeightDevice", skip_serializing_if = "Option::is_none")]
    // blkio_weight_device: Option<Vec<crate::models::ResourcesBlkioWeightDevice>>,
    // /// Limit read rate (bytes per second) from a device, in the form `[{\"Path\": \"device_path\", \"Rate\": rate}]`.
    // #[serde(rename = "BlkioDeviceReadBps", skip_serializing_if = "Option::is_none")]
    // blkio_device_read_bps: Option<Vec<crate::models::ThrottleDevice>>,
    // /// Limit write rate (bytes per second) to a device, in the form `[{\"Path\": \"device_path\", \"Rate\": rate}]`.
    // #[serde(
    //     rename = "BlkioDeviceWriteBps",
    //     skip_serializing_if = "Option::is_none"
    // )]
    // blkio_device_write_bps: Option<Vec<crate::models::ThrottleDevice>>,
    // /// Limit read rate (IO per second) from a device, in the form `[{\"Path\": \"device_path\", \"Rate\": rate}]`.
    // #[serde(
    //     rename = "BlkioDeviceReadIOps",
    //     skip_serializing_if = "Option::is_none"
    // )]
    // blkio_device_read_i_ops: Option<Vec<crate::models::ThrottleDevice>>,
    // /// Limit write rate (IO per second) to a device, in the form `[{\"Path\": \"device_path\", \"Rate\": rate}]`.
    // #[serde(
    //     rename = "BlkioDeviceWriteIOps",
    //     skip_serializing_if = "Option::is_none"
    // )]
    // blkio_device_write_i_ops: Option<Vec<crate::models::ThrottleDevice>>,
    // /// The length of a CPU period in microseconds.
    // #[serde(rename = "CpuPeriod", skip_serializing_if = "Option::is_none")]
    // cpu_period: Option<i64>,
    // /// Microseconds of CPU time that the container can get in a CPU period.
    // #[serde(rename = "CpuQuota", skip_serializing_if = "Option::is_none")]
    // cpu_quota: Option<i64>,
    // /// The length of a CPU real-time period in microseconds. Set to 0 to allocate no time allocated to real-time tasks.
    // #[serde(rename = "CpuRealtimePeriod", skip_serializing_if = "Option::is_none")]
    // cpu_realtime_period: Option<i64>,
    // /// The length of a CPU real-time runtime in microseconds. Set to 0 to allocate no time allocated to real-time tasks.
    // #[serde(rename = "CpuRealtimeRuntime", skip_serializing_if = "Option::is_none")]
    // cpu_realtime_runtime: Option<i64>,
    // /// CPUs in which to allow execution (e.g., `0-3`, `0,1`)
    // #[serde(rename = "CpusetCpus", skip_serializing_if = "Option::is_none")]
    // cpuset_cpus: Option<String>,
    // /// Memory nodes (MEMs) in which to allow execution (0-3, 0,1). Only effective on NUMA systems.
    // #[serde(rename = "CpusetMems", skip_serializing_if = "Option::is_none")]
    // cpuset_mems: Option<String>,
    // /// A list of devices to add to the container.
    // #[serde(rename = "Devices", skip_serializing_if = "Option::is_none")]
    // devices: Option<Vec<crate::models::DeviceMapping>>,
    // /// a list of cgroup rules to apply to the container
    // #[serde(rename = "DeviceCgroupRules", skip_serializing_if = "Option::is_none")]
    // device_cgroup_rules: Option<Vec<String>>,
    // /// Disk limit (in bytes).
    // #[serde(rename = "DiskQuota", skip_serializing_if = "Option::is_none")]
    // disk_quota: Option<i64>,
    // /// Kernel memory limit in bytes.
    // #[serde(rename = "KernelMemory", skip_serializing_if = "Option::is_none")]
    // kernel_memory: Option<i64>,
    // /// Memory soft limit in bytes.
    // #[serde(rename = "MemoryReservation", skip_serializing_if = "Option::is_none")]
    // memory_reservation: Option<i64>,
    // /// Total memory limit (memory + swap). Set as `-1` to enable unlimited swap.
    // #[serde(rename = "MemorySwap", skip_serializing_if = "Option::is_none")]
    // memory_swap: Option<i64>,
    // /// Tune a container's memory swappiness behavior. Accepts an integer between 0 and 100.
    // #[serde(rename = "MemorySwappiness", skip_serializing_if = "Option::is_none")]
    // memory_swappiness: Option<i64>,
    // /// CPU quota in units of 10<sup>-9</sup> CPUs.
    // #[serde(rename = "NanoCPUs", skip_serializing_if = "Option::is_none")]
    // nano_cp_us: Option<i64>,
    // /// Disable OOM Killer for the container.
    // #[serde(rename = "OomKillDisable", skip_serializing_if = "Option::is_none")]
    // oom_kill_disable: Option<bool>,
    // /// Tune a container's pids limit. Set -1 for unlimited.
    // #[serde(rename = "PidsLimit", skip_serializing_if = "Option::is_none")]
    // pids_limit: Option<i64>,
    // /// A list of resource limits to set in the container. For example: `{\"Name\": \"nofile\", \"Soft\": 1024, \"Hard\": 2048}`\"
    // #[serde(rename = "Ulimits", skip_serializing_if = "Option::is_none")]
    // ulimits: Option<Vec<crate::models::ResourcesUlimits>>,
    // /// The number of usable CPUs (Windows only).  On Windows Server containers, the processor resource controls are mutually exclusive. The order of precedence is `CPUCount` first, then `CPUShares`, and `CPUPercent` last.
    // #[serde(rename = "CpuCount", skip_serializing_if = "Option::is_none")]
    // cpu_count: Option<i64>,
    // /// The usable percentage of the available CPUs (Windows only).  On Windows Server containers, the processor resource controls are mutually exclusive. The order of precedence is `CPUCount` first, then `CPUShares`, and `CPUPercent` last.
    // #[serde(rename = "CpuPercent", skip_serializing_if = "Option::is_none")]
    // cpu_percent: Option<i64>,
    // /// Maximum IOps for the container system drive (Windows only)
    // #[serde(rename = "IOMaximumIOps", skip_serializing_if = "Option::is_none")]
    // io_maximum_i_ops: Option<i64>,
    // /// Maximum IO in bytes per second for the container system drive (Windows only)
    // #[serde(rename = "IOMaximumBandwidth", skip_serializing_if = "Option::is_none")]
    // io_maximum_bandwidth: Option<i64>,
    /// A list of volume bindings for this container. Each volume binding is a string in one of these forms:  - `host-src:container-dest` to bind-mount a host path into the container. Both `host-src`, and `container-dest` must be an _absolute_ path. - `host-src:container-dest:ro` to make the bind mount read-only inside the container. Both `host-src`, and `container-dest` must be an _absolute_ path. - `volume-name:container-dest` to bind-mount a volume managed by a volume driver into the container. `container-dest` must be an _absolute_ path. - `volume-name:container-dest:ro` to mount the volume read-only inside the container.  `container-dest` must be an _absolute_ path.
    #[serde(rename = "Binds", skip_serializing_if = "Option::is_none")]
    binds: Option<Vec<String>>,
    // /// Path to a file where the container ID is written
    // #[serde(rename = "ContainerIDFile", skip_serializing_if = "Option::is_none")]
    // container_id_file: Option<String>,
    // #[serde(rename = "LogConfig", skip_serializing_if = "Option::is_none")]
    // log_config: Option<crate::models::HostConfigLogConfig>,
    // /// Network mode to use for this container. Supported standard values are: `bridge`, `host`, `none`, and `container:<name|id>`. Any other value is taken as a custom network's name to which this container should connect to.
    // #[serde(rename = "NetworkMode", skip_serializing_if = "Option::is_none")]
    // network_mode: Option<String>,
    /// A map of exposed container ports and the host port they should map to.
    #[serde(rename = "PortBindings", skip_serializing_if = "Option::is_none")]
    port_bindings:
        Option<::std::collections::BTreeMap<String, Vec<crate::models::HostConfigPortBindings>>>,
    // #[serde(rename = "RestartPolicy", skip_serializing_if = "Option::is_none")]
    // restart_policy: Option<crate::models::RestartPolicy>,
    // /// Automatically remove the container when the container's process exits. This has no effect if `RestartPolicy` is set.
    // #[serde(rename = "AutoRemove", skip_serializing_if = "Option::is_none")]
    // auto_remove: Option<bool>,
    // /// Driver that this container uses to mount volumes.
    // #[serde(rename = "VolumeDriver", skip_serializing_if = "Option::is_none")]
    // volume_driver: Option<String>,
    // /// A list of volumes to inherit from another container, specified in the form `<container name>[:<ro|rw>]`.
    // #[serde(rename = "VolumesFrom", skip_serializing_if = "Option::is_none")]
    // volumes_from: Option<Vec<String>>,
    /// Specification for mounts to be added to the container.
    #[serde(rename = "Mounts", skip_serializing_if = "Option::is_none")]
    mounts: Option<Vec<crate::models::Mount>>,
<<<<<<< HEAD
    // /// A list of kernel capabilities to add to the container.
    // #[serde(rename = "CapAdd", skip_serializing_if = "Option::is_none")]
    // cap_add: Option<Vec<String>>,
    // /// A list of kernel capabilities to drop from the container.
    // #[serde(rename = "CapDrop", skip_serializing_if = "Option::is_none")]
    // cap_drop: Option<Vec<String>>,
=======
    /// A list of kernel capabilities to add to the container.
    #[serde(rename = "CapAdd", skip_serializing_if = "Option::is_none")]
    cap_add: Option<Vec<String>>,
    /// A list of kernel capabilities to drop from the container.
    #[serde(rename = "CapDrop", skip_serializing_if = "Option::is_none")]
    cap_drop: Option<Vec<String>>,
>>>>>>> 63c566b9
    // /// A list of DNS servers for the container to use.
    // #[serde(rename = "Dns", skip_serializing_if = "Option::is_none")]
    // dns: Option<Vec<String>>,
    // /// A list of DNS options.
    // #[serde(rename = "DnsOptions", skip_serializing_if = "Option::is_none")]
    // dns_options: Option<Vec<String>>,
    // /// A list of DNS search domains.
    // #[serde(rename = "DnsSearch", skip_serializing_if = "Option::is_none")]
    // dns_search: Option<Vec<String>>,
    // /// A list of hostnames/IP mappings to add to the container's `/etc/hosts` file. Specified in the form `[\"hostname:IP\"]`.
    #[serde(rename = "ExtraHosts", skip_serializing_if = "Option::is_none")]
    extra_hosts: Option<Vec<String>>,
    // /// A list of additional groups that the container process will run as.
    // #[serde(rename = "GroupAdd", skip_serializing_if = "Option::is_none")]
    // group_add: Option<Vec<String>>,
    // /// IPC sharing mode for the container. Possible values are:  - `\"none\"`: own private IPC namespace, with /dev/shm not mounted - `\"private\"`: own private IPC namespace - `\"shareable\"`: own private IPC namespace, with a possibility to share it with other containers - `\"container:<name|id>\"`: join another (shareable) container's IPC namespace - `\"host\"`: use the host system's IPC namespace  If not specified, daemon default is used, which can either be `\"private\"` or `\"shareable\"`, depending on daemon version and configuration.
    // #[serde(rename = "IpcMode", skip_serializing_if = "Option::is_none")]
    // ipc_mode: Option<String>,
    // /// Cgroup to use for the container.
    // #[serde(rename = "Cgroup", skip_serializing_if = "Option::is_none")]
    // cgroup: Option<String>,
    // /// A list of links for the container in the form `container_name:alias`.
    // #[serde(rename = "Links", skip_serializing_if = "Option::is_none")]
    // links: Option<Vec<String>>,
    // /// An integer value containing the score given to the container in order to tune OOM killer preferences.
    // #[serde(rename = "OomScoreAdj", skip_serializing_if = "Option::is_none")]
    // oom_score_adj: Option<i32>,
    // /// Set the PID (Process) Namespace mode for the container. It can be either:  - `\"container:<name|id>\"`: joins another container's PID namespace - `\"host\"`: use the host's PID namespace inside the container
    // #[serde(rename = "PidMode", skip_serializing_if = "Option::is_none")]
    // pid_mode: Option<String>,
    /// Gives the container full access to the host.
    #[serde(rename = "Privileged", skip_serializing_if = "Option::is_none")]
    privileged: Option<bool>,
    // /// Allocates a random host port for all of a container's exposed ports.
    // #[serde(rename = "PublishAllPorts", skip_serializing_if = "Option::is_none")]
    // publish_all_ports: Option<bool>,
    // /// Mount the container's root filesystem as read only.
    // #[serde(rename = "ReadonlyRootfs", skip_serializing_if = "Option::is_none")]
    // readonly_rootfs: Option<bool>,
    // /// A list of string values to customize labels for MLS systems, such as SELinux.
    // #[serde(rename = "SecurityOpt", skip_serializing_if = "Option::is_none")]
    // security_opt: Option<Vec<String>>,
    // /// Storage driver options for this container, in the form `{\"size\": \"120G\"}`.
    // #[serde(rename = "StorageOpt", skip_serializing_if = "Option::is_none")]
    // storage_opt: Option<::std::collections::BTreeMap<String, String>>,
    // /// A map of container directories which should be replaced by tmpfs mounts, and their corresponding mount options. For example: `{ \"/run\": \"rw,noexec,nosuid,size=65536k\" }`.
    // #[serde(rename = "Tmpfs", skip_serializing_if = "Option::is_none")]
    // tmpfs: Option<::std::collections::BTreeMap<String, String>>,
    // /// UTS namespace to use for the container.
    // #[serde(rename = "UTSMode", skip_serializing_if = "Option::is_none")]
    // uts_mode: Option<String>,
    // /// Sets the usernamespace mode for the container when usernamespace remapping option is enabled.
    // #[serde(rename = "UsernsMode", skip_serializing_if = "Option::is_none")]
    // userns_mode: Option<String>,
    // /// Size of `/dev/shm` in bytes. If omitted, the system uses 64MB.
    // #[serde(rename = "ShmSize", skip_serializing_if = "Option::is_none")]
    // shm_size: Option<i64>,
    // /// A list of kernel parameters (sysctls) to set in the container. For example: `{\"net.ipv4.ip_forward\": \"1\"}`
    // #[serde(rename = "Sysctls", skip_serializing_if = "Option::is_none")]
    // sysctls: Option<::std::collections::BTreeMap<String, String>>,
    // /// Runtime to use with this container.
    // #[serde(rename = "Runtime", skip_serializing_if = "Option::is_none")]
    // runtime: Option<String>,
    // /// Initial console size, as an `[height, width]` array. (Windows only)
    // #[serde(rename = "ConsoleSize", skip_serializing_if = "Option::is_none")]
    // console_size: Option<Vec<i32>>,
    // /// Isolation technology of the container. (Windows only)
    // #[serde(rename = "Isolation", skip_serializing_if = "Option::is_none")]
    // isolation: Option<String>,
    #[serde(flatten)]
    other_properties: std::collections::BTreeMap<String, serde_json::Value>,
}

impl HostConfig {
    /// Container configuration that depends on the host we are running on
    pub fn new() -> Self {
        HostConfig {
            // cpu_shares: None,
            memory: None,
            // cgroup_parent: None,
            // blkio_weight: None,
            // blkio_weight_device: None,
            // blkio_device_read_bps: None,
            // blkio_device_write_bps: None,
            // blkio_device_read_i_ops: None,
            // blkio_device_write_i_ops: None,
            // cpu_period: None,
            // cpu_quota: None,
            // cpu_realtime_period: None,
            // cpu_realtime_runtime: None,
            // cpuset_cpus: None,
            // cpuset_mems: None,
            // devices: None,
            // device_cgroup_rules: None,
            // disk_quota: None,
            // kernel_memory: None,
            // memory_reservation: None,
            // memory_swap: None,
            // memory_swappiness: None,
            // nano_cp_us: None,
            // oom_kill_disable: None,
            // pids_limit: None,
            // ulimits: None,
            // cpu_count: None,
            // cpu_percent: None,
            // io_maximum_i_ops: None,
            // io_maximum_bandwidth: None,
            binds: None,
            // container_id_file: None,
            // log_config: None,
            // network_mode: None,
            port_bindings: None,
            // restart_policy: None,
            // auto_remove: None,
            // volume_driver: None,
            // volumes_from: None,
            mounts: None,
<<<<<<< HEAD
            // cap_add: None,
            // cap_drop: None,
=======
            cap_add: None,
            cap_drop: None,
>>>>>>> 63c566b9
            // dns: None,
            // dns_options: None,
            // dns_search: None,
            extra_hosts: None,
            // group_add: None,
            // ipc_mode: None,
            // cgroup: None,
            // links: None,
            // oom_score_adj: None,
            // pid_mode: None,
            privileged: None,
            // publish_all_ports: None,
            // readonly_rootfs: None,
            // security_opt: None,
            // storage_opt: None,
            // tmpfs: None,
            // uts_mode: None,
            // userns_mode: None,
            // shm_size: None,
            // sysctls: None,
            // runtime: None,
            // console_size: None,
            // isolation: None,
            other_properties: Default::default(),
        }
    }

    // pub fn set_cpu_shares(&mut self, cpu_shares: i32) {
    //     self.cpu_shares = Some(cpu_shares);
    // }

    // pub fn with_cpu_shares(mut self, cpu_shares: i32) -> Self {
    //     self.cpu_shares = Some(cpu_shares);
    //     self
    // }

    // pub fn cpu_shares(&self) -> Option<i32> {
    //     self.cpu_shares
    // }

    // pub fn reset_cpu_shares(&mut self) {
    //     self.cpu_shares = None;
    // }

    pub fn set_memory(&mut self, memory: i64) {
        self.memory = Some(memory);
    }

    pub fn with_memory(mut self, memory: i64) -> Self {
        self.memory = Some(memory);
        self
    }

    pub fn memory(&self) -> Option<i64> {
        self.memory
    }

    pub fn reset_memory(&mut self) {
        self.memory = None;
    }

    // pub fn set_cgroup_parent(&mut self, cgroup_parent: String) {
    //     self.cgroup_parent = Some(cgroup_parent);
    // }

    // pub fn with_cgroup_parent(mut self, cgroup_parent: String) -> Self {
    //     self.cgroup_parent = Some(cgroup_parent);
    //     self
    // }

    // pub fn cgroup_parent(&self) -> Option<&str> {
    //     self.cgroup_parent.as_ref().map(AsRef::as_ref)
    // }

    // pub fn reset_cgroup_parent(&mut self) {
    //     self.cgroup_parent = None;
    // }

    // pub fn set_blkio_weight(&mut self, blkio_weight: i32) {
    //     self.blkio_weight = Some(blkio_weight);
    // }

    // pub fn with_blkio_weight(mut self, blkio_weight: i32) -> Self {
    //     self.blkio_weight = Some(blkio_weight);
    //     self
    // }

    // pub fn blkio_weight(&self) -> Option<i32> {
    //     self.blkio_weight
    // }

    // pub fn reset_blkio_weight(&mut self) {
    //     self.blkio_weight = None;
    // }

    // pub fn set_blkio_weight_device(
    //     &mut self,
    //     blkio_weight_device: Vec<crate::models::ResourcesBlkioWeightDevice>,
    // ) {
    //     self.blkio_weight_device = Some(blkio_weight_device);
    // }

    // pub fn with_blkio_weight_device(
    //     mut self,
    //     blkio_weight_device: Vec<crate::models::ResourcesBlkioWeightDevice>,
    // ) -> Self {
    //     self.blkio_weight_device = Some(blkio_weight_device);
    //     self
    // }

    // pub fn blkio_weight_device(&self) -> Option<&[crate::models::ResourcesBlkioWeightDevice]> {
    //     self.blkio_weight_device.as_ref().map(AsRef::as_ref)
    // }

    // pub fn reset_blkio_weight_device(&mut self) {
    //     self.blkio_weight_device = None;
    // }

    // pub fn set_blkio_device_read_bps(
    //     &mut self,
    //     blkio_device_read_bps: Vec<crate::models::ThrottleDevice>,
    // ) {
    //     self.blkio_device_read_bps = Some(blkio_device_read_bps);
    // }

    // pub fn with_blkio_device_read_bps(
    //     mut self,
    //     blkio_device_read_bps: Vec<crate::models::ThrottleDevice>,
    // ) -> Self {
    //     self.blkio_device_read_bps = Some(blkio_device_read_bps);
    //     self
    // }

    // pub fn blkio_device_read_bps(&self) -> Option<&[crate::models::ThrottleDevice]> {
    //     self.blkio_device_read_bps.as_ref().map(AsRef::as_ref)
    // }

    // pub fn reset_blkio_device_read_bps(&mut self) {
    //     self.blkio_device_read_bps = None;
    // }

    // pub fn set_blkio_device_write_bps(
    //     &mut self,
    //     blkio_device_write_bps: Vec<crate::models::ThrottleDevice>,
    // ) {
    //     self.blkio_device_write_bps = Some(blkio_device_write_bps);
    // }

    // pub fn with_blkio_device_write_bps(
    //     mut self,
    //     blkio_device_write_bps: Vec<crate::models::ThrottleDevice>,
    // ) -> Self {
    //     self.blkio_device_write_bps = Some(blkio_device_write_bps);
    //     self
    // }

    // pub fn blkio_device_write_bps(&self) -> Option<&[crate::models::ThrottleDevice]> {
    //     self.blkio_device_write_bps.as_ref().map(AsRef::as_ref)
    // }

    // pub fn reset_blkio_device_write_bps(&mut self) {
    //     self.blkio_device_write_bps = None;
    // }

    // pub fn set_blkio_device_read_i_ops(
    //     &mut self,
    //     blkio_device_read_i_ops: Vec<crate::models::ThrottleDevice>,
    // ) {
    //     self.blkio_device_read_i_ops = Some(blkio_device_read_i_ops);
    // }

    // pub fn with_blkio_device_read_i_ops(
    //     mut self,
    //     blkio_device_read_i_ops: Vec<crate::models::ThrottleDevice>,
    // ) -> Self {
    //     self.blkio_device_read_i_ops = Some(blkio_device_read_i_ops);
    //     self
    // }

    // pub fn blkio_device_read_i_ops(&self) -> Option<&[crate::models::ThrottleDevice]> {
    //     self.blkio_device_read_i_ops.as_ref().map(AsRef::as_ref)
    // }

    // pub fn reset_blkio_device_read_i_ops(&mut self) {
    //     self.blkio_device_read_i_ops = None;
    // }

    // pub fn set_blkio_device_write_i_ops(
    //     &mut self,
    //     blkio_device_write_i_ops: Vec<crate::models::ThrottleDevice>,
    // ) {
    //     self.blkio_device_write_i_ops = Some(blkio_device_write_i_ops);
    // }

    // pub fn with_blkio_device_write_i_ops(
    //     mut self,
    //     blkio_device_write_i_ops: Vec<crate::models::ThrottleDevice>,
    // ) -> Self {
    //     self.blkio_device_write_i_ops = Some(blkio_device_write_i_ops);
    //     self
    // }

    // pub fn blkio_device_write_i_ops(&self) -> Option<&[crate::models::ThrottleDevice]> {
    //     self.blkio_device_write_i_ops.as_ref().map(AsRef::as_ref)
    // }

    // pub fn reset_blkio_device_write_i_ops(&mut self) {
    //     self.blkio_device_write_i_ops = None;
    // }

    // pub fn set_cpu_period(&mut self, cpu_period: i64) {
    //     self.cpu_period = Some(cpu_period);
    // }

    // pub fn with_cpu_period(mut self, cpu_period: i64) -> Self {
    //     self.cpu_period = Some(cpu_period);
    //     self
    // }

    // pub fn cpu_period(&self) -> Option<i64> {
    //     self.cpu_period
    // }

    // pub fn reset_cpu_period(&mut self) {
    //     self.cpu_period = None;
    // }

    // pub fn set_cpu_quota(&mut self, cpu_quota: i64) {
    //     self.cpu_quota = Some(cpu_quota);
    // }

    // pub fn with_cpu_quota(mut self, cpu_quota: i64) -> Self {
    //     self.cpu_quota = Some(cpu_quota);
    //     self
    // }

    // pub fn cpu_quota(&self) -> Option<i64> {
    //     self.cpu_quota
    // }

    // pub fn reset_cpu_quota(&mut self) {
    //     self.cpu_quota = None;
    // }

    // pub fn set_cpu_realtime_period(&mut self, cpu_realtime_period: i64) {
    //     self.cpu_realtime_period = Some(cpu_realtime_period);
    // }

    // pub fn with_cpu_realtime_period(mut self, cpu_realtime_period: i64) -> Self {
    //     self.cpu_realtime_period = Some(cpu_realtime_period);
    //     self
    // }

    // pub fn cpu_realtime_period(&self) -> Option<i64> {
    //     self.cpu_realtime_period
    // }

    // pub fn reset_cpu_realtime_period(&mut self) {
    //     self.cpu_realtime_period = None;
    // }

    // pub fn set_cpu_realtime_runtime(&mut self, cpu_realtime_runtime: i64) {
    //     self.cpu_realtime_runtime = Some(cpu_realtime_runtime);
    // }

    // pub fn with_cpu_realtime_runtime(mut self, cpu_realtime_runtime: i64) -> Self {
    //     self.cpu_realtime_runtime = Some(cpu_realtime_runtime);
    //     self
    // }

    // pub fn cpu_realtime_runtime(&self) -> Option<i64> {
    //     self.cpu_realtime_runtime
    // }

    // pub fn reset_cpu_realtime_runtime(&mut self) {
    //     self.cpu_realtime_runtime = None;
    // }

    // pub fn set_cpuset_cpus(&mut self, cpuset_cpus: String) {
    //     self.cpuset_cpus = Some(cpuset_cpus);
    // }

    // pub fn with_cpuset_cpus(mut self, cpuset_cpus: String) -> Self {
    //     self.cpuset_cpus = Some(cpuset_cpus);
    //     self
    // }

    // pub fn cpuset_cpus(&self) -> Option<&str> {
    //     self.cpuset_cpus.as_ref().map(AsRef::as_ref)
    // }

    // pub fn reset_cpuset_cpus(&mut self) {
    //     self.cpuset_cpus = None;
    // }

    // pub fn set_cpuset_mems(&mut self, cpuset_mems: String) {
    //     self.cpuset_mems = Some(cpuset_mems);
    // }

    // pub fn with_cpuset_mems(mut self, cpuset_mems: String) -> Self {
    //     self.cpuset_mems = Some(cpuset_mems);
    //     self
    // }

    // pub fn cpuset_mems(&self) -> Option<&str> {
    //     self.cpuset_mems.as_ref().map(AsRef::as_ref)
    // }

    // pub fn reset_cpuset_mems(&mut self) {
    //     self.cpuset_mems = None;
    // }

    // pub fn set_devices(&mut self, devices: Vec<crate::models::DeviceMapping>) {
    //     self.devices = Some(devices);
    // }

    // pub fn with_devices(mut self, devices: Vec<crate::models::DeviceMapping>) -> Self {
    //     self.devices = Some(devices);
    //     self
    // }

    // pub fn devices(&self) -> Option<&[crate::models::DeviceMapping]> {
    //     self.devices.as_ref().map(AsRef::as_ref)
    // }

    // pub fn reset_devices(&mut self) {
    //     self.devices = None;
    // }

    // pub fn set_device_cgroup_rules(&mut self, device_cgroup_rules: Vec<String>) {
    //     self.device_cgroup_rules = Some(device_cgroup_rules);
    // }

    // pub fn with_device_cgroup_rules(mut self, device_cgroup_rules: Vec<String>) -> Self {
    //     self.device_cgroup_rules = Some(device_cgroup_rules);
    //     self
    // }

    // pub fn device_cgroup_rules(&self) -> Option<&[String]> {
    //     self.device_cgroup_rules.as_ref().map(AsRef::as_ref)
    // }

    // pub fn reset_device_cgroup_rules(&mut self) {
    //     self.device_cgroup_rules = None;
    // }

    // pub fn set_disk_quota(&mut self, disk_quota: i64) {
    //     self.disk_quota = Some(disk_quota);
    // }

    // pub fn with_disk_quota(mut self, disk_quota: i64) -> Self {
    //     self.disk_quota = Some(disk_quota);
    //     self
    // }

    // pub fn disk_quota(&self) -> Option<i64> {
    //     self.disk_quota
    // }

    // pub fn reset_disk_quota(&mut self) {
    //     self.disk_quota = None;
    // }

    // pub fn set_kernel_memory(&mut self, kernel_memory: i64) {
    //     self.kernel_memory = Some(kernel_memory);
    // }

    // pub fn with_kernel_memory(mut self, kernel_memory: i64) -> Self {
    //     self.kernel_memory = Some(kernel_memory);
    //     self
    // }

    // pub fn kernel_memory(&self) -> Option<i64> {
    //     self.kernel_memory
    // }

    // pub fn reset_kernel_memory(&mut self) {
    //     self.kernel_memory = None;
    // }

    // pub fn set_memory_reservation(&mut self, memory_reservation: i64) {
    //     self.memory_reservation = Some(memory_reservation);
    // }

    // pub fn with_memory_reservation(mut self, memory_reservation: i64) -> Self {
    //     self.memory_reservation = Some(memory_reservation);
    //     self
    // }

    // pub fn memory_reservation(&self) -> Option<i64> {
    //     self.memory_reservation
    // }

    // pub fn reset_memory_reservation(&mut self) {
    //     self.memory_reservation = None;
    // }

    // pub fn set_memory_swap(&mut self, memory_swap: i64) {
    //     self.memory_swap = Some(memory_swap);
    // }

    // pub fn with_memory_swap(mut self, memory_swap: i64) -> Self {
    //     self.memory_swap = Some(memory_swap);
    //     self
    // }

    // pub fn memory_swap(&self) -> Option<i64> {
    //     self.memory_swap
    // }

    // pub fn reset_memory_swap(&mut self) {
    //     self.memory_swap = None;
    // }

    // pub fn set_memory_swappiness(&mut self, memory_swappiness: i64) {
    //     self.memory_swappiness = Some(memory_swappiness);
    // }

    // pub fn with_memory_swappiness(mut self, memory_swappiness: i64) -> Self {
    //     self.memory_swappiness = Some(memory_swappiness);
    //     self
    // }

    // pub fn memory_swappiness(&self) -> Option<i64> {
    //     self.memory_swappiness
    // }

    // pub fn reset_memory_swappiness(&mut self) {
    //     self.memory_swappiness = None;
    // }

    // pub fn set_nano_cp_us(&mut self, nano_cp_us: i64) {
    //     self.nano_cp_us = Some(nano_cp_us);
    // }

    // pub fn with_nano_cp_us(mut self, nano_cp_us: i64) -> Self {
    //     self.nano_cp_us = Some(nano_cp_us);
    //     self
    // }

    // pub fn nano_cp_us(&self) -> Option<i64> {
    //     self.nano_cp_us
    // }

    // pub fn reset_nano_cp_us(&mut self) {
    //     self.nano_cp_us = None;
    // }

    // pub fn set_oom_kill_disable(&mut self, oom_kill_disable: bool) {
    //     self.oom_kill_disable = Some(oom_kill_disable);
    // }

    // pub fn with_oom_kill_disable(mut self, oom_kill_disable: bool) -> Self {
    //     self.oom_kill_disable = Some(oom_kill_disable);
    //     self
    // }

    // pub fn oom_kill_disable(&self) -> Option<&bool> {
    //     self.oom_kill_disable.as_ref()
    // }

    // pub fn reset_oom_kill_disable(&mut self) {
    //     self.oom_kill_disable = None;
    // }

    // pub fn set_pids_limit(&mut self, pids_limit: i64) {
    //     self.pids_limit = Some(pids_limit);
    // }

    // pub fn with_pids_limit(mut self, pids_limit: i64) -> Self {
    //     self.pids_limit = Some(pids_limit);
    //     self
    // }

    // pub fn pids_limit(&self) -> Option<i64> {
    //     self.pids_limit
    // }

    // pub fn reset_pids_limit(&mut self) {
    //     self.pids_limit = None;
    // }

    // pub fn set_ulimits(&mut self, ulimits: Vec<crate::models::ResourcesUlimits>) {
    //     self.ulimits = Some(ulimits);
    // }

    // pub fn with_ulimits(mut self, ulimits: Vec<crate::models::ResourcesUlimits>) -> Self {
    //     self.ulimits = Some(ulimits);
    //     self
    // }

    // pub fn ulimits(&self) -> Option<&[crate::models::ResourcesUlimits]> {
    //     self.ulimits.as_ref().map(AsRef::as_ref)
    // }

    // pub fn reset_ulimits(&mut self) {
    //     self.ulimits = None;
    // }

    // pub fn set_cpu_count(&mut self, cpu_count: i64) {
    //     self.cpu_count = Some(cpu_count);
    // }

    // pub fn with_cpu_count(mut self, cpu_count: i64) -> Self {
    //     self.cpu_count = Some(cpu_count);
    //     self
    // }

    // pub fn cpu_count(&self) -> Option<i64> {
    //     self.cpu_count
    // }

    // pub fn reset_cpu_count(&mut self) {
    //     self.cpu_count = None;
    // }

    // pub fn set_cpu_percent(&mut self, cpu_percent: i64) {
    //     self.cpu_percent = Some(cpu_percent);
    // }

    // pub fn with_cpu_percent(mut self, cpu_percent: i64) -> Self {
    //     self.cpu_percent = Some(cpu_percent);
    //     self
    // }

    // pub fn cpu_percent(&self) -> Option<i64> {
    //     self.cpu_percent
    // }

    // pub fn reset_cpu_percent(&mut self) {
    //     self.cpu_percent = None;
    // }

    // pub fn set_io_maximum_i_ops(&mut self, io_maximum_i_ops: i64) {
    //     self.io_maximum_i_ops = Some(io_maximum_i_ops);
    // }

    // pub fn with_io_maximum_i_ops(mut self, io_maximum_i_ops: i64) -> Self {
    //     self.io_maximum_i_ops = Some(io_maximum_i_ops);
    //     self
    // }

    // pub fn io_maximum_i_ops(&self) -> Option<i64> {
    //     self.io_maximum_i_ops
    // }

    // pub fn reset_io_maximum_i_ops(&mut self) {
    //     self.io_maximum_i_ops = None;
    // }

    // pub fn set_io_maximum_bandwidth(&mut self, io_maximum_bandwidth: i64) {
    //     self.io_maximum_bandwidth = Some(io_maximum_bandwidth);
    // }

    // pub fn with_io_maximum_bandwidth(mut self, io_maximum_bandwidth: i64) -> Self {
    //     self.io_maximum_bandwidth = Some(io_maximum_bandwidth);
    //     self
    // }

    // pub fn io_maximum_bandwidth(&self) -> Option<i64> {
    //     self.io_maximum_bandwidth
    // }

    // pub fn reset_io_maximum_bandwidth(&mut self) {
    //     self.io_maximum_bandwidth = None;
    // }

    pub fn set_binds(&mut self, binds: Vec<String>) {
        self.binds = Some(binds);
    }

    pub fn with_binds(mut self, binds: Vec<String>) -> Self {
        self.binds = Some(binds);
        self
    }

    pub fn binds(&self) -> Option<&[String]> {
        self.binds.as_ref().map(AsRef::as_ref)
    }

    pub fn reset_binds(&mut self) {
        self.binds = None;
    }

    // pub fn set_container_id_file(&mut self, container_id_file: String) {
    //     self.container_id_file = Some(container_id_file);
    // }

    // pub fn with_container_id_file(mut self, container_id_file: String) -> Self {
    //     self.container_id_file = Some(container_id_file);
    //     self
    // }

    // pub fn container_id_file(&self) -> Option<&str> {
    //     self.container_id_file.as_ref().map(AsRef::as_ref)
    // }

    // pub fn reset_container_id_file(&mut self) {
    //     self.container_id_file = None;
    // }

    // pub fn set_log_config(&mut self, log_config: crate::models::HostConfigLogConfig) {
    //     self.log_config = Some(log_config);
    // }

    // pub fn with_log_config(mut self, log_config: crate::models::HostConfigLogConfig) -> Self {
    //     self.log_config = Some(log_config);
    //     self
    // }

    // pub fn log_config(&self) -> Option<&crate::models::HostConfigLogConfig> {
    //     self.log_config.as_ref()
    // }

    // pub fn reset_log_config(&mut self) {
    //     self.log_config = None;
    // }

    // pub fn set_network_mode(&mut self, network_mode: String) {
    //     self.network_mode = Some(network_mode);
    // }

    // pub fn with_network_mode(mut self, network_mode: String) -> Self {
    //     self.network_mode = Some(network_mode);
    //     self
    // }

    // pub fn network_mode(&self) -> Option<&str> {
    //     self.network_mode.as_ref().map(AsRef::as_ref)
    // }

    // pub fn reset_network_mode(&mut self) {
    //     self.network_mode = None;
    // }

    pub fn set_port_bindings(
        &mut self,
        port_bindings: ::std::collections::BTreeMap<
            String,
            Vec<crate::models::HostConfigPortBindings>,
        >,
    ) {
        self.port_bindings = Some(port_bindings);
    }

    pub fn with_port_bindings(
        mut self,
        port_bindings: ::std::collections::BTreeMap<
            String,
            Vec<crate::models::HostConfigPortBindings>,
        >,
    ) -> Self {
        self.port_bindings = Some(port_bindings);
        self
    }

    pub fn port_bindings(
        &self,
    ) -> Option<&::std::collections::BTreeMap<String, Vec<crate::models::HostConfigPortBindings>>>
    {
        self.port_bindings.as_ref()
    }

    pub fn reset_port_bindings(&mut self) {
        self.port_bindings = None;
    }

    // pub fn set_restart_policy(&mut self, restart_policy: crate::models::RestartPolicy) {
    //     self.restart_policy = Some(restart_policy);
    // }

    // pub fn with_restart_policy(mut self, restart_policy: crate::models::RestartPolicy) -> Self {
    //     self.restart_policy = Some(restart_policy);
    //     self
    // }

    // pub fn restart_policy(&self) -> Option<&crate::models::RestartPolicy> {
    //     self.restart_policy.as_ref()
    // }

    // pub fn reset_restart_policy(&mut self) {
    //     self.restart_policy = None;
    // }

    // pub fn set_auto_remove(&mut self, auto_remove: bool) {
    //     self.auto_remove = Some(auto_remove);
    // }

    // pub fn with_auto_remove(mut self, auto_remove: bool) -> Self {
    //     self.auto_remove = Some(auto_remove);
    //     self
    // }

    // pub fn auto_remove(&self) -> Option<&bool> {
    //     self.auto_remove.as_ref()
    // }

    // pub fn reset_auto_remove(&mut self) {
    //     self.auto_remove = None;
    // }

    // pub fn set_volume_driver(&mut self, volume_driver: String) {
    //     self.volume_driver = Some(volume_driver);
    // }

    // pub fn with_volume_driver(mut self, volume_driver: String) -> Self {
    //     self.volume_driver = Some(volume_driver);
    //     self
    // }

    // pub fn volume_driver(&self) -> Option<&str> {
    //     self.volume_driver.as_ref().map(AsRef::as_ref)
    // }

    // pub fn reset_volume_driver(&mut self) {
    //     self.volume_driver = None;
    // }

    // pub fn set_volumes_from(&mut self, volumes_from: Vec<String>) {
    //     self.volumes_from = Some(volumes_from);
    // }

    // pub fn with_volumes_from(mut self, volumes_from: Vec<String>) -> Self {
    //     self.volumes_from = Some(volumes_from);
    //     self
    // }

    // pub fn volumes_from(&self) -> Option<&[String]> {
    //     self.volumes_from.as_ref().map(AsRef::as_ref)
    // }

    // pub fn reset_volumes_from(&mut self) {
    //     self.volumes_from = None;
    // }

    pub fn set_mounts(&mut self, mounts: Vec<crate::models::Mount>) {
        self.mounts = Some(mounts);
    }

    pub fn with_mounts(mut self, mounts: Vec<crate::models::Mount>) -> Self {
        self.mounts = Some(mounts);
        self
    }

    pub fn mounts(&self) -> Option<&[crate::models::Mount]> {
        self.mounts.as_ref().map(AsRef::as_ref)
    }

    pub fn reset_mounts(&mut self) {
        self.mounts = None;
    }

<<<<<<< HEAD
    // pub fn set_cap_add(&mut self, cap_add: Vec<String>) {
    //     self.cap_add = Some(cap_add);
    // }

    // pub fn with_cap_add(mut self, cap_add: Vec<String>) -> Self {
    //     self.cap_add = Some(cap_add);
    //     self
    // }

    // pub fn cap_add(&self) -> Option<&[String]> {
    //     self.cap_add.as_ref().map(AsRef::as_ref)
    // }

    // pub fn reset_cap_add(&mut self) {
    //     self.cap_add = None;
    // }

    // pub fn set_cap_drop(&mut self, cap_drop: Vec<String>) {
    //     self.cap_drop = Some(cap_drop);
    // }

    // pub fn with_cap_drop(mut self, cap_drop: Vec<String>) -> Self {
    //     self.cap_drop = Some(cap_drop);
    //     self
    // }

    // pub fn cap_drop(&self) -> Option<&[String]> {
    //     self.cap_drop.as_ref().map(AsRef::as_ref)
    // }

    // pub fn reset_cap_drop(&mut self) {
    //     self.cap_drop = None;
    // }
=======
    pub fn set_cap_add(&mut self, cap_add: Vec<String>) {
        self.cap_add = Some(cap_add);
    }

    pub fn with_cap_add(mut self, cap_add: Vec<String>) -> Self {
        self.cap_add = Some(cap_add);
        self
    }

    pub fn cap_add(&self) -> Option<&Vec<String>> {
        self.cap_add.as_ref()
    }

    pub fn reset_cap_add(&mut self) {
        self.cap_add = None;
    }

    pub fn set_cap_drop(&mut self, cap_drop: Vec<String>) {
        self.cap_drop = Some(cap_drop);
    }

    pub fn with_cap_drop(mut self, cap_drop: Vec<String>) -> Self {
        self.cap_drop = Some(cap_drop);
        self
    }

    pub fn cap_drop(&self) -> Option<&Vec<String>> {
        self.cap_drop.as_ref()
    }

    pub fn reset_cap_drop(&mut self) {
        self.cap_drop = None;
    }
>>>>>>> 63c566b9

    // pub fn set_dns(&mut self, dns: Vec<String>) {
    //     self.dns = Some(dns);
    // }

    // pub fn with_dns(mut self, dns: Vec<String>) -> Self {
    //     self.dns = Some(dns);
    //     self
    // }

    // pub fn dns(&self) -> Option<&[String]> {
    //     self.dns.as_ref().map(AsRef::as_ref)
    // }

    // pub fn reset_dns(&mut self) {
    //     self.dns = None;
    // }

    // pub fn set_dns_options(&mut self, dns_options: Vec<String>) {
    //     self.dns_options = Some(dns_options);
    // }

    // pub fn with_dns_options(mut self, dns_options: Vec<String>) -> Self {
    //     self.dns_options = Some(dns_options);
    //     self
    // }

    // pub fn dns_options(&self) -> Option<&[String]> {
    //     self.dns_options.as_ref().map(AsRef::as_ref)
    // }

    // pub fn reset_dns_options(&mut self) {
    //     self.dns_options = None;
    // }

    // pub fn set_dns_search(&mut self, dns_search: Vec<String>) {
    //     self.dns_search = Some(dns_search);
    // }

    // pub fn with_dns_search(mut self, dns_search: Vec<String>) -> Self {
    //     self.dns_search = Some(dns_search);
    //     self
    // }

    // pub fn dns_search(&self) -> Option<&[String]> {
    //     self.dns_search.as_ref().map(AsRef::as_ref)
    // }

    // pub fn reset_dns_search(&mut self) {
    //     self.dns_search = None;
    // }

    pub fn set_extra_hosts(&mut self, extra_hosts: Vec<String>) {
        self.extra_hosts = Some(extra_hosts);
    }

    pub fn with_extra_hosts(mut self, extra_hosts: Vec<String>) -> Self {
        self.extra_hosts = Some(extra_hosts);
        self
    }

    pub fn extra_hosts(&self) -> Option<&[String]> {
        self.extra_hosts.as_ref().map(AsRef::as_ref)
    }

    pub fn reset_extra_hosts(&mut self) {
        self.extra_hosts = None;
    }

    // pub fn set_group_add(&mut self, group_add: Vec<String>) {
    //     self.group_add = Some(group_add);
    // }

    // pub fn with_group_add(mut self, group_add: Vec<String>) -> Self {
    //     self.group_add = Some(group_add);
    //     self
    // }

    // pub fn group_add(&self) -> Option<&[String]> {
    //     self.group_add.as_ref().map(AsRef::as_ref)
    // }

    // pub fn reset_group_add(&mut self) {
    //     self.group_add = None;
    // }

    // pub fn set_ipc_mode(&mut self, ipc_mode: String) {
    //     self.ipc_mode = Some(ipc_mode);
    // }

    // pub fn with_ipc_mode(mut self, ipc_mode: String) -> Self {
    //     self.ipc_mode = Some(ipc_mode);
    //     self
    // }

    // pub fn ipc_mode(&self) -> Option<&str> {
    //     self.ipc_mode.as_ref().map(AsRef::as_ref)
    // }

    // pub fn reset_ipc_mode(&mut self) {
    //     self.ipc_mode = None;
    // }

    // pub fn set_cgroup(&mut self, cgroup: String) {
    //     self.cgroup = Some(cgroup);
    // }

    // pub fn with_cgroup(mut self, cgroup: String) -> Self {
    //     self.cgroup = Some(cgroup);
    //     self
    // }

    // pub fn cgroup(&self) -> Option<&str> {
    //     self.cgroup.as_ref().map(AsRef::as_ref)
    // }

    // pub fn reset_cgroup(&mut self) {
    //     self.cgroup = None;
    // }

    // pub fn set_links(&mut self, links: Vec<String>) {
    //     self.links = Some(links);
    // }

    // pub fn with_links(mut self, links: Vec<String>) -> Self {
    //     self.links = Some(links);
    //     self
    // }

    // pub fn links(&self) -> Option<&[String]> {
    //     self.links.as_ref().map(AsRef::as_ref)
    // }

    // pub fn reset_links(&mut self) {
    //     self.links = None;
    // }

    // pub fn set_oom_score_adj(&mut self, oom_score_adj: i32) {
    //     self.oom_score_adj = Some(oom_score_adj);
    // }

    // pub fn with_oom_score_adj(mut self, oom_score_adj: i32) -> Self {
    //     self.oom_score_adj = Some(oom_score_adj);
    //     self
    // }

    // pub fn oom_score_adj(&self) -> Option<i32> {
    //     self.oom_score_adj
    // }

    // pub fn reset_oom_score_adj(&mut self) {
    //     self.oom_score_adj = None;
    // }

    // pub fn set_pid_mode(&mut self, pid_mode: String) {
    //     self.pid_mode = Some(pid_mode);
    // }

    // pub fn with_pid_mode(mut self, pid_mode: String) -> Self {
    //     self.pid_mode = Some(pid_mode);
    //     self
    // }

    // pub fn pid_mode(&self) -> Option<&str> {
    //     self.pid_mode.as_ref().map(AsRef::as_ref)
    // }

    // pub fn reset_pid_mode(&mut self) {
    //     self.pid_mode = None;
    // }

    pub fn set_privileged(&mut self, privileged: bool) {
        self.privileged = Some(privileged);
    }

    pub fn with_privileged(mut self, privileged: bool) -> Self {
        self.privileged = Some(privileged);
        self
    }

    pub fn privileged(&self) -> Option<&bool> {
        self.privileged.as_ref()
    }

    pub fn reset_privileged(&mut self) {
        self.privileged = None;
    }

    // pub fn set_publish_all_ports(&mut self, publish_all_ports: bool) {
    //     self.publish_all_ports = Some(publish_all_ports);
    // }

    // pub fn with_publish_all_ports(mut self, publish_all_ports: bool) -> Self {
    //     self.publish_all_ports = Some(publish_all_ports);
    //     self
    // }

    // pub fn publish_all_ports(&self) -> Option<&bool> {
    //     self.publish_all_ports.as_ref()
    // }

    // pub fn reset_publish_all_ports(&mut self) {
    //     self.publish_all_ports = None;
    // }

    // pub fn set_readonly_rootfs(&mut self, readonly_rootfs: bool) {
    //     self.readonly_rootfs = Some(readonly_rootfs);
    // }

    // pub fn with_readonly_rootfs(mut self, readonly_rootfs: bool) -> Self {
    //     self.readonly_rootfs = Some(readonly_rootfs);
    //     self
    // }

    // pub fn readonly_rootfs(&self) -> Option<&bool> {
    //     self.readonly_rootfs.as_ref()
    // }

    // pub fn reset_readonly_rootfs(&mut self) {
    //     self.readonly_rootfs = None;
    // }

    // pub fn set_security_opt(&mut self, security_opt: Vec<String>) {
    //     self.security_opt = Some(security_opt);
    // }

    // pub fn with_security_opt(mut self, security_opt: Vec<String>) -> Self {
    //     self.security_opt = Some(security_opt);
    //     self
    // }

    // pub fn security_opt(&self) -> Option<&[String]> {
    //     self.security_opt.as_ref().map(AsRef::as_ref)
    // }

    // pub fn reset_security_opt(&mut self) {
    //     self.security_opt = None;
    // }

    // pub fn set_storage_opt(&mut self, storage_opt: ::std::collections::BTreeMap<String, String>) {
    //     self.storage_opt = Some(storage_opt);
    // }

    // pub fn with_storage_opt(
    //     mut self,
    //     storage_opt: ::std::collections::BTreeMap<String, String>,
    // ) -> Self {
    //     self.storage_opt = Some(storage_opt);
    //     self
    // }

    // pub fn storage_opt(&self) -> Option<&::std::collections::BTreeMap<String, String>> {
    //     self.storage_opt.as_ref()
    // }

    // pub fn reset_storage_opt(&mut self) {
    //     self.storage_opt = None;
    // }

    // pub fn set_tmpfs(&mut self, tmpfs: ::std::collections::BTreeMap<String, String>) {
    //     self.tmpfs = Some(tmpfs);
    // }

    // pub fn with_tmpfs(mut self, tmpfs: ::std::collections::BTreeMap<String, String>) -> Self {
    //     self.tmpfs = Some(tmpfs);
    //     self
    // }

    // pub fn tmpfs(&self) -> Option<&::std::collections::BTreeMap<String, String>> {
    //     self.tmpfs.as_ref()
    // }

    // pub fn reset_tmpfs(&mut self) {
    //     self.tmpfs = None;
    // }

    // pub fn set_uts_mode(&mut self, uts_mode: String) {
    //     self.uts_mode = Some(uts_mode);
    // }

    // pub fn with_uts_mode(mut self, uts_mode: String) -> Self {
    //     self.uts_mode = Some(uts_mode);
    //     self
    // }

    // pub fn uts_mode(&self) -> Option<&str> {
    //     self.uts_mode.as_ref().map(AsRef::as_ref)
    // }

    // pub fn reset_uts_mode(&mut self) {
    //     self.uts_mode = None;
    // }

    // pub fn set_userns_mode(&mut self, userns_mode: String) {
    //     self.userns_mode = Some(userns_mode);
    // }

    // pub fn with_userns_mode(mut self, userns_mode: String) -> Self {
    //     self.userns_mode = Some(userns_mode);
    //     self
    // }

    // pub fn userns_mode(&self) -> Option<&str> {
    //     self.userns_mode.as_ref().map(AsRef::as_ref)
    // }

    // pub fn reset_userns_mode(&mut self) {
    //     self.userns_mode = None;
    // }

    // pub fn set_shm_size(&mut self, shm_size: i64) {
    //     self.shm_size = Some(shm_size);
    // }

    // pub fn with_shm_size(mut self, shm_size: i64) -> Self {
    //     self.shm_size = Some(shm_size);
    //     self
    // }

    // pub fn shm_size(&self) -> Option<i64> {
    //     self.shm_size
    // }

    // pub fn reset_shm_size(&mut self) {
    //     self.shm_size = None;
    // }

    // pub fn set_sysctls(&mut self, sysctls: ::std::collections::BTreeMap<String, String>) {
    //     self.sysctls = Some(sysctls);
    // }

    // pub fn with_sysctls(mut self, sysctls: ::std::collections::BTreeMap<String, String>) -> Self {
    //     self.sysctls = Some(sysctls);
    //     self
    // }

    // pub fn sysctls(&self) -> Option<&::std::collections::BTreeMap<String, String>> {
    //     self.sysctls.as_ref()
    // }

    // pub fn reset_sysctls(&mut self) {
    //     self.sysctls = None;
    // }

    // pub fn set_runtime(&mut self, runtime: String) {
    //     self.runtime = Some(runtime);
    // }

    // pub fn with_runtime(mut self, runtime: String) -> Self {
    //     self.runtime = Some(runtime);
    //     self
    // }

    // pub fn runtime(&self) -> Option<&str> {
    //     self.runtime.as_ref().map(AsRef::as_ref)
    // }

    // pub fn reset_runtime(&mut self) {
    //     self.runtime = None;
    // }

    // pub fn set_console_size(&mut self, console_size: Vec<i32>) {
    //     self.console_size = Some(console_size);
    // }

    // pub fn with_console_size(mut self, console_size: Vec<i32>) -> Self {
    //     self.console_size = Some(console_size);
    //     self
    // }

    // pub fn console_size(&self) -> Option<&[i32]> {
    //     self.console_size.as_ref().map(AsRef::as_ref)
    // }

    // pub fn reset_console_size(&mut self) {
    //     self.console_size = None;
    // }

    // pub fn set_isolation(&mut self, isolation: String) {
    //     self.isolation = Some(isolation);
    // }

    // pub fn with_isolation(mut self, isolation: String) -> Self {
    //     self.isolation = Some(isolation);
    //     self
    // }

    // pub fn isolation(&self) -> Option<&str> {
    //     self.isolation.as_ref().map(AsRef::as_ref)
    // }

    // pub fn reset_isolation(&mut self) {
    //     self.isolation = None;
    // }
}<|MERGE_RESOLUTION|>--- conflicted
+++ resolved
@@ -168,21 +168,12 @@
     /// Specification for mounts to be added to the container.
     #[serde(rename = "Mounts", skip_serializing_if = "Option::is_none")]
     mounts: Option<Vec<crate::models::Mount>>,
-<<<<<<< HEAD
-    // /// A list of kernel capabilities to add to the container.
-    // #[serde(rename = "CapAdd", skip_serializing_if = "Option::is_none")]
-    // cap_add: Option<Vec<String>>,
-    // /// A list of kernel capabilities to drop from the container.
-    // #[serde(rename = "CapDrop", skip_serializing_if = "Option::is_none")]
-    // cap_drop: Option<Vec<String>>,
-=======
     /// A list of kernel capabilities to add to the container.
     #[serde(rename = "CapAdd", skip_serializing_if = "Option::is_none")]
     cap_add: Option<Vec<String>>,
     /// A list of kernel capabilities to drop from the container.
     #[serde(rename = "CapDrop", skip_serializing_if = "Option::is_none")]
     cap_drop: Option<Vec<String>>,
->>>>>>> 63c566b9
     // /// A list of DNS servers for the container to use.
     // #[serde(rename = "Dns", skip_serializing_if = "Option::is_none")]
     // dns: Option<Vec<String>>,
@@ -300,13 +291,8 @@
             // volume_driver: None,
             // volumes_from: None,
             mounts: None,
-<<<<<<< HEAD
-            // cap_add: None,
-            // cap_drop: None,
-=======
             cap_add: None,
             cap_drop: None,
->>>>>>> 63c566b9
             // dns: None,
             // dns_options: None,
             // dns_search: None,
@@ -1059,41 +1045,6 @@
         self.mounts = None;
     }
 
-<<<<<<< HEAD
-    // pub fn set_cap_add(&mut self, cap_add: Vec<String>) {
-    //     self.cap_add = Some(cap_add);
-    // }
-
-    // pub fn with_cap_add(mut self, cap_add: Vec<String>) -> Self {
-    //     self.cap_add = Some(cap_add);
-    //     self
-    // }
-
-    // pub fn cap_add(&self) -> Option<&[String]> {
-    //     self.cap_add.as_ref().map(AsRef::as_ref)
-    // }
-
-    // pub fn reset_cap_add(&mut self) {
-    //     self.cap_add = None;
-    // }
-
-    // pub fn set_cap_drop(&mut self, cap_drop: Vec<String>) {
-    //     self.cap_drop = Some(cap_drop);
-    // }
-
-    // pub fn with_cap_drop(mut self, cap_drop: Vec<String>) -> Self {
-    //     self.cap_drop = Some(cap_drop);
-    //     self
-    // }
-
-    // pub fn cap_drop(&self) -> Option<&[String]> {
-    //     self.cap_drop.as_ref().map(AsRef::as_ref)
-    // }
-
-    // pub fn reset_cap_drop(&mut self) {
-    //     self.cap_drop = None;
-    // }
-=======
     pub fn set_cap_add(&mut self, cap_add: Vec<String>) {
         self.cap_add = Some(cap_add);
     }
@@ -1127,7 +1078,6 @@
     pub fn reset_cap_drop(&mut self) {
         self.cap_drop = None;
     }
->>>>>>> 63c566b9
 
     // pub fn set_dns(&mut self, dns: Vec<String>) {
     //     self.dns = Some(dns);
