[package]
authors = ["Azure IoT Edge Devs"]
edition = "2021"
name = "docker"
publish = false
version = "0.1.0"

[dependencies]
anyhow = "1"
hyper = { version = "0.14", features = ["client", "http1"] }
serde = "1"
serde_derive = "1"
serde_json = "1"
tokio = { version = "1", features = ["time"] }
url = "2"

<<<<<<< HEAD
http-common = { git = "https://github.com/Azure/iot-identity-service", branch = "feature/dps_certs" }
=======
[dev-dependencies]
tokio = { version = "1", features = ["macros", "rt"] }

edgelet-test-utils = { path = "../edgelet-test-utils" }
>>>>>>> 683a2dde
<|MERGE_RESOLUTION|>--- conflicted
+++ resolved
@@ -14,11 +14,9 @@
 tokio = { version = "1", features = ["time"] }
 url = "2"
 
-<<<<<<< HEAD
 http-common = { git = "https://github.com/Azure/iot-identity-service", branch = "feature/dps_certs" }
-=======
+
 [dev-dependencies]
 tokio = { version = "1", features = ["macros", "rt"] }
 
-edgelet-test-utils = { path = "../edgelet-test-utils" }
->>>>>>> 683a2dde
+edgelet-test-utils = { path = "../edgelet-test-utils" }