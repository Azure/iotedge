--- conflicted
+++ resolved
@@ -9,13 +9,9 @@
 serde = { version = "1.0", features = ["derive"] }
 url = { version = "2", features = ["serde"] }
 
-<<<<<<< HEAD
 aziot-identityd-config = { git = "https://github.com/Azure/iot-identity-service", branch = "feature/dps_certs" }
 config-common = { git = "https://github.com/Azure/iot-identity-service", branch = "feature/dps_certs", optional = true }
-=======
-cert-renewal = { git = "https://github.com/Azure/iot-identity-service", branch = "main" }
-config-common = { git = "https://github.com/Azure/iot-identity-service", branch = "main", optional = true }
->>>>>>> 35dd6a9a
+cert-renewal = { git = "https://github.com/Azure/iot-identity-service", branch = "feature/dps_certs" }
 docker = { path = "../docker-rs", optional = true }
 
 [dev-dependencies]
