[package]
name = "edgelet-settings"
version = "0.1.0"
authors = ["Azure IoT Edge Devs"]
publish = false
edition = "2021"

[dependencies]
serde = { version = "1", features = ["derive"] }
url = { version = "2", features = ["serde"] }

<<<<<<< HEAD
aziot-identityd-config = { git = "https://github.com/Azure/iot-identity-service", branch = "feature/dps_certs" }
config-common = { git = "https://github.com/Azure/iot-identity-service", branch = "feature/dps_certs", optional = true }
cert-renewal = { git = "https://github.com/Azure/iot-identity-service", branch = "feature/dps_certs" }
=======
aziot-certd-config = { git = "https://github.com/Azure/iot-identity-service", branch = "main" }
cert-renewal = { git = "https://github.com/Azure/iot-identity-service", branch = "main" }
config-common = { git = "https://github.com/Azure/iot-identity-service", branch = "main", optional = true }
>>>>>>> 683a2dde
docker = { path = "../docker-rs", optional = true }

[dev-dependencies]
lazy_static = "1"
serde_json = "1"
test-case = "2"

[features]
settings-docker = ["config-common", "docker"]<|MERGE_RESOLUTION|>--- conflicted
+++ resolved
@@ -9,15 +9,10 @@
 serde = { version = "1", features = ["derive"] }
 url = { version = "2", features = ["serde"] }
 
-<<<<<<< HEAD
 aziot-identityd-config = { git = "https://github.com/Azure/iot-identity-service", branch = "feature/dps_certs" }
+aziot-certd-config = { git = "https://github.com/Azure/iot-identity-service", branch = "feature/dps_certs" }
 config-common = { git = "https://github.com/Azure/iot-identity-service", branch = "feature/dps_certs", optional = true }
 cert-renewal = { git = "https://github.com/Azure/iot-identity-service", branch = "feature/dps_certs" }
-=======
-aziot-certd-config = { git = "https://github.com/Azure/iot-identity-service", branch = "main" }
-cert-renewal = { git = "https://github.com/Azure/iot-identity-service", branch = "main" }
-config-common = { git = "https://github.com/Azure/iot-identity-service", branch = "main", optional = true }
->>>>>>> 683a2dde
 docker = { path = "../docker-rs", optional = true }
 
 [dev-dependencies]
