--- conflicted
+++ resolved
@@ -2,11 +2,6 @@
 
 #![deny(rust_2018_idioms)]
 #![warn(clippy::all, clippy::pedantic)]
-<<<<<<< HEAD
-
-mod version;
-
-=======
 #![allow(
     clippy::missing_errors_doc,
     clippy::missing_panics_doc,
@@ -20,5 +15,4 @@
 pub use auth::auth_agent;
 pub use auth::auth_caller;
 
->>>>>>> 4584ecd0
 pub use version::ApiVersion;