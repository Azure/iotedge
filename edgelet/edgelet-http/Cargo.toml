[package]
name = "edgelet-http"
version = "0.1.0"
authors = ["Azure IoT Edge Devs"]
publish = false
<<<<<<< HEAD
edition = "2018"
=======
edition = "2018"

[dependencies]
http = "0.2"
libc = "0.2"
log = "0.4"

http-common = { git = "https://github.com/Azure/iot-identity-service", branch = "main" }
>>>>>>> 4584ecd0
<|MERGE_RESOLUTION|>--- conflicted
+++ resolved
@@ -3,9 +3,6 @@
 version = "0.1.0"
 authors = ["Azure IoT Edge Devs"]
 publish = false
-<<<<<<< HEAD
-edition = "2018"
-=======
 edition = "2018"
 
 [dependencies]
@@ -13,5 +10,4 @@
 libc = "0.2"
 log = "0.4"
 
-http-common = { git = "https://github.com/Azure/iot-identity-service", branch = "main" }
->>>>>>> 4584ecd0
+http-common = { git = "https://github.com/Azure/iot-identity-service", branch = "main" }