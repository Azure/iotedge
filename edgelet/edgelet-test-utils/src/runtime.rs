--- conflicted
+++ resolved
@@ -1,19 +1,10 @@
 // Copyright (c) Microsoft. All rights reserved.
 
-<<<<<<< HEAD
-use edgelet_settings::DockerConfig;
-
-=======
->>>>>>> f2437415
 #[derive(Clone)]
 pub struct Module {
     pub name: String,
     pub type_: String,
-<<<<<<< HEAD
-    pub config: DockerConfig,
-=======
     pub config: edgelet_settings::DockerConfig,
->>>>>>> f2437415
 }
 
 impl Default for Module {
@@ -29,22 +20,14 @@
         Module {
             name: "testModule".to_string(),
             type_: "test".to_string(),
-<<<<<<< HEAD
-            config: DockerConfig::default(),
-=======
             config,
->>>>>>> f2437415
         }
     }
 }
 
 #[async_trait::async_trait]
 impl edgelet_core::Module for Module {
-<<<<<<< HEAD
-    type Config = DockerConfig;
-=======
     type Config = edgelet_settings::DockerConfig;
->>>>>>> f2437415
     type Error = std::io::Error;
 
     fn name(&self) -> &str {
@@ -70,11 +53,7 @@
 
 #[async_trait::async_trait]
 impl edgelet_core::ModuleRegistry for ModuleRegistry {
-<<<<<<< HEAD
-    type Config = DockerConfig;
-=======
     type Config = edgelet_settings::DockerConfig;
->>>>>>> f2437415
     type Error = std::io::Error;
 
     // The fuctions below aren't used in tests.
@@ -111,11 +90,7 @@
 impl edgelet_core::ModuleRuntime for Runtime {
     type Error = std::io::Error;
 
-<<<<<<< HEAD
-    type Config = DockerConfig;
-=======
     type Config = edgelet_settings::DockerConfig;
->>>>>>> f2437415
     type Module = Module;
     type ModuleRegistry = ModuleRegistry;
 
