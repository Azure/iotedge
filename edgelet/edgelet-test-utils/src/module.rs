--- conflicted
+++ resolved
@@ -393,10 +393,7 @@
                 architecture: "architecture_sample".to_string(),
                 version: edgelet_core::version_with_source_version(),
                 cpus: 0,
-<<<<<<< HEAD
-=======
                 kernel_version: "test".to_string(),
->>>>>>> d7e6f999
                 operating_system: "test".to_string(),
                 server_version: "test".to_string(),
             }),
