--- conflicted
+++ resolved
@@ -1,19 +1,5 @@
 [workspace]
 members = [
-<<<<<<< HEAD
-  "aziot-edged",
-  "docker-rs",
-  "edgelet-core",
-  "edgelet-docker",
-  "edgelet-http",
-  "edgelet-http-mgmt",
-  "edgelet-http-workload",
-  "edgelet-settings",
-  "edgelet-utils",
-  "iotedge",
-  "support-bundle",
-  "edge-agent",
-=======
     "aziot-edged",
     "docker-rs",
     "edgelet-core",
@@ -25,7 +11,7 @@
     "edgelet-utils",
     "iotedge",
     "support-bundle",
->>>>>>> e0bcb044
+    "edge-agent",
 ]
 
 [profile.dev]
