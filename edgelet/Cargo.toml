--- conflicted
+++ resolved
@@ -9,12 +9,7 @@
     "edgelet-http-workload",
     "edgelet-settings",
     "edgelet-utils",
-<<<<<<< HEAD
     "iotedge",
-    "management",
-=======
-    #"iotedge",
->>>>>>> 8d7091cc
     "support-bundle",
 ]
 
