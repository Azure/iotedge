--- conflicted
+++ resolved
@@ -86,7 +86,6 @@
             settings.proxy().trust_bundle_path(),
         ));
 
-<<<<<<< HEAD
         env_vars.push(env(
             EDGE_OBJECT_OWNER_API_VERSION,
             module_owner.api_version(),
@@ -94,11 +93,10 @@
         env_vars.push(env(EDGE_OBJECT_OWNER_KIND, module_owner.kind()));
         env_vars.push(env(EDGE_OBJECT_OWNER_NAME, module_owner.name()));
         env_vars.push(env(EDGE_OBJECT_OWNER_UID, module_owner.uid()));
-=======
+        
         if let Some(proxy_pull_secret) = &proxy_pull_secret {
             env_vars.push(env(PROXY_IMAGE_PULL_SECRET_NAME_KEY, proxy_pull_secret))
         }
->>>>>>> 98901c5a
     }
 
     // Bind/volume mounts
