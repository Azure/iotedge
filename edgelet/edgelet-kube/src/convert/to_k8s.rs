--- conflicted
+++ resolved
@@ -669,12 +669,7 @@
             String::from("proxy:latest"),
             String::from("/etc/traefik"),
             String::from("device1-iotedged-proxy-config"),
-<<<<<<< HEAD
             String::from("OnCreate"),
-=======
-            String::from("On-Create"),
-            String::from("iotedge"),
->>>>>>> 8090d6c7
             Url::parse("http://localhost:35000").unwrap(),
             Url::parse("http://localhost:35001").unwrap(),
         );
