// Copyright (c) Microsoft. All rights reserved.

use std::cell::RefCell;
use std::sync::{Arc, Mutex};
use std::time::Duration;

use failure::Fail;
use futures::future::Either;
use futures::prelude::*;
use futures::{future, stream, Async, Future, Stream};
use hyper::client::HttpConnector;
use hyper::service::Service;
use hyper::{Body, Chunk as HyperChunk, Request};
<<<<<<< HEAD
use url::Url;
=======
use hyper_tls::HttpsConnector;
use log::Level;
use typed_headers::{Authorization, HeaderMapExt};
>>>>>>> 3ea68a91

use edgelet_core::{
    AuthId, Authenticator, LogOptions, MakeModuleRuntime, ModuleRegistry, ModuleRuntime,
    ModuleRuntimeState, ModuleSpec, ProvisioningResult as CoreProvisioningResult, RuntimeOperation,
    SystemInfo,
};
use edgelet_docker::DockerConfig;
<<<<<<< HEAD
use edgelet_utils::{ensure_not_empty_with_context, sanitize_dns_label};
use kube_client::{Client as KubeClient, Error as KubeClientError, TokenSource};
=======
use edgelet_utils::log_failure;
use kube_client::{
    get_config, Client as KubeClient, Error as KubeClientError, HttpClient, TokenSource, ValueToken,
};
use provisioning::ProvisioningResult;
>>>>>>> 3ea68a91

use crate::convert::{auth_to_image_pull_secret, pod_to_module};
<<<<<<< HEAD
use crate::error::{Error, ErrorKind, Result};
use crate::module::{authenticate, create_module, KubeModule};
=======
use crate::error::{Error, ErrorKind};
use crate::module::{create_module, KubeModule};
use crate::settings::Settings;
>>>>>>> 3ea68a91

pub struct KubeModuleRuntime<T, S> {
    client: Arc<Mutex<RefCell<KubeClient<T, S>>>>,
    settings: Settings,
}

impl<T, S> KubeModuleRuntime<T, S> {
    pub fn new(client: KubeClient<T, S>, settings: Settings) -> Self {
        KubeModuleRuntime {
            client: Arc::new(Mutex::new(RefCell::new(client))),
            settings,
        }
    }

    pub(crate) fn client(&self) -> Arc<Mutex<RefCell<KubeClient<T, S>>>> {
        self.client.clone()
    }

    pub(crate) fn settings(&self) -> &Settings {
        &self.settings
    }
}

// NOTE:
//  We are manually implementing Clone here for KubeModuleRuntime because
//  #[derive(Clone] will cause the compiler to implicitly require Clone on
//  T and S which don't really need to be Clone because we wrap it inside
//  an Arc (for the "client" field).
//
//  Requiring Clone on S in particular is problematic because we typically use
//  the kube_client::HttpClient struct for this type which does not (and cannot)
//  implement Clone.
impl<T, S> Clone for KubeModuleRuntime<T, S> {
    fn clone(&self) -> Self {
        KubeModuleRuntime {
            client: self.client.clone(),
            settings: self.settings.clone(),
        }
    }
}

impl<T, S> ModuleRegistry for KubeModuleRuntime<T, S>
where
    T: TokenSource + Send + 'static,
    S: Service + Send + 'static,
    S::ReqBody: From<Vec<u8>>,
    S::ResBody: Stream,
    Body: From<S::ResBody>,
    S::Error: Into<KubeClientError>,
    S::Future: Send,
{
    type Error = Error;
    type PullFuture = Box<dyn Future<Item = (), Error = Self::Error> + Send>;
    type RemoveFuture = Box<dyn Future<Item = (), Error = Self::Error>>;
    type Config = DockerConfig;

    fn pull(&self, config: &Self::Config) -> Self::PullFuture {
        // Find and generate image pull secrets.
        if let Some(auth) = config.auth() {
            // Have authorization for this module spec, create this if it doesn't exist.
            let fut = auth_to_image_pull_secret(self.settings.namespace(), auth)
                .map_err(Error::from)
                .map(|(secret_name, pull_secret)| {
                    let client_copy = self.client.clone();
                    let namespace_copy = self.settings.namespace().to_owned();
                    self.client
                        .lock()
                        .expect("Unexpected lock error")
                        .borrow_mut()
                        .list_secrets(self.settings.namespace(), Some(secret_name.as_str()))
                        .map_err(Error::from)
                        .and_then(move |secrets| {
                            if let Some(current_secret) = secrets.items.into_iter().find(|secret| {
                                secret.metadata.as_ref().map_or(false, |meta| {
                                    meta.name.as_ref().map_or(false, |n| *n == secret_name)
                                })
                            }) {
                                if current_secret == pull_secret {
                                    Either::A(Either::A(future::ok(())))
                                } else {
                                    let f = client_copy
                                        .lock()
                                        .expect("Unexpected lock error")
                                        .borrow_mut()
                                        .replace_secret(
                                            namespace_copy.as_str(),
                                            secret_name.as_str(),
                                            &pull_secret,
                                        )
                                        .map_err(Error::from)
                                        .map(|_| ());

                                    Either::A(Either::B(f))
                                }
                            } else {
                                let f = client_copy
                                    .lock()
                                    .expect("Unexpected lock error")
                                    .borrow_mut()
                                    .create_secret(namespace_copy.as_str(), &pull_secret)
                                    .map_err(Error::from)
                                    .map(|_| ());

                                Either::B(f)
                            }
                        })
                })
                .into_future()
                .flatten();

            Box::new(fut)
        } else {
            Box::new(future::ok(()))
        }
    }

    fn remove(&self, _: &str) -> Self::RemoveFuture {
        Box::new(future::ok(()))
    }
}

impl MakeModuleRuntime
    for KubeModuleRuntime<ValueToken, HttpClient<HttpsConnector<HttpConnector>, Body>>
{
    type Config = DockerConfig;
    type Settings = Settings;
    type ProvisioningResult = ProvisioningResult;
    type ModuleRuntime = Self;
    type Error = Error;
    type Future = Box<dyn Future<Item = Self::ModuleRuntime, Error = Self::Error> + Send>;

    fn make_runtime(
        settings: Self::Settings,
        provisioning_result: Self::ProvisioningResult,
    ) -> Self::Future {
        let settings = settings
            .with_device_id(provisioning_result.device_id())
            .with_iot_hub_hostname(provisioning_result.hub_name());
        let fut = get_config()
            .map(|config| KubeModuleRuntime::new(KubeClient::new(config), settings))
            .map_err(Error::from)
            .into_future();

        Box::new(fut)
    }
}

impl<T, S> ModuleRuntime for KubeModuleRuntime<T, S>
where
    T: TokenSource + Send + 'static,
    S: Service + Send + 'static,
    S::ReqBody: From<Vec<u8>>,
    S::ResBody: Stream,
    Body: From<S::ResBody>,
    S::Error: Into<KubeClientError>,
    S::Future: Send,
{
    type Error = Error;
    type Config = DockerConfig;
    type Module = KubeModule;
    type ModuleRegistry = Self;
    type Chunk = Chunk;
    type Logs = Logs;

    type CreateFuture = Box<dyn Future<Item = (), Error = Self::Error> + Send>;
    type GetFuture =
        Box<dyn Future<Item = (Self::Module, ModuleRuntimeState), Error = Self::Error> + Send>;
    type ListFuture = Box<dyn Future<Item = Vec<Self::Module>, Error = Self::Error> + Send>;
    type ListWithDetailsStream =
        Box<dyn Stream<Item = (Self::Module, ModuleRuntimeState), Error = Self::Error> + Send>;
    type LogsFuture = Box<dyn Future<Item = Self::Logs, Error = Self::Error> + Send>;
    type RemoveFuture = Box<dyn Future<Item = (), Error = Self::Error> + Send>;
    type RestartFuture = Box<dyn Future<Item = (), Error = Self::Error> + Send>;
    type StartFuture = Box<dyn Future<Item = (), Error = Self::Error> + Send>;
    type StopFuture = Box<dyn Future<Item = (), Error = Self::Error> + Send>;
    type SystemInfoFuture = Box<dyn Future<Item = SystemInfo, Error = Self::Error> + Send>;
    type RemoveAllFuture = Box<dyn Future<Item = (), Error = Self::Error> + Send>;

    fn create(&self, module: ModuleSpec<Self::Config>) -> Self::CreateFuture {
        Box::new(create_module(self, &module))
    }

    fn get(&self, _id: &str) -> Self::GetFuture {
        unimplemented!()
    }

    fn start(&self, _id: &str) -> Self::StartFuture {
        Box::new(future::ok(()))
    }

    fn stop(&self, _id: &str, _wait_before_kill: Option<Duration>) -> Self::StopFuture {
        Box::new(future::ok(()))
    }

    fn restart(&self, _id: &str) -> Self::RestartFuture {
        Box::new(future::ok(()))
    }

    fn remove(&self, _id: &str) -> Self::RemoveFuture {
        Box::new(future::ok(()))
    }

    fn system_info(&self) -> Self::SystemInfoFuture {
        // TODO: Implement this.
        Box::new(future::ok(SystemInfo::new(
            "linux".to_string(),
            "x86_64".to_string(),
        )))
    }

    fn list(&self) -> Self::ListFuture {
        let result = self
            .client
            .lock()
            .expect("Unexpected lock error")
            .borrow_mut()
            .list_pods(
                self.settings.namespace(),
                Some(&self.settings.device_hub_selector()),
            )
            .map_err(Error::from)
            .and_then(|pods| {
                pods.items
                    .into_iter()
                    .filter_map(|pod| pod_to_module(&pod))
                    .try_fold(vec![], |mut modules, module_result| {
                        module_result.map(|module| {
                            modules.push(module);
                            modules
                        })
                    })
                    .into_future()
            });

        Box::new(result)
    }

    fn list_with_details(&self) -> Self::ListWithDetailsStream {
        Box::new(stream::empty())
    }

    fn logs(&self, _id: &str, _options: &LogOptions) -> Self::LogsFuture {
        Box::new(future::ok(Logs("".to_string(), Body::empty())))
    }

    fn registry(&self) -> &Self::ModuleRegistry {
        self
    }

    fn remove_all(&self) -> Self::RemoveAllFuture {
        Box::new(future::ok(()))
    }
}

impl<T, S> Authenticator for KubeModuleRuntime<T, S>
where
    T: TokenSource + Send + 'static,
    S: Service + Send + 'static,
    S::ReqBody: From<Vec<u8>>,
    S::ResBody: Stream,
    Body: From<S::ResBody>,
    S::Error: Into<KubeClientError>,
    S::Future: Send,
{
    type Error = Error;
    type Request = Request<Body>;
    type AuthenticateFuture = Box<dyn Future<Item = AuthId, Error = Self::Error> + Send>;

    fn authenticate(&self, req: &Self::Request) -> Self::AuthenticateFuture {
<<<<<<< HEAD
        Box::new(authenticate(&self.clone(), req))
=======
        let fut = req
            .headers()
            .typed_get::<Authorization>()
            .map(|auth| {
                auth.and_then(|auth| {
                    auth.as_bearer().map(|token| {
                        let fut = self
                            .client
                            .lock()
                            .expect("Unexpected lock error")
                            .borrow_mut()
                            .token_review(self.settings.namespace(), token.as_str())
                            .map_err(|err| {
                                log_failure(Level::Warn, &err);
                                Error::from(err)
                            })
                            .map(|token_review| {
                                token_review
                                    .status
                                    .as_ref()
                                    .filter(|status| status.authenticated.filter(|x| *x).is_some())
                                    .and_then(|status| {
                                        status.user.as_ref().and_then(|user| user.username.clone())
                                    })
                                    .map_or(AuthId::None, |name| AuthId::Value(name.into()))
                            });

                        Either::A(fut)
                    })
                })
                .unwrap_or_else(|| Either::B(future::ok(AuthId::None)))
            })
            .map_err(Error::from)
            .into_future()
            .flatten();

        Box::new(fut)
>>>>>>> 3ea68a91
    }
}

#[derive(Debug)]
pub struct Logs(String, Body);

impl Stream for Logs {
    type Item = Chunk;
    type Error = Error;

    fn poll(&mut self) -> Poll<Option<Self::Item>, Self::Error> {
        match self.1.poll() {
            Ok(Async::Ready(chunk)) => Ok(Async::Ready(chunk.map(Chunk))),
            Ok(Async::NotReady) => Ok(Async::NotReady),
            Err(err) => Err(Error::from(err.context(ErrorKind::RuntimeOperation(
                RuntimeOperation::GetModuleLogs(self.0.clone()),
            )))),
        }
    }
}

impl From<Logs> for Body {
    fn from(logs: Logs) -> Self {
        logs.1
    }
}

#[derive(Debug, Default)]
pub struct Chunk(HyperChunk);

impl IntoIterator for Chunk {
    type Item = u8;
    type IntoIter = <HyperChunk as IntoIterator>::IntoIter;

    fn into_iter(self) -> Self::IntoIter {
        self.0.into_iter()
    }
}

impl Extend<u8> for Chunk {
    fn extend<T>(&mut self, iter: T)
    where
        T: IntoIterator<Item = u8>,
    {
        self.0.extend(iter)
    }
}

impl AsRef<[u8]> for Chunk {
    fn as_ref(&self) -> &[u8] {
        self.0.as_ref()
    }
}<|MERGE_RESOLUTION|>--- conflicted
+++ resolved
@@ -11,13 +11,10 @@
 use hyper::client::HttpConnector;
 use hyper::service::Service;
 use hyper::{Body, Chunk as HyperChunk, Request};
-<<<<<<< HEAD
 use url::Url;
-=======
 use hyper_tls::HttpsConnector;
 use log::Level;
 use typed_headers::{Authorization, HeaderMapExt};
->>>>>>> 3ea68a91
 
 use edgelet_core::{
     AuthId, Authenticator, LogOptions, MakeModuleRuntime, ModuleRegistry, ModuleRuntime,
@@ -25,26 +22,16 @@
     SystemInfo,
 };
 use edgelet_docker::DockerConfig;
-<<<<<<< HEAD
-use edgelet_utils::{ensure_not_empty_with_context, sanitize_dns_label};
-use kube_client::{Client as KubeClient, Error as KubeClientError, TokenSource};
-=======
 use edgelet_utils::log_failure;
 use kube_client::{
     get_config, Client as KubeClient, Error as KubeClientError, HttpClient, TokenSource, ValueToken,
 };
 use provisioning::ProvisioningResult;
->>>>>>> 3ea68a91
 
 use crate::convert::{auth_to_image_pull_secret, pod_to_module};
-<<<<<<< HEAD
-use crate::error::{Error, ErrorKind, Result};
+use crate::error::{Error, ErrorKind};
 use crate::module::{authenticate, create_module, KubeModule};
-=======
-use crate::error::{Error, ErrorKind};
-use crate::module::{create_module, KubeModule};
 use crate::settings::Settings;
->>>>>>> 3ea68a91
 
 pub struct KubeModuleRuntime<T, S> {
     client: Arc<Mutex<RefCell<KubeClient<T, S>>>>,
@@ -314,47 +301,7 @@
     type AuthenticateFuture = Box<dyn Future<Item = AuthId, Error = Self::Error> + Send>;
 
     fn authenticate(&self, req: &Self::Request) -> Self::AuthenticateFuture {
-<<<<<<< HEAD
         Box::new(authenticate(&self.clone(), req))
-=======
-        let fut = req
-            .headers()
-            .typed_get::<Authorization>()
-            .map(|auth| {
-                auth.and_then(|auth| {
-                    auth.as_bearer().map(|token| {
-                        let fut = self
-                            .client
-                            .lock()
-                            .expect("Unexpected lock error")
-                            .borrow_mut()
-                            .token_review(self.settings.namespace(), token.as_str())
-                            .map_err(|err| {
-                                log_failure(Level::Warn, &err);
-                                Error::from(err)
-                            })
-                            .map(|token_review| {
-                                token_review
-                                    .status
-                                    .as_ref()
-                                    .filter(|status| status.authenticated.filter(|x| *x).is_some())
-                                    .and_then(|status| {
-                                        status.user.as_ref().and_then(|user| user.username.clone())
-                                    })
-                                    .map_or(AuthId::None, |name| AuthId::Value(name.into()))
-                            });
-
-                        Either::A(fut)
-                    })
-                })
-                .unwrap_or_else(|| Either::B(future::ok(AuthId::None)))
-            })
-            .map_err(Error::from)
-            .into_future()
-            .flatten();
-
-        Box::new(fut)
->>>>>>> 3ea68a91
     }
 }
 
