// Copyright (c) Microsoft. All rights reserved.

use std::cell::RefCell;
use std::sync::{Arc, Mutex};
use std::time::Duration;

use failure::Fail;
use futures::future::Either;
use futures::prelude::*;
use futures::{future, stream, Async, Future, Stream};
use hyper::service::Service;
use hyper::{Body, Chunk as HyperChunk, Request};
use log::Level;
use typed_headers::{Authorization, HeaderMapExt};
use url::Url;

use edgelet_core::{
    AuthId, Authenticator, LogOptions, ModuleRegistry, ModuleRuntime, ModuleRuntimeState,
    ModuleSpec, RuntimeOperation, SystemInfo,
};
use edgelet_docker::DockerConfig;
use edgelet_utils::{ensure_not_empty_with_context, log_failure, sanitize_dns_label};
use kube_client::{Client as KubeClient, Error as KubeClientError, TokenSource};

use crate::constants::*;
use crate::convert::{auth_to_image_pull_secret, pod_to_module};
use crate::error::{Error, ErrorKind, Result};
use crate::module::{create_module, KubeModule};

pub struct KubeModuleRuntime<T, S> {
    client: Arc<Mutex<RefCell<KubeClient<T, S>>>>,
    namespace: String,
    use_pvc: bool,
    iot_hub_hostname: String,
    device_id: String,
    edge_hostname: String,
    proxy_image: String,
    proxy_config_path: String,
    proxy_config_map_name: String,
    image_pull_policy: String,
    workload_uri: Url,
    management_uri: Url,
    device_hub_selector: String,
}

pub trait KubeRuntimeData {
    fn namespace(&self) -> &str;
    fn use_pvc(&self) -> bool;
    fn iot_hub_hostname(&self) -> &str;
    fn device_id(&self) -> &str;
    fn edge_hostname(&self) -> &str;
    fn proxy_image(&self) -> &str;
    fn proxy_config_path(&self) -> &str;
    fn proxy_config_map_name(&self) -> &str;
    fn image_pull_policy(&self) -> &str;
    fn workload_uri(&self) -> &Url;
    fn management_uri(&self) -> &Url;
}

// NOTE:
//  We are manually implementing Clone here for KubeModuleRuntime because
//  #[derive(Clone] will cause the compiler to implicitly require Clone on
//  T and S which don't really need to be Clone because we wrap it inside
//  an Arc (for the "client" field).
//
//  Requiring Clone on S in particular is problematic because we typically use
//  the kube_client::HttpClient struct for this type which does not (and cannot)
//  implement Clone.
impl<T, S> Clone for KubeModuleRuntime<T, S> {
    fn clone(&self) -> Self {
        KubeModuleRuntime {
            client: self.client.clone(),
            namespace: self.namespace.clone(),
            use_pvc: self.use_pvc,
            iot_hub_hostname: self.iot_hub_hostname.clone(),
            device_id: self.device_id.clone(),
            edge_hostname: self.edge_hostname.clone(),
            proxy_image: self.proxy_image.clone(),
            proxy_config_path: self.proxy_config_path.clone(),
            proxy_config_map_name: self.proxy_config_map_name.clone(),
            image_pull_policy: self.image_pull_policy.clone(),
            workload_uri: self.workload_uri.clone(),
            management_uri: self.management_uri.clone(),
            device_hub_selector: self.device_hub_selector.clone(),
        }
    }
}

impl<T, S> KubeRuntimeData for KubeModuleRuntime<T, S> {
    fn namespace(&self) -> &str {
        &self.namespace
    }
    fn use_pvc(&self) -> bool {
        self.use_pvc
    }
    fn iot_hub_hostname(&self) -> &str {
        &self.iot_hub_hostname
    }
    fn device_id(&self) -> &str {
        &self.device_id
    }
    fn edge_hostname(&self) -> &str {
        &self.edge_hostname
    }
    fn proxy_image(&self) -> &str {
        &self.proxy_image
    }
    fn proxy_config_path(&self) -> &str {
        &self.proxy_config_path
    }
    fn proxy_config_map_name(&self) -> &str {
        &self.proxy_config_map_name
    }
    fn image_pull_policy(&self) -> &str {
        &self.image_pull_policy
    }
    fn workload_uri(&self) -> &Url {
        &self.workload_uri
    }
    fn management_uri(&self) -> &Url {
        &self.management_uri
    }
}

impl<T, S> KubeModuleRuntime<T, S> {
    pub fn new(
        client: KubeClient<T, S>,
        namespace: String,
        use_pvc: bool,
        iot_hub_hostname: String,
        device_id: String,
        edge_hostname: String,
        proxy_image: String,
        proxy_config_path: String,
        proxy_config_map_name: String,
        image_pull_policy: String,
        workload_uri: Url,
        management_uri: Url,
    ) -> Result<Self> {
        ensure_not_empty_with_context(&namespace, || {
            ErrorKind::InvalidRunTimeParameter(String::from("namespace"), namespace.clone())
        })?;
        ensure_not_empty_with_context(&iot_hub_hostname, || {
            ErrorKind::InvalidRunTimeParameter(
                String::from("iot_hub_hostname"),
                iot_hub_hostname.clone(),
            )
        })?;
        ensure_not_empty_with_context(&device_id, || {
            ErrorKind::InvalidRunTimeParameter(String::from("device_id"), device_id.clone())
        })?;
        ensure_not_empty_with_context(&edge_hostname, || {
            ErrorKind::InvalidRunTimeParameter(String::from("edge_hostname"), edge_hostname.clone())
        })?;
        ensure_not_empty_with_context(&proxy_image, || {
            ErrorKind::InvalidRunTimeParameter(String::from("proxy_image"), proxy_image.clone())
        })?;
        ensure_not_empty_with_context(&proxy_config_path, || {
            ErrorKind::InvalidRunTimeParameter(
                String::from("proxy_config_path"),
                proxy_config_path.clone(),
            )
        })?;
        ensure_not_empty_with_context(&proxy_config_map_name, || {
            ErrorKind::InvalidRunTimeParameter(
                String::from("proxy_config_map_name"),
                proxy_config_map_name.clone(),
            )
        })?;
        ensure_not_empty_with_context(&image_pull_policy, || {
            ErrorKind::InvalidRunTimeParameter(
                String::from("image_pull_policy"),
                image_pull_policy.clone(),
            )
        })?;
        let device_hub_selector = format!(
            "{}={},{}={}",
            EDGE_DEVICE_LABEL,
            sanitize_dns_label(&device_id),
            EDGE_HUBNAME_LABEL,
            sanitize_dns_label(&iot_hub_hostname)
        );

        Ok(KubeModuleRuntime {
            client: Arc::new(Mutex::new(RefCell::new(client))),
            namespace,
            use_pvc,
            iot_hub_hostname,
            device_id,
            edge_hostname,
            proxy_image,
            proxy_config_path,
            proxy_config_map_name,
            image_pull_policy,
            workload_uri,
            management_uri,
            device_hub_selector,
        })
    }

    pub(crate) fn client(&self) -> Arc<Mutex<RefCell<KubeClient<T, S>>>> {
        self.client.clone()
    }
}

impl<T, S> ModuleRegistry for KubeModuleRuntime<T, S>
where
    T: TokenSource + Send + 'static,
    S: Service + Send + 'static,
    S::ReqBody: From<Vec<u8>>,
    S::ResBody: Stream,
    Body: From<S::ResBody>,
    S::Error: Into<KubeClientError>,
    S::Future: Send,
{
    type Error = Error;
    type PullFuture = Box<dyn Future<Item = (), Error = Self::Error> + Send>;
    type RemoveFuture = Box<dyn Future<Item = (), Error = Self::Error>>;
    type Config = DockerConfig;

    fn pull(&self, config: &Self::Config) -> Self::PullFuture {
        // Find and generate image pull secrets.
        if let Some(auth) = config.auth() {
            // Have authorization for this module spec, create this if it doesn't exist.
            let fut = auth_to_image_pull_secret(self.namespace(), auth)
                .map_err(Error::from)
                .map(|(secret_name, pull_secret)| {
                    let client_copy = self.client.clone();
                    let namespace_copy = self.namespace().to_owned();
                    self.client
                        .lock()
                        .expect("Unexpected lock error")
                        .borrow_mut()
                        .list_secrets(self.namespace(), Some(secret_name.as_str()))
                        .map_err(Error::from)
                        .and_then(move |secrets| {
                            if let Some(current_secret) = secrets.items.into_iter().find(|secret| {
                                secret.metadata.as_ref().map_or(false, |meta| {
                                    meta.name.as_ref().map_or(false, |n| *n == secret_name)
                                })
                            }) {
                                if current_secret == pull_secret {
                                    Either::A(Either::A(future::ok(())))
                                } else {
                                    let f = client_copy
                                        .lock()
                                        .expect("Unexpected lock error")
                                        .borrow_mut()
                                        .replace_secret(
                                            namespace_copy.as_str(),
                                            secret_name.as_str(),
                                            &pull_secret,
                                        )
                                        .map_err(Error::from)
                                        .map(|_| ());

                                    Either::A(Either::B(f))
                                }
                            } else {
                                let f = client_copy
                                    .lock()
                                    .expect("Unexpected lock error")
                                    .borrow_mut()
                                    .create_secret(namespace_copy.as_str(), &pull_secret)
                                    .map_err(Error::from)
                                    .map(|_| ());

                                Either::B(f)
                            }
                        })
                })
                .into_future()
                .flatten();

            Box::new(fut)
        } else {
            Box::new(future::ok(()))
        }
    }

    fn remove(&self, _: &str) -> Self::RemoveFuture {
        Box::new(future::ok(()))
    }
}

impl<T, S> ModuleRuntime for KubeModuleRuntime<T, S>
where
    T: TokenSource + Send + 'static,
    S: Service + Send + 'static,
    S::ReqBody: From<Vec<u8>>,
    S::ResBody: Stream,
    Body: From<S::ResBody>,
    S::Error: Into<KubeClientError>,
    S::Future: Send,
{
    type Error = Error;
    type Config = DockerConfig;
    type Module = KubeModule;
    type ModuleRegistry = Self;
    type Chunk = Chunk;
    type Logs = Logs;

    type CreateFuture = Box<dyn Future<Item = (), Error = Self::Error> + Send>;
    type GetFuture =
        Box<dyn Future<Item = (Self::Module, ModuleRuntimeState), Error = Self::Error> + Send>;
    type InitFuture = Box<dyn Future<Item = (), Error = Self::Error> + Send>;
    type ListFuture = Box<dyn Future<Item = Vec<Self::Module>, Error = Self::Error> + Send>;
    type ListWithDetailsStream =
        Box<dyn Stream<Item = (Self::Module, ModuleRuntimeState), Error = Self::Error> + Send>;
    type LogsFuture = Box<dyn Future<Item = Self::Logs, Error = Self::Error> + Send>;
    type RemoveFuture = Box<dyn Future<Item = (), Error = Self::Error> + Send>;
    type RestartFuture = Box<dyn Future<Item = (), Error = Self::Error> + Send>;
    type StartFuture = Box<dyn Future<Item = (), Error = Self::Error> + Send>;
    type StopFuture = Box<dyn Future<Item = (), Error = Self::Error> + Send>;
    type SystemInfoFuture = Box<dyn Future<Item = SystemInfo, Error = Self::Error> + Send>;
    type RemoveAllFuture = Box<dyn Future<Item = (), Error = Self::Error> + Send>;

    fn init(&self) -> Self::InitFuture {
        Box::new(future::ok(()))
    }

    fn create(&self, module: ModuleSpec<Self::Config>) -> Self::CreateFuture {
        Box::new(create_module(self, &module))
    }

    fn get(&self, _id: &str) -> Self::GetFuture {
        unimplemented!()
    }

    fn start(&self, _id: &str) -> Self::StartFuture {
        Box::new(future::ok(()))
    }

    fn stop(&self, _id: &str, _wait_before_kill: Option<Duration>) -> Self::StopFuture {
        Box::new(future::ok(()))
    }

    fn restart(&self, _id: &str) -> Self::RestartFuture {
        Box::new(future::ok(()))
    }

    fn remove(&self, _id: &str) -> Self::RemoveFuture {
        Box::new(future::ok(()))
    }

    fn system_info(&self) -> Self::SystemInfoFuture {
        // TODO: Implement this.
        Box::new(future::ok(SystemInfo::new(
            "linux".to_string(),
            "x86_64".to_string(),
        )))
    }

    fn list(&self) -> Self::ListFuture {
        let result = self
            .client
            .lock()
            .expect("Unexpected lock error")
            .borrow_mut()
            .list_pods(&self.namespace, Some(&self.device_hub_selector))
            .map_err(Error::from)
            .and_then(|pods| {
                pods.items
                    .into_iter()
                    .filter_map(|pod| pod_to_module(&pod))
                    .try_fold(vec![], |mut modules, module_result| {
                        module_result.map(|module| {
                            modules.push(module);
                            modules
                        })
                    })
                    .into_future()
            });

        Box::new(result)
    }

    fn list_with_details(&self) -> Self::ListWithDetailsStream {
        Box::new(stream::empty())
    }

    fn logs(&self, _id: &str, _options: &LogOptions) -> Self::LogsFuture {
        Box::new(future::ok(Logs("".to_string(), Body::empty())))
    }

    fn registry(&self) -> &Self::ModuleRegistry {
        self
    }

    fn remove_all(&self) -> Self::RemoveAllFuture {
        Box::new(future::ok(()))
    }
}

impl<T, S> Authenticator for KubeModuleRuntime<T, S>
where
    T: TokenSource + 'static,
    S: Service + Send + 'static,
    S::ReqBody: From<Vec<u8>>,
    S::ResBody: Stream,
    Body: From<S::ResBody>,
    S::Error: Into<KubeClientError>,
    S::Future: Send,
{
    type Error = Error;
    type Request = Request<Body>;
    type AuthenticateFuture = Box<dyn Future<Item = AuthId, Error = Self::Error> + Send>;

    fn authenticate(&self, req: &Self::Request) -> Self::AuthenticateFuture {
        let fut = req
            .headers()
            .typed_get::<Authorization>()
            .map(|auth| {
                auth.and_then(|auth| {
                    auth.as_bearer().map(|token| {
                        let fut = self
                            .client
                            .lock()
                            .expect("Unexpected lock error")
                            .borrow_mut()
                            .token_review(self.namespace(), token.as_str())
                            .map_err(|err| {
                                log_failure(Level::Warn, &err);
                                Error::from(err)
                            })
                            .map(|token_review| {
                                token_review
                                    .status
                                    .as_ref()
                                    .filter(|status| status.authenticated.filter(|x| *x).is_some())
                                    .and_then(|status| {
                                        status.user.as_ref().and_then(|user| user.username.clone())
                                    })
                                    .map_or(AuthId::None, |name| AuthId::Value(name.into()))
                            });

                        Either::A(fut)
                    })
                })
                .unwrap_or_else(|| Either::B(future::ok(AuthId::None)))
            })
            .map_err(Error::from)
            .into_future()
            .flatten();

        Box::new(fut)
    }
}

#[derive(Debug)]
pub struct Logs(String, Body);

impl Stream for Logs {
    type Item = Chunk;
    type Error = Error;

    fn poll(&mut self) -> Poll<Option<Self::Item>, Self::Error> {
        match self.1.poll() {
            Ok(Async::Ready(chunk)) => Ok(Async::Ready(chunk.map(Chunk))),
            Ok(Async::NotReady) => Ok(Async::NotReady),
            Err(err) => Err(Error::from(err.context(ErrorKind::RuntimeOperation(
                RuntimeOperation::GetModuleLogs(self.0.clone()),
            )))),
        }
    }
}

impl From<Logs> for Body {
    fn from(logs: Logs) -> Self {
        logs.1
    }
}

#[derive(Debug, Default)]
pub struct Chunk(HyperChunk);

impl IntoIterator for Chunk {
    type Item = u8;
    type IntoIter = <HyperChunk as IntoIterator>::IntoIter;

    fn into_iter(self) -> Self::IntoIter {
        self.0.into_iter()
    }
}

impl Extend<u8> for Chunk {
    fn extend<T>(&mut self, iter: T)
    where
        T: IntoIterator<Item = u8>,
    {
        self.0.extend(iter)
    }
}

impl AsRef<[u8]> for Chunk {
    fn as_ref(&self) -> &[u8] {
        self.0.as_ref()
    }
}

#[cfg(test)]
mod tests {
    use std::str::FromStr;

    use native_tls::TlsConnector;
    use url::Url;

    use kube_client::{Client as KubeClient, Config, Error, TokenSource};

    use crate::runtime::KubeModuleRuntime;

    fn get_config() -> Config<TestTokenSource> {
        Config::new(
            Url::parse("https://localhost:443").unwrap(),
            "/api".to_string(),
            TestTokenSource,
            TlsConnector::new().unwrap(),
        )
    }

    #[test]
    fn runtime_new() {
        let namespace = String::from("my-namespace");
        let iot_hub_hostname = String::from("iothostname");
        let device_id = String::from("my_device_id");
        let edge_hostname = String::from("edge-hostname");
        let proxy_image = String::from("proxy-image");
        let proxy_config_path = String::from("proxy-confg-path");
        let proxy_config_map_name = String::from("config-volume");
<<<<<<< HEAD
        let image_pull_policy = String::from("OnCreate");
=======
        let image_pull_policy = String::from("On-Create");
        let service_account_name = String::from("iotedge");
>>>>>>> 8090d6c7
        let workload_uri = Url::from_str("http://localhost:35000").unwrap();
        let management_uri = Url::from_str("http://localhost:35001").unwrap();

        let result = KubeModuleRuntime::new(
            KubeClient::new(get_config()),
            String::default(),
            true,
            iot_hub_hostname.clone(),
            device_id.clone(),
            edge_hostname.clone(),
            proxy_image.clone(),
            proxy_config_path.clone(),
            proxy_config_map_name.clone(),
            image_pull_policy.clone(),
            workload_uri.clone(),
            management_uri.clone(),
        );

        assert!(result.is_err());

        let result = KubeModuleRuntime::new(
            KubeClient::new(get_config()),
            namespace.clone(),
            true,
            String::default(),
            device_id.clone(),
            edge_hostname.clone(),
            proxy_image.clone(),
            proxy_config_path.clone(),
            proxy_config_map_name.clone(),
            image_pull_policy.clone(),
            workload_uri.clone(),
            management_uri.clone(),
        );
        assert!(result.is_err());

        let result = KubeModuleRuntime::new(
            KubeClient::new(get_config()),
            namespace.clone(),
            true,
            iot_hub_hostname.clone(),
            String::default(),
            edge_hostname.clone(),
            proxy_image.clone(),
            proxy_config_path.clone(),
            proxy_config_map_name.clone(),
            image_pull_policy.clone(),
            workload_uri.clone(),
            management_uri.clone(),
        );
        assert!(result.is_err());

        let result = KubeModuleRuntime::new(
            KubeClient::new(get_config()),
            namespace.clone(),
            true,
            iot_hub_hostname.clone(),
            device_id.clone(),
            String::default(),
            proxy_image.clone(),
            proxy_config_path.clone(),
            proxy_config_map_name.clone(),
            image_pull_policy.clone(),
            workload_uri.clone(),
            management_uri.clone(),
        );
        assert!(result.is_err());

        let result = KubeModuleRuntime::new(
            KubeClient::new(get_config()),
            namespace.clone(),
            true,
            iot_hub_hostname.clone(),
            device_id.clone(),
            edge_hostname.clone(),
            String::default(),
            proxy_config_path.clone(),
            proxy_config_map_name.clone(),
            image_pull_policy.clone(),
            workload_uri.clone(),
            management_uri.clone(),
        );
        assert!(result.is_err());

        let result = KubeModuleRuntime::new(
            KubeClient::new(get_config()),
            namespace.clone(),
            true,
            iot_hub_hostname.clone(),
            device_id.clone(),
            edge_hostname.clone(),
            proxy_image.clone(),
            String::default(),
            proxy_config_map_name.clone(),
            image_pull_policy.clone(),
            workload_uri.clone(),
            management_uri.clone(),
        );
        assert!(result.is_err());

        let result = KubeModuleRuntime::new(
            KubeClient::new(get_config()),
            namespace.clone(),
            true,
            iot_hub_hostname.clone(),
            device_id.clone(),
            edge_hostname.clone(),
            proxy_image.clone(),
            proxy_config_path.clone(),
            String::default(),
            image_pull_policy.clone(),
            workload_uri.clone(),
            management_uri.clone(),
        );
        assert!(result.is_err());

        let result = KubeModuleRuntime::new(
            KubeClient::new(get_config()),
            namespace.clone(),
            true,
            iot_hub_hostname.clone(),
            device_id.clone(),
            edge_hostname.clone(),
            proxy_image.clone(),
            proxy_config_path.clone(),
            proxy_config_map_name.clone(),
            String::default(),
            workload_uri.clone(),
            management_uri.clone(),
        );
        assert!(result.is_err());

        let result = KubeModuleRuntime::new(
            KubeClient::new(get_config()),
            namespace.clone(),
            true,
            iot_hub_hostname.clone(),
            device_id.clone(),
            edge_hostname.clone(),
            proxy_image.clone(),
            proxy_config_path.clone(),
            proxy_config_map_name.clone(),
            image_pull_policy.clone(),
            workload_uri.clone(),
            management_uri.clone(),
        );
        assert!(result.is_ok());
    }

<<<<<<< HEAD
=======
    #[test]
    fn authenticate_returns_none_when_no_auth_token_provided() {
        let service = service_fn(
            |_req: Request<Body>| -> Result<Response<Body>, HyperError> {
                Ok(Response::new(Body::empty()))
            },
        );
        let req = Request::default();
        let runtime = prepare_module_runtime_with_defaults(service);

        let auth_id = runtime.authenticate(&req).wait().unwrap();

        assert_eq!(AuthId::None, auth_id);
    }

    #[test]
    fn authenticate_returns_none_when_invalid_auth_header_provided() {
        let service = service_fn(
            |_req: Request<Body>| -> Result<Response<Body>, HyperError> {
                Ok(Response::new(Body::empty()))
            },
        );
        let runtime = prepare_module_runtime_with_defaults(service);

        let mut req = Request::default();
        req.headers_mut()
            .insert(header::AUTHORIZATION, "BeErer token".parse().unwrap());

        let auth_id = runtime.authenticate(&req).wait().unwrap();

        assert_eq!(AuthId::None, auth_id);
    }

    #[test]
    fn authenticate_returns_none_when_invalid_auth_token_provided() {
        let service = service_fn(
            |_req: Request<Body>| -> Result<Response<Body>, HyperError> {
                Ok(Response::new(Body::empty()))
            },
        );
        let runtime = prepare_module_runtime_with_defaults(service);

        let mut req = Request::default();
        req.headers_mut().insert(
            header::AUTHORIZATION,
            "\u{3aa}\u{3a9}\u{3a4}".parse().unwrap(),
        );

        let err = runtime.authenticate(&req).wait().err().unwrap();

        assert_eq!(&ErrorKind::ModuleAuthenticationError, err.kind());
    }

    #[test]
    fn authenticate_returns_none_when_unknown_auth_token_provided() {
        let service = service_fn(
            |_req: Request<Body>| -> Result<Response<Body>, HyperError> {
                let body = r###"{
                        "kind": "TokenReview",
                        "spec": { "token": "token" },
                        "status": {
                            "authenticated": false
                        }
                    }"###;
                Ok(Response::new(Body::from(body)))
            },
        );
        let runtime = prepare_module_runtime_with_defaults(service);

        let mut req = Request::default();
        req.headers_mut().insert(
            header::AUTHORIZATION,
            "Bearer token-unknown".parse().unwrap(),
        );

        let auth_id = runtime.authenticate(&req).wait().unwrap();

        assert_eq!(AuthId::None, auth_id);
    }

    #[test]
    fn authenticate_returns_auth_id_when_module_auth_token_provided() {
        let service = service_fn(
            |_req: Request<Body>| -> Result<Response<Body>, HyperError> {
                let body = r###"{
                    "kind": "TokenReview",
                    "spec": { "token": "token" },
                    "status": {
                        "authenticated": true,
                        "user": {
                            "username": "module-abc"
                        }
                    }
                }"###;
                Ok(Response::new(Body::from(body)))
            },
        );

        let mut req = Request::default();
        req.headers_mut()
            .insert(header::AUTHORIZATION, "Bearer token".parse().unwrap());

        let runtime = prepare_module_runtime_with_defaults(service);

        let auth_id = runtime.authenticate(&req).wait().unwrap();

        assert_eq!(AuthId::Value("module-abc".into()), auth_id);
    }

    fn prepare_module_runtime_with_defaults<S: Service>(
        service: S,
    ) -> KubeModuleRuntime<TestTokenSource, S> {
        let namespace = String::from("my-namespace");
        let iot_hub_hostname = String::from("iothostname");
        let device_id = String::from("my_device_id");
        let edge_hostname = String::from("edge-hostname");
        let proxy_image = String::from("proxy-image");
        let proxy_config_path = String::from("proxy-confg-path");
        let proxy_config_map_name = String::from("config-volume");
        let image_pull_policy = String::from("On-Create");
        let service_account_name = String::from("iotedge");
        let workload_uri = Url::from_str("http://localhost:35000").unwrap();
        let management_uri = Url::from_str("http://localhost:35001").unwrap();

        let config = Config::new(
            Url::parse("https://localhost:443").unwrap(),
            "/api".to_string(),
            TestTokenSource,
            TlsConnector::new().unwrap(),
        );

        KubeModuleRuntime::new(
            KubeClient::with_client(config, service),
            namespace.clone(),
            true,
            iot_hub_hostname.clone(),
            device_id.clone(),
            edge_hostname.clone(),
            proxy_image.clone(),
            proxy_config_path.clone(),
            proxy_config_map_name.clone(),
            image_pull_policy.clone(),
            service_account_name.clone(),
            workload_uri.clone(),
            management_uri.clone(),
        )
        .unwrap()
    }

>>>>>>> 8090d6c7
    #[derive(Clone)]
    struct TestTokenSource;

    impl TokenSource for TestTokenSource {
        type Error = Error;

        fn get(&self) -> kube_client::error::Result<Option<String>> {
            Ok(None)
        }
    }
}<|MERGE_RESOLUTION|>--- conflicted
+++ resolved
@@ -527,12 +527,7 @@
         let proxy_image = String::from("proxy-image");
         let proxy_config_path = String::from("proxy-confg-path");
         let proxy_config_map_name = String::from("config-volume");
-<<<<<<< HEAD
         let image_pull_policy = String::from("OnCreate");
-=======
-        let image_pull_policy = String::from("On-Create");
-        let service_account_name = String::from("iotedge");
->>>>>>> 8090d6c7
         let workload_uri = Url::from_str("http://localhost:35000").unwrap();
         let management_uri = Url::from_str("http://localhost:35001").unwrap();
 
@@ -681,159 +676,7 @@
         );
         assert!(result.is_ok());
     }
-
-<<<<<<< HEAD
-=======
-    #[test]
-    fn authenticate_returns_none_when_no_auth_token_provided() {
-        let service = service_fn(
-            |_req: Request<Body>| -> Result<Response<Body>, HyperError> {
-                Ok(Response::new(Body::empty()))
-            },
-        );
-        let req = Request::default();
-        let runtime = prepare_module_runtime_with_defaults(service);
-
-        let auth_id = runtime.authenticate(&req).wait().unwrap();
-
-        assert_eq!(AuthId::None, auth_id);
-    }
-
-    #[test]
-    fn authenticate_returns_none_when_invalid_auth_header_provided() {
-        let service = service_fn(
-            |_req: Request<Body>| -> Result<Response<Body>, HyperError> {
-                Ok(Response::new(Body::empty()))
-            },
-        );
-        let runtime = prepare_module_runtime_with_defaults(service);
-
-        let mut req = Request::default();
-        req.headers_mut()
-            .insert(header::AUTHORIZATION, "BeErer token".parse().unwrap());
-
-        let auth_id = runtime.authenticate(&req).wait().unwrap();
-
-        assert_eq!(AuthId::None, auth_id);
-    }
-
-    #[test]
-    fn authenticate_returns_none_when_invalid_auth_token_provided() {
-        let service = service_fn(
-            |_req: Request<Body>| -> Result<Response<Body>, HyperError> {
-                Ok(Response::new(Body::empty()))
-            },
-        );
-        let runtime = prepare_module_runtime_with_defaults(service);
-
-        let mut req = Request::default();
-        req.headers_mut().insert(
-            header::AUTHORIZATION,
-            "\u{3aa}\u{3a9}\u{3a4}".parse().unwrap(),
-        );
-
-        let err = runtime.authenticate(&req).wait().err().unwrap();
-
-        assert_eq!(&ErrorKind::ModuleAuthenticationError, err.kind());
-    }
-
-    #[test]
-    fn authenticate_returns_none_when_unknown_auth_token_provided() {
-        let service = service_fn(
-            |_req: Request<Body>| -> Result<Response<Body>, HyperError> {
-                let body = r###"{
-                        "kind": "TokenReview",
-                        "spec": { "token": "token" },
-                        "status": {
-                            "authenticated": false
-                        }
-                    }"###;
-                Ok(Response::new(Body::from(body)))
-            },
-        );
-        let runtime = prepare_module_runtime_with_defaults(service);
-
-        let mut req = Request::default();
-        req.headers_mut().insert(
-            header::AUTHORIZATION,
-            "Bearer token-unknown".parse().unwrap(),
-        );
-
-        let auth_id = runtime.authenticate(&req).wait().unwrap();
-
-        assert_eq!(AuthId::None, auth_id);
-    }
-
-    #[test]
-    fn authenticate_returns_auth_id_when_module_auth_token_provided() {
-        let service = service_fn(
-            |_req: Request<Body>| -> Result<Response<Body>, HyperError> {
-                let body = r###"{
-                    "kind": "TokenReview",
-                    "spec": { "token": "token" },
-                    "status": {
-                        "authenticated": true,
-                        "user": {
-                            "username": "module-abc"
-                        }
-                    }
-                }"###;
-                Ok(Response::new(Body::from(body)))
-            },
-        );
-
-        let mut req = Request::default();
-        req.headers_mut()
-            .insert(header::AUTHORIZATION, "Bearer token".parse().unwrap());
-
-        let runtime = prepare_module_runtime_with_defaults(service);
-
-        let auth_id = runtime.authenticate(&req).wait().unwrap();
-
-        assert_eq!(AuthId::Value("module-abc".into()), auth_id);
-    }
-
-    fn prepare_module_runtime_with_defaults<S: Service>(
-        service: S,
-    ) -> KubeModuleRuntime<TestTokenSource, S> {
-        let namespace = String::from("my-namespace");
-        let iot_hub_hostname = String::from("iothostname");
-        let device_id = String::from("my_device_id");
-        let edge_hostname = String::from("edge-hostname");
-        let proxy_image = String::from("proxy-image");
-        let proxy_config_path = String::from("proxy-confg-path");
-        let proxy_config_map_name = String::from("config-volume");
-        let image_pull_policy = String::from("On-Create");
-        let service_account_name = String::from("iotedge");
-        let workload_uri = Url::from_str("http://localhost:35000").unwrap();
-        let management_uri = Url::from_str("http://localhost:35001").unwrap();
-
-        let config = Config::new(
-            Url::parse("https://localhost:443").unwrap(),
-            "/api".to_string(),
-            TestTokenSource,
-            TlsConnector::new().unwrap(),
-        );
-
-        KubeModuleRuntime::new(
-            KubeClient::with_client(config, service),
-            namespace.clone(),
-            true,
-            iot_hub_hostname.clone(),
-            device_id.clone(),
-            edge_hostname.clone(),
-            proxy_image.clone(),
-            proxy_config_path.clone(),
-            proxy_config_map_name.clone(),
-            image_pull_policy.clone(),
-            service_account_name.clone(),
-            workload_uri.clone(),
-            management_uri.clone(),
-        )
-        .unwrap()
-    }
-
->>>>>>> 8090d6c7
+  
     #[derive(Clone)]
     struct TestTokenSource;
 
