// Copyright (c) Microsoft. All rights reserved.

#![deny(rust_2018_idioms, warnings)]
#![deny(clippy::all, clippy::pedantic)]

use std::collections::HashMap;
use std::path::Path;

use config::{Config, File, FileFormat};
use futures::future::FutureResult;
use futures::{future, Future};
use hyper::client::{Client as HyperClient, HttpConnector};
use hyper::{header, Body, Method, Request, Response, StatusCode};
use json_patch::merge;
use maplit::btreemap;
use native_tls::TlsConnector;
use serde_json::{self, json, Value as JsonValue};
use typed_headers::{mime, ContentLength, ContentType, HeaderMapExt};
use url::Url;

use docker::models::{AuthConfig, ContainerCreateBody, HostConfig, Mount};
use edgelet_core::{
    AuthId, Authenticator, Certificates, Connect, ImagePullPolicy, Listen, MakeModuleRuntime,
    ModuleRuntime, ModuleSpec, Provisioning, ProvisioningResult as CoreProvisioningResult,
    RuntimeSettings, WatchdogSettings,
};
use edgelet_docker::DockerConfig;
use edgelet_kube::{ErrorKind, KubeModuleRuntime, Settings};
use edgelet_test_utils::web::{
    make_req_dispatcher, HttpMethod, RequestHandler, RequestPath, ResponseFuture,
};
use edgelet_test_utils::{get_unused_tcp_port, routes, run_tcp_server};
use kube_client::{Client as KubeClient, Config as KubeConfig, Error, HttpClient, TokenSource};
use provisioning::{ProvisioningResult, ReprovisioningStatus};

fn not_found_handler(_: Request<Body>) -> ResponseFuture {
    let response = Response::builder()
        .status(StatusCode::NOT_FOUND)
        .body(Body::default())
        .unwrap();

    Box::new(future::ok(response))
}

fn make_settings(merge_json: Option<JsonValue>) -> Settings {
    let mut config = Config::default();
    let mut config_json = json!({
        "provisioning": {
            "source": "manual",
            "device_connection_string": "HostName=moo.azure-devices.net;DeviceId=boo;SharedAccessKey=boo"
        },
        "agent": {
            "name": "edgeAgent",
            "type": "docker",
            "env": {},
            "config": {
                "image": "mcr.microsoft.com/azureiotedge-agent:1.0",
                "auth": {}
            }
        },
        "hostname": "default1",
        "connect": {
            "management_uri": "http://localhost:35000",
            "workload_uri": "http://localhost:35001"
        },
        "listen": {
            "management_uri": "http://localhost:35000",
            "workload_uri": "http://localhost:35001"
        },
        "homedir": "/var/lib/iotedge",
        "namespace": "default",
        "use_pvc": true,
        "iot_hub_hostname": "iotHub",
        "device_id": "device1",
        "proxy_image": "proxy:latest",
        "proxy_config_path": "/etc/traefik",
        "proxy_config_map_name": "device1-iotedged-proxy-config",
        "image_pull_policy": "IfNotPresent",
        "service_account_name": "iotedge",
        "device_hub_selector": "",
    });

    if let Some(merge_json) = merge_json {
        merge(&mut config_json, &merge_json);
    }

    config
        .merge(File::from_str(&config_json.to_string(), FileFormat::Json))
        .unwrap();

    config.try_into().unwrap()
}

#[test]
fn authenticate_returns_none_when_no_auth_token_provided() {
    let port = get_unused_tcp_port();

    let dispatch_table = routes!(
        POST "/apis/authentication.k8s.io/v1/tokenreviews" => unauthenticated_token_review_handler()
    );

    let server = run_tcp_server(
        "127.0.0.1",
        port,
        make_req_dispatcher(dispatch_table, Box::new(not_found_handler)),
    )
    .map_err(|err| eprintln!("{}", err));

    let (_, runtime) = create_runtime(&format!("http://localhost:{}", port));

    let req = Request::default();

    let task = runtime.authenticate(&req);

    let mut runtime = tokio::runtime::current_thread::Runtime::new().unwrap();
    runtime.spawn(server);
    let auth_id = runtime.block_on(task).unwrap();

    assert_eq!(auth_id, AuthId::None)
}

#[test]
fn authenticate_returns_none_when_invalid_auth_header_provided() {
    let port = get_unused_tcp_port();

    let dispatch_table = routes!(
        POST "/apis/authentication.k8s.io/v1/tokenreviews" => unauthenticated_token_review_handler()
    );

    let server = run_tcp_server(
        "127.0.0.1",
        port,
        make_req_dispatcher(dispatch_table, Box::new(not_found_handler)),
    )
    .map_err(|err| eprintln!("{}", err));

    let (_, runtime) = create_runtime(&format!("http://localhost:{}", port));

    let mut req = Request::default();
    req.headers_mut()
        .insert(header::AUTHORIZATION, "BeErer token".parse().unwrap());

    let task = runtime.authenticate(&req);

    let mut runtime = tokio::runtime::current_thread::Runtime::new().unwrap();
    runtime.spawn(server);
    let auth_id = runtime.block_on(task).unwrap();

    assert_eq!(auth_id, AuthId::None)
}

#[test]
fn authenticate_returns_none_when_invalid_auth_token_provided() {
    let port = get_unused_tcp_port();

    let dispatch_table = routes!(
        POST "/apis/authentication.k8s.io/v1/tokenreviews" => unauthenticated_token_review_handler()
    );

    let server = run_tcp_server(
        "127.0.0.1",
        port,
        make_req_dispatcher(dispatch_table, Box::new(not_found_handler)),
    )
    .map_err(|err| eprintln!("{}", err));

    let (_, runtime) = create_runtime(&format!("http://localhost:{}", port));

    let mut req = Request::default();
    req.headers_mut().insert(
        header::AUTHORIZATION,
        "\u{3aa}\u{3a9}\u{3a4}".parse().unwrap(),
    );

    let task = runtime.authenticate(&req);

    let mut runtime = tokio::runtime::current_thread::Runtime::new().unwrap();
    runtime.spawn(server);
    let err = runtime.block_on(task).unwrap_err();

    assert_eq!(err.kind(), &ErrorKind::ModuleAuthenticationError);
}

#[test]
fn authenticate_returns_none_when_unknown_auth_token_provided() {
    let port = get_unused_tcp_port();

    let dispatch_table = routes!(
        POST "/apis/authentication.k8s.io/v1/tokenreviews" => unauthenticated_token_review_handler()
    );

    let server = run_tcp_server(
        "127.0.0.1",
        port,
        make_req_dispatcher(dispatch_table, Box::new(not_found_handler)),
    )
    .map_err(|err| eprintln!("{}", err));

    let (_, runtime) = create_runtime(&format!("http://localhost:{}", port));

    let mut req = Request::default();
    req.headers_mut().insert(
        header::AUTHORIZATION,
        "Bearer token-unknown".parse().unwrap(),
    );

    let task = runtime.authenticate(&req);

    let mut runtime = tokio::runtime::current_thread::Runtime::new().unwrap();
    runtime.spawn(server);
    let auth_id = runtime.block_on(task).unwrap();

    assert_eq!(auth_id, AuthId::None)
}

#[test]
fn authenticate_returns_none_when_module_auth_token_provided_but_service_account_does_not_exists() {
    let port = get_unused_tcp_port();

    let runtime = create_runtime(&format!("http://localhost:{}", port));

    let dispatch_table = routes!(
        POST "/apis/authentication.k8s.io/v1/tokenreviews" => authenticated_token_review_handler(),
    );

    let server = run_tcp_server(
        "127.0.0.1",
        port,
        make_req_dispatcher(dispatch_table, Box::new(not_found_handler)),
    )
    .map_err(|err| eprintln!("{}", err));

    let mut req = Request::default();
    req.headers_mut()
        .insert(header::AUTHORIZATION, "Bearer token".parse().unwrap());

    let task = runtime.authenticate(&req);

    let mut runtime = tokio::runtime::current_thread::Runtime::new().unwrap();
    runtime.spawn(server);
    let err = runtime.block_on(task).unwrap_err();

    assert_eq!(err.kind(), &ErrorKind::KubeClient);
}

#[test]
fn authenticate_returns_sa_name_when_module_auth_token_provided_but_service_account_does_not_contain_original_name(
) {
    let port = get_unused_tcp_port();

    let runtime = create_runtime(&format!("http://localhost:{}", port));

    let dispatch_table = routes!(
        POST "/apis/authentication.k8s.io/v1/tokenreviews" => authenticated_token_review_handler(),
        GET format!("/api/v1/namespaces/{}/serviceaccounts/edgeagent", runtime.namespace()) => get_service_account_without_annotations_handler(),
    );

    let server = run_tcp_server(
        "127.0.0.1",
        port,
        make_req_dispatcher(dispatch_table, Box::new(not_found_handler)),
    )
    .map_err(|err| eprintln!("{}", err));

<<<<<<< HEAD
    let mut req = Request::default();
    req.headers_mut()
        .insert(header::AUTHORIZATION, "Bearer token".parse().unwrap());

    let task = runtime.authenticate(&req);

    let mut runtime = tokio::runtime::current_thread::Runtime::new().unwrap();
    runtime.spawn(server);
    let auth_id = runtime.block_on(task).unwrap();

    assert_eq!(auth_id, AuthId::Value("edgeagent".into()));
}

#[test]
fn authenticate_returns_auth_id_when_module_auth_token_provided() {
    let port = get_unused_tcp_port();

    let runtime = create_runtime(&format!("http://localhost:{}", port));
=======
    let (_, runtime) = create_runtime(&format!("http://localhost:{}", port));
>>>>>>> 3ea68a91

    let dispatch_table = routes!(
        POST "/apis/authentication.k8s.io/v1/tokenreviews" => authenticated_token_review_handler(),
        GET format!("/api/v1/namespaces/{}/serviceaccounts/edgeagent", runtime.namespace()) => get_service_account_with_annotations_handler(),
    );

    let server = run_tcp_server(
        "127.0.0.1",
        port,
        make_req_dispatcher(dispatch_table, Box::new(not_found_handler)),
    )
    .map_err(|err| eprintln!("{}", err));

    let mut req = Request::default();
    req.headers_mut()
        .insert(header::AUTHORIZATION, "Bearer token".parse().unwrap());

    let task = runtime.authenticate(&req);

    let mut runtime = tokio::runtime::current_thread::Runtime::new().unwrap();
    runtime.spawn(server);
    let auth_id = runtime.block_on(task).unwrap();

    assert_eq!(auth_id, AuthId::Value("$edgeAgent".into()));
}

#[derive(Clone)]
struct TestKubeSettings {
    kube_settings: Settings,
    api_server: Url,
}

impl TestKubeSettings {
    fn new(kube_settings: Settings, api_server: Url) -> Self {
        Self {
            kube_settings,
            api_server,
        }
    }

    fn into_kube_settings(self) -> Settings {
        self.kube_settings
    }

    fn api_server(&self) -> &Url {
        &self.api_server
    }

    fn with_device_id(mut self, device_id: &str) -> Self {
        self.kube_settings = self.kube_settings.with_device_id(device_id);
        self
    }

    fn with_iot_hub_hostname(mut self, iot_hub_hostname: &str) -> Self {
        self.kube_settings = self.kube_settings.with_iot_hub_hostname(iot_hub_hostname);
        self
    }

    fn namespace(&self) -> &str {
        self.kube_settings.namespace()
    }
}

impl RuntimeSettings for TestKubeSettings {
    type Config = DockerConfig;

    fn provisioning(&self) -> &Provisioning {
        self.kube_settings.provisioning()
    }

    fn agent(&self) -> &ModuleSpec<Self::Config> {
        self.kube_settings.agent()
    }

    fn agent_mut(&mut self) -> &mut ModuleSpec<Self::Config> {
        self.kube_settings.agent_mut()
    }

    fn hostname(&self) -> &str {
        self.kube_settings.hostname()
    }

    fn connect(&self) -> &Connect {
        self.kube_settings.connect()
    }

    fn listen(&self) -> &Listen {
        self.kube_settings.listen()
    }

    fn homedir(&self) -> &Path {
        self.kube_settings.homedir()
    }

    fn certificates(&self) -> Option<&Certificates> {
        self.kube_settings.certificates()
    }

    fn watchdog(&self) -> &WatchdogSettings {
        self.kube_settings.watchdog()
    }
}

struct TestKubeModuleRuntime(KubeModuleRuntime<TestTokenSource, HttpClient<HttpConnector, Body>>);

impl MakeModuleRuntime for TestKubeModuleRuntime {
    type Config = DockerConfig;
    type Settings = TestKubeSettings;
    type ProvisioningResult = ProvisioningResult;
    type ModuleRuntime = KubeModuleRuntime<TestTokenSource, HttpClient<HttpConnector, Body>>;
    type Error = Error;
    type Future = FutureResult<Self::ModuleRuntime, Self::Error>;

    fn make_runtime(
        settings: Self::Settings,
        provisioning_result: Self::ProvisioningResult,
    ) -> Self::Future {
        let settings = settings
            .with_device_id(provisioning_result.device_id())
            .with_iot_hub_hostname(provisioning_result.hub_name());

        future::ok(KubeModuleRuntime::new(
            KubeClient::with_client(
                get_config(settings.api_server()),
                HttpClient(HyperClient::new()),
            ),
            settings.into_kube_settings(),
        ))
    }
}

fn create_runtime(
    url: &str,
) -> (
    TestKubeSettings,
    KubeModuleRuntime<TestTokenSource, HttpClient<HttpConnector, Body>>,
) {
    let provisioning_result = ProvisioningResult::new(
        "my_device_id",
        "iothostname",
        None,
        ReprovisioningStatus::DeviceDataNotUpdated,
        None,
    );
    let settings = TestKubeSettings::new(make_settings(None), url.parse().unwrap());
    let runtime = TestKubeModuleRuntime::make_runtime(settings.clone(), provisioning_result)
        .wait()
        .unwrap();

    (settings, runtime)
}

fn get_config(api_server: &Url) -> KubeConfig<TestTokenSource> {
    KubeConfig::new(
        api_server.clone(),
        "/api".to_string(),
        TestTokenSource,
        TlsConnector::new().unwrap(),
    )
}

fn authenticated_token_review_handler() -> impl Fn(Request<Body>) -> ResponseFuture + Clone {
    make_token_review_handler(|| {
        json!({
            "kind": "TokenReview",
            "spec": { "token": "token" },
            "status": {
                "authenticated": true,
                "user": {
                    "username": "system:serviceaccount:my-namespace:edgeagent"
                }
            }}
        )
        .to_string()
    })
}

fn unauthenticated_token_review_handler() -> impl Fn(Request<Body>) -> ResponseFuture + Clone {
    make_token_review_handler(|| {
        json!({
            "kind": "TokenReview",
            "spec": { "token": "token" },
            "status": {
                "authenticated": false,
            }}
        )
        .to_string()
    })
}

fn make_token_review_handler(
    on_token_review: impl Fn() -> String + Clone + Send + 'static,
) -> impl Fn(Request<Body>) -> ResponseFuture + Clone {
    move |_| {
        let response = on_token_review();
        let response_len = response.len();

        let mut response = Response::new(response.into());
        response
            .headers_mut()
            .typed_insert(&ContentLength(response_len as u64));
        response
            .headers_mut()
            .typed_insert(&ContentType(mime::APPLICATION_JSON));
        Box::new(future::ok(response)) as ResponseFuture
    }
}

#[test]
fn create_creates_or_updates_service_account_role_binding_deployment_for_edgeagent() {
    let port = get_unused_tcp_port();

    let (settings, runtime) = create_runtime(&format!("http://localhost:{}", port));
    let module = create_module_spec("$edgeAgent");

    let dispatch_table = routes!(
        PUT format!("/api/v1/namespaces/{}/serviceaccounts/edgeagent", settings.namespace()) => replace_service_account_handler(),
        PUT "/apis/rbac.authorization.k8s.io/v1/clusterrolebindings/edgeagent" => replace_role_binding_handler(),
        PUT format!("/apis/apps/v1/namespaces/{}/deployments/edgeagent", settings.namespace()) => replace_deployment_handler(),
    );

    let server = run_tcp_server(
        "127.0.0.1",
        port,
        make_req_dispatcher(dispatch_table, Box::new(not_found_handler)),
    )
    .map_err(|err| eprintln!("{}", err));

    let task = runtime.create(module);

    let mut runtime = tokio::runtime::current_thread::Runtime::new().unwrap();
    runtime.spawn(server);
    runtime.block_on(task).unwrap();
}

#[test]
fn create_do_not_create_role_binding_for_module_that_is_not_edgeagent() {
    let port = get_unused_tcp_port();

    let (settings, runtime) = create_runtime(&format!("http://localhost:{}", port));
    let module = create_module_spec("temp-sensor");

    let dispatch_table = routes!(
        PUT format!("/api/v1/namespaces/{}/serviceaccounts/{}", settings.namespace(), "temp-sensor") => replace_service_account_handler(),
        PUT format!("/apis/apps/v1/namespaces/{}/deployments/{}", settings.namespace(), "temp-sensor") => replace_deployment_handler(),
    );

    let server = run_tcp_server(
        "127.0.0.1",
        port,
        make_req_dispatcher(dispatch_table, Box::new(not_found_handler)),
    )
    .map_err(|err| eprintln!("{}", err));

    let task = runtime.create(module);

    let mut runtime = tokio::runtime::current_thread::Runtime::new().unwrap();
    runtime.spawn(server);
    runtime.block_on(task).unwrap();
}

fn create_module_spec(name: &str) -> ModuleSpec<DockerConfig> {
    let create_body = ContainerCreateBody::new()
        .with_host_config(
            HostConfig::new()
                .with_binds(vec![String::from("/a:/b:ro"), String::from("/c:/d")])
                .with_privileged(true)
                .with_mounts(vec![
                    Mount::new()
                        .with__type(String::from("bind"))
                        .with_read_only(true)
                        .with_source(String::from("/e"))
                        .with_target(String::from("/f")),
                    Mount::new()
                        .with__type(String::from("bind"))
                        .with_source(String::from("/g"))
                        .with_target(String::from("/h")),
                    Mount::new()
                        .with__type(String::from("volume"))
                        .with_read_only(true)
                        .with_source(String::from("i"))
                        .with_target(String::from("/j")),
                    Mount::new()
                        .with__type(String::from("volume"))
                        .with_source(String::from("k"))
                        .with_target(String::from("/l")),
                ]),
        )
        .with_labels({
            let mut labels = HashMap::<String, String>::new();
            labels.insert(String::from("label1"), String::from("value1"));
            labels.insert(String::from("label2"), String::from("value2"));
            labels
        });
    let auth_config = AuthConfig::new()
        .with_password(String::from("a password"))
        .with_username(String::from("USERNAME"))
        .with_serveraddress(String::from("REGISTRY"));
    ModuleSpec::new(
        name.to_string(),
        "docker".to_string(),
        DockerConfig::new("my-image:v1.0".to_string(), create_body, Some(auth_config)).unwrap(),
        {
            let mut env = HashMap::new();
            env.insert(String::from("a"), String::from("b"));
            env.insert(String::from("C"), String::from("D"));
            env
        },
        ImagePullPolicy::default(),
    )
    .unwrap()
}

fn get_service_account_with_annotations_handler() -> impl Fn(Request<Body>) -> ResponseFuture + Clone
{
    move |_| {
        response(StatusCode::OK, || {
            json!({
                "kind": "ServiceAccount",
                "apiVersion": "v1",
                "metadata": {
                    "name": "edgeagent",
                    "namespace": "my-namespace",
                    "annotations": {
                        "net.azure-devices.edge.original-moduleid": "$edgeAgent"
                    }
                }
            })
            .to_string()
        })
    }
}

fn get_service_account_without_annotations_handler(
) -> impl Fn(Request<Body>) -> ResponseFuture + Clone {
    move |_| {
        response(StatusCode::OK, || {
            json!({
                "kind": "ServiceAccount",
                "apiVersion": "v1",
                "metadata": {
                    "name": "edgeagent",
                    "namespace": "my-namespace",
                }
            })
            .to_string()
        })
    }
}

fn replace_service_account_handler() -> impl Fn(Request<Body>) -> ResponseFuture + Clone {
    move |_| {
        response(StatusCode::OK, || {
            json!({
                "kind": "ServiceAccount",
                "apiVersion": "v1",
                "metadata": {
                    "name": "edgeagent",
                    "namespace": "my-namespace",
                }
            })
            .to_string()
        })
    }
}

fn replace_role_binding_handler() -> impl Fn(Request<Body>) -> ResponseFuture + Clone {
    move |_| {
        response(StatusCode::OK, || {
            json!({
                "kind": "ClusterRoleBinding",
                "apiVersion": "rbac.authorization.k8s.io/v1",
                "metadata": {
                    "name": "edgeagent"
                },
                "subjects": [
                    {
                        "kind": "ServiceAccount",
                        "name": "edgeagent",
                        "namespace": "my-namespace"
                    }
                ],
                "roleRef": {
                    "apiGroup": "rbac.authorization.k8s.io",
                    "kind": "ClusterRole",
                    "name": "cluster-admin"
                }
            })
            .to_string()
        })
    }
}

fn replace_deployment_handler() -> impl Fn(Request<Body>) -> ResponseFuture + Clone {
    move |_| {
        response(StatusCode::OK, || {
            json!({
                "kind": "Deployment",
                "apiVersion": "apps/v1",
                "metadata": {
                    "name": "edgeagent",
                    "namespace": "msiot-dmolokan-iothub-dmolokan-edge-aks",
                },
            })
            .to_string()
        })
    }
}

fn response(
    status_code: StatusCode,
    response: impl Fn() -> String + Clone + Send + 'static,
) -> ResponseFuture {
    let response = response();
    let response_len = response.len();

    let mut response = Response::new(response.into());
    *response.status_mut() = status_code;
    response
        .headers_mut()
        .typed_insert(&ContentLength(response_len as u64));
    response
        .headers_mut()
        .typed_insert(&ContentType(mime::APPLICATION_JSON));

    Box::new(future::ok(response)) as ResponseFuture
}

#[derive(Clone)]
struct TestTokenSource;

impl TokenSource for TestTokenSource {
    type Error = Error;

    fn get(&self) -> kube_client::error::Result<Option<String>> {
        Ok(None)
    }
}<|MERGE_RESOLUTION|>--- conflicted
+++ resolved
@@ -248,7 +248,7 @@
 ) {
     let port = get_unused_tcp_port();
 
-    let runtime = create_runtime(&format!("http://localhost:{}", port));
+    let (_, runtime) = create_runtime(&format!("http://localhost:{}", port));
 
     let dispatch_table = routes!(
         POST "/apis/authentication.k8s.io/v1/tokenreviews" => authenticated_token_review_handler(),
@@ -262,7 +262,6 @@
     )
     .map_err(|err| eprintln!("{}", err));
 
-<<<<<<< HEAD
     let mut req = Request::default();
     req.headers_mut()
         .insert(header::AUTHORIZATION, "Bearer token".parse().unwrap());
@@ -280,10 +279,7 @@
 fn authenticate_returns_auth_id_when_module_auth_token_provided() {
     let port = get_unused_tcp_port();
 
-    let runtime = create_runtime(&format!("http://localhost:{}", port));
-=======
     let (_, runtime) = create_runtime(&format!("http://localhost:{}", port));
->>>>>>> 3ea68a91
 
     let dispatch_table = routes!(
         POST "/apis/authentication.k8s.io/v1/tokenreviews" => authenticated_token_review_handler(),
