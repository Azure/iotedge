# ==============================================================================
# Hostname
# ==============================================================================
#
# Uncomment the next line to override the default hostname of this device.
#
# hostname = "my-device"


# ==============================================================================
# Parent hostname
# ==============================================================================
#
# If this is a Nested Edge device, uncomment the next line to set the
# parent hostname of this device.
#
# parent_hostname = "my-parent-device"


# ==============================================================================
# Trust bundle cert
# ==============================================================================
#
# If you have any trusted CA certificates required for Edge module communication,
# uncomment the next line and set the value to a file URI for
# the path of the file.
#
# trust_bundle_cert = "file:///var/secrets/trust-bundle.pem"


# ==============================================================================
# Provisioning
# ==============================================================================


# Optional auto reprovisioning mode
# ------------------------------------

# This property specifies the conditions under which the device attempts to
# automatically reprovision with the cloud. It is ignored if the device has
# been provisioned manually. One of the following values can be set:
# Dynamic:          Reprovision when the device detects that it may have
#                   been moved from one IoT Hub to another. This is the default.
# AlwaysOnStartup:  Reprovision when the device is rebooted or a crash causes
#                   the daemon(s) to restart.
# OnErrorOnly:      Never trigger device reprovisioning automatically.
#                   Device reprovisioning only occurs as fallback, if the device
#                   is unable to connect to IoT Hub during identity provisioning
#                   due to connectivity errors. This fallback behavior is implicit
#                   in Dynamic and AlwaysOnStartup modes as well.
#
# auto_reprovisioning_mode = Dynamic
#


# Provisioning configuration
# --------------------------

# Uncomment one block and replace the stub values with yours.

## Manual provisioning with connection string
#
# [provisioning]
# source = "manual"
# connection_string = "HostName=example.azure-devices.net;DeviceId=my-device;SharedAccessKey=YXppb3QtaWRlbnRpdHktc2VydmljZXxhemlvdC1pZGU="


## Manual provisioning with symmetric key
# [provisioning]
# source = "manual"
# iothub_hostname = "example.azure-devices.net"
# device_id = "my-device"
# 
# [provisioning.authentication]
# method = "sas"
#
# device_id_pk = { value = "YXppb3QtaWRlbnRpdHktc2VydmljZXxhemlvdC1pZGU=" }     # inline key (base64), or...
# device_id_pk = { uri = "file:///var/secrets/device-id.key" }                  # file URI, or...
# device_id_pk = { uri = "pkcs11:slot-id=0;object=device%20id?pin-value=1234" } # PKCS#11 URI


## Manual provisioning with X.509 certificate
# [provisioning]
# source = "manual"
# iothub_hostname = "example.azure-devices.net"
# device_id = "my-device"
# 
# [provisioning.authentication]
# method = "x509"
#
# identity_cert = "file:///var/secrets/device-id.pem"                # file URI, or...
# identity_cert = { method = "est", common_name = "my-device" }      # dynamically issued via EST, or...
# identity_cert = { method = "local_ca", common_name = "my-device" } # dynamically issued by a local CA
#
# identity_pk = "file:///var/secrets/device-id.key.pem"              # file URI, or...
# identity_pk = "pkcs11:slot-id=0;object=device%20id?pin-value=1234" # PKCS#11 URI


## DPS provisioning with symmetric key
# [provisioning]
# source = "dps"
# global_endpoint = "https://global.azure-devices-provisioning.net"
# id_scope = "0ab1234C5D6"
# 
# [provisioning.attestation]
# method = "symmetric_key"
# registration_id = "my-device"
#
# symmetric_key = { value = "YXppb3QtaWRlbnRpdHktc2VydmljZXxhemlvdC1pZGVudGl0eS1zZXJ2aWNlfGF6aW90LWlkZW50aXR5LXNlcg==" } # inline key (base64), or...
# symmetric_key = { uri = "file:///var/secrets/device-id.key" }                                                          # file URI, or...
# symmetric_key = { uri = "pkcs11:slot-id=0;object=device%20id?pin-value=1234" }                                         # PKCS#11 URI


## DPS provisioning with X.509 certificate
# [provisioning]
# source = "dps"
# global_endpoint = "https://global.azure-devices-provisioning.net"
# id_scope = "0ab1234C5D6"
# 
# [provisioning.attestation]
# method = "x509"
# registration_id = "my-device"
#
# identity_cert = "file:///var/secrets/device-id.pem"                # file URI, or...
# identity_cert = { method = "est", common_name = "my-device" }      # dynamically issued via EST, or...
# identity_cert = { method = "local_ca", common_name = "my-device" } # dynamically issued by a local CA
#
# identity_pk = "file:///var/secrets/device-id.key.pem"              # file URI, or...
# identity_pk = "pkcs11:slot-id=0;object=device%20id?pin-value=1234" # PKCS#11 URI


## DPS provisioning with TPM
# [provisioning]
# source = "dps"
# global_endpoint = "https://global.azure-devices-provisioning.net"
# id_scope = "0ab1234C5D6"
# 
# [provisioning.attestation]
# method = "tpm"
# registration_id = "my-device"


# ==============================================================================
# Cert issuance
# ==============================================================================
#
# If you configured any dynamically issued certs above, uncomment the block
# corresponding to the issuance method and replace the stub values with yours.


# Cert issuance via EST
# ---------------------

# [cert_issuance.est]
# trusted_certs = [
#     "file:///var/secrets/est-id-ca.pem",
# ]
# 
# [cert_issuance.est.auth]
# username = "estuser"
# password = "estpwd"
#
# # EST ID cert already on device, or...
# identity_cert = "file:///var/secrets/est-id.pem"
#
# identity_pk = "file:///var/secrets/est-id.key.pem"            # file URI, or...
# identity_pk = "pkcs11:slot-id=0;object=est-id?pin-value=1234" # PKCS#11 URI
#
# # EST ID cert requested via EST bootstrap ID cert
# bootstrap_identity_cert = "file:///var/secrets/est-bootstrap-id.pem"
#
# bootstrap_identity_pk = "file:///var/secrets/est-bootstrap-id.key.pem"            # file URI, or...
# bootstrap_identity_pk = "pkcs11:slot-id=0;object=est-bootstrap-id?pin-value=1234" # PKCS#11 URI
#
# [cert_issuance.est.urls]
# default = "https://example.org/.well-known/est"


# Cert issuance via local CA
# --------------------------

# [cert_issuance.local_ca]
# cert = "file:///var/secrets/local-ca.pem"
#
# pk = "file:///var/secrets/local-ca.key.pem"            # file URI, or...
# pk = "pkcs11:slot-id=0;object=local-ca?pin-value=1234" # PKCS#11 URI


# ==============================================================================
# PKCS#11
# ==============================================================================
#
# If you used any PKCS#11 URIs above, uncomment the next block and
# replace the stub values with your PKCS#11 configuration.

# [aziot_keys]
# pkcs11_lib_path = "/usr/lib/libmypkcs11.so"
# pkcs11_base_slot = "pkcs11:slot-id=0?pin-value=1234"


# ==============================================================================
# Default Edge Agent
# ==============================================================================
#
# If you need to override the parameters of the default Edge Agent module,
# uncomment this section and replace the values in this section with your own.
#
# Note that the agent.config.createOptions field is specified as
# a TOML inline table. This format looks similar to JSON but it is not JSON.
# See https://toml.io/en/v1.0.0#inline-table for documentation.

# [agent]
# name = "edgeAgent"
# type = "docker"
# imagePullPolicy = "..."   # "on-create" or "never". Defaults to "on-create"

# [agent.config]
<<<<<<< HEAD
# image = "mcr.microsoft.com/azureiotedge-agent:1.2"
# createOptions = { }       # Docker container create options, in TOML format.
=======
# image = "mcr.microsoft.com/azureiotedge-agent:1.2.0-rc4"
# createOptions = { HostConfig = { Binds = ["/iotedge/storage:/iotedge/storage"] } }
>>>>>>> 78236a7b

# [agent.config.auth]
# serveraddress = "example.azurecr.io"
# username = "username"
# password = "password"

# [agent.env]
# "RuntimeLogLevel" = "debug"
# "UpstreamProtocol" = "AmqpWs"
# "storageFolder" = "/iotedge/storage"


# ==============================================================================
# Daemon management and workload API endpoints
# ==============================================================================
#
# If you need to override the management and workload API endpoints,
# uncomment this section and replace the values in this section with your own.

# [connect]
# workload_uri = "@connect_workload_uri@"
# management_uri = "@connect_management_uri@"
#
# [listen]
# workload_uri = "@listen_workload_uri@"
# management_uri = "@listen_management_uri@"


# ==============================================================================
# Edge Agent watchdog
# ==============================================================================
#
# If you need to override the default Edge Agent watchdog settings,
# uncomment this section and replace the values with your own.
#
# [watchdog]
# max_retries = "infinite"   # the string "infinite" or a positive integer. Defaults to "infinite"


# ==============================================================================
# Edge CA certificate
# ==============================================================================
#
# If you have your own Edge CA certificate that you want all module certificates
# to be issued by, uncomment this section and replace the values with your own.
#
# [edge_ca]
# cert = "file:///var/secrets/edge-ca.pem"                # file URI
#
# pk = "file:///var/secrets/edge-ca.key.pem"              # file URI, or...
# pk = "pkcs11:slot-id=0;object=edge%20ca?pin-value=1234" # PKCS#11 URI


# ==============================================================================
# Edge CA certificate (Quickstart)
# ==============================================================================
#
# If you do not have your own Edge CA certificate that you want all 
# module certificates to be issued by, you can uncomment this section and 
# set the number of days for the lifetime of the auto-generated 
# self-signed Edge CA certificate. Defaults to 90 days.
#
# SECURITY NOTE: this setting is NOT recommended for production usage. Please
# configure your own Edge CA certificate in the Edge CA certificate section 
# above instead.
#
# [edge_ca]
# auto_generated_edge_ca_expiry_days = 90


# ==============================================================================
# Moby runtime
# ==============================================================================
#
# If you need to override the default Moby runtime configuration,
# uncomment this section and replace the values in this section with your own.

# [moby_runtime]
# uri = "unix:///var/run/docker.sock"
# network = "azure-iot-edge"<|MERGE_RESOLUTION|>--- conflicted
+++ resolved
@@ -215,13 +215,8 @@
 # imagePullPolicy = "..."   # "on-create" or "never". Defaults to "on-create"
 
 # [agent.config]
-<<<<<<< HEAD
 # image = "mcr.microsoft.com/azureiotedge-agent:1.2"
-# createOptions = { }       # Docker container create options, in TOML format.
-=======
-# image = "mcr.microsoft.com/azureiotedge-agent:1.2.0-rc4"
 # createOptions = { HostConfig = { Binds = ["/iotedge/storage:/iotedge/storage"] } }
->>>>>>> 78236a7b
 
 # [agent.config.auth]
 # serveraddress = "example.azurecr.io"
