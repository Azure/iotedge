// Copyright (c) Microsoft. All rights reserved.
// Licensed under the MIT license. See LICENSE file in the project root for full license information.

#ifndef HSM_CLIENT_DATA_H
#define HSM_CLIENT_DATA_H

#ifdef __cplusplus
#include <cstddef>
#include <cstdlib>
extern "C" {
#else
#include <stddef.h>
#include <stdlib.h>
#endif /* __cplusplus */

#include "hsm_certificate_props.h"
#include "certificate_info.h"

/** @file */

#define AZURE_IOT_HSM_VERSION "1.0.2"

typedef void* HSM_CLIENT_HANDLE;

/**
 * An allocated buffer and its associated size. If this struct is created by the caller but
 * populated by one of the HSM functions, the 'buffer' member should be passed to
 * ::HSM_CLIENT_FREE_BUFFER when it is no longer needed.
 */
typedef struct SIZED_BUFFER_TAG
{
    unsigned char* buffer;
    size_t size;
} SIZED_BUFFER;

/**
 * @brief   Creates a client for the associated interface
 *
 * @return  An instance handle that is passed into most functions of the interface.
 */
typedef HSM_CLIENT_HANDLE (*HSM_CLIENT_CREATE)();

/**
 * @brief   Releases a client instance created with ::HSM_CLIENT_CREATE
 */
typedef void (*HSM_CLIENT_DESTROY)(HSM_CLIENT_HANDLE handle);

/**
* @brief    Frees buffers allocated by the HSM library.
*           Used to ensure that the buffers allocated in one CRT are freed in the same
*           CRT. Intended to be used for TPM keys, x509 buffers, and ::SIZED_BUFFER_TAG output.
*
* @param buffer     A buffer allocated and owned by HSM library.
*
*/
typedef void (*HSM_CLIENT_FREE_BUFFER)(void * buffer);

// TPM
/**
* @brief            Imports a key that has been previously encrypted with the endorsement
*                   key and storage root key into the TPM key storage
*
* @param handle     The ::HSM_CLIENT_HANDLE that was created by the ::HSM_CLIENT_CREATE call
* @param key        The key that needs to be imported to the TPM
* @param key_size   The size of the key
*
* @return           On success 0 on. Non-zero on failure
*/
typedef int (*HSM_CLIENT_ACTIVATE_IDENTITY_KEY)(HSM_CLIENT_HANDLE handle, const unsigned char* key, size_t key_size);

/**
* @brief                Retrieves the endorsement key of the TPM
*
* @param handle         The ::HSM_CLIENT_HANDLE that was created by the ::HSM_CLIENT_CREATE call
* @param[out] key       The returned endorsement key. This function allocates memory for a buffer
*                       which must be freed by a call to ::HSM_CLIENT_FREE_BUFFER.
* @param[out] key_size  The size of the returned key
*
* @return               On success 0 on. Non-zero on failure
*/
typedef int (*HSM_CLIENT_GET_ENDORSEMENT_KEY)(HSM_CLIENT_HANDLE handle, unsigned char** key, size_t* key_size);

/**
* @brief                Retrieves the storage root key of the TPM
*
* @param handle         The ::HSM_CLIENT_HANDLE that was created by the ::HSM_CLIENT_CREATE call
* @param[out] key       The returned storage root key. This function allocates memory for a buffer
*                       which must be freed by a call to ::HSM_CLIENT_FREE_BUFFER.
* @param[out] key_size  The size of the returned key
*
* @return               On success 0 on. Non-zero on failure
*/
typedef int (*HSM_CLIENT_GET_STORAGE_ROOT_KEY)(HSM_CLIENT_HANDLE handle, unsigned char** key, size_t* key_size);

/**
* @brief                    Hashes the data with the key stored in the TPM
*
* @param handle             ::HSM_CLIENT_HANDLE that was created by the ::HSM_CLIENT_CREATE call
* @param data               Data that will need to be hashed
* @param data_size          The size of the data parameter
* @param[out] digest        The returned digest. This function allocates memory for a buffer
*                           which must be freed by a call to ::HSM_CLIENT_FREE_BUFFER.
* @param[out] digest_size   The size of the returned digest
*
* @return                   On success 0 on. Non-zero on failure
*/
typedef int (*HSM_CLIENT_SIGN_WITH_IDENTITY)(HSM_CLIENT_HANDLE handle, const unsigned char* data, size_t data_size, unsigned char** digest, size_t* digest_size);

/**
* @brief                    Hashes the data with the device private key stored in the HSM
*
* @param handle             ::HSM_CLIENT_HANDLE that was created by the ::HSM_CLIENT_CREATE call
* @param data               Data that will need to be hashed
* @param data_size          The size of the data parameter
* @param[out] digest        The returned digest. This function allocates memory for a buffer
*                           which must be freed by a call to ::HSM_CLIENT_FREE_BUFFER.
* @param[out] digest_size   The size of the returned digest
*
* @return                   On success 0 on. Non-zero on failure
*/
typedef int (*HSM_CLIENT_SIGN_WITH_PRIVATE_KEY)(HSM_CLIENT_HANDLE handle, const unsigned char* data, size_t data_size, unsigned char** digest, size_t* digest_size);

/**
* @brief    Derives the SAS key and uses it to sign the data. The key
*           should never leave the HSM.
*
* @param handle             A valid HSM client handle
* @param data               Data to be signed
* @param data_size          The size of the data to be signed
* @param identity           Identity to be used to derive the SAS key
* @param[out] digest        The returned digest. This function allocates memory for a buffer
*                           which must be freed by a call to ::HSM_CLIENT_FREE_BUFFER.
* @param[out] digest_size   The size of the returned digest
*
* @note If digest is NULL the API will return the size of the required
* buffer to hold the digest contents.
*
* @return   Zero on success. Non-zero on failure
*/
typedef int (*HSM_CLIENT_DERIVE_AND_SIGN_WITH_IDENTITY)(HSM_CLIENT_HANDLE handle, const unsigned char* data, size_t data_size, const unsigned char* identity, size_t identity_size, unsigned char** digest, size_t* digest_size);

// x509
/**
* @brief        Retrieves the certificate to be used for x509 communication. This value is
*               sent unmodified to the tlsio layer as a set_options of OPTION_X509_ECC_CERT.
*
* @param handle A valid HSM client handle
*
* @return       On success the value of a certificate. NULL on failure
*/
typedef char* (*HSM_CLIENT_GET_CERTIFICATE)(HSM_CLIENT_HANDLE handle);

/**
* @brief    Retrieves the alias key from the x509 certificate. This value is sent unmodified
*           to the tlsio layer as a set_options of OPTION_X509_ECC_KEY.
*
* @param handle A valid HSM client handle
*
* @return       On success the value representing the certificate key. NULL on failure
*/
typedef char* (*HSM_CLIENT_GET_CERT_KEY)(HSM_CLIENT_HANDLE handle);

/**
* @brief    Retrieves the common name from the x509 certificate. Passed to the
*           Device Provisioning Service as a registration Id.
*
* @param handle A valid HSM client handle
*
* @return       On success the value of the common name. NULL on failure
*/
typedef char* (*HSM_CLIENT_GET_COMMON_NAME)(HSM_CLIENT_HANDLE handle);

/**
* @brief    Retrieves the certificate info handle which can be used for X509 communication.
*           This serves as the IoT device's identity.
*
* @param handle A valid HSM client handle
*
* @return       On success a valid CERT_INFO_HANDLE. NULL on failure.
*/
typedef CERT_INFO_HANDLE (*HSM_CLIENT_GET_CERTIFICATE_INFO)(HSM_CLIENT_HANDLE handle);

// Cryptographic utilities not tied to a specific hardware implementation
/**
* @brief        Provisions a master symmetric encryption key in the HSM. This key will
*               be used to derive all the module and IoT Edge runtime-specific encryption
*               keys. This is expected to be called once at provisioning.
*
* @param handle A valid HSM client handle
*
* @return       Zero on success, nonzero otherwise
*/
typedef int (*HSM_CLIENT_CREATE_MASTER_ENCRYPTION_KEY)(HSM_CLIENT_HANDLE handle);

/**
* @brief        Removes the master encryption key from the HSM. This is expected
*               to be called once during de-provisioning of the device.
*
* @note         Once this is erased, all encrypted data is lost.
*
* @param handle A valid HSM client handle
*
* @return       Zero on success, nonzero otherwise
*/
typedef int (*HSM_CLIENT_DESTROY_MASTER_ENCRYPTION_KEY)(HSM_CLIENT_HANDLE handle);

/**
* @brief    Returns a series of random bytes.
*
* @param    handle      A valid HSM client handle
* @param    buffer      Buffer used to store the random data
* @param    num         The number of the bytes to be stored in buffer
*
* @return   Zero on success, nonzero otherwise
*/
typedef int (*HSM_CLIENT_GET_RANDOM_BYTES)(HSM_CLIENT_HANDLE handle, unsigned char* buffer, size_t num);

/**
* @brief    Generates an X.509 certificate and private key pair using the supplied
*           certificate properties. Any CA certificates are expected to be issued by
*           the Device CA. Other certificates may be issued by any intermediate CA
*           certs or the device CA certificate.
*
* @param handle       A valid HSM client handle
* @param cert_props   Handle to certificate properties
*
* @return CERT_INFO_HANDLE -- Valid non NULL handle on success, NULL on error
*/
typedef CERT_INFO_HANDLE (*HSM_CLIENT_CREATE_CERTIFICATE)(HSM_CLIENT_HANDLE handle, CERT_PROPS_HANDLE certificate_props);

/**
<<<<<<< HEAD
* @brief    Obtains an X.509 certificate and private key pair if applicable using the
*           alias. If the alias is invalid or does not exists a NULL is returned.
=======
* @brief    Obtains an X.509 certificate info handle fir the supplied alias.
*           If the alias is invalid or does not exists a NULL is returned.
>>>>>>> 66b1d29c
*
* @param handle       A valid HSM client handle
* @param alias        The alias to certificate and private key to
*
* @return CERT_INFO_HANDLE -- Valid non NULL handle on success, NULL on error
*/
typedef CERT_INFO_HANDLE (*HSM_CLIENT_CRYPTO_GET_CERTIFICATE)(HSM_CLIENT_HANDLE handle, const char *alias);

/**
* @brief    Deletes any crypto assets associated with the handle
*           returned by ::HSM_CLIENT_CREATE_CERTIFICATE.
*
* @param handle     A valid HSM client handle
* @param alias      The alias given to the certificate bundle in the properties
*
*/
typedef void (*HSM_CLIENT_DESTROY_CERTIFICATE)(HSM_CLIENT_HANDLE handle, const char* alias);

/**
* @brief    Encrypts a blob of plaintext data and returns its corresponding cipher text.
*
* @param handle             A valid HSM client handle
* @param client_id          Module or client identity string used in key generation
* @param plaintext          Plaintext payload to encrypt
* @param init_vector        Initialization vector used for any CBC cipher
* @param[out] ciphertext    The returned cipher. This function allocates memory for a buffer
*                           which must be freed by a call to ::HSM_CLIENT_FREE_BUFFER.
*
* @note The encryption/decryption algorithm ex. AES128CBC is not specified
* via this API and is left up to implementors.
*
* @return   Zero on success, nonzero otherwise
*/
typedef int (*HSM_CLIENT_ENCRYPT_DATA)(HSM_CLIENT_HANDLE handle, const SIZED_BUFFER* identity, const SIZED_BUFFER* plaintext, const SIZED_BUFFER* init_vector, SIZED_BUFFER* ciphertext);


/**
* @brief    Decrypts a blob of cipher text data and returns its corresponding plaintext.
*
* @param handle         A valid HSM client handle
* @param client_id      Module or client identity string used in key generation
* @param ciphertext     Cipher text payload to decrypt
* @param init_vector    Initialization vector used for any CBC cipher
* @param[out] plaintext Returned plaintext. This function allocates memory for a buffer
*                       which must be freed by a call to ::HSM_CLIENT_FREE_BUFFER.
*
* @note The encryption/decryption algorithm ex. AES128CBC is not specified
* via this API and is left up to OEM/HSM implementors.
*
* @return   Zero on success, nonzero otherwise
*/
typedef int (*HSM_CLIENT_DECRYPT_DATA)(HSM_CLIENT_HANDLE handle, const SIZED_BUFFER* identity, const SIZED_BUFFER* ciphertext, const SIZED_BUFFER* init_vector, SIZED_BUFFER* plaintext);


/**
* @brief                    Hashes the data with the device private key stored in the HSM
*
* @param handle             ::HSM_CLIENT_HANDLE that was created by the ::HSM_CLIENT_CREATE call
* @param alias              Private key associated with the alias used to sign the data
* @param data               Data that will need to be hashed
* @param data_size          The size of the data parameter
* @param[out] digest        The returned digest. This function allocates memory for a buffer
*                           which must be freed by a call to ::HSM_CLIENT_FREE_BUFFER.
* @param[out] digest_size   The size of the returned digest
*
* @return                   On success 0 on. Non-zero on failure
*/
typedef int (*HSM_CLIENT_CRYPTO_SIGN_WITH_PRIVATE_KEY)(HSM_CLIENT_HANDLE handle, const char* alias, const unsigned char* data, size_t data_size, unsigned char** digest, size_t* digest_size);

/**
* @brief    Retrieves the trusted certificate bundle used to authenticate the server.
*
* @param handle       A valid HSM client handle
* @param cert_props   Handle to certificate properties
*
* @return CERT_INFO_HANDLE -- Valid non NULL handle on success, NULL on error
*/
typedef CERT_INFO_HANDLE (*HSM_CLIENT_GET_TRUST_BUNDLE)(HSM_CLIENT_HANDLE handle);

typedef struct HSM_CLIENT_TPM_INTERFACE_TAG
{
    HSM_CLIENT_CREATE hsm_client_tpm_create;
    HSM_CLIENT_DESTROY hsm_client_tpm_destroy;

    HSM_CLIENT_ACTIVATE_IDENTITY_KEY hsm_client_activate_identity_key;
    HSM_CLIENT_GET_ENDORSEMENT_KEY hsm_client_get_ek;
    HSM_CLIENT_GET_STORAGE_ROOT_KEY hsm_client_get_srk;
    HSM_CLIENT_SIGN_WITH_IDENTITY hsm_client_sign_with_identity;
    HSM_CLIENT_DERIVE_AND_SIGN_WITH_IDENTITY hsm_client_derive_and_sign_with_identity;
    HSM_CLIENT_FREE_BUFFER hsm_client_free_buffer;
} HSM_CLIENT_TPM_INTERFACE;

typedef struct HSM_CLIENT_X509_INTERFACE_TAG
{
    HSM_CLIENT_CREATE hsm_client_x509_create;
    HSM_CLIENT_DESTROY hsm_client_x509_destroy;

    HSM_CLIENT_GET_CERTIFICATE hsm_client_get_cert;
    HSM_CLIENT_GET_CERT_KEY hsm_client_get_key;
    HSM_CLIENT_GET_COMMON_NAME hsm_client_get_common_name;
    HSM_CLIENT_FREE_BUFFER hsm_client_free_buffer;
    HSM_CLIENT_SIGN_WITH_PRIVATE_KEY hsm_client_sign_with_private_key;
<<<<<<< HEAD
=======
    HSM_CLIENT_GET_CERTIFICATE_INFO hsm_client_get_cert_info;
>>>>>>> 66b1d29c
} HSM_CLIENT_X509_INTERFACE;

typedef struct HSM_CLIENT_CRYPTO_INTERFACE_TAG
{
    HSM_CLIENT_CREATE hsm_client_crypto_create;
    HSM_CLIENT_DESTROY hsm_client_crypto_destroy;

    HSM_CLIENT_GET_RANDOM_BYTES hsm_client_get_random_bytes;
    HSM_CLIENT_CREATE_MASTER_ENCRYPTION_KEY hsm_client_create_master_encryption_key;
    HSM_CLIENT_DESTROY_MASTER_ENCRYPTION_KEY hsm_client_destroy_master_encryption_key;
    HSM_CLIENT_CREATE_CERTIFICATE hsm_client_create_certificate;
    HSM_CLIENT_DESTROY_CERTIFICATE hsm_client_destroy_certificate;
    HSM_CLIENT_ENCRYPT_DATA hsm_client_encrypt_data;
    HSM_CLIENT_DECRYPT_DATA hsm_client_decrypt_data;
    HSM_CLIENT_GET_TRUST_BUNDLE hsm_client_get_trust_bundle;
    HSM_CLIENT_FREE_BUFFER hsm_client_free_buffer;
    HSM_CLIENT_CRYPTO_SIGN_WITH_PRIVATE_KEY hsm_client_crypto_sign_with_private_key;
    HSM_CLIENT_CRYPTO_GET_CERTIFICATE hsm_client_crypto_get_certificate;
} HSM_CLIENT_CRYPTO_INTERFACE;

extern const HSM_CLIENT_TPM_INTERFACE* hsm_client_tpm_interface();
extern const HSM_CLIENT_X509_INTERFACE* hsm_client_x509_interface();
extern const HSM_CLIENT_CRYPTO_INTERFACE* hsm_client_crypto_interface();

extern int hsm_client_x509_init();
extern void hsm_client_x509_deinit();
extern int hsm_client_tpm_init();
extern void hsm_client_tpm_deinit();
extern int hsm_client_crypto_init();
extern void hsm_client_crypto_deinit();
extern const char* hsm_get_device_ca_alias(void);
extern const char* hsm_get_version(void);

#ifdef __cplusplus
}
#endif /* __cplusplus */

#endif // HSM_CLIENT_DATA_H
<|MERGE_RESOLUTION|>--- conflicted
+++ resolved
@@ -1,382 +1,374 @@
-// Copyright (c) Microsoft. All rights reserved.
-// Licensed under the MIT license. See LICENSE file in the project root for full license information.
-
-#ifndef HSM_CLIENT_DATA_H
-#define HSM_CLIENT_DATA_H
-
-#ifdef __cplusplus
-#include <cstddef>
-#include <cstdlib>
-extern "C" {
-#else
-#include <stddef.h>
-#include <stdlib.h>
-#endif /* __cplusplus */
-
-#include "hsm_certificate_props.h"
-#include "certificate_info.h"
-
-/** @file */
-
-#define AZURE_IOT_HSM_VERSION "1.0.2"
-
-typedef void* HSM_CLIENT_HANDLE;
-
-/**
- * An allocated buffer and its associated size. If this struct is created by the caller but
- * populated by one of the HSM functions, the 'buffer' member should be passed to
- * ::HSM_CLIENT_FREE_BUFFER when it is no longer needed.
- */
-typedef struct SIZED_BUFFER_TAG
-{
-    unsigned char* buffer;
-    size_t size;
-} SIZED_BUFFER;
-
-/**
- * @brief   Creates a client for the associated interface
- *
- * @return  An instance handle that is passed into most functions of the interface.
- */
-typedef HSM_CLIENT_HANDLE (*HSM_CLIENT_CREATE)();
-
-/**
- * @brief   Releases a client instance created with ::HSM_CLIENT_CREATE
- */
-typedef void (*HSM_CLIENT_DESTROY)(HSM_CLIENT_HANDLE handle);
-
-/**
-* @brief    Frees buffers allocated by the HSM library.
-*           Used to ensure that the buffers allocated in one CRT are freed in the same
-*           CRT. Intended to be used for TPM keys, x509 buffers, and ::SIZED_BUFFER_TAG output.
-*
-* @param buffer     A buffer allocated and owned by HSM library.
-*
-*/
-typedef void (*HSM_CLIENT_FREE_BUFFER)(void * buffer);
-
-// TPM
-/**
-* @brief            Imports a key that has been previously encrypted with the endorsement
-*                   key and storage root key into the TPM key storage
-*
-* @param handle     The ::HSM_CLIENT_HANDLE that was created by the ::HSM_CLIENT_CREATE call
-* @param key        The key that needs to be imported to the TPM
-* @param key_size   The size of the key
-*
-* @return           On success 0 on. Non-zero on failure
-*/
-typedef int (*HSM_CLIENT_ACTIVATE_IDENTITY_KEY)(HSM_CLIENT_HANDLE handle, const unsigned char* key, size_t key_size);
-
-/**
-* @brief                Retrieves the endorsement key of the TPM
-*
-* @param handle         The ::HSM_CLIENT_HANDLE that was created by the ::HSM_CLIENT_CREATE call
-* @param[out] key       The returned endorsement key. This function allocates memory for a buffer
-*                       which must be freed by a call to ::HSM_CLIENT_FREE_BUFFER.
-* @param[out] key_size  The size of the returned key
-*
-* @return               On success 0 on. Non-zero on failure
-*/
-typedef int (*HSM_CLIENT_GET_ENDORSEMENT_KEY)(HSM_CLIENT_HANDLE handle, unsigned char** key, size_t* key_size);
-
-/**
-* @brief                Retrieves the storage root key of the TPM
-*
-* @param handle         The ::HSM_CLIENT_HANDLE that was created by the ::HSM_CLIENT_CREATE call
-* @param[out] key       The returned storage root key. This function allocates memory for a buffer
-*                       which must be freed by a call to ::HSM_CLIENT_FREE_BUFFER.
-* @param[out] key_size  The size of the returned key
-*
-* @return               On success 0 on. Non-zero on failure
-*/
-typedef int (*HSM_CLIENT_GET_STORAGE_ROOT_KEY)(HSM_CLIENT_HANDLE handle, unsigned char** key, size_t* key_size);
-
-/**
-* @brief                    Hashes the data with the key stored in the TPM
-*
-* @param handle             ::HSM_CLIENT_HANDLE that was created by the ::HSM_CLIENT_CREATE call
-* @param data               Data that will need to be hashed
-* @param data_size          The size of the data parameter
-* @param[out] digest        The returned digest. This function allocates memory for a buffer
-*                           which must be freed by a call to ::HSM_CLIENT_FREE_BUFFER.
-* @param[out] digest_size   The size of the returned digest
-*
-* @return                   On success 0 on. Non-zero on failure
-*/
-typedef int (*HSM_CLIENT_SIGN_WITH_IDENTITY)(HSM_CLIENT_HANDLE handle, const unsigned char* data, size_t data_size, unsigned char** digest, size_t* digest_size);
-
-/**
-* @brief                    Hashes the data with the device private key stored in the HSM
-*
-* @param handle             ::HSM_CLIENT_HANDLE that was created by the ::HSM_CLIENT_CREATE call
-* @param data               Data that will need to be hashed
-* @param data_size          The size of the data parameter
-* @param[out] digest        The returned digest. This function allocates memory for a buffer
-*                           which must be freed by a call to ::HSM_CLIENT_FREE_BUFFER.
-* @param[out] digest_size   The size of the returned digest
-*
-* @return                   On success 0 on. Non-zero on failure
-*/
-typedef int (*HSM_CLIENT_SIGN_WITH_PRIVATE_KEY)(HSM_CLIENT_HANDLE handle, const unsigned char* data, size_t data_size, unsigned char** digest, size_t* digest_size);
-
-/**
-* @brief    Derives the SAS key and uses it to sign the data. The key
-*           should never leave the HSM.
-*
-* @param handle             A valid HSM client handle
-* @param data               Data to be signed
-* @param data_size          The size of the data to be signed
-* @param identity           Identity to be used to derive the SAS key
-* @param[out] digest        The returned digest. This function allocates memory for a buffer
-*                           which must be freed by a call to ::HSM_CLIENT_FREE_BUFFER.
-* @param[out] digest_size   The size of the returned digest
-*
-* @note If digest is NULL the API will return the size of the required
-* buffer to hold the digest contents.
-*
-* @return   Zero on success. Non-zero on failure
-*/
-typedef int (*HSM_CLIENT_DERIVE_AND_SIGN_WITH_IDENTITY)(HSM_CLIENT_HANDLE handle, const unsigned char* data, size_t data_size, const unsigned char* identity, size_t identity_size, unsigned char** digest, size_t* digest_size);
-
-// x509
-/**
-* @brief        Retrieves the certificate to be used for x509 communication. This value is
-*               sent unmodified to the tlsio layer as a set_options of OPTION_X509_ECC_CERT.
-*
-* @param handle A valid HSM client handle
-*
-* @return       On success the value of a certificate. NULL on failure
-*/
-typedef char* (*HSM_CLIENT_GET_CERTIFICATE)(HSM_CLIENT_HANDLE handle);
-
-/**
-* @brief    Retrieves the alias key from the x509 certificate. This value is sent unmodified
-*           to the tlsio layer as a set_options of OPTION_X509_ECC_KEY.
-*
-* @param handle A valid HSM client handle
-*
-* @return       On success the value representing the certificate key. NULL on failure
-*/
-typedef char* (*HSM_CLIENT_GET_CERT_KEY)(HSM_CLIENT_HANDLE handle);
-
-/**
-* @brief    Retrieves the common name from the x509 certificate. Passed to the
-*           Device Provisioning Service as a registration Id.
-*
-* @param handle A valid HSM client handle
-*
-* @return       On success the value of the common name. NULL on failure
-*/
-typedef char* (*HSM_CLIENT_GET_COMMON_NAME)(HSM_CLIENT_HANDLE handle);
-
-/**
-* @brief    Retrieves the certificate info handle which can be used for X509 communication.
-*           This serves as the IoT device's identity.
-*
-* @param handle A valid HSM client handle
-*
-* @return       On success a valid CERT_INFO_HANDLE. NULL on failure.
-*/
-typedef CERT_INFO_HANDLE (*HSM_CLIENT_GET_CERTIFICATE_INFO)(HSM_CLIENT_HANDLE handle);
-
-// Cryptographic utilities not tied to a specific hardware implementation
-/**
-* @brief        Provisions a master symmetric encryption key in the HSM. This key will
-*               be used to derive all the module and IoT Edge runtime-specific encryption
-*               keys. This is expected to be called once at provisioning.
-*
-* @param handle A valid HSM client handle
-*
-* @return       Zero on success, nonzero otherwise
-*/
-typedef int (*HSM_CLIENT_CREATE_MASTER_ENCRYPTION_KEY)(HSM_CLIENT_HANDLE handle);
-
-/**
-* @brief        Removes the master encryption key from the HSM. This is expected
-*               to be called once during de-provisioning of the device.
-*
-* @note         Once this is erased, all encrypted data is lost.
-*
-* @param handle A valid HSM client handle
-*
-* @return       Zero on success, nonzero otherwise
-*/
-typedef int (*HSM_CLIENT_DESTROY_MASTER_ENCRYPTION_KEY)(HSM_CLIENT_HANDLE handle);
-
-/**
-* @brief    Returns a series of random bytes.
-*
-* @param    handle      A valid HSM client handle
-* @param    buffer      Buffer used to store the random data
-* @param    num         The number of the bytes to be stored in buffer
-*
-* @return   Zero on success, nonzero otherwise
-*/
-typedef int (*HSM_CLIENT_GET_RANDOM_BYTES)(HSM_CLIENT_HANDLE handle, unsigned char* buffer, size_t num);
-
-/**
-* @brief    Generates an X.509 certificate and private key pair using the supplied
-*           certificate properties. Any CA certificates are expected to be issued by
-*           the Device CA. Other certificates may be issued by any intermediate CA
-*           certs or the device CA certificate.
-*
-* @param handle       A valid HSM client handle
-* @param cert_props   Handle to certificate properties
-*
-* @return CERT_INFO_HANDLE -- Valid non NULL handle on success, NULL on error
-*/
-typedef CERT_INFO_HANDLE (*HSM_CLIENT_CREATE_CERTIFICATE)(HSM_CLIENT_HANDLE handle, CERT_PROPS_HANDLE certificate_props);
-
-/**
-<<<<<<< HEAD
-* @brief    Obtains an X.509 certificate and private key pair if applicable using the
-*           alias. If the alias is invalid or does not exists a NULL is returned.
-=======
-* @brief    Obtains an X.509 certificate info handle fir the supplied alias.
-*           If the alias is invalid or does not exists a NULL is returned.
->>>>>>> 66b1d29c
-*
-* @param handle       A valid HSM client handle
-* @param alias        The alias to certificate and private key to
-*
-* @return CERT_INFO_HANDLE -- Valid non NULL handle on success, NULL on error
-*/
-typedef CERT_INFO_HANDLE (*HSM_CLIENT_CRYPTO_GET_CERTIFICATE)(HSM_CLIENT_HANDLE handle, const char *alias);
-
-/**
-* @brief    Deletes any crypto assets associated with the handle
-*           returned by ::HSM_CLIENT_CREATE_CERTIFICATE.
-*
-* @param handle     A valid HSM client handle
-* @param alias      The alias given to the certificate bundle in the properties
-*
-*/
-typedef void (*HSM_CLIENT_DESTROY_CERTIFICATE)(HSM_CLIENT_HANDLE handle, const char* alias);
-
-/**
-* @brief    Encrypts a blob of plaintext data and returns its corresponding cipher text.
-*
-* @param handle             A valid HSM client handle
-* @param client_id          Module or client identity string used in key generation
-* @param plaintext          Plaintext payload to encrypt
-* @param init_vector        Initialization vector used for any CBC cipher
-* @param[out] ciphertext    The returned cipher. This function allocates memory for a buffer
-*                           which must be freed by a call to ::HSM_CLIENT_FREE_BUFFER.
-*
-* @note The encryption/decryption algorithm ex. AES128CBC is not specified
-* via this API and is left up to implementors.
-*
-* @return   Zero on success, nonzero otherwise
-*/
-typedef int (*HSM_CLIENT_ENCRYPT_DATA)(HSM_CLIENT_HANDLE handle, const SIZED_BUFFER* identity, const SIZED_BUFFER* plaintext, const SIZED_BUFFER* init_vector, SIZED_BUFFER* ciphertext);
-
-
-/**
-* @brief    Decrypts a blob of cipher text data and returns its corresponding plaintext.
-*
-* @param handle         A valid HSM client handle
-* @param client_id      Module or client identity string used in key generation
-* @param ciphertext     Cipher text payload to decrypt
-* @param init_vector    Initialization vector used for any CBC cipher
-* @param[out] plaintext Returned plaintext. This function allocates memory for a buffer
-*                       which must be freed by a call to ::HSM_CLIENT_FREE_BUFFER.
-*
-* @note The encryption/decryption algorithm ex. AES128CBC is not specified
-* via this API and is left up to OEM/HSM implementors.
-*
-* @return   Zero on success, nonzero otherwise
-*/
-typedef int (*HSM_CLIENT_DECRYPT_DATA)(HSM_CLIENT_HANDLE handle, const SIZED_BUFFER* identity, const SIZED_BUFFER* ciphertext, const SIZED_BUFFER* init_vector, SIZED_BUFFER* plaintext);
-
-
-/**
-* @brief                    Hashes the data with the device private key stored in the HSM
-*
-* @param handle             ::HSM_CLIENT_HANDLE that was created by the ::HSM_CLIENT_CREATE call
-* @param alias              Private key associated with the alias used to sign the data
-* @param data               Data that will need to be hashed
-* @param data_size          The size of the data parameter
-* @param[out] digest        The returned digest. This function allocates memory for a buffer
-*                           which must be freed by a call to ::HSM_CLIENT_FREE_BUFFER.
-* @param[out] digest_size   The size of the returned digest
-*
-* @return                   On success 0 on. Non-zero on failure
-*/
-typedef int (*HSM_CLIENT_CRYPTO_SIGN_WITH_PRIVATE_KEY)(HSM_CLIENT_HANDLE handle, const char* alias, const unsigned char* data, size_t data_size, unsigned char** digest, size_t* digest_size);
-
-/**
-* @brief    Retrieves the trusted certificate bundle used to authenticate the server.
-*
-* @param handle       A valid HSM client handle
-* @param cert_props   Handle to certificate properties
-*
-* @return CERT_INFO_HANDLE -- Valid non NULL handle on success, NULL on error
-*/
-typedef CERT_INFO_HANDLE (*HSM_CLIENT_GET_TRUST_BUNDLE)(HSM_CLIENT_HANDLE handle);
-
-typedef struct HSM_CLIENT_TPM_INTERFACE_TAG
-{
-    HSM_CLIENT_CREATE hsm_client_tpm_create;
-    HSM_CLIENT_DESTROY hsm_client_tpm_destroy;
-
-    HSM_CLIENT_ACTIVATE_IDENTITY_KEY hsm_client_activate_identity_key;
-    HSM_CLIENT_GET_ENDORSEMENT_KEY hsm_client_get_ek;
-    HSM_CLIENT_GET_STORAGE_ROOT_KEY hsm_client_get_srk;
-    HSM_CLIENT_SIGN_WITH_IDENTITY hsm_client_sign_with_identity;
-    HSM_CLIENT_DERIVE_AND_SIGN_WITH_IDENTITY hsm_client_derive_and_sign_with_identity;
-    HSM_CLIENT_FREE_BUFFER hsm_client_free_buffer;
-} HSM_CLIENT_TPM_INTERFACE;
-
-typedef struct HSM_CLIENT_X509_INTERFACE_TAG
-{
-    HSM_CLIENT_CREATE hsm_client_x509_create;
-    HSM_CLIENT_DESTROY hsm_client_x509_destroy;
-
-    HSM_CLIENT_GET_CERTIFICATE hsm_client_get_cert;
-    HSM_CLIENT_GET_CERT_KEY hsm_client_get_key;
-    HSM_CLIENT_GET_COMMON_NAME hsm_client_get_common_name;
-    HSM_CLIENT_FREE_BUFFER hsm_client_free_buffer;
-    HSM_CLIENT_SIGN_WITH_PRIVATE_KEY hsm_client_sign_with_private_key;
-<<<<<<< HEAD
-=======
-    HSM_CLIENT_GET_CERTIFICATE_INFO hsm_client_get_cert_info;
->>>>>>> 66b1d29c
-} HSM_CLIENT_X509_INTERFACE;
-
-typedef struct HSM_CLIENT_CRYPTO_INTERFACE_TAG
-{
-    HSM_CLIENT_CREATE hsm_client_crypto_create;
-    HSM_CLIENT_DESTROY hsm_client_crypto_destroy;
-
-    HSM_CLIENT_GET_RANDOM_BYTES hsm_client_get_random_bytes;
-    HSM_CLIENT_CREATE_MASTER_ENCRYPTION_KEY hsm_client_create_master_encryption_key;
-    HSM_CLIENT_DESTROY_MASTER_ENCRYPTION_KEY hsm_client_destroy_master_encryption_key;
-    HSM_CLIENT_CREATE_CERTIFICATE hsm_client_create_certificate;
-    HSM_CLIENT_DESTROY_CERTIFICATE hsm_client_destroy_certificate;
-    HSM_CLIENT_ENCRYPT_DATA hsm_client_encrypt_data;
-    HSM_CLIENT_DECRYPT_DATA hsm_client_decrypt_data;
-    HSM_CLIENT_GET_TRUST_BUNDLE hsm_client_get_trust_bundle;
-    HSM_CLIENT_FREE_BUFFER hsm_client_free_buffer;
-    HSM_CLIENT_CRYPTO_SIGN_WITH_PRIVATE_KEY hsm_client_crypto_sign_with_private_key;
-    HSM_CLIENT_CRYPTO_GET_CERTIFICATE hsm_client_crypto_get_certificate;
-} HSM_CLIENT_CRYPTO_INTERFACE;
-
-extern const HSM_CLIENT_TPM_INTERFACE* hsm_client_tpm_interface();
-extern const HSM_CLIENT_X509_INTERFACE* hsm_client_x509_interface();
-extern const HSM_CLIENT_CRYPTO_INTERFACE* hsm_client_crypto_interface();
-
-extern int hsm_client_x509_init();
-extern void hsm_client_x509_deinit();
-extern int hsm_client_tpm_init();
-extern void hsm_client_tpm_deinit();
-extern int hsm_client_crypto_init();
-extern void hsm_client_crypto_deinit();
-extern const char* hsm_get_device_ca_alias(void);
-extern const char* hsm_get_version(void);
-
-#ifdef __cplusplus
-}
-#endif /* __cplusplus */
-
-#endif // HSM_CLIENT_DATA_H
+// Copyright (c) Microsoft. All rights reserved.
+// Licensed under the MIT license. See LICENSE file in the project root for full license information.
+
+#ifndef HSM_CLIENT_DATA_H
+#define HSM_CLIENT_DATA_H
+
+#ifdef __cplusplus
+#include <cstddef>
+#include <cstdlib>
+extern "C" {
+#else
+#include <stddef.h>
+#include <stdlib.h>
+#endif /* __cplusplus */
+
+#include "hsm_certificate_props.h"
+#include "certificate_info.h"
+
+/** @file */
+
+#define AZURE_IOT_HSM_VERSION "1.0.2"
+
+typedef void* HSM_CLIENT_HANDLE;
+
+/**
+ * An allocated buffer and its associated size. If this struct is created by the caller but
+ * populated by one of the HSM functions, the 'buffer' member should be passed to
+ * ::HSM_CLIENT_FREE_BUFFER when it is no longer needed.
+ */
+typedef struct SIZED_BUFFER_TAG
+{
+    unsigned char* buffer;
+    size_t size;
+} SIZED_BUFFER;
+
+/**
+ * @brief   Creates a client for the associated interface
+ *
+ * @return  An instance handle that is passed into most functions of the interface.
+ */
+typedef HSM_CLIENT_HANDLE (*HSM_CLIENT_CREATE)();
+
+/**
+ * @brief   Releases a client instance created with ::HSM_CLIENT_CREATE
+ */
+typedef void (*HSM_CLIENT_DESTROY)(HSM_CLIENT_HANDLE handle);
+
+/**
+* @brief    Frees buffers allocated by the HSM library.
+*           Used to ensure that the buffers allocated in one CRT are freed in the same
+*           CRT. Intended to be used for TPM keys, x509 buffers, and ::SIZED_BUFFER_TAG output.
+*
+* @param buffer     A buffer allocated and owned by HSM library.
+*
+*/
+typedef void (*HSM_CLIENT_FREE_BUFFER)(void * buffer);
+
+// TPM
+/**
+* @brief            Imports a key that has been previously encrypted with the endorsement
+*                   key and storage root key into the TPM key storage
+*
+* @param handle     The ::HSM_CLIENT_HANDLE that was created by the ::HSM_CLIENT_CREATE call
+* @param key        The key that needs to be imported to the TPM
+* @param key_size   The size of the key
+*
+* @return           On success 0 on. Non-zero on failure
+*/
+typedef int (*HSM_CLIENT_ACTIVATE_IDENTITY_KEY)(HSM_CLIENT_HANDLE handle, const unsigned char* key, size_t key_size);
+
+/**
+* @brief                Retrieves the endorsement key of the TPM
+*
+* @param handle         The ::HSM_CLIENT_HANDLE that was created by the ::HSM_CLIENT_CREATE call
+* @param[out] key       The returned endorsement key. This function allocates memory for a buffer
+*                       which must be freed by a call to ::HSM_CLIENT_FREE_BUFFER.
+* @param[out] key_size  The size of the returned key
+*
+* @return               On success 0 on. Non-zero on failure
+*/
+typedef int (*HSM_CLIENT_GET_ENDORSEMENT_KEY)(HSM_CLIENT_HANDLE handle, unsigned char** key, size_t* key_size);
+
+/**
+* @brief                Retrieves the storage root key of the TPM
+*
+* @param handle         The ::HSM_CLIENT_HANDLE that was created by the ::HSM_CLIENT_CREATE call
+* @param[out] key       The returned storage root key. This function allocates memory for a buffer
+*                       which must be freed by a call to ::HSM_CLIENT_FREE_BUFFER.
+* @param[out] key_size  The size of the returned key
+*
+* @return               On success 0 on. Non-zero on failure
+*/
+typedef int (*HSM_CLIENT_GET_STORAGE_ROOT_KEY)(HSM_CLIENT_HANDLE handle, unsigned char** key, size_t* key_size);
+
+/**
+* @brief                    Hashes the data with the key stored in the TPM
+*
+* @param handle             ::HSM_CLIENT_HANDLE that was created by the ::HSM_CLIENT_CREATE call
+* @param data               Data that will need to be hashed
+* @param data_size          The size of the data parameter
+* @param[out] digest        The returned digest. This function allocates memory for a buffer
+*                           which must be freed by a call to ::HSM_CLIENT_FREE_BUFFER.
+* @param[out] digest_size   The size of the returned digest
+*
+* @return                   On success 0 on. Non-zero on failure
+*/
+typedef int (*HSM_CLIENT_SIGN_WITH_IDENTITY)(HSM_CLIENT_HANDLE handle, const unsigned char* data, size_t data_size, unsigned char** digest, size_t* digest_size);
+
+/**
+* @brief                    Hashes the data with the device private key stored in the HSM
+*
+* @param handle             ::HSM_CLIENT_HANDLE that was created by the ::HSM_CLIENT_CREATE call
+* @param data               Data that will need to be hashed
+* @param data_size          The size of the data parameter
+* @param[out] digest        The returned digest. This function allocates memory for a buffer
+*                           which must be freed by a call to ::HSM_CLIENT_FREE_BUFFER.
+* @param[out] digest_size   The size of the returned digest
+*
+* @return                   On success 0 on. Non-zero on failure
+*/
+typedef int (*HSM_CLIENT_SIGN_WITH_PRIVATE_KEY)(HSM_CLIENT_HANDLE handle, const unsigned char* data, size_t data_size, unsigned char** digest, size_t* digest_size);
+
+/**
+* @brief    Derives the SAS key and uses it to sign the data. The key
+*           should never leave the HSM.
+*
+* @param handle             A valid HSM client handle
+* @param data               Data to be signed
+* @param data_size          The size of the data to be signed
+* @param identity           Identity to be used to derive the SAS key
+* @param[out] digest        The returned digest. This function allocates memory for a buffer
+*                           which must be freed by a call to ::HSM_CLIENT_FREE_BUFFER.
+* @param[out] digest_size   The size of the returned digest
+*
+* @note If digest is NULL the API will return the size of the required
+* buffer to hold the digest contents.
+*
+* @return   Zero on success. Non-zero on failure
+*/
+typedef int (*HSM_CLIENT_DERIVE_AND_SIGN_WITH_IDENTITY)(HSM_CLIENT_HANDLE handle, const unsigned char* data, size_t data_size, const unsigned char* identity, size_t identity_size, unsigned char** digest, size_t* digest_size);
+
+// x509
+/**
+* @brief        Retrieves the certificate to be used for x509 communication. This value is
+*               sent unmodified to the tlsio layer as a set_options of OPTION_X509_ECC_CERT.
+*
+* @param handle A valid HSM client handle
+*
+* @return       On success the value of a certificate. NULL on failure
+*/
+typedef char* (*HSM_CLIENT_GET_CERTIFICATE)(HSM_CLIENT_HANDLE handle);
+
+/**
+* @brief    Retrieves the alias key from the x509 certificate. This value is sent unmodified
+*           to the tlsio layer as a set_options of OPTION_X509_ECC_KEY.
+*
+* @param handle A valid HSM client handle
+*
+* @return       On success the value representing the certificate key. NULL on failure
+*/
+typedef char* (*HSM_CLIENT_GET_CERT_KEY)(HSM_CLIENT_HANDLE handle);
+
+/**
+* @brief    Retrieves the common name from the x509 certificate. Passed to the
+*           Device Provisioning Service as a registration Id.
+*
+* @param handle A valid HSM client handle
+*
+* @return       On success the value of the common name. NULL on failure
+*/
+typedef char* (*HSM_CLIENT_GET_COMMON_NAME)(HSM_CLIENT_HANDLE handle);
+
+/**
+* @brief    Retrieves the certificate info handle which can be used for X509 communication.
+*           This serves as the IoT device's identity.
+*
+* @param handle A valid HSM client handle
+*
+* @return       On success a valid CERT_INFO_HANDLE. NULL on failure.
+*/
+typedef CERT_INFO_HANDLE (*HSM_CLIENT_GET_CERTIFICATE_INFO)(HSM_CLIENT_HANDLE handle);
+
+// Cryptographic utilities not tied to a specific hardware implementation
+/**
+* @brief        Provisions a master symmetric encryption key in the HSM. This key will
+*               be used to derive all the module and IoT Edge runtime-specific encryption
+*               keys. This is expected to be called once at provisioning.
+*
+* @param handle A valid HSM client handle
+*
+* @return       Zero on success, nonzero otherwise
+*/
+typedef int (*HSM_CLIENT_CREATE_MASTER_ENCRYPTION_KEY)(HSM_CLIENT_HANDLE handle);
+
+/**
+* @brief        Removes the master encryption key from the HSM. This is expected
+*               to be called once during de-provisioning of the device.
+*
+* @note         Once this is erased, all encrypted data is lost.
+*
+* @param handle A valid HSM client handle
+*
+* @return       Zero on success, nonzero otherwise
+*/
+typedef int (*HSM_CLIENT_DESTROY_MASTER_ENCRYPTION_KEY)(HSM_CLIENT_HANDLE handle);
+
+/**
+* @brief    Returns a series of random bytes.
+*
+* @param    handle      A valid HSM client handle
+* @param    buffer      Buffer used to store the random data
+* @param    num         The number of the bytes to be stored in buffer
+*
+* @return   Zero on success, nonzero otherwise
+*/
+typedef int (*HSM_CLIENT_GET_RANDOM_BYTES)(HSM_CLIENT_HANDLE handle, unsigned char* buffer, size_t num);
+
+/**
+* @brief    Generates an X.509 certificate and private key pair using the supplied
+*           certificate properties. Any CA certificates are expected to be issued by
+*           the Device CA. Other certificates may be issued by any intermediate CA
+*           certs or the device CA certificate.
+*
+* @param handle       A valid HSM client handle
+* @param cert_props   Handle to certificate properties
+*
+* @return CERT_INFO_HANDLE -- Valid non NULL handle on success, NULL on error
+*/
+typedef CERT_INFO_HANDLE (*HSM_CLIENT_CREATE_CERTIFICATE)(HSM_CLIENT_HANDLE handle, CERT_PROPS_HANDLE certificate_props);
+
+/**
+* @brief    Obtains an X.509 certificate info handle fir the supplied alias.
+*           If the alias is invalid or does not exists a NULL is returned.
+*
+* @param handle       A valid HSM client handle
+* @param alias        The alias to certificate and private key to
+*
+* @return CERT_INFO_HANDLE -- Valid non NULL handle on success, NULL on error
+*/
+typedef CERT_INFO_HANDLE (*HSM_CLIENT_CRYPTO_GET_CERTIFICATE)(HSM_CLIENT_HANDLE handle, const char *alias);
+
+/**
+* @brief    Deletes any crypto assets associated with the handle
+*           returned by ::HSM_CLIENT_CREATE_CERTIFICATE.
+*
+* @param handle     A valid HSM client handle
+* @param alias      The alias given to the certificate bundle in the properties
+*
+*/
+typedef void (*HSM_CLIENT_DESTROY_CERTIFICATE)(HSM_CLIENT_HANDLE handle, const char* alias);
+
+/**
+* @brief    Encrypts a blob of plaintext data and returns its corresponding cipher text.
+*
+* @param handle             A valid HSM client handle
+* @param client_id          Module or client identity string used in key generation
+* @param plaintext          Plaintext payload to encrypt
+* @param init_vector        Initialization vector used for any CBC cipher
+* @param[out] ciphertext    The returned cipher. This function allocates memory for a buffer
+*                           which must be freed by a call to ::HSM_CLIENT_FREE_BUFFER.
+*
+* @note The encryption/decryption algorithm ex. AES128CBC is not specified
+* via this API and is left up to implementors.
+*
+* @return   Zero on success, nonzero otherwise
+*/
+typedef int (*HSM_CLIENT_ENCRYPT_DATA)(HSM_CLIENT_HANDLE handle, const SIZED_BUFFER* identity, const SIZED_BUFFER* plaintext, const SIZED_BUFFER* init_vector, SIZED_BUFFER* ciphertext);
+
+
+/**
+* @brief    Decrypts a blob of cipher text data and returns its corresponding plaintext.
+*
+* @param handle         A valid HSM client handle
+* @param client_id      Module or client identity string used in key generation
+* @param ciphertext     Cipher text payload to decrypt
+* @param init_vector    Initialization vector used for any CBC cipher
+* @param[out] plaintext Returned plaintext. This function allocates memory for a buffer
+*                       which must be freed by a call to ::HSM_CLIENT_FREE_BUFFER.
+*
+* @note The encryption/decryption algorithm ex. AES128CBC is not specified
+* via this API and is left up to OEM/HSM implementors.
+*
+* @return   Zero on success, nonzero otherwise
+*/
+typedef int (*HSM_CLIENT_DECRYPT_DATA)(HSM_CLIENT_HANDLE handle, const SIZED_BUFFER* identity, const SIZED_BUFFER* ciphertext, const SIZED_BUFFER* init_vector, SIZED_BUFFER* plaintext);
+
+
+/**
+* @brief                    Hashes the data with the device private key stored in the HSM
+*
+* @param handle             ::HSM_CLIENT_HANDLE that was created by the ::HSM_CLIENT_CREATE call
+* @param alias              Private key associated with the alias used to sign the data
+* @param data               Data that will need to be hashed
+* @param data_size          The size of the data parameter
+* @param[out] digest        The returned digest. This function allocates memory for a buffer
+*                           which must be freed by a call to ::HSM_CLIENT_FREE_BUFFER.
+* @param[out] digest_size   The size of the returned digest
+*
+* @return                   On success 0 on. Non-zero on failure
+*/
+typedef int (*HSM_CLIENT_CRYPTO_SIGN_WITH_PRIVATE_KEY)(HSM_CLIENT_HANDLE handle, const char* alias, const unsigned char* data, size_t data_size, unsigned char** digest, size_t* digest_size);
+
+/**
+* @brief    Retrieves the trusted certificate bundle used to authenticate the server.
+*
+* @param handle       A valid HSM client handle
+* @param cert_props   Handle to certificate properties
+*
+* @return CERT_INFO_HANDLE -- Valid non NULL handle on success, NULL on error
+*/
+typedef CERT_INFO_HANDLE (*HSM_CLIENT_GET_TRUST_BUNDLE)(HSM_CLIENT_HANDLE handle);
+
+typedef struct HSM_CLIENT_TPM_INTERFACE_TAG
+{
+    HSM_CLIENT_CREATE hsm_client_tpm_create;
+    HSM_CLIENT_DESTROY hsm_client_tpm_destroy;
+
+    HSM_CLIENT_ACTIVATE_IDENTITY_KEY hsm_client_activate_identity_key;
+    HSM_CLIENT_GET_ENDORSEMENT_KEY hsm_client_get_ek;
+    HSM_CLIENT_GET_STORAGE_ROOT_KEY hsm_client_get_srk;
+    HSM_CLIENT_SIGN_WITH_IDENTITY hsm_client_sign_with_identity;
+    HSM_CLIENT_DERIVE_AND_SIGN_WITH_IDENTITY hsm_client_derive_and_sign_with_identity;
+    HSM_CLIENT_FREE_BUFFER hsm_client_free_buffer;
+} HSM_CLIENT_TPM_INTERFACE;
+
+typedef struct HSM_CLIENT_X509_INTERFACE_TAG
+{
+    HSM_CLIENT_CREATE hsm_client_x509_create;
+    HSM_CLIENT_DESTROY hsm_client_x509_destroy;
+
+    HSM_CLIENT_GET_CERTIFICATE hsm_client_get_cert;
+    HSM_CLIENT_GET_CERT_KEY hsm_client_get_key;
+    HSM_CLIENT_GET_COMMON_NAME hsm_client_get_common_name;
+    HSM_CLIENT_FREE_BUFFER hsm_client_free_buffer;
+    HSM_CLIENT_SIGN_WITH_PRIVATE_KEY hsm_client_sign_with_private_key;
+    HSM_CLIENT_GET_CERTIFICATE_INFO hsm_client_get_cert_info;
+} HSM_CLIENT_X509_INTERFACE;
+
+typedef struct HSM_CLIENT_CRYPTO_INTERFACE_TAG
+{
+    HSM_CLIENT_CREATE hsm_client_crypto_create;
+    HSM_CLIENT_DESTROY hsm_client_crypto_destroy;
+
+    HSM_CLIENT_GET_RANDOM_BYTES hsm_client_get_random_bytes;
+    HSM_CLIENT_CREATE_MASTER_ENCRYPTION_KEY hsm_client_create_master_encryption_key;
+    HSM_CLIENT_DESTROY_MASTER_ENCRYPTION_KEY hsm_client_destroy_master_encryption_key;
+    HSM_CLIENT_CREATE_CERTIFICATE hsm_client_create_certificate;
+    HSM_CLIENT_DESTROY_CERTIFICATE hsm_client_destroy_certificate;
+    HSM_CLIENT_ENCRYPT_DATA hsm_client_encrypt_data;
+    HSM_CLIENT_DECRYPT_DATA hsm_client_decrypt_data;
+    HSM_CLIENT_GET_TRUST_BUNDLE hsm_client_get_trust_bundle;
+    HSM_CLIENT_FREE_BUFFER hsm_client_free_buffer;
+    HSM_CLIENT_CRYPTO_SIGN_WITH_PRIVATE_KEY hsm_client_crypto_sign_with_private_key;
+    HSM_CLIENT_CRYPTO_GET_CERTIFICATE hsm_client_crypto_get_certificate;
+} HSM_CLIENT_CRYPTO_INTERFACE;
+
+extern const HSM_CLIENT_TPM_INTERFACE* hsm_client_tpm_interface();
+extern const HSM_CLIENT_X509_INTERFACE* hsm_client_x509_interface();
+extern const HSM_CLIENT_CRYPTO_INTERFACE* hsm_client_crypto_interface();
+
+extern int hsm_client_x509_init();
+extern void hsm_client_x509_deinit();
+extern int hsm_client_tpm_init();
+extern void hsm_client_tpm_deinit();
+extern int hsm_client_crypto_init();
+extern void hsm_client_crypto_deinit();
+extern const char* hsm_get_device_ca_alias(void);
+extern const char* hsm_get_version(void);
+
+#ifdef __cplusplus
+}
+#endif /* __cplusplus */
+
+#endif // HSM_CLIENT_DATA_H