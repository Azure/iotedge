// Copyright (c) Microsoft. All rights reserved.
// Licensed under the MIT license. See LICENSE file in the project root for full license information.

#include <math.h>
#include <stdbool.h>
#include <stdio.h>
#include <stdlib.h>
#include <string.h>
#include <time.h>

#include "azure_c_shared_utility/gballoc.h"
#include "azure_c_shared_utility/crt_abstractions.h"
#include "hsm_client_data.h"
#include "hsm_log.h"
#include "hsm_utils.h"

extern const char* const EDGE_DEVICE_ALIAS;
<<<<<<< HEAD
extern const char* const ENV_DEVICE_ID;
=======
extern const char* const ENV_DEVICE_CERTIFICATE_PATH;
extern const char* const ENV_DEVICE_PRIVATE_KEY_PATH;
extern const char* const ENV_REGISTRATION_ID;

static bool g_is_x509_initialized = false;
>>>>>>> 66b1d29c
static unsigned int g_ref_cnt = 0;

int hsm_client_x509_init()
{
    int result;

<<<<<<< HEAD
    if (g_ref_cnt == 0)
=======
    if (!g_is_x509_initialized)
>>>>>>> 66b1d29c
    {
        result = hsm_client_crypto_init();
        if (result == 0)
        {
<<<<<<< HEAD
            g_ref_cnt = 1;
=======
            g_is_x509_initialized = true;
>>>>>>> 66b1d29c
        }
    }
    else
    {
<<<<<<< HEAD
        g_ref_cnt++;
=======
>>>>>>> 66b1d29c
        result = 0;
    }

    return result;
}

void hsm_client_x509_deinit()
{
<<<<<<< HEAD
    if (g_ref_cnt == 0)
    {
        LOG_ERROR("hsm_client_x509_deinit not called");
    }
    else
    {
        g_ref_cnt--;
        if (g_ref_cnt == 0)
        {
=======
    if (!g_is_x509_initialized)
    {
        LOG_ERROR("hsm_client_x509_init not called");
    }
    else
    {
        if (g_ref_cnt == 0)
        {
            g_is_x509_initialized = false;
>>>>>>> 66b1d29c
            hsm_client_crypto_deinit();
        }
    }
}

void edge_x509_hsm_free_buffer(void * buffer)
{
    if (buffer != NULL)
    {
        free(buffer);
    }
}

HSM_CLIENT_HANDLE edge_x598_hsm_create()
{
    HSM_CLIENT_HANDLE result;

<<<<<<< HEAD
    if (g_ref_cnt == 0)
    {
        LOG_ERROR("hsm_client_x509_deinit not called");
=======
    if (!g_is_x509_initialized)
    {
        LOG_ERROR("hsm_client_x509_init not called");
>>>>>>> 66b1d29c
        result = NULL;
    }
    else
    {
        const HSM_CLIENT_CRYPTO_INTERFACE* interface = hsm_client_crypto_interface();
        if (interface == NULL)
        {
            LOG_ERROR("hsm_client_crypto_interface returned NULL");
            result = NULL;
        }
        else
        {
            result = interface->hsm_client_crypto_create();
<<<<<<< HEAD
=======
            if (result != NULL)
            {
                g_ref_cnt++;
            }
>>>>>>> 66b1d29c
        }
    }

    return result;
}

void edge_x509_hsm_destroy(HSM_CLIENT_HANDLE hsm_handle)
{
<<<<<<< HEAD
    if (g_ref_cnt == 0)
    {
        LOG_ERROR("hsm_client_x509_deinit not called");
    }
    else
    {
        if (handle == NULL)
        {
            LOG_ERROR("Null handle parameter");
=======
    if (!g_is_x509_initialized)
    {
        LOG_ERROR("hsm_client_x509_init not called");
    }
    else
    {
        if (hsm_handle == NULL)
        {
            LOG_ERROR("Null hsm handle parameter");
        }
        else if (g_ref_cnt == 0)
        {
            LOG_ERROR("Mismatch in overall handle create and destroy calls");
>>>>>>> 66b1d29c
        }
        else
        {
            const HSM_CLIENT_CRYPTO_INTERFACE* interface = hsm_client_crypto_interface();
            if (interface == NULL)
            {
                LOG_ERROR("hsm_client_crypto_interface returned NULL");
            }
            else
            {
<<<<<<< HEAD
                interface->hsm_client_crypto_destroy(handle);
            }
=======
                interface->hsm_client_crypto_destroy(hsm_handle);
            }
            g_ref_cnt--;
>>>>>>> 66b1d29c
        }
    }
}

static CERT_PROPS_HANDLE create_edge_device_properties
(
    const char* common_name,
    uint64_t validity_seconds,
    const char* issuer_alias
)
{
    CERT_PROPS_HANDLE certificate_props = cert_properties_create();
    const char* alias = EDGE_DEVICE_ALIAS;

    if (certificate_props == NULL)
    {
        LOG_ERROR("Could not create certificate props for %s", alias);
    }
    else if (set_common_name(certificate_props, common_name) != 0)
    {
        LOG_ERROR("Could not set common name for %s", alias);
        cert_properties_destroy(certificate_props);
        certificate_props = NULL;
    }
    else if (set_validity_seconds(certificate_props, validity_seconds) != 0)
    {
        LOG_ERROR("Could not set validity for %s", alias);
        cert_properties_destroy(certificate_props);
        certificate_props = NULL;
    }
    else if (set_alias(certificate_props, alias) != 0)
    {
        LOG_ERROR("Could not set alias for %s", alias);
        cert_properties_destroy(certificate_props);
        certificate_props = NULL;
    }
    else if (set_issuer_alias(certificate_props, issuer_alias) != 0)
    {
        LOG_ERROR("Could not set issuer alias for %s", alias);
        cert_properties_destroy(certificate_props);
        certificate_props = NULL;
    }
    else if (set_certificate_type(certificate_props, CERTIFICATE_TYPE_CLIENT) != 0)
    {
        LOG_ERROR("Could not set certificate type for %s", alias);
        cert_properties_destroy(certificate_props);
        certificate_props = NULL;
    }

    return certificate_props;
}

<<<<<<< HEAD
static CERT_INFO_HANDLE get_or_create_device_certificate(HSM_CLIENT_HANDLE hsm_handle)
=======
static CERT_INFO_HANDLE create_device_certificate(HSM_CLIENT_HANDLE hsm_handle)
>>>>>>> 66b1d29c
{
    CERT_INFO_HANDLE result, issuer;
    uint64_t validity_seconds = 0;
    const HSM_CLIENT_CRYPTO_INTERFACE* interface = hsm_client_crypto_interface();
    const char* issuer_alias = hsm_get_device_ca_alias();
<<<<<<< HEAD
    char *common_name = NULL;

    if ((hsm_get_env(ENV_DEVICE_ID, &common_name) != 0) ||
        (common_name == NULL) ||
        (strlen(common_name) == 0))
    {
        LOG_ERROR("Environment variable %s is not set or empty", ENV_DEVICE_ID);
=======
    char *common_name;

    if ((hsm_get_env(ENV_REGISTRATION_ID, &common_name) != 0) ||
        (common_name == NULL))
    {
        LOG_ERROR("Environment variable %s is not set or empty."
                  "This value is required to create the device identity certificate",
                  ENV_REGISTRATION_ID);
        result = NULL;
    }
    else if (strlen(common_name) == 0)
    {
        LOG_ERROR("Environment variable %s is not set or empty."
                  "This value is required to create the device identity certificate",
                  ENV_REGISTRATION_ID);
        free(common_name);
>>>>>>> 66b1d29c
        result = NULL;
    }
    else if ((issuer = interface->hsm_client_crypto_get_certificate(hsm_handle,
                                                                    issuer_alias)) == NULL)
    {
        LOG_ERROR("Issuer alias %s does not exist", issuer_alias);
<<<<<<< HEAD
=======
        free(common_name);
>>>>>>> 66b1d29c
        result = NULL;
    }
    else
    {
        CERT_PROPS_HANDLE certificate_props;
<<<<<<< HEAD
=======

>>>>>>> 66b1d29c
        if ((validity_seconds = certificate_info_get_valid_to(issuer)) == 0)
        {
            LOG_ERROR("Issuer alias's %s certificate contains invalid expiration", issuer_alias);
            result = NULL;
        }
<<<<<<< HEAD
        else if ((certificate_props = create_edge_device_properties(common_name,
                                                                    validity_seconds,
                                                                    issuer_alias)) == NULL)
        {
            LOG_ERROR("Error creating certificate properties for device certificate");
            result = NULL;
        }
        else
        {
            result = interface->hsm_client_create_certificate(hsm_handle, certificate_props);
            if (result == NULL)
            {
                LOG_ERROR("Failed to create device certificate with CN %s", common_name);
            }
            cert_properties_destroy(certificate_props);
        }
        certificate_info_destroy(issuer);
    }

    return result;
}

char* iothub_x509_hsm_get_certificate(HSM_CLIENT_HANDLE hsm_handle)
{
    char* result;

    if (g_ref_cnt == 0)
    {
        LOG_ERROR("hsm_client_x509_deinit not called");
        result = NULL;
    }
    else if (hsm_handle == NULL)
    {
        LOG_ERROR("hsm_handle parameter is null");
        result = NULL;
    }
    else
    {
        CERT_INFO_HANDLE handle = get_or_create_device_certificate(hsm_handle);
        if (handle == NULL)
        {
            LOG_ERROR("Could not obtain device certificate");
            result = NULL;
        }
        else
        {
            const char * certificate;
            if ((certificate = certificate_info_get_certificate(handle)) == NULL)
            {
                LOG_ERROR("Could retrieve device certificate buffer");
=======
        else
        {
            double seconds_left = 0;
            time_t now = time(NULL);

            if ((seconds_left = difftime(validity_seconds, now)) <= 0)
            {
                LOG_ERROR("Issuer certificate has expired");
                result = NULL;
            }
            else if ((certificate_props = create_edge_device_properties(common_name,
                                                                        (uint64_t)floor(seconds_left),
                                                                        issuer_alias)) == NULL)
            {
                LOG_ERROR("Error creating certificate properties for device certificate");
>>>>>>> 66b1d29c
                result = NULL;
            }
            else
            {
<<<<<<< HEAD
                result = NULL;
                if (mallocAndStrcpy_s(&result, certificate) != 0)
                {
                    LOG_ERROR("Could not allocate memory to store device certificate");
                }
            }
        }
=======
                result = interface->hsm_client_create_certificate(hsm_handle, certificate_props);
                if (result == NULL)
                {
                    LOG_ERROR("Failed to create device certificate with CN %s", common_name);
                }
                cert_properties_destroy(certificate_props);
            }
        }
        free(common_name);
        certificate_info_destroy(issuer);
>>>>>>> 66b1d29c
    }

    return result;
}

<<<<<<< HEAD
char* iothub_x509_hsm_get_certificate_key(HSM_CLIENT_HANDLE hsm_handle)
{
    char* result;

    if (g_ref_cnt == 0)
    {
        LOG_ERROR("hsm_client_x509_deinit not called");
        result = NULL;
    }
    else if (hsm_handle == NULL)
    {
        LOG_ERROR("hsm_handle parameter is null");
=======
static int get_device_id_cert_env_vars(char **device_cert_file_path, char **device_pk_file_path)
{
    int result;
    char *cert_path = NULL;
    char *key_path = NULL;

    if (hsm_get_env(ENV_DEVICE_CERTIFICATE_PATH, &cert_path) != 0)
    {
        LOG_ERROR("Failed to read env variable %s", ENV_DEVICE_CERTIFICATE_PATH);
        result = __FAILURE__;
    }
    else if (hsm_get_env(ENV_DEVICE_PRIVATE_KEY_PATH, &key_path) != 0)
    {
        LOG_ERROR("Failed to read env variable %s", ENV_DEVICE_PRIVATE_KEY_PATH);
        if (cert_path != NULL)
        {
            free(cert_path);
        }
        result = __FAILURE__;
    }
    else
    {
        *device_cert_file_path = cert_path;
        *device_pk_file_path = key_path;
        result = 0;
    }

    return result;
}

static CERT_INFO_HANDLE prepare_device_certifiicate_info
(
    const char *cert_file_path,
    const char *pk_file_path
)
{
    CERT_INFO_HANDLE result;
    char *cert_contents, *private_key_contents;
    size_t private_key_size = 0;

    if ((private_key_contents = read_file_into_buffer(pk_file_path, &private_key_size)) == NULL)
    {
        LOG_ERROR("Could not load private key into buffer %s", pk_file_path);
        result = NULL;
    }
    else if ((cert_contents = read_file_into_cstring(cert_file_path, NULL)) == NULL)
    {
        LOG_ERROR("Could not read certificate into buffer %s", cert_file_path);
        free(private_key_contents);
>>>>>>> 66b1d29c
        result = NULL;
    }
    else
    {
<<<<<<< HEAD
        size_t priv_key_len = 0;
        CERT_INFO_HANDLE handle = get_or_create_device_certificate(hsm_handle);
        if (handle == NULL)
        {
            LOG_ERROR("Could not obtain device private key");
=======
        result = certificate_info_create(cert_contents,
                                         private_key_contents,
                                         private_key_size,
                                         (private_key_size != 0) ? PRIVATE_KEY_PAYLOAD :
                                                                   PRIVATE_KEY_UNKNOWN);
        free(private_key_contents);
        free(cert_contents);
    }

    return result;
}

static CERT_INFO_HANDLE get_or_create_device_certificate(HSM_CLIENT_HANDLE hsm_handle)
{
    CERT_INFO_HANDLE result;
    char *device_cert_file_path = NULL;
    char *device_pk_file_path = NULL;
    bool env_set = false;
    unsigned int mask = 0, i = 0;

    if (get_device_id_cert_env_vars(&device_cert_file_path, &device_pk_file_path) != 0)
    {
        result = NULL;
    }
    else
    {
        if (device_cert_file_path != NULL)
        {
            if ((strlen(device_cert_file_path) != 0) && is_file_valid(device_cert_file_path))
            {
                mask |= 1 << i; i++;
            }
            else
            {
                LOG_ERROR("Path set in env variable %s is invalid or cannot be accessed: '%s'",
                          ENV_DEVICE_CERTIFICATE_PATH, device_cert_file_path);
            }
            env_set = true;
            LOG_DEBUG("Env %s set to %s", ENV_DEVICE_CERTIFICATE_PATH, device_cert_file_path);
        }
        else
        {
            LOG_DEBUG("Env %s is NULL", ENV_DEVICE_CERTIFICATE_PATH);
        }

        if (device_pk_file_path != NULL)
        {
            if ((strlen(device_pk_file_path) != 0) && is_file_valid(device_pk_file_path))
            {
                mask |= 1 << i; i++;
            }
            else
            {
                LOG_ERROR("Path set in env variable %s is invalid or cannot be accessed: '%s'",
                          ENV_DEVICE_PRIVATE_KEY_PATH, device_pk_file_path);
            }
            env_set = true;
            LOG_DEBUG("Env %s set to %s", ENV_DEVICE_PRIVATE_KEY_PATH, device_pk_file_path);
        }
        else
        {
            LOG_DEBUG("Env %s is NULL", ENV_DEVICE_PRIVATE_KEY_PATH);
        }

        LOG_DEBUG("Device identity setup mask 0x%02x", mask);
        if (env_set && (mask != 0x3))
        {
            LOG_ERROR("To provisiong the Edge with device identity certificates, set "
                      "env variables with valid values:\n  %s\n  %s",
                      ENV_DEVICE_CERTIFICATE_PATH, ENV_DEVICE_PRIVATE_KEY_PATH);
>>>>>>> 66b1d29c
            result = NULL;
        }
        else
        {
<<<<<<< HEAD
            const char* private_key;
            if ((private_key = certificate_info_get_private_key(handle, &priv_key_len)) == NULL)
            {
                LOG_ERROR("Could retrieve device private key buffer");
                result = NULL;
            }
            else
            {
                result = NULL;
                if (mallocAndStrcpy_s(&result, private_key) != 0)
                {
                    LOG_ERROR("Could not allocate memory to store device certificate");
                }
            }
        }
    }

    return result;
}

char* iothub_x509_hsm_get_common_name(HSM_CLIENT_HANDLE hsm_handle)
{
    (void)hsm_handle;
    char *result;

    if (g_ref_cnt == 0)
    {
        LOG_ERROR("hsm_client_x509_deinit not called");
        result = NULL;
    }
    else if (hsm_handle == NULL)
    {
        LOG_ERROR("hsm_handle parameter is null");
        result = NULL;
    }
    else
    {
        char *common_name = NULL;
        if ((hsm_get_env(ENV_DEVICE_ID, &common_name) != 0) || (common_name == NULL))
        {
            LOG_ERROR("Environment variable %s is not set or empty", ENV_DEVICE_ID);
            result = NULL;
        }
        else
        {
            result = NULL;
            if (mallocAndStrcpy_s(&result, common_name) != 0)
            {
                LOG_ERROR("Could not allocate memory to store device certificate common name");
            }
        }
    }

    return result;
}

static int iothub_x509_sign_with_private_key
(
    HSM_CLIENT_HANDLE hsm_handle,
    const unsigned char* data,
    size_t data_size,
    unsigned char** digest,
    size_t* digest_size
)
{
    int result;

    if (g_ref_cnt == 0)
    {
        LOG_ERROR("hsm_client_x509_deinit not called");
        result = __FAILURE__;
    }
    else if (hsm_handle == NULL)
    {
        LOG_ERROR("hsm_handle parameter is null");
        result = __FAILURE__;
    }
    else
    {
        const HSM_CLIENT_CRYPTO_INTERFACE* interface = hsm_client_crypto_interface();
        result = interface->hsm_client_crypto_sign_with_private_key(hsm_handle,
                                                                    EDGE_DEVICE_ALIAS,
                                                                    data,
                                                                    data_size,
                                                                    digest,
                                                                    digest_size);
    }

    return result;
=======
            if (env_set)
            {
                result = prepare_device_certifiicate_info(device_cert_file_path,
                                                          device_pk_file_path);
            }
            else
            {
                // no device certificate and key were provided so generate them
                result = create_device_certificate(hsm_handle);
            }
        }
        if (device_cert_file_path != NULL)
        {
            free(device_cert_file_path);
        }
        if (device_pk_file_path != NULL)
        {
            free(device_pk_file_path);
        }
    }

    return result;
}

char* edge_x509_hsm_get_certificate(HSM_CLIENT_HANDLE hsm_handle)
{
    (void)hsm_handle;
    LOG_ERROR("API unsupported");

    return NULL;
}

char* edge_x509_hsm_get_certificate_key(HSM_CLIENT_HANDLE hsm_handle)
{
    (void)hsm_handle;
    LOG_ERROR("API unsupported");

    return NULL;
}

char* edge_x509_hsm_get_common_name(HSM_CLIENT_HANDLE hsm_handle)
{
    (void)hsm_handle;
    LOG_ERROR("API unsupported");

    return NULL;
>>>>>>> 66b1d29c
}

static int edge_x509_sign_with_private_key
(
    HSM_CLIENT_HANDLE hsm_handle,
    const unsigned char* data,
    size_t data_size,
    unsigned char** digest,
    size_t* digest_size
)
{
    int result;

    if (!g_is_x509_initialized)
    {
        LOG_ERROR("hsm_client_x509_init not called");
        result = __FAILURE__;
    }
    else if (hsm_handle == NULL)
    {
        LOG_ERROR("hsm_handle parameter is null");
        result = __FAILURE__;
    }
    else
    {
        const HSM_CLIENT_CRYPTO_INTERFACE* interface = hsm_client_crypto_interface();
        result = interface->hsm_client_crypto_sign_with_private_key(hsm_handle,
                                                                    EDGE_DEVICE_ALIAS,
                                                                    data,
                                                                    data_size,
                                                                    digest,
                                                                    digest_size);
    }

    return result;
}

static CERT_INFO_HANDLE edge_x509_hsm_get_cert_info(HSM_CLIENT_HANDLE hsm_handle)
{
    CERT_INFO_HANDLE result;

    if (!g_is_x509_initialized)
    {
        LOG_ERROR("hsm_client_x509_init not called");
        result = NULL;
    }
    else if (hsm_handle == NULL)
    {
        LOG_ERROR("hsm_handle parameter is null");
        result = NULL;
    }
    else
    {
        result = get_or_create_device_certificate(hsm_handle);
        if (result == NULL)
        {
            LOG_ERROR("Could not create device certificate info handle");
        }
    }

    return result;
}

static const HSM_CLIENT_X509_INTERFACE x509_interface =
{
<<<<<<< HEAD
    iothub_x509_hsm_create,
    iothub_x509_hsm_destroy,
    iothub_x509_hsm_get_certificate,
    iothub_x509_hsm_get_certificate_key,
    iothub_x509_hsm_get_common_name,
    iothub_hsm_free_buffer,
    iothub_x509_sign_with_private_key
=======
    edge_x598_hsm_create,
    edge_x509_hsm_destroy,
    edge_x509_hsm_get_certificate,
    edge_x509_hsm_get_certificate_key,
    edge_x509_hsm_get_common_name,
    edge_x509_hsm_free_buffer,
    edge_x509_sign_with_private_key,
    edge_x509_hsm_get_cert_info
>>>>>>> 66b1d29c
};

const HSM_CLIENT_X509_INTERFACE* hsm_client_x509_interface()
{
    return &x509_interface;
}<|MERGE_RESOLUTION|>--- conflicted
+++ resolved
@@ -15,43 +15,27 @@
 #include "hsm_utils.h"
 
 extern const char* const EDGE_DEVICE_ALIAS;
-<<<<<<< HEAD
-extern const char* const ENV_DEVICE_ID;
-=======
 extern const char* const ENV_DEVICE_CERTIFICATE_PATH;
 extern const char* const ENV_DEVICE_PRIVATE_KEY_PATH;
 extern const char* const ENV_REGISTRATION_ID;
 
 static bool g_is_x509_initialized = false;
->>>>>>> 66b1d29c
 static unsigned int g_ref_cnt = 0;
 
 int hsm_client_x509_init()
 {
     int result;
 
-<<<<<<< HEAD
-    if (g_ref_cnt == 0)
-=======
     if (!g_is_x509_initialized)
->>>>>>> 66b1d29c
     {
         result = hsm_client_crypto_init();
         if (result == 0)
         {
-<<<<<<< HEAD
-            g_ref_cnt = 1;
-=======
             g_is_x509_initialized = true;
->>>>>>> 66b1d29c
-        }
-    }
-    else
-    {
-<<<<<<< HEAD
-        g_ref_cnt++;
-=======
->>>>>>> 66b1d29c
+        }
+    }
+    else
+    {
         result = 0;
     }
 
@@ -60,53 +44,35 @@
 
 void hsm_client_x509_deinit()
 {
-<<<<<<< HEAD
-    if (g_ref_cnt == 0)
-    {
-        LOG_ERROR("hsm_client_x509_deinit not called");
-    }
-    else
-    {
-        g_ref_cnt--;
+    if (!g_is_x509_initialized)
+    {
+        LOG_ERROR("hsm_client_x509_init not called");
+    }
+    else
+    {
         if (g_ref_cnt == 0)
         {
-=======
+            g_is_x509_initialized = false;
+            hsm_client_crypto_deinit();
+        }
+    }
+}
+
+void edge_x509_hsm_free_buffer(void * buffer)
+{
+    if (buffer != NULL)
+    {
+        free(buffer);
+    }
+}
+
+HSM_CLIENT_HANDLE edge_x598_hsm_create()
+{
+    HSM_CLIENT_HANDLE result;
+
     if (!g_is_x509_initialized)
     {
         LOG_ERROR("hsm_client_x509_init not called");
-    }
-    else
-    {
-        if (g_ref_cnt == 0)
-        {
-            g_is_x509_initialized = false;
->>>>>>> 66b1d29c
-            hsm_client_crypto_deinit();
-        }
-    }
-}
-
-void edge_x509_hsm_free_buffer(void * buffer)
-{
-    if (buffer != NULL)
-    {
-        free(buffer);
-    }
-}
-
-HSM_CLIENT_HANDLE edge_x598_hsm_create()
-{
-    HSM_CLIENT_HANDLE result;
-
-<<<<<<< HEAD
-    if (g_ref_cnt == 0)
-    {
-        LOG_ERROR("hsm_client_x509_deinit not called");
-=======
-    if (!g_is_x509_initialized)
-    {
-        LOG_ERROR("hsm_client_x509_init not called");
->>>>>>> 66b1d29c
         result = NULL;
     }
     else
@@ -120,13 +86,10 @@
         else
         {
             result = interface->hsm_client_crypto_create();
-<<<<<<< HEAD
-=======
             if (result != NULL)
             {
                 g_ref_cnt++;
             }
->>>>>>> 66b1d29c
         }
     }
 
@@ -135,17 +98,6 @@
 
 void edge_x509_hsm_destroy(HSM_CLIENT_HANDLE hsm_handle)
 {
-<<<<<<< HEAD
-    if (g_ref_cnt == 0)
-    {
-        LOG_ERROR("hsm_client_x509_deinit not called");
-    }
-    else
-    {
-        if (handle == NULL)
-        {
-            LOG_ERROR("Null handle parameter");
-=======
     if (!g_is_x509_initialized)
     {
         LOG_ERROR("hsm_client_x509_init not called");
@@ -159,7 +111,6 @@
         else if (g_ref_cnt == 0)
         {
             LOG_ERROR("Mismatch in overall handle create and destroy calls");
->>>>>>> 66b1d29c
         }
         else
         {
@@ -170,14 +121,9 @@
             }
             else
             {
-<<<<<<< HEAD
-                interface->hsm_client_crypto_destroy(handle);
-            }
-=======
                 interface->hsm_client_crypto_destroy(hsm_handle);
             }
             g_ref_cnt--;
->>>>>>> 66b1d29c
         }
     }
 }
@@ -230,25 +176,12 @@
     return certificate_props;
 }
 
-<<<<<<< HEAD
-static CERT_INFO_HANDLE get_or_create_device_certificate(HSM_CLIENT_HANDLE hsm_handle)
-=======
 static CERT_INFO_HANDLE create_device_certificate(HSM_CLIENT_HANDLE hsm_handle)
->>>>>>> 66b1d29c
 {
     CERT_INFO_HANDLE result, issuer;
     uint64_t validity_seconds = 0;
     const HSM_CLIENT_CRYPTO_INTERFACE* interface = hsm_client_crypto_interface();
     const char* issuer_alias = hsm_get_device_ca_alias();
-<<<<<<< HEAD
-    char *common_name = NULL;
-
-    if ((hsm_get_env(ENV_DEVICE_ID, &common_name) != 0) ||
-        (common_name == NULL) ||
-        (strlen(common_name) == 0))
-    {
-        LOG_ERROR("Environment variable %s is not set or empty", ENV_DEVICE_ID);
-=======
     char *common_name;
 
     if ((hsm_get_env(ENV_REGISTRATION_ID, &common_name) != 0) ||
@@ -265,83 +198,24 @@
                   "This value is required to create the device identity certificate",
                   ENV_REGISTRATION_ID);
         free(common_name);
->>>>>>> 66b1d29c
         result = NULL;
     }
     else if ((issuer = interface->hsm_client_crypto_get_certificate(hsm_handle,
                                                                     issuer_alias)) == NULL)
     {
         LOG_ERROR("Issuer alias %s does not exist", issuer_alias);
-<<<<<<< HEAD
-=======
         free(common_name);
->>>>>>> 66b1d29c
         result = NULL;
     }
     else
     {
         CERT_PROPS_HANDLE certificate_props;
-<<<<<<< HEAD
-=======
-
->>>>>>> 66b1d29c
+
         if ((validity_seconds = certificate_info_get_valid_to(issuer)) == 0)
         {
             LOG_ERROR("Issuer alias's %s certificate contains invalid expiration", issuer_alias);
             result = NULL;
         }
-<<<<<<< HEAD
-        else if ((certificate_props = create_edge_device_properties(common_name,
-                                                                    validity_seconds,
-                                                                    issuer_alias)) == NULL)
-        {
-            LOG_ERROR("Error creating certificate properties for device certificate");
-            result = NULL;
-        }
-        else
-        {
-            result = interface->hsm_client_create_certificate(hsm_handle, certificate_props);
-            if (result == NULL)
-            {
-                LOG_ERROR("Failed to create device certificate with CN %s", common_name);
-            }
-            cert_properties_destroy(certificate_props);
-        }
-        certificate_info_destroy(issuer);
-    }
-
-    return result;
-}
-
-char* iothub_x509_hsm_get_certificate(HSM_CLIENT_HANDLE hsm_handle)
-{
-    char* result;
-
-    if (g_ref_cnt == 0)
-    {
-        LOG_ERROR("hsm_client_x509_deinit not called");
-        result = NULL;
-    }
-    else if (hsm_handle == NULL)
-    {
-        LOG_ERROR("hsm_handle parameter is null");
-        result = NULL;
-    }
-    else
-    {
-        CERT_INFO_HANDLE handle = get_or_create_device_certificate(hsm_handle);
-        if (handle == NULL)
-        {
-            LOG_ERROR("Could not obtain device certificate");
-            result = NULL;
-        }
-        else
-        {
-            const char * certificate;
-            if ((certificate = certificate_info_get_certificate(handle)) == NULL)
-            {
-                LOG_ERROR("Could retrieve device certificate buffer");
-=======
         else
         {
             double seconds_left = 0;
@@ -357,20 +231,10 @@
                                                                         issuer_alias)) == NULL)
             {
                 LOG_ERROR("Error creating certificate properties for device certificate");
->>>>>>> 66b1d29c
                 result = NULL;
             }
             else
             {
-<<<<<<< HEAD
-                result = NULL;
-                if (mallocAndStrcpy_s(&result, certificate) != 0)
-                {
-                    LOG_ERROR("Could not allocate memory to store device certificate");
-                }
-            }
-        }
-=======
                 result = interface->hsm_client_create_certificate(hsm_handle, certificate_props);
                 if (result == NULL)
                 {
@@ -381,26 +245,11 @@
         }
         free(common_name);
         certificate_info_destroy(issuer);
->>>>>>> 66b1d29c
-    }
-
-    return result;
-}
-
-<<<<<<< HEAD
-char* iothub_x509_hsm_get_certificate_key(HSM_CLIENT_HANDLE hsm_handle)
-{
-    char* result;
-
-    if (g_ref_cnt == 0)
-    {
-        LOG_ERROR("hsm_client_x509_deinit not called");
-        result = NULL;
-    }
-    else if (hsm_handle == NULL)
-    {
-        LOG_ERROR("hsm_handle parameter is null");
-=======
+    }
+
+    return result;
+}
+
 static int get_device_id_cert_env_vars(char **device_cert_file_path, char **device_pk_file_path)
 {
     int result;
@@ -450,18 +299,10 @@
     {
         LOG_ERROR("Could not read certificate into buffer %s", cert_file_path);
         free(private_key_contents);
->>>>>>> 66b1d29c
-        result = NULL;
-    }
-    else
-    {
-<<<<<<< HEAD
-        size_t priv_key_len = 0;
-        CERT_INFO_HANDLE handle = get_or_create_device_certificate(hsm_handle);
-        if (handle == NULL)
-        {
-            LOG_ERROR("Could not obtain device private key");
-=======
+        result = NULL;
+    }
+    else
+    {
         result = certificate_info_create(cert_contents,
                                          private_key_contents,
                                          private_key_size,
@@ -532,102 +373,10 @@
             LOG_ERROR("To provisiong the Edge with device identity certificates, set "
                       "env variables with valid values:\n  %s\n  %s",
                       ENV_DEVICE_CERTIFICATE_PATH, ENV_DEVICE_PRIVATE_KEY_PATH);
->>>>>>> 66b1d29c
             result = NULL;
         }
         else
         {
-<<<<<<< HEAD
-            const char* private_key;
-            if ((private_key = certificate_info_get_private_key(handle, &priv_key_len)) == NULL)
-            {
-                LOG_ERROR("Could retrieve device private key buffer");
-                result = NULL;
-            }
-            else
-            {
-                result = NULL;
-                if (mallocAndStrcpy_s(&result, private_key) != 0)
-                {
-                    LOG_ERROR("Could not allocate memory to store device certificate");
-                }
-            }
-        }
-    }
-
-    return result;
-}
-
-char* iothub_x509_hsm_get_common_name(HSM_CLIENT_HANDLE hsm_handle)
-{
-    (void)hsm_handle;
-    char *result;
-
-    if (g_ref_cnt == 0)
-    {
-        LOG_ERROR("hsm_client_x509_deinit not called");
-        result = NULL;
-    }
-    else if (hsm_handle == NULL)
-    {
-        LOG_ERROR("hsm_handle parameter is null");
-        result = NULL;
-    }
-    else
-    {
-        char *common_name = NULL;
-        if ((hsm_get_env(ENV_DEVICE_ID, &common_name) != 0) || (common_name == NULL))
-        {
-            LOG_ERROR("Environment variable %s is not set or empty", ENV_DEVICE_ID);
-            result = NULL;
-        }
-        else
-        {
-            result = NULL;
-            if (mallocAndStrcpy_s(&result, common_name) != 0)
-            {
-                LOG_ERROR("Could not allocate memory to store device certificate common name");
-            }
-        }
-    }
-
-    return result;
-}
-
-static int iothub_x509_sign_with_private_key
-(
-    HSM_CLIENT_HANDLE hsm_handle,
-    const unsigned char* data,
-    size_t data_size,
-    unsigned char** digest,
-    size_t* digest_size
-)
-{
-    int result;
-
-    if (g_ref_cnt == 0)
-    {
-        LOG_ERROR("hsm_client_x509_deinit not called");
-        result = __FAILURE__;
-    }
-    else if (hsm_handle == NULL)
-    {
-        LOG_ERROR("hsm_handle parameter is null");
-        result = __FAILURE__;
-    }
-    else
-    {
-        const HSM_CLIENT_CRYPTO_INTERFACE* interface = hsm_client_crypto_interface();
-        result = interface->hsm_client_crypto_sign_with_private_key(hsm_handle,
-                                                                    EDGE_DEVICE_ALIAS,
-                                                                    data,
-                                                                    data_size,
-                                                                    digest,
-                                                                    digest_size);
-    }
-
-    return result;
-=======
             if (env_set)
             {
                 result = prepare_device_certifiicate_info(device_cert_file_path,
@@ -674,7 +423,6 @@
     LOG_ERROR("API unsupported");
 
     return NULL;
->>>>>>> 66b1d29c
 }
 
 static int edge_x509_sign_with_private_key
@@ -740,15 +488,6 @@
 
 static const HSM_CLIENT_X509_INTERFACE x509_interface =
 {
-<<<<<<< HEAD
-    iothub_x509_hsm_create,
-    iothub_x509_hsm_destroy,
-    iothub_x509_hsm_get_certificate,
-    iothub_x509_hsm_get_certificate_key,
-    iothub_x509_hsm_get_common_name,
-    iothub_hsm_free_buffer,
-    iothub_x509_sign_with_private_key
-=======
     edge_x598_hsm_create,
     edge_x509_hsm_destroy,
     edge_x509_hsm_get_certificate,
@@ -757,7 +496,6 @@
     edge_x509_hsm_free_buffer,
     edge_x509_sign_with_private_key,
     edge_x509_hsm_get_cert_info
->>>>>>> 66b1d29c
 };
 
 const HSM_CLIENT_X509_INTERFACE* hsm_client_x509_interface()
