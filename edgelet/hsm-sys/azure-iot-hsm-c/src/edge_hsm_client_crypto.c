#include <assert.h>
#include <stdlib.h>
#include <string.h>
#include <time.h>
#include <stdbool.h>

#include "azure_c_shared_utility/gballoc.h"
#include "hsm_client_data.h"
#include "hsm_client_store.h"
#include "hsm_log.h"
#include "hsm_constants.h"

struct EDGE_CRYPTO_TAG
{
    HSM_CLIENT_STORE_HANDLE hsm_store_handle;
};
typedef struct EDGE_CRYPTO_TAG EDGE_CRYPTO;

static const HSM_CLIENT_STORE_INTERFACE* g_hsm_store_if = NULL;
static const HSM_CLIENT_KEY_INTERFACE* g_hsm_key_if = NULL;
<<<<<<< HEAD
=======
static bool g_is_x509_initialized = false;
>>>>>>> 66b1d29c
static unsigned int g_crypto_ref = 0;

int hsm_client_crypto_init(void)
{
    int result;

<<<<<<< HEAD
    if (g_crypto_ref == 0)
=======
    if (!g_is_x509_initialized)
>>>>>>> 66b1d29c
    {
        int status;
        const HSM_CLIENT_STORE_INTERFACE* store_if;
        const HSM_CLIENT_KEY_INTERFACE* key_if;
        if ((store_if = hsm_client_store_interface()) == NULL)
        {
            LOG_ERROR("HSM store interface not available");
            result = __FAILURE__;
        }
        else if ((key_if = hsm_client_key_interface()) == NULL)
        {
            LOG_ERROR("HSM key interface not available");
            result = __FAILURE__;
        }
        else if ((status = store_if->hsm_client_store_create(EDGE_STORE_NAME)) != 0)
        {
            LOG_ERROR("Could not create store. Error code %d", status);
            result = __FAILURE__;
        }
        else
        {
<<<<<<< HEAD
            g_crypto_ref = 1;
=======
            g_is_x509_initialized = true;
>>>>>>> 66b1d29c
            g_hsm_store_if = store_if;
            g_hsm_key_if = key_if;
			srand((unsigned int)time(NULL));
            result = 0;
        }
    }
    else
    {
<<<<<<< HEAD
        g_crypto_ref++;
=======
>>>>>>> 66b1d29c
        result = 0;
    }

    return result;
}

void hsm_client_crypto_deinit(void)
{
<<<<<<< HEAD
    if (g_crypto_ref == 0)
=======
    if (!g_is_x509_initialized)
>>>>>>> 66b1d29c
    {
        LOG_ERROR("hsm_client_tpm_init not called");
    }
    else
    {
<<<<<<< HEAD
        g_crypto_ref--;
=======
>>>>>>> 66b1d29c
        if (g_crypto_ref == 0)
        {
            int status;
            if ((status = g_hsm_store_if->hsm_client_store_destroy(EDGE_STORE_NAME)) != 0)
            {
                LOG_ERROR("Could not destroy store. Error code %d", status);
            }
            g_hsm_store_if = NULL;
            g_hsm_key_if = NULL;
<<<<<<< HEAD
=======
            g_is_x509_initialized = false;
>>>>>>> 66b1d29c
        }
    }
}

static void edge_hsm_crypto_free_buffer(void * buffer)
{
    if (buffer != NULL)
    {
        free(buffer);
    }
}

static HSM_CLIENT_HANDLE edge_hsm_client_crypto_create(void)
{
    HSM_CLIENT_HANDLE result;
    EDGE_CRYPTO* edge_crypto;

<<<<<<< HEAD
    if (g_crypto_ref == 0)
=======
    if (!g_is_x509_initialized)
>>>>>>> 66b1d29c
    {
        LOG_ERROR("hsm_client_crypto_init not called");
        result = NULL;
    }
    else if ((edge_crypto = (EDGE_CRYPTO*)calloc(1, sizeof(EDGE_CRYPTO))) == NULL)
    {
        LOG_ERROR("Could not allocate memory for crypto client");
        result = NULL;
    }
    else if ((edge_crypto->hsm_store_handle = g_hsm_store_if->hsm_client_store_open(EDGE_STORE_NAME)) == NULL)
    {
        LOG_ERROR("Could not open store");
        free(edge_crypto);
        result = NULL;
    }
    else
    {
        result = (HSM_CLIENT_HANDLE)edge_crypto;
        g_crypto_ref++;
    }
    return result;
}

static void edge_hsm_client_crypto_destroy(HSM_CLIENT_HANDLE handle)
{
<<<<<<< HEAD
    if (g_crypto_ref == 0)
=======
    if (!g_is_x509_initialized)
>>>>>>> 66b1d29c
    {
        LOG_ERROR("hsm_client_crypto_init not called");
    }
    else if (handle != NULL)
    {
        int status;
        EDGE_CRYPTO *edge_crypto = (EDGE_CRYPTO*)handle;
        if ((status = g_hsm_store_if->hsm_client_store_close(edge_crypto->hsm_store_handle)) != 0)
        {
            LOG_ERROR("Could not close store handle. Error code %d", status);
        }
        free(edge_crypto);
        if (g_crypto_ref > 0)
        {
            g_crypto_ref--;
        }
    }
}

static int edge_hsm_client_get_random_bytes(HSM_CLIENT_HANDLE handle, unsigned char* rand_buffer, size_t num_bytes)
{
    int result;

<<<<<<< HEAD
    if (g_crypto_ref == 0)
=======
    if (!g_is_x509_initialized)
>>>>>>> 66b1d29c
    {
        LOG_ERROR("hsm_client_crypto_init not called");
        result = __FAILURE__;
    }
    else if (handle == NULL)
    {
        LOG_ERROR("Invalid handle value specified");
        result = __FAILURE__;
    }
    else if (rand_buffer == NULL)
    {
        LOG_ERROR("Invalid buffer specified");
        result = __FAILURE__;
    }
    else if (num_bytes == 0)
    {
        LOG_ERROR("Invalid number of bytes specified");
        result = __FAILURE__;
    }
    else
    {
        // todo use OpenSSL RAND_BUFFER and CNG rand API
        size_t count;
        for (count = 0; count < num_bytes; count++)
        {
            *rand_buffer++ = rand() % 256;
        }
        result = 0;
    }
    return result;
}

static int edge_hsm_client_create_master_encryption_key(HSM_CLIENT_HANDLE handle)
{
    int result;

<<<<<<< HEAD
    if (g_crypto_ref == 0)
=======
    if (!g_is_x509_initialized)
>>>>>>> 66b1d29c
    {
        LOG_ERROR("hsm_client_crypto_init not called");
        result = __FAILURE__;
    }
    else if (handle == NULL)
    {
        LOG_ERROR("Invalid handle value specified");
        result = __FAILURE__;
    }
    else
    {
        EDGE_CRYPTO *edge_crypto = (EDGE_CRYPTO*)handle;
        if (g_hsm_store_if->hsm_client_store_insert_encryption_key(edge_crypto->hsm_store_handle,
                                                                   EDGELET_ENC_KEY_NAME) != 0)
        {
            LOG_ERROR("Could not insert encryption key %s", EDGELET_ENC_KEY_NAME);
            result = __FAILURE__;
        }
        else
        {
            result = 0;
        }
    }

    return result;
}

static int edge_hsm_client_destroy_master_encryption_key(HSM_CLIENT_HANDLE handle)
{
    int result;

<<<<<<< HEAD
    if (g_crypto_ref == 0)
=======
    if (!g_is_x509_initialized)
>>>>>>> 66b1d29c
    {
        LOG_ERROR("hsm_client_crypto_init not called");
        result = __FAILURE__;
    }
    else if (handle == NULL)
    {
        LOG_ERROR("Invalid handle value specified");
        result = __FAILURE__;
    }
    else
    {
        EDGE_CRYPTO *edge_crypto = (EDGE_CRYPTO*)handle;
        if (g_hsm_store_if->hsm_client_store_remove_key(edge_crypto->hsm_store_handle,
                                                        HSM_KEY_ENCRYPTION,
                                                        EDGELET_ENC_KEY_NAME) != 0)
        {
            LOG_ERROR("Could not remove encryption key %s", EDGELET_ENC_KEY_NAME);
            result = __FAILURE__;
        }
        else
        {
            result = 0;
        }
    }

    return result;
}

static CERT_INFO_HANDLE edge_hsm_client_create_certificate
(
    HSM_CLIENT_HANDLE handle,
    CERT_PROPS_HANDLE certificate_props
)
{
    CERT_INFO_HANDLE result;
    const char* alias;
    const char* issuer_alias;

<<<<<<< HEAD
    if (g_crypto_ref == 0)
=======
    if (!g_is_x509_initialized)
>>>>>>> 66b1d29c
    {
        LOG_ERROR("hsm_client_crypto_init not called");
        result = NULL;
    }
    else if (handle == NULL)
    {
        LOG_ERROR("Invalid handle value specified");
        result = NULL;
    }
    else if (certificate_props == NULL)
    {
        LOG_ERROR("Invalid certificate props value specified");
        result = NULL;
    }
    else if ((alias = get_alias(certificate_props)) == NULL)
    {
        LOG_ERROR("Invalid certificate props alias value");
        result = NULL;
    }
    else if ((issuer_alias = get_issuer_alias(certificate_props)) == NULL)
    {
        LOG_ERROR("Invalid certificate props issuer alias value");
        result = NULL;
    }
    else
    {
        EDGE_CRYPTO *edge_crypto = (EDGE_CRYPTO*)handle;
        if (g_hsm_store_if->hsm_client_store_create_pki_cert(edge_crypto->hsm_store_handle,
                                                             certificate_props) != 0)
        {
            LOG_ERROR("Could not create certificate in the store");
            result = NULL;
        }
        else
        {
            result = g_hsm_store_if->hsm_client_store_get_pki_cert(edge_crypto->hsm_store_handle,
                                                                   alias);
        }
    }

    return result;
}

static CERT_INFO_HANDLE edge_hsm_client_get_trust_bundle(HSM_CLIENT_HANDLE handle)
{
    CERT_INFO_HANDLE result;

<<<<<<< HEAD
    if (g_crypto_ref == 0)
=======
    if (!g_is_x509_initialized)
>>>>>>> 66b1d29c
    {
        LOG_ERROR("hsm_client_crypto_init not called");
        result = NULL;
    }
    else if (handle == NULL)
    {
        LOG_ERROR("Invalid handle value specified");
        result = NULL;
    }
    else
    {
        EDGE_CRYPTO *edge_crypto = (EDGE_CRYPTO*)handle;
        result = g_hsm_store_if->hsm_client_store_get_pki_trusted_certs(edge_crypto->hsm_store_handle);
    }

    return result;
}

static void edge_hsm_client_destroy_certificate(HSM_CLIENT_HANDLE handle, const char* alias)
{
<<<<<<< HEAD
    if (g_crypto_ref == 0)
=======
    if (!g_is_x509_initialized)
>>>>>>> 66b1d29c
    {
        LOG_ERROR("hsm_client_crypto_init not called");
    }
    else if (handle == NULL)
    {
        LOG_ERROR("Invalid handle value specified");
    }
    else if (alias == NULL)
    {
        LOG_ERROR("Invalid cert bundle alias specified");
    }
    else
    {
        EDGE_CRYPTO *edge_crypto = (EDGE_CRYPTO*)handle;
        if (g_hsm_store_if->hsm_client_store_remove_pki_cert(edge_crypto->hsm_store_handle,
                                                             alias) != 0)
        {
            LOG_INFO("Could not destroy certificate in the store for alias: %s", alias);
        }
    }
}

static bool validate_sized_buffer(const SIZED_BUFFER *sized_buffer)
{
    bool result = false;
    if ((sized_buffer != NULL) && (sized_buffer->buffer != NULL) && (sized_buffer->size != 0))
    {
        result = true;
    }
    return result;
}

static int encrypt_data
(
    EDGE_CRYPTO *edge_crypto,
    const SIZED_BUFFER *id,
    const SIZED_BUFFER *pt,
    const SIZED_BUFFER *iv,
    SIZED_BUFFER *ct
)
{
    int result;
    KEY_HANDLE key_handle;
    const HSM_CLIENT_STORE_INTERFACE *store_if = g_hsm_store_if;
    const HSM_CLIENT_KEY_INTERFACE *key_if = g_hsm_key_if;
    key_handle = store_if->hsm_client_store_open_key(edge_crypto->hsm_store_handle,
                                                     HSM_KEY_ENCRYPTION,
                                                     EDGELET_ENC_KEY_NAME);
    if (key_handle == NULL)
    {
        LOG_ERROR("Could not get encryption key by name '%s'", EDGELET_ENC_KEY_NAME);
        result = __FAILURE__;
    }
    else
    {
        int status = key_if->hsm_client_key_encrypt(key_handle, id, pt, iv, ct);
        if (status != 0)
        {
            LOG_ERROR("Error encrypting data. Error code %d", status);
            result = __FAILURE__;
        }
        else
        {
            result = 0;
        }
        // always close the key handle
        status = store_if->hsm_client_store_close_key(edge_crypto->hsm_store_handle, key_handle);
        if (status != 0)
        {
            LOG_ERROR("Error closing key handle. Error code %d", status);
            result = __FAILURE__;
        }
    }

    return result;
}

static int decrypt_data
(
    EDGE_CRYPTO *edge_crypto,
    const SIZED_BUFFER *id,
    const SIZED_BUFFER *ct,
    const SIZED_BUFFER *iv,
    SIZED_BUFFER *pt
)
{
    int result;
    KEY_HANDLE key_handle;
    const HSM_CLIENT_STORE_INTERFACE *store_if = g_hsm_store_if;
    const HSM_CLIENT_KEY_INTERFACE *key_if = g_hsm_key_if;
    key_handle = store_if->hsm_client_store_open_key(edge_crypto->hsm_store_handle,
                                                     HSM_KEY_ENCRYPTION,
                                                     EDGELET_ENC_KEY_NAME);
    if (key_handle == NULL)
    {
        LOG_ERROR("Could not get encryption key by name '%s'", EDGELET_ENC_KEY_NAME);
        result = __FAILURE__;
    }
    else
    {
        int status = key_if->hsm_client_key_decrypt(key_handle, id, ct, iv, pt);
        if (status != 0)
        {
            LOG_ERROR("Error decrypting data. Error code %d", status);
            result = __FAILURE__;
        }
        else
        {
            result = 0;
        }
        // always close the key handle
        status = store_if->hsm_client_store_close_key(edge_crypto->hsm_store_handle, key_handle);
        if (status != 0)
        {
            LOG_ERROR("Error closing key handle. Error code %d", status);
            result = __FAILURE__;
        }
    }

    return result;
}

static int edge_hsm_client_encrypt_data
(
    HSM_CLIENT_HANDLE handle,
    const SIZED_BUFFER *identity,
    const SIZED_BUFFER *plaintext,
    const SIZED_BUFFER *initialization_vector,
    SIZED_BUFFER *ciphertext
)
{
    int result;

<<<<<<< HEAD
    if (g_crypto_ref == 0)
=======
    if (!g_is_x509_initialized)
>>>>>>> 66b1d29c
    {
        LOG_ERROR("hsm_client_crypto_init not called");
        result = __FAILURE__;
    }
    else if (!validate_sized_buffer(identity))
    {
        LOG_ERROR("Invalid identity buffer provided");
        result = __FAILURE__;
    }
    else if (!validate_sized_buffer(plaintext))
    {
        LOG_ERROR("Invalid plain text buffer provided");
        result = __FAILURE__;
    }
    else if (!validate_sized_buffer(initialization_vector))
    {
        LOG_ERROR("Invalid initialization vector buffer provided");
        result = __FAILURE__;
    }
    else if (ciphertext == NULL)
    {
        LOG_ERROR("Invalid output cipher text buffer provided");
        result = __FAILURE__;
    }
    else
    {
        EDGE_CRYPTO *edge_crypto = (EDGE_CRYPTO*)handle;
        result = encrypt_data(edge_crypto, identity, plaintext, initialization_vector, ciphertext);
    }

    return result;
}

static int edge_hsm_client_decrypt_data
(
    HSM_CLIENT_HANDLE handle,
    const SIZED_BUFFER *identity,
    const SIZED_BUFFER *ciphertext,
    const SIZED_BUFFER *initialization_vector,
    SIZED_BUFFER *plaintext
)
{
    int result;

<<<<<<< HEAD
    if (g_crypto_ref == 0)
=======
    if (!g_is_x509_initialized)
>>>>>>> 66b1d29c
    {
        LOG_ERROR("hsm_client_crypto_init not called");
        result = __FAILURE__;
    }
    else if (!validate_sized_buffer(identity))
    {
        LOG_ERROR("Invalid identity buffer provided");
        result = __FAILURE__;
    }
    else if (!validate_sized_buffer(ciphertext))
    {
        LOG_ERROR("Invalid cipher text buffer provided");
        result = __FAILURE__;
    }
    else if (!validate_sized_buffer(initialization_vector))
    {
        LOG_ERROR("Invalid initialization vector buffer provided");
        result = __FAILURE__;
    }
    else if (plaintext == NULL)
    {
        LOG_ERROR("Invalid output plain text buffer provided");
        result = __FAILURE__;
    }
    else
    {
        EDGE_CRYPTO *edge_crypto = (EDGE_CRYPTO*)handle;
        result = decrypt_data(edge_crypto, identity, ciphertext, initialization_vector, plaintext);
    }

    return result;
}

static int sign_using_private_key
(
<<<<<<< HEAD
    HSM_CLIENT_HANDLE handle,
    const char* alias,
    const unsigned char* data,
    size_t data_size,
=======
    EDGE_CRYPTO *edge_crypto,
    const char* alias,
    const unsigned char* tbs,
    size_t tbs_size,
>>>>>>> 66b1d29c
    unsigned char** digest,
    size_t* digest_size
)
{
<<<<<<< HEAD
    // EDGE_CRYPTO *edge_crypto = (EDGE_CRYPTO*)handle;
    // result = g_hsm_store_if->hsm_client_store_get_pki_cert(edge_crypto->hsm_store_handle,
    //                                                            alias);

    // result = sign_using_private_key(handle, alias, data, data_size, digest, digest_size);

    (void)handle;
    (void)alias;
    (void)data;
    (void)data_size;
    (void)digest;
    (void)digest_size;
    return __FAILURE__;
=======
    int result;
    KEY_HANDLE key_handle;
    const HSM_CLIENT_STORE_INTERFACE *store_if = g_hsm_store_if;
    const HSM_CLIENT_KEY_INTERFACE *key_if = g_hsm_key_if;
    key_handle = store_if->hsm_client_store_open_key(edge_crypto->hsm_store_handle,
                                                     HSM_KEY_ASYMMETRIC_PRIVATE_KEY,
                                                     alias);
    if (key_handle == NULL)
    {
        LOG_ERROR("Could not get private key for alias '%s'", alias);
        result = __FAILURE__;
    }
    else
    {
        int status = key_if->hsm_client_key_sign(key_handle, tbs, tbs_size, digest, digest_size);
        if (status != 0)
        {
            LOG_ERROR("Error signing data. Error code %d", status);
            result = __FAILURE__;
        }
        else
        {
            result = 0;
        }
        // always close the key handle
        status = store_if->hsm_client_store_close_key(edge_crypto->hsm_store_handle, key_handle);
        if (status != 0)
        {
            LOG_ERROR("Error closing key handle. Error code %d", status);
            result = __FAILURE__;
        }
    }

    return result;
>>>>>>> 66b1d29c
}

static int edge_hsm_client_crypto_sign_with_private_key
(
    HSM_CLIENT_HANDLE handle,
    const char* alias,
    const unsigned char* data,
    size_t data_size,
    unsigned char** digest,
    size_t* digest_size
)
{
    int result;

<<<<<<< HEAD
    if (g_crypto_ref == 0)
=======
    if (!g_is_x509_initialized)
>>>>>>> 66b1d29c
    {
        LOG_ERROR("hsm_client_crypto_init not called");
        result = __FAILURE__;
    }
    else if (handle == NULL)
    {
        LOG_ERROR("Invalid handle value specified");
        result = __FAILURE__;
    }
    else if (alias == NULL)
    {
        LOG_ERROR("Invalid alias value");
        result = __FAILURE__;
    }
    else if ((data == NULL) || (data_size == 0))
    {
        LOG_ERROR("Invalid data and or data_size value");
        result = __FAILURE__;
    }
    else if ((digest == NULL) || (digest_size == NULL))
    {
        LOG_ERROR("Invalid digest and or digest_size value");
        result = __FAILURE__;
    }
    else
    {
<<<<<<< HEAD
        result = sign_using_private_key(handle, alias, data, data_size, digest, digest_size);
=======
        EDGE_CRYPTO *edge_crypto = (EDGE_CRYPTO*)handle;
        result = sign_using_private_key(edge_crypto,
                                        alias,
                                        data,
                                        data_size,
                                        digest,
                                        digest_size);
>>>>>>> 66b1d29c
    }

    return result;
}

static CERT_INFO_HANDLE edge_hsm_client_crypto_get_certificate
(
    HSM_CLIENT_HANDLE handle,
    const char *alias
)
{
    CERT_INFO_HANDLE result;

<<<<<<< HEAD
    if (g_crypto_ref == 0)
=======
    if (!g_is_x509_initialized)
>>>>>>> 66b1d29c
    {
        LOG_ERROR("hsm_client_crypto_init not called");
        result = NULL;
    }
    else if (handle == NULL)
    {
        LOG_ERROR("Invalid handle value specified");
        result = NULL;
    }
    else if (alias == NULL)
    {
        LOG_ERROR("Invalid alias value");
        result = NULL;
    }
    else
    {
        EDGE_CRYPTO *edge_crypto = (EDGE_CRYPTO*)handle;
        result = g_hsm_store_if->hsm_client_store_get_pki_cert(edge_crypto->hsm_store_handle,
                                                               alias);
    }

    return result;
}

static const HSM_CLIENT_CRYPTO_INTERFACE edge_hsm_crypto_interface =
{
    edge_hsm_client_crypto_create,
    edge_hsm_client_crypto_destroy,
    edge_hsm_client_get_random_bytes,
    edge_hsm_client_create_master_encryption_key,
    edge_hsm_client_destroy_master_encryption_key,
    edge_hsm_client_create_certificate,
    edge_hsm_client_destroy_certificate,
    edge_hsm_client_encrypt_data,
    edge_hsm_client_decrypt_data,
    edge_hsm_client_get_trust_bundle,
    edge_hsm_crypto_free_buffer,
    edge_hsm_client_crypto_sign_with_private_key,
    edge_hsm_client_crypto_get_certificate
};

const HSM_CLIENT_CRYPTO_INTERFACE* hsm_client_crypto_interface(void)
{
    return &edge_hsm_crypto_interface;
}<|MERGE_RESOLUTION|>--- conflicted
+++ resolved
@@ -18,21 +18,14 @@
 
 static const HSM_CLIENT_STORE_INTERFACE* g_hsm_store_if = NULL;
 static const HSM_CLIENT_KEY_INTERFACE* g_hsm_key_if = NULL;
-<<<<<<< HEAD
-=======
 static bool g_is_x509_initialized = false;
->>>>>>> 66b1d29c
 static unsigned int g_crypto_ref = 0;
 
 int hsm_client_crypto_init(void)
 {
     int result;
 
-<<<<<<< HEAD
-    if (g_crypto_ref == 0)
-=======
-    if (!g_is_x509_initialized)
->>>>>>> 66b1d29c
+    if (!g_is_x509_initialized)
     {
         int status;
         const HSM_CLIENT_STORE_INTERFACE* store_if;
@@ -54,11 +47,7 @@
         }
         else
         {
-<<<<<<< HEAD
-            g_crypto_ref = 1;
-=======
             g_is_x509_initialized = true;
->>>>>>> 66b1d29c
             g_hsm_store_if = store_if;
             g_hsm_key_if = key_if;
 			srand((unsigned int)time(NULL));
@@ -67,10 +56,6 @@
     }
     else
     {
-<<<<<<< HEAD
-        g_crypto_ref++;
-=======
->>>>>>> 66b1d29c
         result = 0;
     }
 
@@ -79,20 +64,12 @@
 
 void hsm_client_crypto_deinit(void)
 {
-<<<<<<< HEAD
-    if (g_crypto_ref == 0)
-=======
-    if (!g_is_x509_initialized)
->>>>>>> 66b1d29c
+    if (!g_is_x509_initialized)
     {
         LOG_ERROR("hsm_client_tpm_init not called");
     }
     else
     {
-<<<<<<< HEAD
-        g_crypto_ref--;
-=======
->>>>>>> 66b1d29c
         if (g_crypto_ref == 0)
         {
             int status;
@@ -102,10 +79,7 @@
             }
             g_hsm_store_if = NULL;
             g_hsm_key_if = NULL;
-<<<<<<< HEAD
-=======
             g_is_x509_initialized = false;
->>>>>>> 66b1d29c
         }
     }
 }
@@ -123,11 +97,7 @@
     HSM_CLIENT_HANDLE result;
     EDGE_CRYPTO* edge_crypto;
 
-<<<<<<< HEAD
-    if (g_crypto_ref == 0)
-=======
-    if (!g_is_x509_initialized)
->>>>>>> 66b1d29c
+    if (!g_is_x509_initialized)
     {
         LOG_ERROR("hsm_client_crypto_init not called");
         result = NULL;
@@ -153,11 +123,7 @@
 
 static void edge_hsm_client_crypto_destroy(HSM_CLIENT_HANDLE handle)
 {
-<<<<<<< HEAD
-    if (g_crypto_ref == 0)
-=======
-    if (!g_is_x509_initialized)
->>>>>>> 66b1d29c
+    if (!g_is_x509_initialized)
     {
         LOG_ERROR("hsm_client_crypto_init not called");
     }
@@ -181,11 +147,7 @@
 {
     int result;
 
-<<<<<<< HEAD
-    if (g_crypto_ref == 0)
-=======
-    if (!g_is_x509_initialized)
->>>>>>> 66b1d29c
+    if (!g_is_x509_initialized)
     {
         LOG_ERROR("hsm_client_crypto_init not called");
         result = __FAILURE__;
@@ -222,11 +184,7 @@
 {
     int result;
 
-<<<<<<< HEAD
-    if (g_crypto_ref == 0)
-=======
-    if (!g_is_x509_initialized)
->>>>>>> 66b1d29c
+    if (!g_is_x509_initialized)
     {
         LOG_ERROR("hsm_client_crypto_init not called");
         result = __FAILURE__;
@@ -258,11 +216,7 @@
 {
     int result;
 
-<<<<<<< HEAD
-    if (g_crypto_ref == 0)
-=======
-    if (!g_is_x509_initialized)
->>>>>>> 66b1d29c
+    if (!g_is_x509_initialized)
     {
         LOG_ERROR("hsm_client_crypto_init not called");
         result = __FAILURE__;
@@ -301,11 +255,7 @@
     const char* alias;
     const char* issuer_alias;
 
-<<<<<<< HEAD
-    if (g_crypto_ref == 0)
-=======
-    if (!g_is_x509_initialized)
->>>>>>> 66b1d29c
+    if (!g_is_x509_initialized)
     {
         LOG_ERROR("hsm_client_crypto_init not called");
         result = NULL;
@@ -353,11 +303,7 @@
 {
     CERT_INFO_HANDLE result;
 
-<<<<<<< HEAD
-    if (g_crypto_ref == 0)
-=======
-    if (!g_is_x509_initialized)
->>>>>>> 66b1d29c
+    if (!g_is_x509_initialized)
     {
         LOG_ERROR("hsm_client_crypto_init not called");
         result = NULL;
@@ -378,11 +324,7 @@
 
 static void edge_hsm_client_destroy_certificate(HSM_CLIENT_HANDLE handle, const char* alias)
 {
-<<<<<<< HEAD
-    if (g_crypto_ref == 0)
-=======
-    if (!g_is_x509_initialized)
->>>>>>> 66b1d29c
+    if (!g_is_x509_initialized)
     {
         LOG_ERROR("hsm_client_crypto_init not called");
     }
@@ -516,11 +458,7 @@
 {
     int result;
 
-<<<<<<< HEAD
-    if (g_crypto_ref == 0)
-=======
-    if (!g_is_x509_initialized)
->>>>>>> 66b1d29c
+    if (!g_is_x509_initialized)
     {
         LOG_ERROR("hsm_client_crypto_init not called");
         result = __FAILURE__;
@@ -565,11 +503,7 @@
 {
     int result;
 
-<<<<<<< HEAD
-    if (g_crypto_ref == 0)
-=======
-    if (!g_is_x509_initialized)
->>>>>>> 66b1d29c
+    if (!g_is_x509_initialized)
     {
         LOG_ERROR("hsm_client_crypto_init not called");
         result = __FAILURE__;
@@ -605,36 +539,14 @@
 
 static int sign_using_private_key
 (
-<<<<<<< HEAD
-    HSM_CLIENT_HANDLE handle,
-    const char* alias,
-    const unsigned char* data,
-    size_t data_size,
-=======
     EDGE_CRYPTO *edge_crypto,
     const char* alias,
     const unsigned char* tbs,
     size_t tbs_size,
->>>>>>> 66b1d29c
     unsigned char** digest,
     size_t* digest_size
 )
 {
-<<<<<<< HEAD
-    // EDGE_CRYPTO *edge_crypto = (EDGE_CRYPTO*)handle;
-    // result = g_hsm_store_if->hsm_client_store_get_pki_cert(edge_crypto->hsm_store_handle,
-    //                                                            alias);
-
-    // result = sign_using_private_key(handle, alias, data, data_size, digest, digest_size);
-
-    (void)handle;
-    (void)alias;
-    (void)data;
-    (void)data_size;
-    (void)digest;
-    (void)digest_size;
-    return __FAILURE__;
-=======
     int result;
     KEY_HANDLE key_handle;
     const HSM_CLIENT_STORE_INTERFACE *store_if = g_hsm_store_if;
@@ -669,7 +581,6 @@
     }
 
     return result;
->>>>>>> 66b1d29c
 }
 
 static int edge_hsm_client_crypto_sign_with_private_key
@@ -684,11 +595,7 @@
 {
     int result;
 
-<<<<<<< HEAD
-    if (g_crypto_ref == 0)
-=======
-    if (!g_is_x509_initialized)
->>>>>>> 66b1d29c
+    if (!g_is_x509_initialized)
     {
         LOG_ERROR("hsm_client_crypto_init not called");
         result = __FAILURE__;
@@ -715,9 +622,6 @@
     }
     else
     {
-<<<<<<< HEAD
-        result = sign_using_private_key(handle, alias, data, data_size, digest, digest_size);
-=======
         EDGE_CRYPTO *edge_crypto = (EDGE_CRYPTO*)handle;
         result = sign_using_private_key(edge_crypto,
                                         alias,
@@ -725,7 +629,6 @@
                                         data_size,
                                         digest,
                                         digest_size);
->>>>>>> 66b1d29c
     }
 
     return result;
@@ -739,11 +642,7 @@
 {
     CERT_INFO_HANDLE result;
 
-<<<<<<< HEAD
-    if (g_crypto_ref == 0)
-=======
-    if (!g_is_x509_initialized)
->>>>>>> 66b1d29c
+    if (!g_is_x509_initialized)
     {
         LOG_ERROR("hsm_client_crypto_init not called");
         result = NULL;
