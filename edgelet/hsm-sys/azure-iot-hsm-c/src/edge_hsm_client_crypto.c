--- conflicted
+++ resolved
@@ -18,22 +18,14 @@
 
 static const HSM_CLIENT_STORE_INTERFACE* g_hsm_store_if = NULL;
 static const HSM_CLIENT_KEY_INTERFACE* g_hsm_key_if = NULL;
-<<<<<<< HEAD
-static bool g_is_x509_initialized = false;
-=======
 static bool g_is_crypto_initialized = false;
->>>>>>> 03928477
 static unsigned int g_crypto_ref = 0;
 
 int hsm_client_crypto_init(void)
 {
     int result;
 
-<<<<<<< HEAD
-    if (!g_is_x509_initialized)
-=======
-    if (!g_is_crypto_initialized)
->>>>>>> 03928477
+    if (!g_is_crypto_initialized)
     {
         int status;
         const HSM_CLIENT_STORE_INTERFACE* store_if;
@@ -87,11 +79,7 @@
             }
             g_hsm_store_if = NULL;
             g_hsm_key_if = NULL;
-<<<<<<< HEAD
-            g_is_x509_initialized = false;
-=======
             g_is_crypto_initialized = false;
->>>>>>> 03928477
         }
     }
 }
@@ -159,11 +147,7 @@
 {
     int result;
 
-<<<<<<< HEAD
-    if (!g_is_x509_initialized)
-=======
-    if (!g_is_crypto_initialized)
->>>>>>> 03928477
+    if (!g_is_crypto_initialized)
     {
         LOG_ERROR("hsm_client_crypto_init not called");
         result = __FAILURE__;
@@ -200,7 +184,7 @@
 {
     int result;
 
-    if (!g_is_x509_initialized)
+    if (!g_is_crypto_initialized)
     {
         LOG_ERROR("hsm_client_crypto_init not called");
         result = __FAILURE__;
@@ -232,7 +216,7 @@
 {
     int result;
 
-    if (!g_is_x509_initialized)
+    if (!g_is_crypto_initialized)
     {
         LOG_ERROR("hsm_client_crypto_init not called");
         result = __FAILURE__;
@@ -271,7 +255,7 @@
     const char* alias;
     const char* issuer_alias;
 
-    if (!g_is_x509_initialized)
+    if (!g_is_crypto_initialized)
     {
         LOG_ERROR("hsm_client_crypto_init not called");
         result = NULL;
@@ -319,7 +303,7 @@
 {
     CERT_INFO_HANDLE result;
 
-    if (!g_is_x509_initialized)
+    if (!g_is_crypto_initialized)
     {
         LOG_ERROR("hsm_client_crypto_init not called");
         result = NULL;
@@ -340,7 +324,7 @@
 
 static void edge_hsm_client_destroy_certificate(HSM_CLIENT_HANDLE handle, const char* alias)
 {
-    if (!g_is_x509_initialized)
+    if (!g_is_crypto_initialized)
     {
         LOG_ERROR("hsm_client_crypto_init not called");
     }
@@ -474,7 +458,7 @@
 {
     int result;
 
-    if (!g_is_x509_initialized)
+    if (!g_is_crypto_initialized)
     {
         LOG_ERROR("hsm_client_crypto_init not called");
         result = __FAILURE__;
@@ -519,7 +503,7 @@
 {
     int result;
 
-    if (!g_is_x509_initialized)
+    if (!g_is_crypto_initialized)
     {
         LOG_ERROR("hsm_client_crypto_init not called");
         result = __FAILURE__;
@@ -611,11 +595,7 @@
 {
     int result;
 
-<<<<<<< HEAD
-    if (!g_is_x509_initialized)
-=======
-    if (!g_is_crypto_initialized)
->>>>>>> 03928477
+    if (!g_is_crypto_initialized)
     {
         LOG_ERROR("hsm_client_crypto_init not called");
         result = __FAILURE__;
@@ -662,15 +642,8 @@
 {
     CERT_INFO_HANDLE result;
 
-<<<<<<< HEAD
-    if (!g_is_x509_initialized)
-=======
-    if (!g_is_crypto_initialized)
->>>>>>> 03928477
-    {
-        LOG_ERROR("hsm_client_crypto_init not called");
-        result = NULL;
-    }
+    if (!g_is_crypto_initialized)
+        result = NULL;
     else if (handle == NULL)
     {
         LOG_ERROR("Invalid handle value specified");
