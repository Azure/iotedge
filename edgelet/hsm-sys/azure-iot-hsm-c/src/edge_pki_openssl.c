#include <fcntl.h>
#include <inttypes.h>
#include <limits.h>
#include <stdbool.h>
#include <stdlib.h>
#include <stdint.h>
#include <string.h>
#include <sys/stat.h>
#include <time.h>

#if defined __WINDOWS__ || defined _WIN32 || defined _WIN64 || defined _Windows
    #include <io.h>
#else
    #include <unistd.h>
#endif

#include <openssl/asn1.h>
#include <openssl/bio.h>
#include <openssl/err.h>
#include <openssl/ec.h>
#include <openssl/pem.h>
#include <openssl/x509.h>
#include <openssl/x509v3.h>

#include "azure_c_shared_utility/gballoc.h"
#include "azure_c_shared_utility/buffer_.h"
#include "azure_c_shared_utility/hmacsha256.h"
#include "edge_openssl_common.h"

#include "hsm_key.h"
#include "hsm_log.h"
#include "hsm_utils.h"

//#################################################################################################
// Data type definations
//#################################################################################################
// all X.509 certificates created will be v3 for which the version value is 2
#define X509_VERSION 0x2

// RSA key length for CA certificates
#define RSA_KEY_LEN_CA 4096
// RSA key length for server and client certificates
#define RSA_KEY_LEN_NON_CA RSA_KEY_LEN_CA >> 1

#define MAX_SUBJECT_FIELD_SIZE 3
// per RFC3280 state and locality have lengths of 128, +1 for null term
#define MAX_SUBJECT_VALUE_SIZE 129

#define DEFAULT_EC_CURVE_NAME "secp256k1"

// openssl ASN1 time format defines
#define ASN1_TIME_STRING_UTC_FORMAT 0x17
#define ASN1_TIME_STRING_UTC_LEN 13

struct SUBJECT_FIELD_OFFSET_TAG
{
    char field[MAX_SUBJECT_FIELD_SIZE];
    int offset;
};
typedef struct SUBJECT_FIELD_OFFSET_TAG SUBJECT_FIELD_OFFSET;

static const SUBJECT_FIELD_OFFSET subj_offsets[] =
{
    { "CN", NID_commonName },
    { "C", NID_countryName },
    { "L", NID_localityName },
    { "ST", NID_stateOrProvinceName },
    { "O", NID_organizationName },
    { "OU", NID_organizationalUnitName }
};

struct CERT_KEY_TAG
{
    HSM_CLIENT_KEY_INTERFACE interface;
    EVP_PKEY* evp_key;
};
typedef struct CERT_KEY_TAG CERT_KEY;

//#################################################################################################
// Forward Declarations
//#################################################################################################

static void destroy_evp_key(EVP_PKEY *evp_key);

//#################################################################################################
// Utilities
//#################################################################################################
#if !defined(OPEN_HELPER) && !defined(CLOSE_HELPER)
    #if defined __WINDOWS__ || defined _WIN32 || defined _WIN64 || defined _Windows
        #define OPEN_HELPER(fname) _open((fname), _O_CREAT|_O_WRONLY|_O_TRUNC, _S_IREAD|_S_IWRITE)
        #define CLOSE_HELPER(fd) _close(fd)
    #else
        #define OPEN_HELPER(fname) open((fname), O_CREAT|O_WRONLY|O_TRUNC, S_IRUSR|S_IWUSR)
        #define CLOSE_HELPER(fd) close(fd)
    #endif
#endif

#if !defined(X509V3_EXT_conf_nid_HELPER)
    #define X509V3_EXT_conf_nid_HELPER(conf, ctx, nid, value) \
        X509V3_EXT_conf_nid((conf), (ctx), (nid), (value))
#endif

extern time_t get_utc_time_from_asn_string(const unsigned char *time_value, size_t length);

//#################################################################################################
// PKI key operations
//#################################################################################################

<<<<<<< HEAD
=======
// implementation from https://wiki.openssl.org/index.php/EVP_Signing_and_Verifying
>>>>>>> 66b1d29c
static int caluclate_hmac_sha256
(
    EVP_PKEY *evp_key,
    const unsigned char *tbs,
    size_t tbs_size,
    unsigned char **digest,
    size_t *digest_size
)
{
    int result, status;
    size_t sign_size = 0;
    unsigned char *signature;
    EVP_MD_CTX* ctx;
    const EVP_MD *md;

    if ((ctx = EVP_MD_CTX_create()) == NULL)
    {
        LOG_ERROR("EVP_MD_CTX_create failed");
        result = __FAILURE__;
    }
    else if ((md = EVP_get_digestbyname("SHA256")) == NULL)
    {
        LOG_ERROR("EVP_get_digestbyname failed for SHA256");
        EVP_MD_CTX_destroy(ctx);
        result = __FAILURE__;
    }
    else if ((status = EVP_DigestInit_ex(ctx, md, NULL)) != 1)
    {
        LOG_ERROR("EVP_DigestInit_ex failed with error code %d", status);
        EVP_MD_CTX_destroy(ctx);
        result = __FAILURE__;
    }
    else if ((status = EVP_DigestSignInit(ctx, NULL, md, NULL, evp_key)) != 1)
    {
        LOG_ERROR("EVP_DigestSignInit failed with error code %d", status);
        EVP_MD_CTX_destroy(ctx);
        result = __FAILURE__;
    }
    else if ((status = EVP_DigestSignUpdate(ctx, tbs, tbs_size)) != 1)
    {
        LOG_ERROR("EVP_DigestSignUpdate failed with error code %d", status);
        EVP_MD_CTX_destroy(ctx);
        result = __FAILURE__;
    }
    else if ((status = EVP_DigestSignFinal(ctx, NULL, &sign_size)) != 1)
    {
        LOG_ERROR("EVP_DigestSignFinal failed with error code %d", status);
        EVP_MD_CTX_destroy(ctx);
        result = __FAILURE__;
    }
    else if (sign_size == 0)
    {
        LOG_ERROR("EVP_DigestSignFinal returned digest size as zero");
        EVP_MD_CTX_destroy(ctx);
        result = __FAILURE__;
    }
<<<<<<< HEAD
    else if ((signature = calloc(sign_size, 1)) == NULL)
=======
    else if ((signature = malloc(sign_size)) == NULL)
>>>>>>> 66b1d29c
    {
        LOG_ERROR("Failed to allocate memory for digest");
        EVP_MD_CTX_destroy(ctx);
        result = __FAILURE__;
    }
    else
    {
        size_t temp_size = sign_size;
        if ((status = EVP_DigestSignFinal(ctx, signature, &temp_size)) != 1)
        {
            LOG_ERROR("EVP_DigestSignFinal failed with error code %d", status);
            free(signature);
            EVP_MD_CTX_destroy(ctx);
            result = __FAILURE__;
        }
        else if (sign_size != temp_size)
        {
            LOG_ERROR("Mismatched signature lengths. Expected %zu Got %zu", sign_size, temp_size);
            free(signature);
            EVP_MD_CTX_destroy(ctx);
            result = __FAILURE__;
        }
        else
        {
            *digest = signature;
            *digest_size = sign_size;
            EVP_MD_CTX_destroy(ctx);
            result = 0;
        }
    }

    return result;
}

static int cert_key_sign
(
    KEY_HANDLE key_handle,
    const unsigned char *data_to_be_signed,
    size_t data_to_be_signed_size,
    unsigned char **digest,
    size_t *digest_size
)
{
    int result;
    CERT_KEY *cert_key = (CERT_KEY*)key_handle;

    bool digest_params_invalid = (digest == NULL) || (digest_size == NULL);
    // make sure sane values are always returned
    if (digest != NULL)
    {
        *digest = NULL;
    }
    if (digest_size != NULL)
    {
        *digest_size = 0;
    }
    if (digest_params_invalid)
    {
        LOG_ERROR("Invalid digest and or digest_size value");
        result = __FAILURE__;
    }
    else if (cert_key == NULL)
    {
        LOG_ERROR("Invalid key handle");
        result = __FAILURE__;
    }
    else if ((data_to_be_signed == NULL) || (data_to_be_signed_size == 0))
    {
        LOG_ERROR("Invalid data and or data size value");
        result = __FAILURE__;
    }
    else
    {
        result = caluclate_hmac_sha256(cert_key->evp_key,
                                       data_to_be_signed,
                                       data_to_be_signed_size,
                                       digest,
                                       digest_size);
    }

    return result;
}

int cert_key_derive_and_sign
(
    KEY_HANDLE key_handle,
    const unsigned char* data_to_be_signed,
    size_t data_to_be_signed_size,
    const unsigned char* identity,
    size_t identity_size,
    unsigned char** digest,
    size_t* digest_size
)
{
    (void)key_handle;
    (void)data_to_be_signed;
    (void)data_to_be_signed_size;
    (void)identity;
    (void)identity_size;

    LOG_ERROR("Derive and sign for cert keys is not supported");
    if (digest != NULL)
    {
        *digest = NULL;
    }
    if (digest_size != NULL)
    {
        *digest_size = 0;
    }
    return __FAILURE__;
}

static int cert_key_encrypt
(
    KEY_HANDLE key_handle,
    const SIZED_BUFFER *identity,
    const SIZED_BUFFER *plaintext,
    const SIZED_BUFFER *initialization_vector,
    SIZED_BUFFER *ciphertext
)
{
    (void)key_handle;
    (void)identity;
    (void)plaintext;
    (void)initialization_vector;

    LOG_ERROR("Cert key encrypt operation not supported");
    ciphertext->buffer = NULL;
    ciphertext->size = 0;
    return __FAILURE__;
}

static int cert_key_decrypt
(
    KEY_HANDLE key_handle,
    const SIZED_BUFFER *identity,
    const SIZED_BUFFER *ciphertext,
    const SIZED_BUFFER *initialization_vector,
    SIZED_BUFFER *plaintext
)
{
    (void)key_handle;
    (void)identity;
    (void)ciphertext;
    (void)initialization_vector;

    LOG_ERROR("Cert key decrypt operation not supported");
    plaintext->buffer = NULL;
    plaintext->size = 0;
    return __FAILURE__;
}

static void cert_key_destroy(KEY_HANDLE key_handle)
{
    CERT_KEY *cert_key = (CERT_KEY*)key_handle;
    if (cert_key != NULL)
    {
        destroy_evp_key(cert_key->evp_key);
        free(cert_key);
    }
}

//#################################################################################################
// PKI key generation
//#################################################################################################
static EVP_PKEY* generate_rsa_key(CERTIFICATE_TYPE cert_type)
{
    int status;
    BIGNUM *bne;
    EVP_PKEY *pkey;
    RSA *rsa;

    size_t key_len = (cert_type == CERTIFICATE_TYPE_CA) ? RSA_KEY_LEN_CA : RSA_KEY_LEN_NON_CA;
    LOG_INFO("Generating RSA key of length %zu", key_len);
    if ((pkey = EVP_PKEY_new()) == NULL)
    {
        LOG_ERROR("Unable to create EVP_PKEY structure");
    }
    else if ((bne = BN_new()) == NULL)
    {
        LOG_ERROR("Could not allocate new big num object");
        EVP_PKEY_free(pkey);
        pkey = NULL;
    }
    else if ((status = BN_set_word(bne, RSA_F4)) != 1)
    {
        LOG_ERROR("Unable to set big num word");
        BN_free(bne);
        EVP_PKEY_free(pkey);
        pkey = NULL;
    }
    else if ((rsa = RSA_new()) == NULL)
    {
        LOG_ERROR("Could not allocate new RSA object");
        BN_free(bne);
        EVP_PKEY_free(pkey);
        pkey = NULL;
    }
    else if ((status = RSA_generate_key_ex(rsa, (int)key_len, bne, NULL)) != 1)
    {
        LOG_ERROR("Unable to generate RSA key");
        RSA_free(rsa);
        BN_free(bne);
        EVP_PKEY_free(pkey);
        pkey = NULL;
    }
    else if ((status = EVP_PKEY_set1_RSA(pkey, rsa)) != 1)
    {
        LOG_ERROR("Unable to assign RSA key.");
        RSA_free(rsa);
        BN_free(bne);
        EVP_PKEY_free(pkey);
        pkey = NULL;
    }
    else
    {
        RSA_free(rsa);
        BN_free(bne);
    }

    return pkey;
}

static EVP_PKEY* generate_ecc_key(const char *ecc_type)
{
    EC_KEY* ecc_key;
    EVP_PKEY *evp_key;

    int ecc_group = OBJ_txt2nid(ecc_type);

    if ((ecc_key = EC_KEY_new_by_curve_name(ecc_group)) == NULL)
    {
        LOG_ERROR("Failure getting curve name");
        evp_key = NULL;
    }
    else
    {
        EC_KEY_set_asn1_flag(ecc_key, OPENSSL_EC_NAMED_CURVE);
        if (!EC_KEY_generate_key(ecc_key))
        {
            LOG_ERROR("Error generating ECC key");
            evp_key = NULL;
        }
        else if ((evp_key = EVP_PKEY_new()) == NULL)
        {
            LOG_ERROR("Unable to create EVP_PKEY structure");
        }
        else if (!EVP_PKEY_set1_EC_KEY(evp_key, ecc_key))
        {
            LOG_ERROR("Error assigning ECC key to EVP_PKEY structure");
            EVP_PKEY_free(evp_key);
            evp_key = NULL;
        }
        EC_KEY_free(ecc_key);
    }

    return evp_key;
}

static EVP_PKEY* generate_evp_key
(
    CERTIFICATE_TYPE cert_type,
    X509* issuer_cert,
    const PKI_KEY_PROPS *key_props
)
{
    EVP_PKEY *evp_key;

    if (issuer_cert == NULL)
    {
        if ((key_props != NULL) && (key_props->key_type == HSM_PKI_KEY_EC))
        {
            const char *curve = (key_props->ec_curve_name != NULL) ? key_props->ec_curve_name :
                                                                     DEFAULT_EC_CURVE_NAME;
            evp_key = generate_ecc_key(curve);
        }
        else
        {
            // by default use RSA keys if no issuer cert or key properties was provided
            evp_key = generate_rsa_key(cert_type);
        }
    }
    else
    {
        EVP_PKEY *evp_pub_key = NULL;
        // read the public key from the issuer certificate and determine the type
        // of key used and then generate the appropriate type of key
        if ((evp_pub_key = X509_get_pubkey(issuer_cert)) == NULL)
        {
            LOG_ERROR("Error getting public key from issuer certificate");
            evp_key = NULL;
        }
        else
        {
            int key_type = EVP_PKEY_base_id(evp_pub_key);
            switch (key_type)
            {
                case EVP_PKEY_RSA:
                {
                    evp_key = generate_rsa_key(cert_type);
                }
                break;

                case EVP_PKEY_EC:
                {
                    EC_KEY *ecc_key = EVP_PKEY_get1_EC_KEY(evp_pub_key);
                    const EC_GROUP* ecgrp = EC_KEY_get0_group(ecc_key);
                    const char *curve_name = OBJ_nid2sn(EC_GROUP_get_curve_name(ecgrp));
                    LOG_INFO("Generating ECC Key size: %d bits. ECC Key type: %s",
                             EVP_PKEY_bits(evp_pub_key), curve_name);
                    evp_key = generate_ecc_key(curve_name);
                    EC_KEY_free(ecc_key);
                }
                break;

                default:
                    LOG_ERROR("Unsupported key type %d", key_type);
                    evp_key = NULL;
            };
            EVP_PKEY_free(evp_pub_key);
        }
    }

    return evp_key;
}

static void destroy_evp_key(EVP_PKEY *evp_key)
{
    if (evp_key != NULL)
    {
        EVP_PKEY_free(evp_key);
    }
}

//#################################################################################################
// PKI file IO
//#################################################################################################
static X509* load_certificate_file(const char* cert_file_name)
{
    X509* x509_cert;
    BIO* cert_file = BIO_new_file(cert_file_name, "r");
    if (cert_file == NULL)
    {
        LOG_ERROR("Failure to open certificate file %s", cert_file_name);
        x509_cert = NULL;
    }
    else
    {
        x509_cert = PEM_read_bio_X509(cert_file, NULL, NULL, NULL);
        if (x509_cert == NULL)
        {
            LOG_ERROR("Failure PEM_read_bio_X509 for cert %s", cert_file_name);
        }
        BIO_free_all(cert_file);
    }

    return x509_cert;
}

static int bio_chain_cert_helper(BIO *cert_file, const char *issuer_cert_file_name)
{
    int result;
    size_t issuer_buf_size = 0;

    void *issuer_cert = read_file_into_buffer(issuer_cert_file_name, &issuer_buf_size);
    if (issuer_cert == NULL)
    {
        LOG_ERROR("Could not read issuer certificate file %s", issuer_cert_file_name);
        result = __FAILURE__;
    }
    else
    {
        if (issuer_buf_size == 0)
        {
            LOG_ERROR("Read zero bytes from issuer certificate file %s", issuer_cert_file_name);
            result = __FAILURE__;
        }
        else if (issuer_buf_size > INT_MAX)
        {
            LOG_ERROR("Issuer certificate file too large %s", issuer_cert_file_name);
            result = __FAILURE__;
        }
        else
        {
            int len = BIO_write(cert_file, issuer_cert, (int)issuer_buf_size);
            if (len != (int)issuer_buf_size)
            {
                LOG_ERROR("BIO_write returned %d expected %zu", len, issuer_buf_size);
                result = __FAILURE__;
            }
            else
            {
                result = 0;
            }
        }
        free(issuer_cert);
    }

    return result;
}

static int write_certificate_file
(
    X509 *x509_cert,
    const char *cert_file_name,
    const char *issuer_certificate_file
)
{
    int result;

#if defined __WINDOWS__ || defined _WIN32 || defined _WIN64 || defined _Windows
    BIO* cert_file = BIO_new_file(cert_file_name, "w");
    if (cert_file == NULL)
    {
        LOG_ERROR("Failure opening cert file for writing for %s", cert_file_name);
        result = __FAILURE__;
    }
    else
    {
        if (!PEM_write_bio_X509(cert_file, x509_cert))
        {
            LOG_ERROR("Unable to write certificate to file %s", cert_file_name);
            result = __FAILURE__;
        }
        else if ((issuer_certificate_file != NULL) &&
                 (bio_chain_cert_helper(cert_file, issuer_certificate_file) != 0))
        {
            result = __FAILURE__;
        }
        else
        {
            result = 0;
        }
        BIO_free_all(cert_file);
    }
#else
    int fd = OPEN_HELPER(cert_file_name);
    if (fd == -1)
    {
        LOG_ERROR("Failure opening cert file for writing for %s", cert_file_name);
        result = __FAILURE__;
    }
    else
    {
        BIO *cert_file;
        if ((cert_file = BIO_new_fd(fd, 0)) == NULL)
        {
            LOG_ERROR("Failure creating new BIO handle for %s", cert_file_name);
            result = __FAILURE__;
        }
        else
        {
            if (!PEM_write_bio_X509(cert_file, x509_cert))
            {
                LOG_ERROR("Unable to write certificate to file %s", cert_file_name);
                result = __FAILURE__;
            }
            else if ((issuer_certificate_file != NULL) &&
                     (bio_chain_cert_helper(cert_file, issuer_certificate_file) != 0))
            {
                result = __FAILURE__;
            }
            else
            {
                result = 0;
            }
            BIO_free_all(cert_file);
        }
        (void)CLOSE_HELPER(fd);
    }
#endif

    return result;
}

static EVP_PKEY* load_private_key_file(const char* key_file_name)
{
    EVP_PKEY* evp_key;
    BIO* key_file = BIO_new_file(key_file_name, "r");
    if (key_file == NULL)
    {
        LOG_ERROR("Failure to open key file %s", key_file_name);
        evp_key = NULL;
    }
    else
    {
        evp_key = PEM_read_bio_PrivateKey(key_file, NULL, NULL, NULL);
        if (evp_key == NULL)
        {
            LOG_ERROR("Failure PEM_read_bio_PrivateKey for %s", key_file_name);
        }
        BIO_free_all(key_file);
    }

    return evp_key;
}

static int write_private_key_file(EVP_PKEY* evp_key, const char* key_file_name)
{
    int result;

#if defined __WINDOWS__ || defined _WIN32 || defined _WIN64 || defined _Windows
    BIO* key_file = BIO_new_file(key_file_name, "w");
    if (key_file == NULL)
    {
        LOG_ERROR("Failure opening key file for writing for %s", key_file_name);
        result = __FAILURE__;
    }
    else
    {
        if (!PEM_write_bio_PrivateKey(key_file, evp_key, NULL, NULL, 0, NULL, NULL))
        {
            LOG_ERROR("Unable to write private key to file %s", key_file_name);
            result = __FAILURE__;
        }
        else
        {
            result = 0;
        }
        BIO_free_all(key_file);
    }
#else
    int fd = OPEN_HELPER(key_file_name);
    if (fd == -1)
    {
        LOG_ERROR("Failure opening key file for writing for %s. Errno %d, %s",
                  key_file_name, errno, strerror(errno));
        result = __FAILURE__;
    }
    else
    {
        BIO *key_file;
        if ((key_file = BIO_new_fd(fd, 0)) == NULL)
        {
            LOG_ERROR("Failure creating new BIO handle for %s", key_file_name);
            result = __FAILURE__;
        }
        else if (!PEM_write_bio_PrivateKey(key_file, evp_key, NULL, NULL, 0, NULL, NULL))
        {
            LOG_ERROR("Unable to write private key to file %s", key_file_name);
            result = __FAILURE__;
        }
        else
        {
            result = 0;
        }
        BIO_free_all(key_file);
        (void)CLOSE_HELPER(fd);
    }
#endif

    return result;
}

//#################################################################################################
// PKI certificate generation
//#################################################################################################
static int cert_set_core_properties
(
    X509* x509_cert,
    KEY_HANDLE key,
    CERT_PROPS_HANDLE cert_props_handle,
    int serial_num
)
{
    (void)cert_props_handle;
    int result;

    if (!X509_set_version(x509_cert, X509_VERSION))
    {
        LOG_ERROR("Failure setting the certificate version");
        result = __FAILURE__;
    }
    else if (!ASN1_INTEGER_set(X509_get_serialNumber(x509_cert), serial_num))
    {
        LOG_ERROR("Failure setting serial number");
        result = __FAILURE__;
    }
    else if (!X509_set_pubkey(x509_cert, key))
    {
        LOG_ERROR("Failure setting public key");
        result = __FAILURE__;
    }
    else
    {
        LOG_DEBUG("Core certificate properties set");
        result = 0;
    }
    return result;
}

static int validate_subject_keyid(X509 *x509_cert)
{
    int result;

    if (X509_get_ext_by_NID(x509_cert, NID_subject_key_identifier, -1) == -1)
    {
        LOG_ERROR("X.509 V3 extension NID_subject_key_identifier does not exist");
        result = __FAILURE__;
    }
    else
    {
        result = 0;
    }

    return result;
}

static int validate_certificate_expiration
(
    X509* x509_cert,
    double *exp_seconds_left,
    bool *is_expired
)
{
    int result;
    time_t exp_time;
    double seconds_left = 0;

    *is_expired = true;
    time_t now = time(NULL);
    ASN1_TIME *exp_asn1 = X509_get_notAfter(x509_cert);
    if ((exp_asn1->type != ASN1_TIME_STRING_UTC_FORMAT) &&
        (exp_asn1->length != ASN1_TIME_STRING_UTC_LEN))
    {
        LOG_ERROR("Unsupported time format in certificate");
        result = __FAILURE__;
    }
    else if ((exp_time = get_utc_time_from_asn_string(exp_asn1->data, exp_asn1->length)) == 0)
    {
        LOG_ERROR("Could not parse expiration date from certificate");
        result = __FAILURE__;
    }
    else
    {
        if ((seconds_left = difftime(exp_time, now)) <= 0)
        {
            LOG_ERROR("Certificate has expired");
        }
        else
        {
            *is_expired = false;
        }
        result = 0;
    }

    *exp_seconds_left = seconds_left;
    return result;
}

static int cert_set_expiration
(
    X509* x509_cert,
    uint64_t requested_validity,
    X509* issuer_cert
)
{
    int result;

    if (!X509_gmtime_adj(X509_get_notBefore(x509_cert), 0))
    {
        LOG_ERROR("Failure setting not before time");
        result = __FAILURE__;
    }
    else
    {
        // compute the MIN of seconds between:
        //    - UTC now() and the issuer certificate expiration timestamp and
        //    - Requested certificate expiration time expressed in UTC seconds from now()
        if (issuer_cert != NULL)
        {
            // determine max validity in seconds of issuer
            double exp_seconds_left_from_now = 0;
            bool is_expired = true;
            int status = validate_certificate_expiration(issuer_cert,
                                                         &exp_seconds_left_from_now,
                                                         &is_expired);
            if ((status != 0) || (is_expired))
            {
                LOG_ERROR("Issuer certificate expiration failure. Status %d, verify status: %d",
                          status, is_expired);
                result = __FAILURE__;
            }
            else
            {
                uint64_t number_seconds_left = (uint64_t)exp_seconds_left_from_now;
                LOG_DEBUG("Issuer expiration seconds left: %" PRIu64 ", Request validity:%" PRIu64,
                          number_seconds_left, requested_validity);
                requested_validity = (requested_validity == 0) ?
                                        number_seconds_left :
                                        ((requested_validity < number_seconds_left) ?
                                            requested_validity :
                                            number_seconds_left);
                result = 0;
            }
        }
        else
        {
            result = 0;
        }

        if (result == 0)
        {
            if (requested_validity == 0)
            {
                LOG_ERROR("Invalid expiration time in seconds %" PRIu64, requested_validity);
                result = __FAILURE__;
            }
            else if (!X509_gmtime_adj(X509_get_notAfter(x509_cert), (long)requested_validity))
            {
                LOG_ERROR("Failure setting not after time %" PRIu64, requested_validity);
                result = __FAILURE__;
            }
        }
    }

    return result;
}

static int set_basic_constraints(X509 *x509_cert, CERTIFICATE_TYPE cert_type, int ca_path_len)
{
    int result;
    BASIC_CONSTRAINTS *bc;

    if ((bc = BASIC_CONSTRAINTS_new()) == NULL)
    {
        LOG_ERROR("Could not allocate basic constraint");
        result = __FAILURE__;
    }
    else
    {
        bool is_pathlen_failure;
        int is_critical = 0;
        bc->ca = 0;
        if (cert_type == CERTIFICATE_TYPE_CA)
        {
            is_critical = 1;
            bc->ca = 1;
            bc->pathlen = ASN1_INTEGER_new();
            if (bc->pathlen == NULL)
            {
                LOG_ERROR("Could not path length integer");
                is_pathlen_failure = true;
            }
            else if (ASN1_INTEGER_set(bc->pathlen, ca_path_len) != 1)
            {
                LOG_ERROR("Setting path len failed");
                is_pathlen_failure = true;
            }
            else
            {
                is_pathlen_failure = false;
            }
        }
        else
        {
            is_pathlen_failure = false;
        }


        if (is_pathlen_failure)
        {
            result = __FAILURE__;
        }
        else if (X509_add1_ext_i2d(x509_cert, NID_basic_constraints,
                                   bc, is_critical, X509V3_ADD_DEFAULT) != 1)
        {
            LOG_ERROR("Could not add basic constraint extension to certificate");
            result = __FAILURE__;
        }
        else
        {
            result = 0;
        }
        BASIC_CONSTRAINTS_free(bc);
    }

    return result;
}

static int add_ext
(
    X509 *x509_cert,
    X509V3_CTX *ctx,
    int nid,
    const char *value,
    const char* nid_diagnostic
)
{
    int result;
    X509_EXTENSION *ex;

    // openssl API requires a non const value be passed in
    if ((ex = X509V3_EXT_conf_nid_HELPER(NULL, ctx, nid, (char*)value)) == NULL)
    {
        LOG_ERROR("Could not obtain V3 extension by NID %#x, %s", nid, nid_diagnostic);
        result = __FAILURE__;
    }
    else
    {
        if (X509_add_ext(x509_cert, ex, -1) == 0)
        {
            LOG_ERROR("Could not add V3 extension by NID %#x, %s. Value %s",
                      nid, nid_diagnostic, value);
            result = __FAILURE__;
        }
        else
        {
            result = 0;
        }
        X509_EXTENSION_free(ex);
    }

    return result;
}

static int set_key_usage
(
    X509 *x509_cert,
    CERTIFICATE_TYPE cert_type
)
{
    int result;
    char *usage, *ext_usage;

    if (cert_type == CERTIFICATE_TYPE_CA)
    {
        usage = "critical, digitalSignature, keyCertSign";
        ext_usage = NULL;
    }
    else if (cert_type == CERTIFICATE_TYPE_CLIENT)
    {
        usage = "critical, nonRepudiation, digitalSignature, keyEncipherment, dataEncipherment";
        ext_usage = "clientAuth";
    }
    else
    {
        usage = "critical, nonRepudiation, digitalSignature, keyEncipherment, dataEncipherment, "
                "keyAgreement";
        ext_usage = "serverAuth";
    }

    if (add_ext(x509_cert, NULL, NID_key_usage, usage, "NID_key_usage") != 0)
    {
        result = __FAILURE__;
    }
    else
    {
        if ((ext_usage != NULL) &&
            (add_ext(x509_cert, NULL, NID_ext_key_usage, ext_usage, "NID_ext_key_usage") != 0))
        {
            result = __FAILURE__;
        }
        else
        {
            result = 0;
        }
    }

    return result;
}

static int set_key_identifier_extension
(
    X509 *x509_cert,
    X509 *issuer_cert,
    int nid,
    const char *nid_diagnostic,
    char *value
)
{
    int result;
    X509V3_CTX ctx;
    X509V3_set_ctx(&ctx, issuer_cert, x509_cert, NULL, NULL, 0);

    if (add_ext(x509_cert, &ctx, nid, value, nid_diagnostic) != 0)
    {
        result = __FAILURE__;
    }
    else
    {
        result = 0;
    }

    return result;
}

static int cert_set_key_id_extensions
(
    X509 *x509_cert,
    X509 *issuer_cert
)
{
    int result;

    if (set_key_identifier_extension(x509_cert, NULL, NID_subject_key_identifier,
                                     "NID_subject_key_identifier", "hash") != 0)
    {
        result = __FAILURE__;
    }
    else
    {
        char *auth_value = "issuer:always,keyid:always";
        issuer_cert = (issuer_cert != NULL) ? issuer_cert : x509_cert;
        if (set_key_identifier_extension(x509_cert, issuer_cert, NID_authority_key_identifier,
                                         "NID_authority_key_identifier", auth_value) != 0)
        {
            result = __FAILURE__;
        }
        else
        {
            result = 0;
        }
    }

    return result;
}

static int set_san
(
    X509 *x509_cert,
    CERT_PROPS_HANDLE cert_props_handle
)
{
    size_t num_entries = 0, idx;
    bool fail_flag = false;
    const char * const* sans = get_san_entries(cert_props_handle, &num_entries);

    if (sans != NULL)
    {
        for (idx = 0; idx < num_entries; idx++)
        {
            if ((sans[idx] != NULL) &&
                (add_ext(x509_cert, NULL, NID_subject_alt_name,
                         sans[idx], "NID_subject_alt_name") != 0))
            {
                fail_flag = true;
                break;
            }
        }
    }

    return (fail_flag) ? __FAILURE__ : 0;
}

static int cert_set_extensions
(
    X509 *x509_cert,
    CERTIFICATE_TYPE cert_type,
    X509* issuer_cert,
    int ca_path_len,
    CERT_PROPS_HANDLE cert_props_handle
)
{
    (void)issuer_cert;
    int result;

    if ((set_basic_constraints(x509_cert, cert_type, ca_path_len) != 0) ||
        (set_key_usage(x509_cert, cert_type) != 0) ||
        (set_san(x509_cert, cert_props_handle) != 0))
    {
        LOG_ERROR("Failure setting certificate extensions");
        result = __FAILURE__;
    }
    else
    {
        result = 0;
    }

    return result;
}

static int cert_set_subject_field
(
    X509_NAME* name,
    X509_NAME* issuer_name,
    const char* field,
    const char* value
)
{
    static char issuer_name_field[MAX_SUBJECT_VALUE_SIZE];
    const char* value_to_set = NULL;
    int result = 0;

    if (value != NULL)
    {
        value_to_set = value;
    }
    else
    {
        if (issuer_name != NULL)
        {
            size_t index, found = 0;
            for (index = 0; index < sizeof(subj_offsets)/sizeof(subj_offsets[0]); index++)
            {
                if (strcmp(field, subj_offsets[index].field) == 0)
                {
                    found = 1;
                    break;
                }
            }
            if (found == 1)
            {
                int status;
                memset(issuer_name_field, 0 , sizeof(issuer_name_field));
                status = X509_NAME_get_text_by_NID(issuer_name,
                                                   subj_offsets[index].offset,
                                                   issuer_name_field,
                                                   sizeof(issuer_name_field));
                if (status == -1)
                {
                    LOG_DEBUG("Failure X509_NAME_get_text_by_NID for field: %s", field);
                }
                else
                {
                    value_to_set = issuer_name_field;
                    LOG_DEBUG("From issuer cert for field: %s got value: %s", field, value_to_set);
                }
            }
        }
    }

    if (value_to_set != NULL)
    {
        if (X509_NAME_add_entry_by_txt(name, field, MBSTRING_ASC,
                                       (unsigned char *)value_to_set, -1, -1, 0) != 1)
        {
            LOG_ERROR("Failure X509_NAME_add_entry_by_txt for field: %s using value: %s",
                      field, value_to_set);
            result = __FAILURE__;
        }
    }

    return result;
}

static int cert_set_subject_fields_and_issuer
(
    X509* x509_cert,
    const char *common_name,
    X509* issuer_certificate,
    CERT_PROPS_HANDLE cert_props_handle
)
{
    int result;
    /*const*/ X509_NAME* issuer_subj_name = NULL;
    if ((issuer_certificate != NULL) &&
        ((issuer_subj_name = X509_get_subject_name(issuer_certificate)) == NULL))
    {
        LOG_ERROR("Failure obtaining issuer subject name");
        result = __FAILURE__;
    }
    else
    {
        X509_NAME* name = X509_get_subject_name(x509_cert);
        if (name == NULL)
        {
            LOG_ERROR("Failure get subject name");
            result = __FAILURE__;
        }
        else
        {
            const char *value;
            result = 0;
            value = get_country_name(cert_props_handle);
            result = cert_set_subject_field(name, issuer_subj_name, "C", value);
            if (result == 0)
            {
                value = get_state_name(cert_props_handle);
                result = cert_set_subject_field(name, issuer_subj_name, "ST", value);
            }
            if (result == 0)
            {
                value = get_locality(cert_props_handle);
                result = cert_set_subject_field(name, issuer_subj_name, "L", value);
            }
            if (result == 0)
            {
                value = get_organization_name(cert_props_handle);
                result = cert_set_subject_field(name, issuer_subj_name, "O", value);
            }
            if (result == 0)
            {
                value = get_organization_unit(cert_props_handle);
                result = cert_set_subject_field(name, issuer_subj_name, "OU", value);
            }
            if (result == 0)
            {
                //always use value provided in cert_props_handle
                result = cert_set_subject_field(name, NULL, "CN", common_name);
            }
            if (result == 0)
            {
                LOG_DEBUG("Certificate subject fields set");
                issuer_subj_name = (issuer_subj_name == NULL) ? name : issuer_subj_name;
                if (!X509_set_issuer_name(x509_cert, issuer_subj_name))
                {
                    LOG_ERROR("Failure setting issuer name");
                    result = __FAILURE__;
                }
                else
                {
                    LOG_DEBUG("Certificate issuer set successfully");
                }
            }
        }
    }
    return result;
}

static int generate_cert_key
(
    CERTIFICATE_TYPE cert_type,
    X509* issuer_certificate,
    const char *key_file_name,
    EVP_PKEY **result_evp_key,
    const PKI_KEY_PROPS *key_props
)
{
    int result;
    EVP_PKEY* evp_key;
    *result_evp_key = NULL;

    if ((evp_key = generate_evp_key(cert_type, issuer_certificate, key_props)) == NULL)
    {
        LOG_ERROR("Error generating EVP key in %s", key_file_name);
        result = __FAILURE__;
    }
    else if (write_private_key_file(evp_key, key_file_name) != 0)
    {
        LOG_ERROR("Error writing private key to file %s", key_file_name);
        result = __FAILURE__;
        destroy_evp_key(evp_key);
    }
    else
    {
        LOG_DEBUG("Generated private key at file %s", key_file_name);
        result = 0;
        *result_evp_key = evp_key;
    }

    return result;
}

static int generate_evp_certificate
(
    EVP_PKEY* evp_key,
    CERTIFICATE_TYPE cert_type,
    const char *common_name,
    uint64_t requested_validity,
    EVP_PKEY* issuer_evp_key,
    X509* issuer_certificate,
    const char *issuer_certificate_file,
    CERT_PROPS_HANDLE cert_props_handle,
    int serial_num,
    int ca_path_len,
    const char *cert_file_name,
    X509** result_cert
)
{
    int result;
    X509* x509_cert;
    *result_cert = NULL;
    if ((x509_cert = X509_new()) == NULL)
    {
        LOG_ERROR("Failure creating the x509 cert");
        result = __FAILURE__;
    }
    else
    {
        result = 0;
        if (cert_set_core_properties(x509_cert, evp_key, cert_props_handle, serial_num) != 0)
        {
            LOG_ERROR("Failure setting core certificate properties");
            result = __FAILURE__;
        }
        else if (cert_set_expiration(x509_cert, requested_validity, issuer_certificate) != 0)
        {
            LOG_ERROR("Failure setting certificate validity period");
            result = __FAILURE__;
        }
        else if (cert_set_extensions(x509_cert,
                                     cert_type,
                                     issuer_certificate,
                                     ca_path_len,
                                     cert_props_handle) != 0)
        {
            LOG_ERROR("Failure setting certificate extensions");
            result = __FAILURE__;
        }
        else if (cert_set_subject_fields_and_issuer(x509_cert,
                                                    common_name,
                                                    issuer_certificate,
                                                    cert_props_handle) != 0)
        {
            LOG_ERROR("Failure setting certificate subject fields");
            result = __FAILURE__;
        }
        else if (cert_set_key_id_extensions(x509_cert, issuer_certificate) != 0)
        {
            LOG_ERROR("Failure setting certificate subject auth key id extensions");
            result = __FAILURE__;
        }
        else
        {
            issuer_evp_key = (issuer_evp_key == NULL) ? evp_key : issuer_evp_key;
            if (!X509_sign(x509_cert, issuer_evp_key, EVP_sha256()))
            {
                LOG_ERROR("Failure signing x509");
                result = __FAILURE__;
            }
            else if (write_certificate_file(x509_cert, cert_file_name,
                                            issuer_certificate_file) != 0)
            {
                LOG_ERROR("Failure saving x509 certificate");
                result = __FAILURE__;
            }
            else
            {
                *result_cert = x509_cert;
            }
        }
        if (result != 0)
        {
            X509_free(x509_cert);
        }
    }

    return result;
}

static int generate_pki_cert_and_key_helper
(
    CERT_PROPS_HANDLE cert_props_handle,
    int serial_number,
    int ca_path_len,
    const char* key_file_name,
    const char* cert_file_name,
    const char* issuer_key_file,
    const char* issuer_certificate_file,
    const PKI_KEY_PROPS *key_props
)
{
    int result;
    uint64_t requested_validity;
    const char* common_name_prop_value;
    X509* issuer_certificate = NULL;
    EVP_PKEY* issuer_evp_key = NULL;

    initialize_openssl();
    if (cert_props_handle == NULL)
    {
        LOG_ERROR("Failure saving x509 certificate");
        result = __FAILURE__;
    }
    else if (key_file_name == NULL)
    {
        LOG_ERROR("Invalid key file path");
        result = __FAILURE__;
    }
    else if (cert_file_name == NULL)
    {
        LOG_ERROR("Invalid key file path");
        result = __FAILURE__;
    }
    else if (((issuer_certificate_file == NULL) && (issuer_key_file != NULL)) ||
             ((issuer_certificate_file != NULL) && (issuer_key_file == NULL)))
    {
        LOG_ERROR("Invalid issuer certificate and key file provided");
        result = __FAILURE__;
    }
    else if (ca_path_len < 0)
    {
        LOG_ERROR("Invalid CA path len %d", ca_path_len);
        result = __FAILURE__;
    }
    else if ((requested_validity = get_validity_seconds(cert_props_handle)) == 0)
    {
        LOG_ERROR("Validity in seconds cannot be 0");
        result = __FAILURE__;
    }
    else if (requested_validity > LONG_MAX)
    {
        LOG_ERROR("Number of seconds too large %" PRIu64, requested_validity);
        result = __FAILURE__;
    }
    else if ((common_name_prop_value = get_common_name(cert_props_handle)) == NULL)
    {
        LOG_ERROR("Common name value cannot be NULL");
        result = __FAILURE__;
    }
    else if (strlen(common_name_prop_value) == 0)
    {
        LOG_ERROR("Common name value cannot be empty");
        result = __FAILURE__;
    }
    else
    {
        CERTIFICATE_TYPE cert_type = get_certificate_type(cert_props_handle);
        if ((cert_type != CERTIFICATE_TYPE_CLIENT) &&
            (cert_type != CERTIFICATE_TYPE_SERVER) &&
            (cert_type != CERTIFICATE_TYPE_CA))
        {
            LOG_ERROR("Error invalid certificate type %d", cert_type);
            result = __FAILURE__;
        }
        else if ((cert_type != CERTIFICATE_TYPE_CA) && (ca_path_len != 0))
        {
            LOG_ERROR("Invalid path len argument provided for a non CA certificate request");
            result = __FAILURE__;
        }
        else
        {
            bool perform_cert_gen;
            if (issuer_certificate_file)
            {
                if ((issuer_certificate = load_certificate_file(issuer_certificate_file)) == NULL)
                {
                    LOG_ERROR("Could not load issuer certificate file");
                    perform_cert_gen = false;
                }
                else if ((issuer_evp_key = load_private_key_file(issuer_key_file)) == NULL)
                {
                    LOG_ERROR("Could not load issuer private key file");
                    perform_cert_gen = false;
                }
                else
                {
                    perform_cert_gen = true;
                }
            }
            else
            {
                perform_cert_gen = true;
            }

            if (!perform_cert_gen)
            {
                result = __FAILURE__;
            }
            else
            {
                X509* x509_cert = NULL;
                EVP_PKEY* evp_key = NULL;
                if (generate_cert_key(cert_type, issuer_certificate,
                                      key_file_name, &evp_key, key_props) != 0)
                {
                    LOG_ERROR("Could not generate private key for certificate create request");
                    result = __FAILURE__;
                }
                else if (generate_evp_certificate(evp_key, cert_type, common_name_prop_value,
                                                  requested_validity, issuer_evp_key,
                                                  issuer_certificate, issuer_certificate_file,
                                                  cert_props_handle, serial_number, ca_path_len,
                                                  cert_file_name, &x509_cert) != 0)
                {
                    LOG_ERROR("Could not generate certificate create request");
                    result = __FAILURE__;
                }
                else
                {
                    result = 0;
                }

                if (x509_cert != NULL)
                {
                    X509_free(x509_cert);
                }
                if (evp_key != NULL)
                {
                    destroy_evp_key(evp_key);
                }
            }
        }
    }

    if (issuer_certificate != NULL)
    {
        X509_free(issuer_certificate);
    }
    if (issuer_evp_key != NULL)
    {
        destroy_evp_key(issuer_evp_key);
    }

    return result;
}

int generate_pki_cert_and_key_with_props
(
    CERT_PROPS_HANDLE cert_props_handle,
    int serial_number,
    int ca_path_len,
    const char* key_file_name,
    const char* cert_file_name,
    const PKI_KEY_PROPS *key_props
)
{
    int result;

    if ((key_props == NULL) ||
        ((key_props->key_type != HSM_PKI_KEY_EC) &&
         (key_props->key_type != HSM_PKI_KEY_RSA)))
    {
        LOG_ERROR("Invalid PKI key properties");
        result = __FAILURE__;
    }
    else
    {
        result = generate_pki_cert_and_key_helper(cert_props_handle,
                                                  serial_number,
                                                  ca_path_len,
                                                  key_file_name,
                                                  cert_file_name,
                                                  NULL,
                                                  NULL,
                                                  key_props);
    }

    return result;
}

int generate_pki_cert_and_key
(
    CERT_PROPS_HANDLE cert_props_handle,
    int serial_number,
    int ca_path_len,
    const char* key_file_name,
    const char* cert_file_name,
    const char* issuer_key_file,
    const char* issuer_certificate_file
)
{
    return generate_pki_cert_and_key_helper(cert_props_handle,
                                            serial_number,
                                            ca_path_len,
                                            key_file_name,
                                            cert_file_name,
                                            issuer_key_file,
                                            issuer_certificate_file,
                                            NULL);
}

KEY_HANDLE create_cert_key(const char* key_file_name)
{
    KEY_HANDLE result;
    EVP_PKEY* evp_key;
    CERT_KEY *cert_key;

    initialize_openssl();
    if (key_file_name == NULL)
    {
        LOG_ERROR("Key file name cannot be NULL");
        result = NULL;
    }
    else if ((evp_key = load_private_key_file(key_file_name)) == NULL)
    {
        LOG_ERROR("Could not load private key file %s", key_file_name);
        result = NULL;
    }
    else if ((cert_key = (CERT_KEY*)malloc(sizeof(CERT_KEY))) == NULL)
    {
        LOG_ERROR("Could not allocate memory to create CERT_KEY");
        destroy_evp_key(evp_key);
        result = NULL;
    }
    else
    {
        cert_key->interface.hsm_client_key_sign = cert_key_sign;
        cert_key->interface.hsm_client_key_derive_and_sign = cert_key_derive_and_sign;
        cert_key->interface.hsm_client_key_encrypt = cert_key_encrypt;
        cert_key->interface.hsm_client_key_decrypt = cert_key_decrypt;
        cert_key->interface.hsm_client_key_destroy = cert_key_destroy;
        cert_key->evp_key = evp_key;
        result = (KEY_HANDLE)cert_key;
    }
    return result;
}

static int validate_cert_chain
(
    const char *cert_file,
    const char *issuer_cert_file,
    bool *verify_status
)
{
    int result;
    char *cert_data = NULL;
    char *issuer_data = NULL;

    *verify_status = false;
    if ((cert_data = read_file_into_cstring(cert_file, NULL)) == NULL)
    {
        LOG_ERROR("Could not read certificate %s", cert_file);
        result = __FAILURE__;
    }
    else if ((issuer_data = read_file_into_cstring(issuer_cert_file, NULL)) == NULL)
    {
        LOG_ERROR("Could not read issuer certificate %s", issuer_cert_file);
        result = __FAILURE__;
    }
    else
    {
        if (strstr(cert_data, issuer_data) == NULL)
        {
            LOG_ERROR("Did not find issuer certificate in certificate %s", cert_file);
        }
        else
        {
            *verify_status = true;
        }
        result = 0;
    }

    if (cert_data != NULL)
    {
        free(cert_data);
    }

    if (issuer_data != NULL)
    {
        free(issuer_data);
    }

    return result;
}

static int check_certificates
(
    X509_STORE *store,
    const char *cert_file,
    const char *issuer_cert_file,
    bool *verify_status
)
{
    int result;
    X509_STORE_CTX *store_ctxt = NULL;
    X509* x509_cert = NULL;

    if ((x509_cert = load_certificate_file(cert_file)) == NULL)
    {
        LOG_ERROR("Could not create X509 to verify certificate %s", cert_file);
        result = __FAILURE__;
    }
    else if ((store_ctxt = X509_STORE_CTX_new()) == NULL)
    {
        LOG_ERROR("Could not create X509 store context");
        X509_free(x509_cert);
        result = __FAILURE__;
    }
    else
    {
        X509_STORE_set_flags(store, X509_V_FLAG_X509_STRICT |
                                    X509_V_FLAG_CHECK_SS_SIGNATURE |
                                    X509_V_FLAG_POLICY_CHECK);
        if(!X509_STORE_CTX_init(store_ctxt, store, x509_cert, 0))
        {
            LOG_ERROR("Could not initialize X509 store context");
            result = __FAILURE__;
        }
        else
        {
            double exp_seconds = 0;
            int status;
            bool is_expired = true;

            status = validate_certificate_expiration(x509_cert, &exp_seconds, &is_expired);
            if (status != 0)
            {
                LOG_ERROR("Verifying certificate expiration failed for %s", cert_file);
                result = __FAILURE__;
            }
            else
            {
                if (is_expired)
                {
                    LOG_INFO("Certificate file has expired %s", cert_file);
                }
                else if (validate_subject_keyid(x509_cert) != 0)
                {
                    // This check was added to ensure that all certificates and in particular CA
                    // certificates contain the X509 V3 extension "Subject Key Identifier" (SKID).
                    // As part of cert hardening, we ensure that all certificates when created have
                    // the X509 V3 ext Authority Key Identifier (AKID) added. AKID requires
                    // the SKID to be present or cert generation will fail.
                    // This check essentially would fail any CA certs generated via quickstart
                    // or transparent gateway that do not have a SKID set.
                    LOG_ERROR("Certificate should contain a Subject Key Identifier extension %s",
                              cert_file);
                }
                else if ((status = X509_verify_cert(store_ctxt)) <= 0)
                {
                    const char *msg;
                    int err_code = X509_STORE_CTX_get_error(store_ctxt);
                    msg = X509_verify_cert_error_string(err_code);
                    if (msg == NULL)
                    {
                        msg = "";
                    }
                    LOG_ERROR("Could not verify certificate %s using issuer certificate %s.",
                              cert_file, issuer_cert_file);
                    LOG_ERROR("Verification status: %d, Error: %d, Msg: '%s'",
                              status, err_code, msg);
                }
                else
                {
                    LOG_DEBUG("Certificate validated %s", cert_file);
                    *verify_status = true;
                }
                result = 0;
            }
        }
        X509_STORE_CTX_free(store_ctxt);
        X509_free(x509_cert);
    }

    return result;
}

static int verify_certificate_internal
(
    const char *certificate,
    const char *issuer_certificate,
    bool *verify_status
)
{
    int result;
    X509_LOOKUP *lookup = NULL;
    X509_STORE *store = NULL;
    bool check_chain = false;

    initialize_openssl();

    if (validate_cert_chain(certificate, issuer_certificate, &check_chain) != 0)
    {
        LOG_ERROR("Failed verifying if issuer is contained in certificate file %s", certificate);
        result = __FAILURE__;
    }
    else if (!check_chain)
    {
        LOG_ERROR("Certificate file does not contain issuer certificate %s", certificate);
        result = 0;
    }
    else if ((store = X509_STORE_new()) == NULL)
    {
        LOG_ERROR("API X509_STORE_new failed");
        result = __FAILURE__;
    }
    else if ((lookup = X509_STORE_add_lookup(store, X509_LOOKUP_file())) == NULL)
    {
        LOG_ERROR("X509 add lookup failed");
        result = __FAILURE__;
    }
    else if (!X509_LOOKUP_load_file(lookup, issuer_certificate, X509_FILETYPE_PEM))
    {
        LOG_ERROR("Loading issuer certificate failed");
        result = __FAILURE__;
    }
    else if ((lookup = X509_STORE_add_lookup(store, X509_LOOKUP_hash_dir())) == NULL)
    {
        LOG_ERROR("Setting up store lookup failed");
        result = __FAILURE__;
    }
    else if (!X509_LOOKUP_add_dir(lookup, NULL, X509_FILETYPE_DEFAULT))
    {
        LOG_ERROR("Setting up store lookup failed");
        result = __FAILURE__;
    }
    else
    {
        LOG_DEBUG("Verifying %s using %s", certificate, issuer_certificate);
        result = check_certificates(store, certificate, issuer_certificate, verify_status);
    }

    if (store != NULL)
    {
        X509_STORE_free(store);
    }

    return result;
}

int verify_certificate
(
    const char *certificate_file_path,
    const char *key_file_path,
    const char *issuer_certificate_file_path,
    bool *verify_status
)
{
    int result;

    if (verify_status == NULL)
    {
        LOG_ERROR("Invalid verify_status parameter");
        result = __FAILURE__;
    }
    else
    {
        *verify_status = false;
        if ((certificate_file_path == NULL) ||
            (key_file_path == NULL) ||
            (issuer_certificate_file_path == NULL))
        {
            LOG_ERROR("Invalid parameters");
            result = __FAILURE__;
        }
        else
        {
            result = verify_certificate_internal(certificate_file_path,
                                                 issuer_certificate_file_path,
                                                 verify_status);
        }
    }

    return result;
}
<|MERGE_RESOLUTION|>--- conflicted
+++ resolved
@@ -1,1890 +1,1883 @@
-#include <fcntl.h>
-#include <inttypes.h>
-#include <limits.h>
-#include <stdbool.h>
-#include <stdlib.h>
-#include <stdint.h>
-#include <string.h>
-#include <sys/stat.h>
-#include <time.h>
-
-#if defined __WINDOWS__ || defined _WIN32 || defined _WIN64 || defined _Windows
-    #include <io.h>
-#else
-    #include <unistd.h>
-#endif
-
-#include <openssl/asn1.h>
-#include <openssl/bio.h>
-#include <openssl/err.h>
-#include <openssl/ec.h>
-#include <openssl/pem.h>
-#include <openssl/x509.h>
-#include <openssl/x509v3.h>
-
-#include "azure_c_shared_utility/gballoc.h"
-#include "azure_c_shared_utility/buffer_.h"
-#include "azure_c_shared_utility/hmacsha256.h"
-#include "edge_openssl_common.h"
-
-#include "hsm_key.h"
-#include "hsm_log.h"
-#include "hsm_utils.h"
-
-//#################################################################################################
-// Data type definations
-//#################################################################################################
-// all X.509 certificates created will be v3 for which the version value is 2
-#define X509_VERSION 0x2
-
-// RSA key length for CA certificates
-#define RSA_KEY_LEN_CA 4096
-// RSA key length for server and client certificates
-#define RSA_KEY_LEN_NON_CA RSA_KEY_LEN_CA >> 1
-
-#define MAX_SUBJECT_FIELD_SIZE 3
-// per RFC3280 state and locality have lengths of 128, +1 for null term
-#define MAX_SUBJECT_VALUE_SIZE 129
-
-#define DEFAULT_EC_CURVE_NAME "secp256k1"
-
-// openssl ASN1 time format defines
-#define ASN1_TIME_STRING_UTC_FORMAT 0x17
-#define ASN1_TIME_STRING_UTC_LEN 13
-
-struct SUBJECT_FIELD_OFFSET_TAG
-{
-    char field[MAX_SUBJECT_FIELD_SIZE];
-    int offset;
-};
-typedef struct SUBJECT_FIELD_OFFSET_TAG SUBJECT_FIELD_OFFSET;
-
-static const SUBJECT_FIELD_OFFSET subj_offsets[] =
-{
-    { "CN", NID_commonName },
-    { "C", NID_countryName },
-    { "L", NID_localityName },
-    { "ST", NID_stateOrProvinceName },
-    { "O", NID_organizationName },
-    { "OU", NID_organizationalUnitName }
-};
-
-struct CERT_KEY_TAG
-{
-    HSM_CLIENT_KEY_INTERFACE interface;
-    EVP_PKEY* evp_key;
-};
-typedef struct CERT_KEY_TAG CERT_KEY;
-
-//#################################################################################################
-// Forward Declarations
-//#################################################################################################
-
-static void destroy_evp_key(EVP_PKEY *evp_key);
-
-//#################################################################################################
-// Utilities
-//#################################################################################################
-#if !defined(OPEN_HELPER) && !defined(CLOSE_HELPER)
-    #if defined __WINDOWS__ || defined _WIN32 || defined _WIN64 || defined _Windows
-        #define OPEN_HELPER(fname) _open((fname), _O_CREAT|_O_WRONLY|_O_TRUNC, _S_IREAD|_S_IWRITE)
-        #define CLOSE_HELPER(fd) _close(fd)
-    #else
-        #define OPEN_HELPER(fname) open((fname), O_CREAT|O_WRONLY|O_TRUNC, S_IRUSR|S_IWUSR)
-        #define CLOSE_HELPER(fd) close(fd)
-    #endif
-#endif
-
-#if !defined(X509V3_EXT_conf_nid_HELPER)
-    #define X509V3_EXT_conf_nid_HELPER(conf, ctx, nid, value) \
-        X509V3_EXT_conf_nid((conf), (ctx), (nid), (value))
-#endif
-
-extern time_t get_utc_time_from_asn_string(const unsigned char *time_value, size_t length);
-
-//#################################################################################################
-// PKI key operations
-//#################################################################################################
-
-<<<<<<< HEAD
-=======
-// implementation from https://wiki.openssl.org/index.php/EVP_Signing_and_Verifying
->>>>>>> 66b1d29c
-static int caluclate_hmac_sha256
-(
-    EVP_PKEY *evp_key,
-    const unsigned char *tbs,
-    size_t tbs_size,
-    unsigned char **digest,
-    size_t *digest_size
-)
-{
-    int result, status;
-    size_t sign_size = 0;
-    unsigned char *signature;
-    EVP_MD_CTX* ctx;
-    const EVP_MD *md;
-
-    if ((ctx = EVP_MD_CTX_create()) == NULL)
-    {
-        LOG_ERROR("EVP_MD_CTX_create failed");
-        result = __FAILURE__;
-    }
-    else if ((md = EVP_get_digestbyname("SHA256")) == NULL)
-    {
-        LOG_ERROR("EVP_get_digestbyname failed for SHA256");
-        EVP_MD_CTX_destroy(ctx);
-        result = __FAILURE__;
-    }
-    else if ((status = EVP_DigestInit_ex(ctx, md, NULL)) != 1)
-    {
-        LOG_ERROR("EVP_DigestInit_ex failed with error code %d", status);
-        EVP_MD_CTX_destroy(ctx);
-        result = __FAILURE__;
-    }
-    else if ((status = EVP_DigestSignInit(ctx, NULL, md, NULL, evp_key)) != 1)
-    {
-        LOG_ERROR("EVP_DigestSignInit failed with error code %d", status);
-        EVP_MD_CTX_destroy(ctx);
-        result = __FAILURE__;
-    }
-    else if ((status = EVP_DigestSignUpdate(ctx, tbs, tbs_size)) != 1)
-    {
-        LOG_ERROR("EVP_DigestSignUpdate failed with error code %d", status);
-        EVP_MD_CTX_destroy(ctx);
-        result = __FAILURE__;
-    }
-    else if ((status = EVP_DigestSignFinal(ctx, NULL, &sign_size)) != 1)
-    {
-        LOG_ERROR("EVP_DigestSignFinal failed with error code %d", status);
-        EVP_MD_CTX_destroy(ctx);
-        result = __FAILURE__;
-    }
-    else if (sign_size == 0)
-    {
-        LOG_ERROR("EVP_DigestSignFinal returned digest size as zero");
-        EVP_MD_CTX_destroy(ctx);
-        result = __FAILURE__;
-    }
-<<<<<<< HEAD
-    else if ((signature = calloc(sign_size, 1)) == NULL)
-=======
-    else if ((signature = malloc(sign_size)) == NULL)
->>>>>>> 66b1d29c
-    {
-        LOG_ERROR("Failed to allocate memory for digest");
-        EVP_MD_CTX_destroy(ctx);
-        result = __FAILURE__;
-    }
-    else
-    {
-        size_t temp_size = sign_size;
-        if ((status = EVP_DigestSignFinal(ctx, signature, &temp_size)) != 1)
-        {
-            LOG_ERROR("EVP_DigestSignFinal failed with error code %d", status);
-            free(signature);
-            EVP_MD_CTX_destroy(ctx);
-            result = __FAILURE__;
-        }
-        else if (sign_size != temp_size)
-        {
-            LOG_ERROR("Mismatched signature lengths. Expected %zu Got %zu", sign_size, temp_size);
-            free(signature);
-            EVP_MD_CTX_destroy(ctx);
-            result = __FAILURE__;
-        }
-        else
-        {
-            *digest = signature;
-            *digest_size = sign_size;
-            EVP_MD_CTX_destroy(ctx);
-            result = 0;
-        }
-    }
-
-    return result;
-}
-
-static int cert_key_sign
-(
-    KEY_HANDLE key_handle,
-    const unsigned char *data_to_be_signed,
-    size_t data_to_be_signed_size,
-    unsigned char **digest,
-    size_t *digest_size
-)
-{
-    int result;
-    CERT_KEY *cert_key = (CERT_KEY*)key_handle;
-
-    bool digest_params_invalid = (digest == NULL) || (digest_size == NULL);
-    // make sure sane values are always returned
-    if (digest != NULL)
-    {
-        *digest = NULL;
-    }
-    if (digest_size != NULL)
-    {
-        *digest_size = 0;
-    }
-    if (digest_params_invalid)
-    {
-        LOG_ERROR("Invalid digest and or digest_size value");
-        result = __FAILURE__;
-    }
-    else if (cert_key == NULL)
-    {
-        LOG_ERROR("Invalid key handle");
-        result = __FAILURE__;
-    }
-    else if ((data_to_be_signed == NULL) || (data_to_be_signed_size == 0))
-    {
-        LOG_ERROR("Invalid data and or data size value");
-        result = __FAILURE__;
-    }
-    else
-    {
-        result = caluclate_hmac_sha256(cert_key->evp_key,
-                                       data_to_be_signed,
-                                       data_to_be_signed_size,
-                                       digest,
-                                       digest_size);
-    }
-
-    return result;
-}
-
-int cert_key_derive_and_sign
-(
-    KEY_HANDLE key_handle,
-    const unsigned char* data_to_be_signed,
-    size_t data_to_be_signed_size,
-    const unsigned char* identity,
-    size_t identity_size,
-    unsigned char** digest,
-    size_t* digest_size
-)
-{
-    (void)key_handle;
-    (void)data_to_be_signed;
-    (void)data_to_be_signed_size;
-    (void)identity;
-    (void)identity_size;
-
-    LOG_ERROR("Derive and sign for cert keys is not supported");
-    if (digest != NULL)
-    {
-        *digest = NULL;
-    }
-    if (digest_size != NULL)
-    {
-        *digest_size = 0;
-    }
-    return __FAILURE__;
-}
-
-static int cert_key_encrypt
-(
-    KEY_HANDLE key_handle,
-    const SIZED_BUFFER *identity,
-    const SIZED_BUFFER *plaintext,
-    const SIZED_BUFFER *initialization_vector,
-    SIZED_BUFFER *ciphertext
-)
-{
-    (void)key_handle;
-    (void)identity;
-    (void)plaintext;
-    (void)initialization_vector;
-
-    LOG_ERROR("Cert key encrypt operation not supported");
-    ciphertext->buffer = NULL;
-    ciphertext->size = 0;
-    return __FAILURE__;
-}
-
-static int cert_key_decrypt
-(
-    KEY_HANDLE key_handle,
-    const SIZED_BUFFER *identity,
-    const SIZED_BUFFER *ciphertext,
-    const SIZED_BUFFER *initialization_vector,
-    SIZED_BUFFER *plaintext
-)
-{
-    (void)key_handle;
-    (void)identity;
-    (void)ciphertext;
-    (void)initialization_vector;
-
-    LOG_ERROR("Cert key decrypt operation not supported");
-    plaintext->buffer = NULL;
-    plaintext->size = 0;
-    return __FAILURE__;
-}
-
-static void cert_key_destroy(KEY_HANDLE key_handle)
-{
-    CERT_KEY *cert_key = (CERT_KEY*)key_handle;
-    if (cert_key != NULL)
-    {
-        destroy_evp_key(cert_key->evp_key);
-        free(cert_key);
-    }
-}
-
-//#################################################################################################
-// PKI key generation
-//#################################################################################################
-static EVP_PKEY* generate_rsa_key(CERTIFICATE_TYPE cert_type)
-{
-    int status;
-    BIGNUM *bne;
-    EVP_PKEY *pkey;
-    RSA *rsa;
-
-    size_t key_len = (cert_type == CERTIFICATE_TYPE_CA) ? RSA_KEY_LEN_CA : RSA_KEY_LEN_NON_CA;
-    LOG_INFO("Generating RSA key of length %zu", key_len);
-    if ((pkey = EVP_PKEY_new()) == NULL)
-    {
-        LOG_ERROR("Unable to create EVP_PKEY structure");
-    }
-    else if ((bne = BN_new()) == NULL)
-    {
-        LOG_ERROR("Could not allocate new big num object");
-        EVP_PKEY_free(pkey);
-        pkey = NULL;
-    }
-    else if ((status = BN_set_word(bne, RSA_F4)) != 1)
-    {
-        LOG_ERROR("Unable to set big num word");
-        BN_free(bne);
-        EVP_PKEY_free(pkey);
-        pkey = NULL;
-    }
-    else if ((rsa = RSA_new()) == NULL)
-    {
-        LOG_ERROR("Could not allocate new RSA object");
-        BN_free(bne);
-        EVP_PKEY_free(pkey);
-        pkey = NULL;
-    }
-    else if ((status = RSA_generate_key_ex(rsa, (int)key_len, bne, NULL)) != 1)
-    {
-        LOG_ERROR("Unable to generate RSA key");
-        RSA_free(rsa);
-        BN_free(bne);
-        EVP_PKEY_free(pkey);
-        pkey = NULL;
-    }
-    else if ((status = EVP_PKEY_set1_RSA(pkey, rsa)) != 1)
-    {
-        LOG_ERROR("Unable to assign RSA key.");
-        RSA_free(rsa);
-        BN_free(bne);
-        EVP_PKEY_free(pkey);
-        pkey = NULL;
-    }
-    else
-    {
-        RSA_free(rsa);
-        BN_free(bne);
-    }
-
-    return pkey;
-}
-
-static EVP_PKEY* generate_ecc_key(const char *ecc_type)
-{
-    EC_KEY* ecc_key;
-    EVP_PKEY *evp_key;
-
-    int ecc_group = OBJ_txt2nid(ecc_type);
-
-    if ((ecc_key = EC_KEY_new_by_curve_name(ecc_group)) == NULL)
-    {
-        LOG_ERROR("Failure getting curve name");
-        evp_key = NULL;
-    }
-    else
-    {
-        EC_KEY_set_asn1_flag(ecc_key, OPENSSL_EC_NAMED_CURVE);
-        if (!EC_KEY_generate_key(ecc_key))
-        {
-            LOG_ERROR("Error generating ECC key");
-            evp_key = NULL;
-        }
-        else if ((evp_key = EVP_PKEY_new()) == NULL)
-        {
-            LOG_ERROR("Unable to create EVP_PKEY structure");
-        }
-        else if (!EVP_PKEY_set1_EC_KEY(evp_key, ecc_key))
-        {
-            LOG_ERROR("Error assigning ECC key to EVP_PKEY structure");
-            EVP_PKEY_free(evp_key);
-            evp_key = NULL;
-        }
-        EC_KEY_free(ecc_key);
-    }
-
-    return evp_key;
-}
-
-static EVP_PKEY* generate_evp_key
-(
-    CERTIFICATE_TYPE cert_type,
-    X509* issuer_cert,
-    const PKI_KEY_PROPS *key_props
-)
-{
-    EVP_PKEY *evp_key;
-
-    if (issuer_cert == NULL)
-    {
-        if ((key_props != NULL) && (key_props->key_type == HSM_PKI_KEY_EC))
-        {
-            const char *curve = (key_props->ec_curve_name != NULL) ? key_props->ec_curve_name :
-                                                                     DEFAULT_EC_CURVE_NAME;
-            evp_key = generate_ecc_key(curve);
-        }
-        else
-        {
-            // by default use RSA keys if no issuer cert or key properties was provided
-            evp_key = generate_rsa_key(cert_type);
-        }
-    }
-    else
-    {
-        EVP_PKEY *evp_pub_key = NULL;
-        // read the public key from the issuer certificate and determine the type
-        // of key used and then generate the appropriate type of key
-        if ((evp_pub_key = X509_get_pubkey(issuer_cert)) == NULL)
-        {
-            LOG_ERROR("Error getting public key from issuer certificate");
-            evp_key = NULL;
-        }
-        else
-        {
-            int key_type = EVP_PKEY_base_id(evp_pub_key);
-            switch (key_type)
-            {
-                case EVP_PKEY_RSA:
-                {
-                    evp_key = generate_rsa_key(cert_type);
-                }
-                break;
-
-                case EVP_PKEY_EC:
-                {
-                    EC_KEY *ecc_key = EVP_PKEY_get1_EC_KEY(evp_pub_key);
-                    const EC_GROUP* ecgrp = EC_KEY_get0_group(ecc_key);
-                    const char *curve_name = OBJ_nid2sn(EC_GROUP_get_curve_name(ecgrp));
-                    LOG_INFO("Generating ECC Key size: %d bits. ECC Key type: %s",
-                             EVP_PKEY_bits(evp_pub_key), curve_name);
-                    evp_key = generate_ecc_key(curve_name);
-                    EC_KEY_free(ecc_key);
-                }
-                break;
-
-                default:
-                    LOG_ERROR("Unsupported key type %d", key_type);
-                    evp_key = NULL;
-            };
-            EVP_PKEY_free(evp_pub_key);
-        }
-    }
-
-    return evp_key;
-}
-
-static void destroy_evp_key(EVP_PKEY *evp_key)
-{
-    if (evp_key != NULL)
-    {
-        EVP_PKEY_free(evp_key);
-    }
-}
-
-//#################################################################################################
-// PKI file IO
-//#################################################################################################
-static X509* load_certificate_file(const char* cert_file_name)
-{
-    X509* x509_cert;
-    BIO* cert_file = BIO_new_file(cert_file_name, "r");
-    if (cert_file == NULL)
-    {
-        LOG_ERROR("Failure to open certificate file %s", cert_file_name);
-        x509_cert = NULL;
-    }
-    else
-    {
-        x509_cert = PEM_read_bio_X509(cert_file, NULL, NULL, NULL);
-        if (x509_cert == NULL)
-        {
-            LOG_ERROR("Failure PEM_read_bio_X509 for cert %s", cert_file_name);
-        }
-        BIO_free_all(cert_file);
-    }
-
-    return x509_cert;
-}
-
-static int bio_chain_cert_helper(BIO *cert_file, const char *issuer_cert_file_name)
-{
-    int result;
-    size_t issuer_buf_size = 0;
-
-    void *issuer_cert = read_file_into_buffer(issuer_cert_file_name, &issuer_buf_size);
-    if (issuer_cert == NULL)
-    {
-        LOG_ERROR("Could not read issuer certificate file %s", issuer_cert_file_name);
-        result = __FAILURE__;
-    }
-    else
-    {
-        if (issuer_buf_size == 0)
-        {
-            LOG_ERROR("Read zero bytes from issuer certificate file %s", issuer_cert_file_name);
-            result = __FAILURE__;
-        }
-        else if (issuer_buf_size > INT_MAX)
-        {
-            LOG_ERROR("Issuer certificate file too large %s", issuer_cert_file_name);
-            result = __FAILURE__;
-        }
-        else
-        {
-            int len = BIO_write(cert_file, issuer_cert, (int)issuer_buf_size);
-            if (len != (int)issuer_buf_size)
-            {
-                LOG_ERROR("BIO_write returned %d expected %zu", len, issuer_buf_size);
-                result = __FAILURE__;
-            }
-            else
-            {
-                result = 0;
-            }
-        }
-        free(issuer_cert);
-    }
-
-    return result;
-}
-
-static int write_certificate_file
-(
-    X509 *x509_cert,
-    const char *cert_file_name,
-    const char *issuer_certificate_file
-)
-{
-    int result;
-
-#if defined __WINDOWS__ || defined _WIN32 || defined _WIN64 || defined _Windows
-    BIO* cert_file = BIO_new_file(cert_file_name, "w");
-    if (cert_file == NULL)
-    {
-        LOG_ERROR("Failure opening cert file for writing for %s", cert_file_name);
-        result = __FAILURE__;
-    }
-    else
-    {
-        if (!PEM_write_bio_X509(cert_file, x509_cert))
-        {
-            LOG_ERROR("Unable to write certificate to file %s", cert_file_name);
-            result = __FAILURE__;
-        }
-        else if ((issuer_certificate_file != NULL) &&
-                 (bio_chain_cert_helper(cert_file, issuer_certificate_file) != 0))
-        {
-            result = __FAILURE__;
-        }
-        else
-        {
-            result = 0;
-        }
-        BIO_free_all(cert_file);
-    }
-#else
-    int fd = OPEN_HELPER(cert_file_name);
-    if (fd == -1)
-    {
-        LOG_ERROR("Failure opening cert file for writing for %s", cert_file_name);
-        result = __FAILURE__;
-    }
-    else
-    {
-        BIO *cert_file;
-        if ((cert_file = BIO_new_fd(fd, 0)) == NULL)
-        {
-            LOG_ERROR("Failure creating new BIO handle for %s", cert_file_name);
-            result = __FAILURE__;
-        }
-        else
-        {
-            if (!PEM_write_bio_X509(cert_file, x509_cert))
-            {
-                LOG_ERROR("Unable to write certificate to file %s", cert_file_name);
-                result = __FAILURE__;
-            }
-            else if ((issuer_certificate_file != NULL) &&
-                     (bio_chain_cert_helper(cert_file, issuer_certificate_file) != 0))
-            {
-                result = __FAILURE__;
-            }
-            else
-            {
-                result = 0;
-            }
-            BIO_free_all(cert_file);
-        }
-        (void)CLOSE_HELPER(fd);
-    }
-#endif
-
-    return result;
-}
-
-static EVP_PKEY* load_private_key_file(const char* key_file_name)
-{
-    EVP_PKEY* evp_key;
-    BIO* key_file = BIO_new_file(key_file_name, "r");
-    if (key_file == NULL)
-    {
-        LOG_ERROR("Failure to open key file %s", key_file_name);
-        evp_key = NULL;
-    }
-    else
-    {
-        evp_key = PEM_read_bio_PrivateKey(key_file, NULL, NULL, NULL);
-        if (evp_key == NULL)
-        {
-            LOG_ERROR("Failure PEM_read_bio_PrivateKey for %s", key_file_name);
-        }
-        BIO_free_all(key_file);
-    }
-
-    return evp_key;
-}
-
-static int write_private_key_file(EVP_PKEY* evp_key, const char* key_file_name)
-{
-    int result;
-
-#if defined __WINDOWS__ || defined _WIN32 || defined _WIN64 || defined _Windows
-    BIO* key_file = BIO_new_file(key_file_name, "w");
-    if (key_file == NULL)
-    {
-        LOG_ERROR("Failure opening key file for writing for %s", key_file_name);
-        result = __FAILURE__;
-    }
-    else
-    {
-        if (!PEM_write_bio_PrivateKey(key_file, evp_key, NULL, NULL, 0, NULL, NULL))
-        {
-            LOG_ERROR("Unable to write private key to file %s", key_file_name);
-            result = __FAILURE__;
-        }
-        else
-        {
-            result = 0;
-        }
-        BIO_free_all(key_file);
-    }
-#else
-    int fd = OPEN_HELPER(key_file_name);
-    if (fd == -1)
-    {
-        LOG_ERROR("Failure opening key file for writing for %s. Errno %d, %s",
-                  key_file_name, errno, strerror(errno));
-        result = __FAILURE__;
-    }
-    else
-    {
-        BIO *key_file;
-        if ((key_file = BIO_new_fd(fd, 0)) == NULL)
-        {
-            LOG_ERROR("Failure creating new BIO handle for %s", key_file_name);
-            result = __FAILURE__;
-        }
-        else if (!PEM_write_bio_PrivateKey(key_file, evp_key, NULL, NULL, 0, NULL, NULL))
-        {
-            LOG_ERROR("Unable to write private key to file %s", key_file_name);
-            result = __FAILURE__;
-        }
-        else
-        {
-            result = 0;
-        }
-        BIO_free_all(key_file);
-        (void)CLOSE_HELPER(fd);
-    }
-#endif
-
-    return result;
-}
-
-//#################################################################################################
-// PKI certificate generation
-//#################################################################################################
-static int cert_set_core_properties
-(
-    X509* x509_cert,
-    KEY_HANDLE key,
-    CERT_PROPS_HANDLE cert_props_handle,
-    int serial_num
-)
-{
-    (void)cert_props_handle;
-    int result;
-
-    if (!X509_set_version(x509_cert, X509_VERSION))
-    {
-        LOG_ERROR("Failure setting the certificate version");
-        result = __FAILURE__;
-    }
-    else if (!ASN1_INTEGER_set(X509_get_serialNumber(x509_cert), serial_num))
-    {
-        LOG_ERROR("Failure setting serial number");
-        result = __FAILURE__;
-    }
-    else if (!X509_set_pubkey(x509_cert, key))
-    {
-        LOG_ERROR("Failure setting public key");
-        result = __FAILURE__;
-    }
-    else
-    {
-        LOG_DEBUG("Core certificate properties set");
-        result = 0;
-    }
-    return result;
-}
-
-static int validate_subject_keyid(X509 *x509_cert)
-{
-    int result;
-
-    if (X509_get_ext_by_NID(x509_cert, NID_subject_key_identifier, -1) == -1)
-    {
-        LOG_ERROR("X.509 V3 extension NID_subject_key_identifier does not exist");
-        result = __FAILURE__;
-    }
-    else
-    {
-        result = 0;
-    }
-
-    return result;
-}
-
-static int validate_certificate_expiration
-(
-    X509* x509_cert,
-    double *exp_seconds_left,
-    bool *is_expired
-)
-{
-    int result;
-    time_t exp_time;
-    double seconds_left = 0;
-
-    *is_expired = true;
-    time_t now = time(NULL);
-    ASN1_TIME *exp_asn1 = X509_get_notAfter(x509_cert);
-    if ((exp_asn1->type != ASN1_TIME_STRING_UTC_FORMAT) &&
-        (exp_asn1->length != ASN1_TIME_STRING_UTC_LEN))
-    {
-        LOG_ERROR("Unsupported time format in certificate");
-        result = __FAILURE__;
-    }
-    else if ((exp_time = get_utc_time_from_asn_string(exp_asn1->data, exp_asn1->length)) == 0)
-    {
-        LOG_ERROR("Could not parse expiration date from certificate");
-        result = __FAILURE__;
-    }
-    else
-    {
-        if ((seconds_left = difftime(exp_time, now)) <= 0)
-        {
-            LOG_ERROR("Certificate has expired");
-        }
-        else
-        {
-            *is_expired = false;
-        }
-        result = 0;
-    }
-
-    *exp_seconds_left = seconds_left;
-    return result;
-}
-
-static int cert_set_expiration
-(
-    X509* x509_cert,
-    uint64_t requested_validity,
-    X509* issuer_cert
-)
-{
-    int result;
-
-    if (!X509_gmtime_adj(X509_get_notBefore(x509_cert), 0))
-    {
-        LOG_ERROR("Failure setting not before time");
-        result = __FAILURE__;
-    }
-    else
-    {
-        // compute the MIN of seconds between:
-        //    - UTC now() and the issuer certificate expiration timestamp and
-        //    - Requested certificate expiration time expressed in UTC seconds from now()
-        if (issuer_cert != NULL)
-        {
-            // determine max validity in seconds of issuer
-            double exp_seconds_left_from_now = 0;
-            bool is_expired = true;
-            int status = validate_certificate_expiration(issuer_cert,
-                                                         &exp_seconds_left_from_now,
-                                                         &is_expired);
-            if ((status != 0) || (is_expired))
-            {
-                LOG_ERROR("Issuer certificate expiration failure. Status %d, verify status: %d",
-                          status, is_expired);
-                result = __FAILURE__;
-            }
-            else
-            {
-                uint64_t number_seconds_left = (uint64_t)exp_seconds_left_from_now;
-                LOG_DEBUG("Issuer expiration seconds left: %" PRIu64 ", Request validity:%" PRIu64,
-                          number_seconds_left, requested_validity);
-                requested_validity = (requested_validity == 0) ?
-                                        number_seconds_left :
-                                        ((requested_validity < number_seconds_left) ?
-                                            requested_validity :
-                                            number_seconds_left);
-                result = 0;
-            }
-        }
-        else
-        {
-            result = 0;
-        }
-
-        if (result == 0)
-        {
-            if (requested_validity == 0)
-            {
-                LOG_ERROR("Invalid expiration time in seconds %" PRIu64, requested_validity);
-                result = __FAILURE__;
-            }
-            else if (!X509_gmtime_adj(X509_get_notAfter(x509_cert), (long)requested_validity))
-            {
-                LOG_ERROR("Failure setting not after time %" PRIu64, requested_validity);
-                result = __FAILURE__;
-            }
-        }
-    }
-
-    return result;
-}
-
-static int set_basic_constraints(X509 *x509_cert, CERTIFICATE_TYPE cert_type, int ca_path_len)
-{
-    int result;
-    BASIC_CONSTRAINTS *bc;
-
-    if ((bc = BASIC_CONSTRAINTS_new()) == NULL)
-    {
-        LOG_ERROR("Could not allocate basic constraint");
-        result = __FAILURE__;
-    }
-    else
-    {
-        bool is_pathlen_failure;
-        int is_critical = 0;
-        bc->ca = 0;
-        if (cert_type == CERTIFICATE_TYPE_CA)
-        {
-            is_critical = 1;
-            bc->ca = 1;
-            bc->pathlen = ASN1_INTEGER_new();
-            if (bc->pathlen == NULL)
-            {
-                LOG_ERROR("Could not path length integer");
-                is_pathlen_failure = true;
-            }
-            else if (ASN1_INTEGER_set(bc->pathlen, ca_path_len) != 1)
-            {
-                LOG_ERROR("Setting path len failed");
-                is_pathlen_failure = true;
-            }
-            else
-            {
-                is_pathlen_failure = false;
-            }
-        }
-        else
-        {
-            is_pathlen_failure = false;
-        }
-
-
-        if (is_pathlen_failure)
-        {
-            result = __FAILURE__;
-        }
-        else if (X509_add1_ext_i2d(x509_cert, NID_basic_constraints,
-                                   bc, is_critical, X509V3_ADD_DEFAULT) != 1)
-        {
-            LOG_ERROR("Could not add basic constraint extension to certificate");
-            result = __FAILURE__;
-        }
-        else
-        {
-            result = 0;
-        }
-        BASIC_CONSTRAINTS_free(bc);
-    }
-
-    return result;
-}
-
-static int add_ext
-(
-    X509 *x509_cert,
-    X509V3_CTX *ctx,
-    int nid,
-    const char *value,
-    const char* nid_diagnostic
-)
-{
-    int result;
-    X509_EXTENSION *ex;
-
-    // openssl API requires a non const value be passed in
-    if ((ex = X509V3_EXT_conf_nid_HELPER(NULL, ctx, nid, (char*)value)) == NULL)
-    {
-        LOG_ERROR("Could not obtain V3 extension by NID %#x, %s", nid, nid_diagnostic);
-        result = __FAILURE__;
-    }
-    else
-    {
-        if (X509_add_ext(x509_cert, ex, -1) == 0)
-        {
-            LOG_ERROR("Could not add V3 extension by NID %#x, %s. Value %s",
-                      nid, nid_diagnostic, value);
-            result = __FAILURE__;
-        }
-        else
-        {
-            result = 0;
-        }
-        X509_EXTENSION_free(ex);
-    }
-
-    return result;
-}
-
-static int set_key_usage
-(
-    X509 *x509_cert,
-    CERTIFICATE_TYPE cert_type
-)
-{
-    int result;
-    char *usage, *ext_usage;
-
-    if (cert_type == CERTIFICATE_TYPE_CA)
-    {
-        usage = "critical, digitalSignature, keyCertSign";
-        ext_usage = NULL;
-    }
-    else if (cert_type == CERTIFICATE_TYPE_CLIENT)
-    {
-        usage = "critical, nonRepudiation, digitalSignature, keyEncipherment, dataEncipherment";
-        ext_usage = "clientAuth";
-    }
-    else
-    {
-        usage = "critical, nonRepudiation, digitalSignature, keyEncipherment, dataEncipherment, "
-                "keyAgreement";
-        ext_usage = "serverAuth";
-    }
-
-    if (add_ext(x509_cert, NULL, NID_key_usage, usage, "NID_key_usage") != 0)
-    {
-        result = __FAILURE__;
-    }
-    else
-    {
-        if ((ext_usage != NULL) &&
-            (add_ext(x509_cert, NULL, NID_ext_key_usage, ext_usage, "NID_ext_key_usage") != 0))
-        {
-            result = __FAILURE__;
-        }
-        else
-        {
-            result = 0;
-        }
-    }
-
-    return result;
-}
-
-static int set_key_identifier_extension
-(
-    X509 *x509_cert,
-    X509 *issuer_cert,
-    int nid,
-    const char *nid_diagnostic,
-    char *value
-)
-{
-    int result;
-    X509V3_CTX ctx;
-    X509V3_set_ctx(&ctx, issuer_cert, x509_cert, NULL, NULL, 0);
-
-    if (add_ext(x509_cert, &ctx, nid, value, nid_diagnostic) != 0)
-    {
-        result = __FAILURE__;
-    }
-    else
-    {
-        result = 0;
-    }
-
-    return result;
-}
-
-static int cert_set_key_id_extensions
-(
-    X509 *x509_cert,
-    X509 *issuer_cert
-)
-{
-    int result;
-
-    if (set_key_identifier_extension(x509_cert, NULL, NID_subject_key_identifier,
-                                     "NID_subject_key_identifier", "hash") != 0)
-    {
-        result = __FAILURE__;
-    }
-    else
-    {
-        char *auth_value = "issuer:always,keyid:always";
-        issuer_cert = (issuer_cert != NULL) ? issuer_cert : x509_cert;
-        if (set_key_identifier_extension(x509_cert, issuer_cert, NID_authority_key_identifier,
-                                         "NID_authority_key_identifier", auth_value) != 0)
-        {
-            result = __FAILURE__;
-        }
-        else
-        {
-            result = 0;
-        }
-    }
-
-    return result;
-}
-
-static int set_san
-(
-    X509 *x509_cert,
-    CERT_PROPS_HANDLE cert_props_handle
-)
-{
-    size_t num_entries = 0, idx;
-    bool fail_flag = false;
-    const char * const* sans = get_san_entries(cert_props_handle, &num_entries);
-
-    if (sans != NULL)
-    {
-        for (idx = 0; idx < num_entries; idx++)
-        {
-            if ((sans[idx] != NULL) &&
-                (add_ext(x509_cert, NULL, NID_subject_alt_name,
-                         sans[idx], "NID_subject_alt_name") != 0))
-            {
-                fail_flag = true;
-                break;
-            }
-        }
-    }
-
-    return (fail_flag) ? __FAILURE__ : 0;
-}
-
-static int cert_set_extensions
-(
-    X509 *x509_cert,
-    CERTIFICATE_TYPE cert_type,
-    X509* issuer_cert,
-    int ca_path_len,
-    CERT_PROPS_HANDLE cert_props_handle
-)
-{
-    (void)issuer_cert;
-    int result;
-
-    if ((set_basic_constraints(x509_cert, cert_type, ca_path_len) != 0) ||
-        (set_key_usage(x509_cert, cert_type) != 0) ||
-        (set_san(x509_cert, cert_props_handle) != 0))
-    {
-        LOG_ERROR("Failure setting certificate extensions");
-        result = __FAILURE__;
-    }
-    else
-    {
-        result = 0;
-    }
-
-    return result;
-}
-
-static int cert_set_subject_field
-(
-    X509_NAME* name,
-    X509_NAME* issuer_name,
-    const char* field,
-    const char* value
-)
-{
-    static char issuer_name_field[MAX_SUBJECT_VALUE_SIZE];
-    const char* value_to_set = NULL;
-    int result = 0;
-
-    if (value != NULL)
-    {
-        value_to_set = value;
-    }
-    else
-    {
-        if (issuer_name != NULL)
-        {
-            size_t index, found = 0;
-            for (index = 0; index < sizeof(subj_offsets)/sizeof(subj_offsets[0]); index++)
-            {
-                if (strcmp(field, subj_offsets[index].field) == 0)
-                {
-                    found = 1;
-                    break;
-                }
-            }
-            if (found == 1)
-            {
-                int status;
-                memset(issuer_name_field, 0 , sizeof(issuer_name_field));
-                status = X509_NAME_get_text_by_NID(issuer_name,
-                                                   subj_offsets[index].offset,
-                                                   issuer_name_field,
-                                                   sizeof(issuer_name_field));
-                if (status == -1)
-                {
-                    LOG_DEBUG("Failure X509_NAME_get_text_by_NID for field: %s", field);
-                }
-                else
-                {
-                    value_to_set = issuer_name_field;
-                    LOG_DEBUG("From issuer cert for field: %s got value: %s", field, value_to_set);
-                }
-            }
-        }
-    }
-
-    if (value_to_set != NULL)
-    {
-        if (X509_NAME_add_entry_by_txt(name, field, MBSTRING_ASC,
-                                       (unsigned char *)value_to_set, -1, -1, 0) != 1)
-        {
-            LOG_ERROR("Failure X509_NAME_add_entry_by_txt for field: %s using value: %s",
-                      field, value_to_set);
-            result = __FAILURE__;
-        }
-    }
-
-    return result;
-}
-
-static int cert_set_subject_fields_and_issuer
-(
-    X509* x509_cert,
-    const char *common_name,
-    X509* issuer_certificate,
-    CERT_PROPS_HANDLE cert_props_handle
-)
-{
-    int result;
-    /*const*/ X509_NAME* issuer_subj_name = NULL;
-    if ((issuer_certificate != NULL) &&
-        ((issuer_subj_name = X509_get_subject_name(issuer_certificate)) == NULL))
-    {
-        LOG_ERROR("Failure obtaining issuer subject name");
-        result = __FAILURE__;
-    }
-    else
-    {
-        X509_NAME* name = X509_get_subject_name(x509_cert);
-        if (name == NULL)
-        {
-            LOG_ERROR("Failure get subject name");
-            result = __FAILURE__;
-        }
-        else
-        {
-            const char *value;
-            result = 0;
-            value = get_country_name(cert_props_handle);
-            result = cert_set_subject_field(name, issuer_subj_name, "C", value);
-            if (result == 0)
-            {
-                value = get_state_name(cert_props_handle);
-                result = cert_set_subject_field(name, issuer_subj_name, "ST", value);
-            }
-            if (result == 0)
-            {
-                value = get_locality(cert_props_handle);
-                result = cert_set_subject_field(name, issuer_subj_name, "L", value);
-            }
-            if (result == 0)
-            {
-                value = get_organization_name(cert_props_handle);
-                result = cert_set_subject_field(name, issuer_subj_name, "O", value);
-            }
-            if (result == 0)
-            {
-                value = get_organization_unit(cert_props_handle);
-                result = cert_set_subject_field(name, issuer_subj_name, "OU", value);
-            }
-            if (result == 0)
-            {
-                //always use value provided in cert_props_handle
-                result = cert_set_subject_field(name, NULL, "CN", common_name);
-            }
-            if (result == 0)
-            {
-                LOG_DEBUG("Certificate subject fields set");
-                issuer_subj_name = (issuer_subj_name == NULL) ? name : issuer_subj_name;
-                if (!X509_set_issuer_name(x509_cert, issuer_subj_name))
-                {
-                    LOG_ERROR("Failure setting issuer name");
-                    result = __FAILURE__;
-                }
-                else
-                {
-                    LOG_DEBUG("Certificate issuer set successfully");
-                }
-            }
-        }
-    }
-    return result;
-}
-
-static int generate_cert_key
-(
-    CERTIFICATE_TYPE cert_type,
-    X509* issuer_certificate,
-    const char *key_file_name,
-    EVP_PKEY **result_evp_key,
-    const PKI_KEY_PROPS *key_props
-)
-{
-    int result;
-    EVP_PKEY* evp_key;
-    *result_evp_key = NULL;
-
-    if ((evp_key = generate_evp_key(cert_type, issuer_certificate, key_props)) == NULL)
-    {
-        LOG_ERROR("Error generating EVP key in %s", key_file_name);
-        result = __FAILURE__;
-    }
-    else if (write_private_key_file(evp_key, key_file_name) != 0)
-    {
-        LOG_ERROR("Error writing private key to file %s", key_file_name);
-        result = __FAILURE__;
-        destroy_evp_key(evp_key);
-    }
-    else
-    {
-        LOG_DEBUG("Generated private key at file %s", key_file_name);
-        result = 0;
-        *result_evp_key = evp_key;
-    }
-
-    return result;
-}
-
-static int generate_evp_certificate
-(
-    EVP_PKEY* evp_key,
-    CERTIFICATE_TYPE cert_type,
-    const char *common_name,
-    uint64_t requested_validity,
-    EVP_PKEY* issuer_evp_key,
-    X509* issuer_certificate,
-    const char *issuer_certificate_file,
-    CERT_PROPS_HANDLE cert_props_handle,
-    int serial_num,
-    int ca_path_len,
-    const char *cert_file_name,
-    X509** result_cert
-)
-{
-    int result;
-    X509* x509_cert;
-    *result_cert = NULL;
-    if ((x509_cert = X509_new()) == NULL)
-    {
-        LOG_ERROR("Failure creating the x509 cert");
-        result = __FAILURE__;
-    }
-    else
-    {
-        result = 0;
-        if (cert_set_core_properties(x509_cert, evp_key, cert_props_handle, serial_num) != 0)
-        {
-            LOG_ERROR("Failure setting core certificate properties");
-            result = __FAILURE__;
-        }
-        else if (cert_set_expiration(x509_cert, requested_validity, issuer_certificate) != 0)
-        {
-            LOG_ERROR("Failure setting certificate validity period");
-            result = __FAILURE__;
-        }
-        else if (cert_set_extensions(x509_cert,
-                                     cert_type,
-                                     issuer_certificate,
-                                     ca_path_len,
-                                     cert_props_handle) != 0)
-        {
-            LOG_ERROR("Failure setting certificate extensions");
-            result = __FAILURE__;
-        }
-        else if (cert_set_subject_fields_and_issuer(x509_cert,
-                                                    common_name,
-                                                    issuer_certificate,
-                                                    cert_props_handle) != 0)
-        {
-            LOG_ERROR("Failure setting certificate subject fields");
-            result = __FAILURE__;
-        }
-        else if (cert_set_key_id_extensions(x509_cert, issuer_certificate) != 0)
-        {
-            LOG_ERROR("Failure setting certificate subject auth key id extensions");
-            result = __FAILURE__;
-        }
-        else
-        {
-            issuer_evp_key = (issuer_evp_key == NULL) ? evp_key : issuer_evp_key;
-            if (!X509_sign(x509_cert, issuer_evp_key, EVP_sha256()))
-            {
-                LOG_ERROR("Failure signing x509");
-                result = __FAILURE__;
-            }
-            else if (write_certificate_file(x509_cert, cert_file_name,
-                                            issuer_certificate_file) != 0)
-            {
-                LOG_ERROR("Failure saving x509 certificate");
-                result = __FAILURE__;
-            }
-            else
-            {
-                *result_cert = x509_cert;
-            }
-        }
-        if (result != 0)
-        {
-            X509_free(x509_cert);
-        }
-    }
-
-    return result;
-}
-
-static int generate_pki_cert_and_key_helper
-(
-    CERT_PROPS_HANDLE cert_props_handle,
-    int serial_number,
-    int ca_path_len,
-    const char* key_file_name,
-    const char* cert_file_name,
-    const char* issuer_key_file,
-    const char* issuer_certificate_file,
-    const PKI_KEY_PROPS *key_props
-)
-{
-    int result;
-    uint64_t requested_validity;
-    const char* common_name_prop_value;
-    X509* issuer_certificate = NULL;
-    EVP_PKEY* issuer_evp_key = NULL;
-
-    initialize_openssl();
-    if (cert_props_handle == NULL)
-    {
-        LOG_ERROR("Failure saving x509 certificate");
-        result = __FAILURE__;
-    }
-    else if (key_file_name == NULL)
-    {
-        LOG_ERROR("Invalid key file path");
-        result = __FAILURE__;
-    }
-    else if (cert_file_name == NULL)
-    {
-        LOG_ERROR("Invalid key file path");
-        result = __FAILURE__;
-    }
-    else if (((issuer_certificate_file == NULL) && (issuer_key_file != NULL)) ||
-             ((issuer_certificate_file != NULL) && (issuer_key_file == NULL)))
-    {
-        LOG_ERROR("Invalid issuer certificate and key file provided");
-        result = __FAILURE__;
-    }
-    else if (ca_path_len < 0)
-    {
-        LOG_ERROR("Invalid CA path len %d", ca_path_len);
-        result = __FAILURE__;
-    }
-    else if ((requested_validity = get_validity_seconds(cert_props_handle)) == 0)
-    {
-        LOG_ERROR("Validity in seconds cannot be 0");
-        result = __FAILURE__;
-    }
-    else if (requested_validity > LONG_MAX)
-    {
-        LOG_ERROR("Number of seconds too large %" PRIu64, requested_validity);
-        result = __FAILURE__;
-    }
-    else if ((common_name_prop_value = get_common_name(cert_props_handle)) == NULL)
-    {
-        LOG_ERROR("Common name value cannot be NULL");
-        result = __FAILURE__;
-    }
-    else if (strlen(common_name_prop_value) == 0)
-    {
-        LOG_ERROR("Common name value cannot be empty");
-        result = __FAILURE__;
-    }
-    else
-    {
-        CERTIFICATE_TYPE cert_type = get_certificate_type(cert_props_handle);
-        if ((cert_type != CERTIFICATE_TYPE_CLIENT) &&
-            (cert_type != CERTIFICATE_TYPE_SERVER) &&
-            (cert_type != CERTIFICATE_TYPE_CA))
-        {
-            LOG_ERROR("Error invalid certificate type %d", cert_type);
-            result = __FAILURE__;
-        }
-        else if ((cert_type != CERTIFICATE_TYPE_CA) && (ca_path_len != 0))
-        {
-            LOG_ERROR("Invalid path len argument provided for a non CA certificate request");
-            result = __FAILURE__;
-        }
-        else
-        {
-            bool perform_cert_gen;
-            if (issuer_certificate_file)
-            {
-                if ((issuer_certificate = load_certificate_file(issuer_certificate_file)) == NULL)
-                {
-                    LOG_ERROR("Could not load issuer certificate file");
-                    perform_cert_gen = false;
-                }
-                else if ((issuer_evp_key = load_private_key_file(issuer_key_file)) == NULL)
-                {
-                    LOG_ERROR("Could not load issuer private key file");
-                    perform_cert_gen = false;
-                }
-                else
-                {
-                    perform_cert_gen = true;
-                }
-            }
-            else
-            {
-                perform_cert_gen = true;
-            }
-
-            if (!perform_cert_gen)
-            {
-                result = __FAILURE__;
-            }
-            else
-            {
-                X509* x509_cert = NULL;
-                EVP_PKEY* evp_key = NULL;
-                if (generate_cert_key(cert_type, issuer_certificate,
-                                      key_file_name, &evp_key, key_props) != 0)
-                {
-                    LOG_ERROR("Could not generate private key for certificate create request");
-                    result = __FAILURE__;
-                }
-                else if (generate_evp_certificate(evp_key, cert_type, common_name_prop_value,
-                                                  requested_validity, issuer_evp_key,
-                                                  issuer_certificate, issuer_certificate_file,
-                                                  cert_props_handle, serial_number, ca_path_len,
-                                                  cert_file_name, &x509_cert) != 0)
-                {
-                    LOG_ERROR("Could not generate certificate create request");
-                    result = __FAILURE__;
-                }
-                else
-                {
-                    result = 0;
-                }
-
-                if (x509_cert != NULL)
-                {
-                    X509_free(x509_cert);
-                }
-                if (evp_key != NULL)
-                {
-                    destroy_evp_key(evp_key);
-                }
-            }
-        }
-    }
-
-    if (issuer_certificate != NULL)
-    {
-        X509_free(issuer_certificate);
-    }
-    if (issuer_evp_key != NULL)
-    {
-        destroy_evp_key(issuer_evp_key);
-    }
-
-    return result;
-}
-
-int generate_pki_cert_and_key_with_props
-(
-    CERT_PROPS_HANDLE cert_props_handle,
-    int serial_number,
-    int ca_path_len,
-    const char* key_file_name,
-    const char* cert_file_name,
-    const PKI_KEY_PROPS *key_props
-)
-{
-    int result;
-
-    if ((key_props == NULL) ||
-        ((key_props->key_type != HSM_PKI_KEY_EC) &&
-         (key_props->key_type != HSM_PKI_KEY_RSA)))
-    {
-        LOG_ERROR("Invalid PKI key properties");
-        result = __FAILURE__;
-    }
-    else
-    {
-        result = generate_pki_cert_and_key_helper(cert_props_handle,
-                                                  serial_number,
-                                                  ca_path_len,
-                                                  key_file_name,
-                                                  cert_file_name,
-                                                  NULL,
-                                                  NULL,
-                                                  key_props);
-    }
-
-    return result;
-}
-
-int generate_pki_cert_and_key
-(
-    CERT_PROPS_HANDLE cert_props_handle,
-    int serial_number,
-    int ca_path_len,
-    const char* key_file_name,
-    const char* cert_file_name,
-    const char* issuer_key_file,
-    const char* issuer_certificate_file
-)
-{
-    return generate_pki_cert_and_key_helper(cert_props_handle,
-                                            serial_number,
-                                            ca_path_len,
-                                            key_file_name,
-                                            cert_file_name,
-                                            issuer_key_file,
-                                            issuer_certificate_file,
-                                            NULL);
-}
-
-KEY_HANDLE create_cert_key(const char* key_file_name)
-{
-    KEY_HANDLE result;
-    EVP_PKEY* evp_key;
-    CERT_KEY *cert_key;
-
-    initialize_openssl();
-    if (key_file_name == NULL)
-    {
-        LOG_ERROR("Key file name cannot be NULL");
-        result = NULL;
-    }
-    else if ((evp_key = load_private_key_file(key_file_name)) == NULL)
-    {
-        LOG_ERROR("Could not load private key file %s", key_file_name);
-        result = NULL;
-    }
-    else if ((cert_key = (CERT_KEY*)malloc(sizeof(CERT_KEY))) == NULL)
-    {
-        LOG_ERROR("Could not allocate memory to create CERT_KEY");
-        destroy_evp_key(evp_key);
-        result = NULL;
-    }
-    else
-    {
-        cert_key->interface.hsm_client_key_sign = cert_key_sign;
-        cert_key->interface.hsm_client_key_derive_and_sign = cert_key_derive_and_sign;
-        cert_key->interface.hsm_client_key_encrypt = cert_key_encrypt;
-        cert_key->interface.hsm_client_key_decrypt = cert_key_decrypt;
-        cert_key->interface.hsm_client_key_destroy = cert_key_destroy;
-        cert_key->evp_key = evp_key;
-        result = (KEY_HANDLE)cert_key;
-    }
-    return result;
-}
-
-static int validate_cert_chain
-(
-    const char *cert_file,
-    const char *issuer_cert_file,
-    bool *verify_status
-)
-{
-    int result;
-    char *cert_data = NULL;
-    char *issuer_data = NULL;
-
-    *verify_status = false;
-    if ((cert_data = read_file_into_cstring(cert_file, NULL)) == NULL)
-    {
-        LOG_ERROR("Could not read certificate %s", cert_file);
-        result = __FAILURE__;
-    }
-    else if ((issuer_data = read_file_into_cstring(issuer_cert_file, NULL)) == NULL)
-    {
-        LOG_ERROR("Could not read issuer certificate %s", issuer_cert_file);
-        result = __FAILURE__;
-    }
-    else
-    {
-        if (strstr(cert_data, issuer_data) == NULL)
-        {
-            LOG_ERROR("Did not find issuer certificate in certificate %s", cert_file);
-        }
-        else
-        {
-            *verify_status = true;
-        }
-        result = 0;
-    }
-
-    if (cert_data != NULL)
-    {
-        free(cert_data);
-    }
-
-    if (issuer_data != NULL)
-    {
-        free(issuer_data);
-    }
-
-    return result;
-}
-
-static int check_certificates
-(
-    X509_STORE *store,
-    const char *cert_file,
-    const char *issuer_cert_file,
-    bool *verify_status
-)
-{
-    int result;
-    X509_STORE_CTX *store_ctxt = NULL;
-    X509* x509_cert = NULL;
-
-    if ((x509_cert = load_certificate_file(cert_file)) == NULL)
-    {
-        LOG_ERROR("Could not create X509 to verify certificate %s", cert_file);
-        result = __FAILURE__;
-    }
-    else if ((store_ctxt = X509_STORE_CTX_new()) == NULL)
-    {
-        LOG_ERROR("Could not create X509 store context");
-        X509_free(x509_cert);
-        result = __FAILURE__;
-    }
-    else
-    {
-        X509_STORE_set_flags(store, X509_V_FLAG_X509_STRICT |
-                                    X509_V_FLAG_CHECK_SS_SIGNATURE |
-                                    X509_V_FLAG_POLICY_CHECK);
-        if(!X509_STORE_CTX_init(store_ctxt, store, x509_cert, 0))
-        {
-            LOG_ERROR("Could not initialize X509 store context");
-            result = __FAILURE__;
-        }
-        else
-        {
-            double exp_seconds = 0;
-            int status;
-            bool is_expired = true;
-
-            status = validate_certificate_expiration(x509_cert, &exp_seconds, &is_expired);
-            if (status != 0)
-            {
-                LOG_ERROR("Verifying certificate expiration failed for %s", cert_file);
-                result = __FAILURE__;
-            }
-            else
-            {
-                if (is_expired)
-                {
-                    LOG_INFO("Certificate file has expired %s", cert_file);
-                }
-                else if (validate_subject_keyid(x509_cert) != 0)
-                {
-                    // This check was added to ensure that all certificates and in particular CA
-                    // certificates contain the X509 V3 extension "Subject Key Identifier" (SKID).
-                    // As part of cert hardening, we ensure that all certificates when created have
-                    // the X509 V3 ext Authority Key Identifier (AKID) added. AKID requires
-                    // the SKID to be present or cert generation will fail.
-                    // This check essentially would fail any CA certs generated via quickstart
-                    // or transparent gateway that do not have a SKID set.
-                    LOG_ERROR("Certificate should contain a Subject Key Identifier extension %s",
-                              cert_file);
-                }
-                else if ((status = X509_verify_cert(store_ctxt)) <= 0)
-                {
-                    const char *msg;
-                    int err_code = X509_STORE_CTX_get_error(store_ctxt);
-                    msg = X509_verify_cert_error_string(err_code);
-                    if (msg == NULL)
-                    {
-                        msg = "";
-                    }
-                    LOG_ERROR("Could not verify certificate %s using issuer certificate %s.",
-                              cert_file, issuer_cert_file);
-                    LOG_ERROR("Verification status: %d, Error: %d, Msg: '%s'",
-                              status, err_code, msg);
-                }
-                else
-                {
-                    LOG_DEBUG("Certificate validated %s", cert_file);
-                    *verify_status = true;
-                }
-                result = 0;
-            }
-        }
-        X509_STORE_CTX_free(store_ctxt);
-        X509_free(x509_cert);
-    }
-
-    return result;
-}
-
-static int verify_certificate_internal
-(
-    const char *certificate,
-    const char *issuer_certificate,
-    bool *verify_status
-)
-{
-    int result;
-    X509_LOOKUP *lookup = NULL;
-    X509_STORE *store = NULL;
-    bool check_chain = false;
-
-    initialize_openssl();
-
-    if (validate_cert_chain(certificate, issuer_certificate, &check_chain) != 0)
-    {
-        LOG_ERROR("Failed verifying if issuer is contained in certificate file %s", certificate);
-        result = __FAILURE__;
-    }
-    else if (!check_chain)
-    {
-        LOG_ERROR("Certificate file does not contain issuer certificate %s", certificate);
-        result = 0;
-    }
-    else if ((store = X509_STORE_new()) == NULL)
-    {
-        LOG_ERROR("API X509_STORE_new failed");
-        result = __FAILURE__;
-    }
-    else if ((lookup = X509_STORE_add_lookup(store, X509_LOOKUP_file())) == NULL)
-    {
-        LOG_ERROR("X509 add lookup failed");
-        result = __FAILURE__;
-    }
-    else if (!X509_LOOKUP_load_file(lookup, issuer_certificate, X509_FILETYPE_PEM))
-    {
-        LOG_ERROR("Loading issuer certificate failed");
-        result = __FAILURE__;
-    }
-    else if ((lookup = X509_STORE_add_lookup(store, X509_LOOKUP_hash_dir())) == NULL)
-    {
-        LOG_ERROR("Setting up store lookup failed");
-        result = __FAILURE__;
-    }
-    else if (!X509_LOOKUP_add_dir(lookup, NULL, X509_FILETYPE_DEFAULT))
-    {
-        LOG_ERROR("Setting up store lookup failed");
-        result = __FAILURE__;
-    }
-    else
-    {
-        LOG_DEBUG("Verifying %s using %s", certificate, issuer_certificate);
-        result = check_certificates(store, certificate, issuer_certificate, verify_status);
-    }
-
-    if (store != NULL)
-    {
-        X509_STORE_free(store);
-    }
-
-    return result;
-}
-
-int verify_certificate
-(
-    const char *certificate_file_path,
-    const char *key_file_path,
-    const char *issuer_certificate_file_path,
-    bool *verify_status
-)
-{
-    int result;
-
-    if (verify_status == NULL)
-    {
-        LOG_ERROR("Invalid verify_status parameter");
-        result = __FAILURE__;
-    }
-    else
-    {
-        *verify_status = false;
-        if ((certificate_file_path == NULL) ||
-            (key_file_path == NULL) ||
-            (issuer_certificate_file_path == NULL))
-        {
-            LOG_ERROR("Invalid parameters");
-            result = __FAILURE__;
-        }
-        else
-        {
-            result = verify_certificate_internal(certificate_file_path,
-                                                 issuer_certificate_file_path,
-                                                 verify_status);
-        }
-    }
-
-    return result;
-}
+#include <fcntl.h>
+#include <inttypes.h>
+#include <limits.h>
+#include <stdbool.h>
+#include <stdlib.h>
+#include <stdint.h>
+#include <string.h>
+#include <sys/stat.h>
+#include <time.h>
+
+#if defined __WINDOWS__ || defined _WIN32 || defined _WIN64 || defined _Windows
+    #include <io.h>
+#else
+    #include <unistd.h>
+#endif
+
+#include <openssl/asn1.h>
+#include <openssl/bio.h>
+#include <openssl/err.h>
+#include <openssl/ec.h>
+#include <openssl/pem.h>
+#include <openssl/x509.h>
+#include <openssl/x509v3.h>
+
+#include "azure_c_shared_utility/gballoc.h"
+#include "azure_c_shared_utility/buffer_.h"
+#include "azure_c_shared_utility/hmacsha256.h"
+#include "edge_openssl_common.h"
+
+#include "hsm_key.h"
+#include "hsm_log.h"
+#include "hsm_utils.h"
+
+//#################################################################################################
+// Data type definations
+//#################################################################################################
+// all X.509 certificates created will be v3 for which the version value is 2
+#define X509_VERSION 0x2
+
+// RSA key length for CA certificates
+#define RSA_KEY_LEN_CA 4096
+// RSA key length for server and client certificates
+#define RSA_KEY_LEN_NON_CA RSA_KEY_LEN_CA >> 1
+
+#define MAX_SUBJECT_FIELD_SIZE 3
+// per RFC3280 state and locality have lengths of 128, +1 for null term
+#define MAX_SUBJECT_VALUE_SIZE 129
+
+#define DEFAULT_EC_CURVE_NAME "secp256k1"
+
+// openssl ASN1 time format defines
+#define ASN1_TIME_STRING_UTC_FORMAT 0x17
+#define ASN1_TIME_STRING_UTC_LEN 13
+
+struct SUBJECT_FIELD_OFFSET_TAG
+{
+    char field[MAX_SUBJECT_FIELD_SIZE];
+    int offset;
+};
+typedef struct SUBJECT_FIELD_OFFSET_TAG SUBJECT_FIELD_OFFSET;
+
+static const SUBJECT_FIELD_OFFSET subj_offsets[] =
+{
+    { "CN", NID_commonName },
+    { "C", NID_countryName },
+    { "L", NID_localityName },
+    { "ST", NID_stateOrProvinceName },
+    { "O", NID_organizationName },
+    { "OU", NID_organizationalUnitName }
+};
+
+struct CERT_KEY_TAG
+{
+    HSM_CLIENT_KEY_INTERFACE interface;
+    EVP_PKEY* evp_key;
+};
+typedef struct CERT_KEY_TAG CERT_KEY;
+
+//#################################################################################################
+// Forward Declarations
+//#################################################################################################
+
+static void destroy_evp_key(EVP_PKEY *evp_key);
+
+//#################################################################################################
+// Utilities
+//#################################################################################################
+#if !defined(OPEN_HELPER) && !defined(CLOSE_HELPER)
+    #if defined __WINDOWS__ || defined _WIN32 || defined _WIN64 || defined _Windows
+        #define OPEN_HELPER(fname) _open((fname), _O_CREAT|_O_WRONLY|_O_TRUNC, _S_IREAD|_S_IWRITE)
+        #define CLOSE_HELPER(fd) _close(fd)
+    #else
+        #define OPEN_HELPER(fname) open((fname), O_CREAT|O_WRONLY|O_TRUNC, S_IRUSR|S_IWUSR)
+        #define CLOSE_HELPER(fd) close(fd)
+    #endif
+#endif
+
+#if !defined(X509V3_EXT_conf_nid_HELPER)
+    #define X509V3_EXT_conf_nid_HELPER(conf, ctx, nid, value) \
+        X509V3_EXT_conf_nid((conf), (ctx), (nid), (value))
+#endif
+
+extern time_t get_utc_time_from_asn_string(const unsigned char *time_value, size_t length);
+
+//#################################################################################################
+// PKI key operations
+//#################################################################################################
+
+// implementation from https://wiki.openssl.org/index.php/EVP_Signing_and_Verifying
+static int caluclate_hmac_sha256
+(
+    EVP_PKEY *evp_key,
+    const unsigned char *tbs,
+    size_t tbs_size,
+    unsigned char **digest,
+    size_t *digest_size
+)
+{
+    int result, status;
+    size_t sign_size = 0;
+    unsigned char *signature;
+    EVP_MD_CTX* ctx;
+    const EVP_MD *md;
+
+    if ((ctx = EVP_MD_CTX_create()) == NULL)
+    {
+        LOG_ERROR("EVP_MD_CTX_create failed");
+        result = __FAILURE__;
+    }
+    else if ((md = EVP_get_digestbyname("SHA256")) == NULL)
+    {
+        LOG_ERROR("EVP_get_digestbyname failed for SHA256");
+        EVP_MD_CTX_destroy(ctx);
+        result = __FAILURE__;
+    }
+    else if ((status = EVP_DigestInit_ex(ctx, md, NULL)) != 1)
+    {
+        LOG_ERROR("EVP_DigestInit_ex failed with error code %d", status);
+        EVP_MD_CTX_destroy(ctx);
+        result = __FAILURE__;
+    }
+    else if ((status = EVP_DigestSignInit(ctx, NULL, md, NULL, evp_key)) != 1)
+    {
+        LOG_ERROR("EVP_DigestSignInit failed with error code %d", status);
+        EVP_MD_CTX_destroy(ctx);
+        result = __FAILURE__;
+    }
+    else if ((status = EVP_DigestSignUpdate(ctx, tbs, tbs_size)) != 1)
+    {
+        LOG_ERROR("EVP_DigestSignUpdate failed with error code %d", status);
+        EVP_MD_CTX_destroy(ctx);
+        result = __FAILURE__;
+    }
+    else if ((status = EVP_DigestSignFinal(ctx, NULL, &sign_size)) != 1)
+    {
+        LOG_ERROR("EVP_DigestSignFinal failed with error code %d", status);
+        EVP_MD_CTX_destroy(ctx);
+        result = __FAILURE__;
+    }
+    else if (sign_size == 0)
+    {
+        LOG_ERROR("EVP_DigestSignFinal returned digest size as zero");
+        EVP_MD_CTX_destroy(ctx);
+        result = __FAILURE__;
+    }
+    else if ((signature = malloc(sign_size)) == NULL)
+    {
+        LOG_ERROR("Failed to allocate memory for digest");
+        EVP_MD_CTX_destroy(ctx);
+        result = __FAILURE__;
+    }
+    else
+    {
+        size_t temp_size = sign_size;
+        if ((status = EVP_DigestSignFinal(ctx, signature, &temp_size)) != 1)
+        {
+            LOG_ERROR("EVP_DigestSignFinal failed with error code %d", status);
+            free(signature);
+            EVP_MD_CTX_destroy(ctx);
+            result = __FAILURE__;
+        }
+        else if (sign_size != temp_size)
+        {
+            LOG_ERROR("Mismatched signature lengths. Expected %zu Got %zu", sign_size, temp_size);
+            free(signature);
+            EVP_MD_CTX_destroy(ctx);
+            result = __FAILURE__;
+        }
+        else
+        {
+            *digest = signature;
+            *digest_size = sign_size;
+            EVP_MD_CTX_destroy(ctx);
+            result = 0;
+        }
+    }
+
+    return result;
+}
+
+static int cert_key_sign
+(
+    KEY_HANDLE key_handle,
+    const unsigned char *data_to_be_signed,
+    size_t data_to_be_signed_size,
+    unsigned char **digest,
+    size_t *digest_size
+)
+{
+    int result;
+    CERT_KEY *cert_key = (CERT_KEY*)key_handle;
+
+    bool digest_params_invalid = (digest == NULL) || (digest_size == NULL);
+    // make sure sane values are always returned
+    if (digest != NULL)
+    {
+        *digest = NULL;
+    }
+    if (digest_size != NULL)
+    {
+        *digest_size = 0;
+    }
+    if (digest_params_invalid)
+    {
+        LOG_ERROR("Invalid digest and or digest_size value");
+        result = __FAILURE__;
+    }
+    else if (cert_key == NULL)
+    {
+        LOG_ERROR("Invalid key handle");
+        result = __FAILURE__;
+    }
+    else if ((data_to_be_signed == NULL) || (data_to_be_signed_size == 0))
+    {
+        LOG_ERROR("Invalid data and or data size value");
+        result = __FAILURE__;
+    }
+    else
+    {
+        result = caluclate_hmac_sha256(cert_key->evp_key,
+                                       data_to_be_signed,
+                                       data_to_be_signed_size,
+                                       digest,
+                                       digest_size);
+    }
+
+    return result;
+}
+
+int cert_key_derive_and_sign
+(
+    KEY_HANDLE key_handle,
+    const unsigned char* data_to_be_signed,
+    size_t data_to_be_signed_size,
+    const unsigned char* identity,
+    size_t identity_size,
+    unsigned char** digest,
+    size_t* digest_size
+)
+{
+    (void)key_handle;
+    (void)data_to_be_signed;
+    (void)data_to_be_signed_size;
+    (void)identity;
+    (void)identity_size;
+
+    LOG_ERROR("Derive and sign for cert keys is not supported");
+    if (digest != NULL)
+    {
+        *digest = NULL;
+    }
+    if (digest_size != NULL)
+    {
+        *digest_size = 0;
+    }
+    return __FAILURE__;
+}
+
+static int cert_key_encrypt
+(
+    KEY_HANDLE key_handle,
+    const SIZED_BUFFER *identity,
+    const SIZED_BUFFER *plaintext,
+    const SIZED_BUFFER *initialization_vector,
+    SIZED_BUFFER *ciphertext
+)
+{
+    (void)key_handle;
+    (void)identity;
+    (void)plaintext;
+    (void)initialization_vector;
+
+    LOG_ERROR("Cert key encrypt operation not supported");
+    ciphertext->buffer = NULL;
+    ciphertext->size = 0;
+    return __FAILURE__;
+}
+
+static int cert_key_decrypt
+(
+    KEY_HANDLE key_handle,
+    const SIZED_BUFFER *identity,
+    const SIZED_BUFFER *ciphertext,
+    const SIZED_BUFFER *initialization_vector,
+    SIZED_BUFFER *plaintext
+)
+{
+    (void)key_handle;
+    (void)identity;
+    (void)ciphertext;
+    (void)initialization_vector;
+
+    LOG_ERROR("Cert key decrypt operation not supported");
+    plaintext->buffer = NULL;
+    plaintext->size = 0;
+    return __FAILURE__;
+}
+
+static void cert_key_destroy(KEY_HANDLE key_handle)
+{
+    CERT_KEY *cert_key = (CERT_KEY*)key_handle;
+    if (cert_key != NULL)
+    {
+        destroy_evp_key(cert_key->evp_key);
+        free(cert_key);
+    }
+}
+
+//#################################################################################################
+// PKI key generation
+//#################################################################################################
+static EVP_PKEY* generate_rsa_key(CERTIFICATE_TYPE cert_type)
+{
+    int status;
+    BIGNUM *bne;
+    EVP_PKEY *pkey;
+    RSA *rsa;
+
+    size_t key_len = (cert_type == CERTIFICATE_TYPE_CA) ? RSA_KEY_LEN_CA : RSA_KEY_LEN_NON_CA;
+    LOG_INFO("Generating RSA key of length %zu", key_len);
+    if ((pkey = EVP_PKEY_new()) == NULL)
+    {
+        LOG_ERROR("Unable to create EVP_PKEY structure");
+    }
+    else if ((bne = BN_new()) == NULL)
+    {
+        LOG_ERROR("Could not allocate new big num object");
+        EVP_PKEY_free(pkey);
+        pkey = NULL;
+    }
+    else if ((status = BN_set_word(bne, RSA_F4)) != 1)
+    {
+        LOG_ERROR("Unable to set big num word");
+        BN_free(bne);
+        EVP_PKEY_free(pkey);
+        pkey = NULL;
+    }
+    else if ((rsa = RSA_new()) == NULL)
+    {
+        LOG_ERROR("Could not allocate new RSA object");
+        BN_free(bne);
+        EVP_PKEY_free(pkey);
+        pkey = NULL;
+    }
+    else if ((status = RSA_generate_key_ex(rsa, (int)key_len, bne, NULL)) != 1)
+    {
+        LOG_ERROR("Unable to generate RSA key");
+        RSA_free(rsa);
+        BN_free(bne);
+        EVP_PKEY_free(pkey);
+        pkey = NULL;
+    }
+    else if ((status = EVP_PKEY_set1_RSA(pkey, rsa)) != 1)
+    {
+        LOG_ERROR("Unable to assign RSA key.");
+        RSA_free(rsa);
+        BN_free(bne);
+        EVP_PKEY_free(pkey);
+        pkey = NULL;
+    }
+    else
+    {
+        RSA_free(rsa);
+        BN_free(bne);
+    }
+
+    return pkey;
+}
+
+static EVP_PKEY* generate_ecc_key(const char *ecc_type)
+{
+    EC_KEY* ecc_key;
+    EVP_PKEY *evp_key;
+
+    int ecc_group = OBJ_txt2nid(ecc_type);
+
+    if ((ecc_key = EC_KEY_new_by_curve_name(ecc_group)) == NULL)
+    {
+        LOG_ERROR("Failure getting curve name");
+        evp_key = NULL;
+    }
+    else
+    {
+        EC_KEY_set_asn1_flag(ecc_key, OPENSSL_EC_NAMED_CURVE);
+        if (!EC_KEY_generate_key(ecc_key))
+        {
+            LOG_ERROR("Error generating ECC key");
+            evp_key = NULL;
+        }
+        else if ((evp_key = EVP_PKEY_new()) == NULL)
+        {
+            LOG_ERROR("Unable to create EVP_PKEY structure");
+        }
+        else if (!EVP_PKEY_set1_EC_KEY(evp_key, ecc_key))
+        {
+            LOG_ERROR("Error assigning ECC key to EVP_PKEY structure");
+            EVP_PKEY_free(evp_key);
+            evp_key = NULL;
+        }
+        EC_KEY_free(ecc_key);
+    }
+
+    return evp_key;
+}
+
+static EVP_PKEY* generate_evp_key
+(
+    CERTIFICATE_TYPE cert_type,
+    X509* issuer_cert,
+    const PKI_KEY_PROPS *key_props
+)
+{
+    EVP_PKEY *evp_key;
+
+    if (issuer_cert == NULL)
+    {
+        if ((key_props != NULL) && (key_props->key_type == HSM_PKI_KEY_EC))
+        {
+            const char *curve = (key_props->ec_curve_name != NULL) ? key_props->ec_curve_name :
+                                                                     DEFAULT_EC_CURVE_NAME;
+            evp_key = generate_ecc_key(curve);
+        }
+        else
+        {
+            // by default use RSA keys if no issuer cert or key properties was provided
+            evp_key = generate_rsa_key(cert_type);
+        }
+    }
+    else
+    {
+        EVP_PKEY *evp_pub_key = NULL;
+        // read the public key from the issuer certificate and determine the type
+        // of key used and then generate the appropriate type of key
+        if ((evp_pub_key = X509_get_pubkey(issuer_cert)) == NULL)
+        {
+            LOG_ERROR("Error getting public key from issuer certificate");
+            evp_key = NULL;
+        }
+        else
+        {
+            int key_type = EVP_PKEY_base_id(evp_pub_key);
+            switch (key_type)
+            {
+                case EVP_PKEY_RSA:
+                {
+                    evp_key = generate_rsa_key(cert_type);
+                }
+                break;
+
+                case EVP_PKEY_EC:
+                {
+                    EC_KEY *ecc_key = EVP_PKEY_get1_EC_KEY(evp_pub_key);
+                    const EC_GROUP* ecgrp = EC_KEY_get0_group(ecc_key);
+                    const char *curve_name = OBJ_nid2sn(EC_GROUP_get_curve_name(ecgrp));
+                    LOG_INFO("Generating ECC Key size: %d bits. ECC Key type: %s",
+                             EVP_PKEY_bits(evp_pub_key), curve_name);
+                    evp_key = generate_ecc_key(curve_name);
+                    EC_KEY_free(ecc_key);
+                }
+                break;
+
+                default:
+                    LOG_ERROR("Unsupported key type %d", key_type);
+                    evp_key = NULL;
+            };
+            EVP_PKEY_free(evp_pub_key);
+        }
+    }
+
+    return evp_key;
+}
+
+static void destroy_evp_key(EVP_PKEY *evp_key)
+{
+    if (evp_key != NULL)
+    {
+        EVP_PKEY_free(evp_key);
+    }
+}
+
+//#################################################################################################
+// PKI file IO
+//#################################################################################################
+static X509* load_certificate_file(const char* cert_file_name)
+{
+    X509* x509_cert;
+    BIO* cert_file = BIO_new_file(cert_file_name, "r");
+    if (cert_file == NULL)
+    {
+        LOG_ERROR("Failure to open certificate file %s", cert_file_name);
+        x509_cert = NULL;
+    }
+    else
+    {
+        x509_cert = PEM_read_bio_X509(cert_file, NULL, NULL, NULL);
+        if (x509_cert == NULL)
+        {
+            LOG_ERROR("Failure PEM_read_bio_X509 for cert %s", cert_file_name);
+        }
+        BIO_free_all(cert_file);
+    }
+
+    return x509_cert;
+}
+
+static int bio_chain_cert_helper(BIO *cert_file, const char *issuer_cert_file_name)
+{
+    int result;
+    size_t issuer_buf_size = 0;
+
+    void *issuer_cert = read_file_into_buffer(issuer_cert_file_name, &issuer_buf_size);
+    if (issuer_cert == NULL)
+    {
+        LOG_ERROR("Could not read issuer certificate file %s", issuer_cert_file_name);
+        result = __FAILURE__;
+    }
+    else
+    {
+        if (issuer_buf_size == 0)
+        {
+            LOG_ERROR("Read zero bytes from issuer certificate file %s", issuer_cert_file_name);
+            result = __FAILURE__;
+        }
+        else if (issuer_buf_size > INT_MAX)
+        {
+            LOG_ERROR("Issuer certificate file too large %s", issuer_cert_file_name);
+            result = __FAILURE__;
+        }
+        else
+        {
+            int len = BIO_write(cert_file, issuer_cert, (int)issuer_buf_size);
+            if (len != (int)issuer_buf_size)
+            {
+                LOG_ERROR("BIO_write returned %d expected %zu", len, issuer_buf_size);
+                result = __FAILURE__;
+            }
+            else
+            {
+                result = 0;
+            }
+        }
+        free(issuer_cert);
+    }
+
+    return result;
+}
+
+static int write_certificate_file
+(
+    X509 *x509_cert,
+    const char *cert_file_name,
+    const char *issuer_certificate_file
+)
+{
+    int result;
+
+#if defined __WINDOWS__ || defined _WIN32 || defined _WIN64 || defined _Windows
+    BIO* cert_file = BIO_new_file(cert_file_name, "w");
+    if (cert_file == NULL)
+    {
+        LOG_ERROR("Failure opening cert file for writing for %s", cert_file_name);
+        result = __FAILURE__;
+    }
+    else
+    {
+        if (!PEM_write_bio_X509(cert_file, x509_cert))
+        {
+            LOG_ERROR("Unable to write certificate to file %s", cert_file_name);
+            result = __FAILURE__;
+        }
+        else if ((issuer_certificate_file != NULL) &&
+                 (bio_chain_cert_helper(cert_file, issuer_certificate_file) != 0))
+        {
+            result = __FAILURE__;
+        }
+        else
+        {
+            result = 0;
+        }
+        BIO_free_all(cert_file);
+    }
+#else
+    int fd = OPEN_HELPER(cert_file_name);
+    if (fd == -1)
+    {
+        LOG_ERROR("Failure opening cert file for writing for %s", cert_file_name);
+        result = __FAILURE__;
+    }
+    else
+    {
+        BIO *cert_file;
+        if ((cert_file = BIO_new_fd(fd, 0)) == NULL)
+        {
+            LOG_ERROR("Failure creating new BIO handle for %s", cert_file_name);
+            result = __FAILURE__;
+        }
+        else
+        {
+            if (!PEM_write_bio_X509(cert_file, x509_cert))
+            {
+                LOG_ERROR("Unable to write certificate to file %s", cert_file_name);
+                result = __FAILURE__;
+            }
+            else if ((issuer_certificate_file != NULL) &&
+                     (bio_chain_cert_helper(cert_file, issuer_certificate_file) != 0))
+            {
+                result = __FAILURE__;
+            }
+            else
+            {
+                result = 0;
+            }
+            BIO_free_all(cert_file);
+        }
+        (void)CLOSE_HELPER(fd);
+    }
+#endif
+
+    return result;
+}
+
+static EVP_PKEY* load_private_key_file(const char* key_file_name)
+{
+    EVP_PKEY* evp_key;
+    BIO* key_file = BIO_new_file(key_file_name, "r");
+    if (key_file == NULL)
+    {
+        LOG_ERROR("Failure to open key file %s", key_file_name);
+        evp_key = NULL;
+    }
+    else
+    {
+        evp_key = PEM_read_bio_PrivateKey(key_file, NULL, NULL, NULL);
+        if (evp_key == NULL)
+        {
+            LOG_ERROR("Failure PEM_read_bio_PrivateKey for %s", key_file_name);
+        }
+        BIO_free_all(key_file);
+    }
+
+    return evp_key;
+}
+
+static int write_private_key_file(EVP_PKEY* evp_key, const char* key_file_name)
+{
+    int result;
+
+#if defined __WINDOWS__ || defined _WIN32 || defined _WIN64 || defined _Windows
+    BIO* key_file = BIO_new_file(key_file_name, "w");
+    if (key_file == NULL)
+    {
+        LOG_ERROR("Failure opening key file for writing for %s", key_file_name);
+        result = __FAILURE__;
+    }
+    else
+    {
+        if (!PEM_write_bio_PrivateKey(key_file, evp_key, NULL, NULL, 0, NULL, NULL))
+        {
+            LOG_ERROR("Unable to write private key to file %s", key_file_name);
+            result = __FAILURE__;
+        }
+        else
+        {
+            result = 0;
+        }
+        BIO_free_all(key_file);
+    }
+#else
+    int fd = OPEN_HELPER(key_file_name);
+    if (fd == -1)
+    {
+        LOG_ERROR("Failure opening key file for writing for %s. Errno %d, %s",
+                  key_file_name, errno, strerror(errno));
+        result = __FAILURE__;
+    }
+    else
+    {
+        BIO *key_file;
+        if ((key_file = BIO_new_fd(fd, 0)) == NULL)
+        {
+            LOG_ERROR("Failure creating new BIO handle for %s", key_file_name);
+            result = __FAILURE__;
+        }
+        else if (!PEM_write_bio_PrivateKey(key_file, evp_key, NULL, NULL, 0, NULL, NULL))
+        {
+            LOG_ERROR("Unable to write private key to file %s", key_file_name);
+            result = __FAILURE__;
+        }
+        else
+        {
+            result = 0;
+        }
+        BIO_free_all(key_file);
+        (void)CLOSE_HELPER(fd);
+    }
+#endif
+
+    return result;
+}
+
+//#################################################################################################
+// PKI certificate generation
+//#################################################################################################
+static int cert_set_core_properties
+(
+    X509* x509_cert,
+    KEY_HANDLE key,
+    CERT_PROPS_HANDLE cert_props_handle,
+    int serial_num
+)
+{
+    (void)cert_props_handle;
+    int result;
+
+    if (!X509_set_version(x509_cert, X509_VERSION))
+    {
+        LOG_ERROR("Failure setting the certificate version");
+        result = __FAILURE__;
+    }
+    else if (!ASN1_INTEGER_set(X509_get_serialNumber(x509_cert), serial_num))
+    {
+        LOG_ERROR("Failure setting serial number");
+        result = __FAILURE__;
+    }
+    else if (!X509_set_pubkey(x509_cert, key))
+    {
+        LOG_ERROR("Failure setting public key");
+        result = __FAILURE__;
+    }
+    else
+    {
+        LOG_DEBUG("Core certificate properties set");
+        result = 0;
+    }
+    return result;
+}
+
+static int validate_subject_keyid(X509 *x509_cert)
+{
+    int result;
+
+    if (X509_get_ext_by_NID(x509_cert, NID_subject_key_identifier, -1) == -1)
+    {
+        LOG_ERROR("X.509 V3 extension NID_subject_key_identifier does not exist");
+        result = __FAILURE__;
+    }
+    else
+    {
+        result = 0;
+    }
+
+    return result;
+}
+
+static int validate_certificate_expiration
+(
+    X509* x509_cert,
+    double *exp_seconds_left,
+    bool *is_expired
+)
+{
+    int result;
+    time_t exp_time;
+    double seconds_left = 0;
+
+    *is_expired = true;
+    time_t now = time(NULL);
+    ASN1_TIME *exp_asn1 = X509_get_notAfter(x509_cert);
+    if ((exp_asn1->type != ASN1_TIME_STRING_UTC_FORMAT) &&
+        (exp_asn1->length != ASN1_TIME_STRING_UTC_LEN))
+    {
+        LOG_ERROR("Unsupported time format in certificate");
+        result = __FAILURE__;
+    }
+    else if ((exp_time = get_utc_time_from_asn_string(exp_asn1->data, exp_asn1->length)) == 0)
+    {
+        LOG_ERROR("Could not parse expiration date from certificate");
+        result = __FAILURE__;
+    }
+    else
+    {
+        if ((seconds_left = difftime(exp_time, now)) <= 0)
+        {
+            LOG_ERROR("Certificate has expired");
+        }
+        else
+        {
+            *is_expired = false;
+        }
+        result = 0;
+    }
+
+    *exp_seconds_left = seconds_left;
+    return result;
+}
+
+static int cert_set_expiration
+(
+    X509* x509_cert,
+    uint64_t requested_validity,
+    X509* issuer_cert
+)
+{
+    int result;
+
+    if (!X509_gmtime_adj(X509_get_notBefore(x509_cert), 0))
+    {
+        LOG_ERROR("Failure setting not before time");
+        result = __FAILURE__;
+    }
+    else
+    {
+        // compute the MIN of seconds between:
+        //    - UTC now() and the issuer certificate expiration timestamp and
+        //    - Requested certificate expiration time expressed in UTC seconds from now()
+        if (issuer_cert != NULL)
+        {
+            // determine max validity in seconds of issuer
+            double exp_seconds_left_from_now = 0;
+            bool is_expired = true;
+            int status = validate_certificate_expiration(issuer_cert,
+                                                         &exp_seconds_left_from_now,
+                                                         &is_expired);
+            if ((status != 0) || (is_expired))
+            {
+                LOG_ERROR("Issuer certificate expiration failure. Status %d, verify status: %d",
+                          status, is_expired);
+                result = __FAILURE__;
+            }
+            else
+            {
+                uint64_t number_seconds_left = (uint64_t)exp_seconds_left_from_now;
+                LOG_DEBUG("Issuer expiration seconds left: %" PRIu64 ", Request validity:%" PRIu64,
+                          number_seconds_left, requested_validity);
+                requested_validity = (requested_validity == 0) ?
+                                        number_seconds_left :
+                                        ((requested_validity < number_seconds_left) ?
+                                            requested_validity :
+                                            number_seconds_left);
+                result = 0;
+            }
+        }
+        else
+        {
+            result = 0;
+        }
+
+        if (result == 0)
+        {
+            if (requested_validity == 0)
+            {
+                LOG_ERROR("Invalid expiration time in seconds %" PRIu64, requested_validity);
+                result = __FAILURE__;
+            }
+            else if (!X509_gmtime_adj(X509_get_notAfter(x509_cert), (long)requested_validity))
+            {
+                LOG_ERROR("Failure setting not after time %" PRIu64, requested_validity);
+                result = __FAILURE__;
+            }
+        }
+    }
+
+    return result;
+}
+
+static int set_basic_constraints(X509 *x509_cert, CERTIFICATE_TYPE cert_type, int ca_path_len)
+{
+    int result;
+    BASIC_CONSTRAINTS *bc;
+
+    if ((bc = BASIC_CONSTRAINTS_new()) == NULL)
+    {
+        LOG_ERROR("Could not allocate basic constraint");
+        result = __FAILURE__;
+    }
+    else
+    {
+        bool is_pathlen_failure;
+        int is_critical = 0;
+        bc->ca = 0;
+        if (cert_type == CERTIFICATE_TYPE_CA)
+        {
+            is_critical = 1;
+            bc->ca = 1;
+            bc->pathlen = ASN1_INTEGER_new();
+            if (bc->pathlen == NULL)
+            {
+                LOG_ERROR("Could not path length integer");
+                is_pathlen_failure = true;
+            }
+            else if (ASN1_INTEGER_set(bc->pathlen, ca_path_len) != 1)
+            {
+                LOG_ERROR("Setting path len failed");
+                is_pathlen_failure = true;
+            }
+            else
+            {
+                is_pathlen_failure = false;
+            }
+        }
+        else
+        {
+            is_pathlen_failure = false;
+        }
+
+
+        if (is_pathlen_failure)
+        {
+            result = __FAILURE__;
+        }
+        else if (X509_add1_ext_i2d(x509_cert, NID_basic_constraints,
+                                   bc, is_critical, X509V3_ADD_DEFAULT) != 1)
+        {
+            LOG_ERROR("Could not add basic constraint extension to certificate");
+            result = __FAILURE__;
+        }
+        else
+        {
+            result = 0;
+        }
+        BASIC_CONSTRAINTS_free(bc);
+    }
+
+    return result;
+}
+
+static int add_ext
+(
+    X509 *x509_cert,
+    X509V3_CTX *ctx,
+    int nid,
+    const char *value,
+    const char* nid_diagnostic
+)
+{
+    int result;
+    X509_EXTENSION *ex;
+
+    // openssl API requires a non const value be passed in
+    if ((ex = X509V3_EXT_conf_nid_HELPER(NULL, ctx, nid, (char*)value)) == NULL)
+    {
+        LOG_ERROR("Could not obtain V3 extension by NID %#x, %s", nid, nid_diagnostic);
+        result = __FAILURE__;
+    }
+    else
+    {
+        if (X509_add_ext(x509_cert, ex, -1) == 0)
+        {
+            LOG_ERROR("Could not add V3 extension by NID %#x, %s. Value %s",
+                      nid, nid_diagnostic, value);
+            result = __FAILURE__;
+        }
+        else
+        {
+            result = 0;
+        }
+        X509_EXTENSION_free(ex);
+    }
+
+    return result;
+}
+
+static int set_key_usage
+(
+    X509 *x509_cert,
+    CERTIFICATE_TYPE cert_type
+)
+{
+    int result;
+    char *usage, *ext_usage;
+
+    if (cert_type == CERTIFICATE_TYPE_CA)
+    {
+        usage = "critical, digitalSignature, keyCertSign";
+        ext_usage = NULL;
+    }
+    else if (cert_type == CERTIFICATE_TYPE_CLIENT)
+    {
+        usage = "critical, nonRepudiation, digitalSignature, keyEncipherment, dataEncipherment";
+        ext_usage = "clientAuth";
+    }
+    else
+    {
+        usage = "critical, nonRepudiation, digitalSignature, keyEncipherment, dataEncipherment, "
+                "keyAgreement";
+        ext_usage = "serverAuth";
+    }
+
+    if (add_ext(x509_cert, NULL, NID_key_usage, usage, "NID_key_usage") != 0)
+    {
+        result = __FAILURE__;
+    }
+    else
+    {
+        if ((ext_usage != NULL) &&
+            (add_ext(x509_cert, NULL, NID_ext_key_usage, ext_usage, "NID_ext_key_usage") != 0))
+        {
+            result = __FAILURE__;
+        }
+        else
+        {
+            result = 0;
+        }
+    }
+
+    return result;
+}
+
+static int set_key_identifier_extension
+(
+    X509 *x509_cert,
+    X509 *issuer_cert,
+    int nid,
+    const char *nid_diagnostic,
+    char *value
+)
+{
+    int result;
+    X509V3_CTX ctx;
+    X509V3_set_ctx(&ctx, issuer_cert, x509_cert, NULL, NULL, 0);
+
+    if (add_ext(x509_cert, &ctx, nid, value, nid_diagnostic) != 0)
+    {
+        result = __FAILURE__;
+    }
+    else
+    {
+        result = 0;
+    }
+
+    return result;
+}
+
+static int cert_set_key_id_extensions
+(
+    X509 *x509_cert,
+    X509 *issuer_cert
+)
+{
+    int result;
+
+    if (set_key_identifier_extension(x509_cert, NULL, NID_subject_key_identifier,
+                                     "NID_subject_key_identifier", "hash") != 0)
+    {
+        result = __FAILURE__;
+    }
+    else
+    {
+        char *auth_value = "issuer:always,keyid:always";
+        issuer_cert = (issuer_cert != NULL) ? issuer_cert : x509_cert;
+        if (set_key_identifier_extension(x509_cert, issuer_cert, NID_authority_key_identifier,
+                                         "NID_authority_key_identifier", auth_value) != 0)
+        {
+            result = __FAILURE__;
+        }
+        else
+        {
+            result = 0;
+        }
+    }
+
+    return result;
+}
+
+static int set_san
+(
+    X509 *x509_cert,
+    CERT_PROPS_HANDLE cert_props_handle
+)
+{
+    size_t num_entries = 0, idx;
+    bool fail_flag = false;
+    const char * const* sans = get_san_entries(cert_props_handle, &num_entries);
+
+    if (sans != NULL)
+    {
+        for (idx = 0; idx < num_entries; idx++)
+        {
+            if ((sans[idx] != NULL) &&
+                (add_ext(x509_cert, NULL, NID_subject_alt_name,
+                         sans[idx], "NID_subject_alt_name") != 0))
+            {
+                fail_flag = true;
+                break;
+            }
+        }
+    }
+
+    return (fail_flag) ? __FAILURE__ : 0;
+}
+
+static int cert_set_extensions
+(
+    X509 *x509_cert,
+    CERTIFICATE_TYPE cert_type,
+    X509* issuer_cert,
+    int ca_path_len,
+    CERT_PROPS_HANDLE cert_props_handle
+)
+{
+    (void)issuer_cert;
+    int result;
+
+    if ((set_basic_constraints(x509_cert, cert_type, ca_path_len) != 0) ||
+        (set_key_usage(x509_cert, cert_type) != 0) ||
+        (set_san(x509_cert, cert_props_handle) != 0))
+    {
+        LOG_ERROR("Failure setting certificate extensions");
+        result = __FAILURE__;
+    }
+    else
+    {
+        result = 0;
+    }
+
+    return result;
+}
+
+static int cert_set_subject_field
+(
+    X509_NAME* name,
+    X509_NAME* issuer_name,
+    const char* field,
+    const char* value
+)
+{
+    static char issuer_name_field[MAX_SUBJECT_VALUE_SIZE];
+    const char* value_to_set = NULL;
+    int result = 0;
+
+    if (value != NULL)
+    {
+        value_to_set = value;
+    }
+    else
+    {
+        if (issuer_name != NULL)
+        {
+            size_t index, found = 0;
+            for (index = 0; index < sizeof(subj_offsets)/sizeof(subj_offsets[0]); index++)
+            {
+                if (strcmp(field, subj_offsets[index].field) == 0)
+                {
+                    found = 1;
+                    break;
+                }
+            }
+            if (found == 1)
+            {
+                int status;
+                memset(issuer_name_field, 0 , sizeof(issuer_name_field));
+                status = X509_NAME_get_text_by_NID(issuer_name,
+                                                   subj_offsets[index].offset,
+                                                   issuer_name_field,
+                                                   sizeof(issuer_name_field));
+                if (status == -1)
+                {
+                    LOG_DEBUG("Failure X509_NAME_get_text_by_NID for field: %s", field);
+                }
+                else
+                {
+                    value_to_set = issuer_name_field;
+                    LOG_DEBUG("From issuer cert for field: %s got value: %s", field, value_to_set);
+                }
+            }
+        }
+    }
+
+    if (value_to_set != NULL)
+    {
+        if (X509_NAME_add_entry_by_txt(name, field, MBSTRING_ASC,
+                                       (unsigned char *)value_to_set, -1, -1, 0) != 1)
+        {
+            LOG_ERROR("Failure X509_NAME_add_entry_by_txt for field: %s using value: %s",
+                      field, value_to_set);
+            result = __FAILURE__;
+        }
+    }
+
+    return result;
+}
+
+static int cert_set_subject_fields_and_issuer
+(
+    X509* x509_cert,
+    const char *common_name,
+    X509* issuer_certificate,
+    CERT_PROPS_HANDLE cert_props_handle
+)
+{
+    int result;
+    /*const*/ X509_NAME* issuer_subj_name = NULL;
+    if ((issuer_certificate != NULL) &&
+        ((issuer_subj_name = X509_get_subject_name(issuer_certificate)) == NULL))
+    {
+        LOG_ERROR("Failure obtaining issuer subject name");
+        result = __FAILURE__;
+    }
+    else
+    {
+        X509_NAME* name = X509_get_subject_name(x509_cert);
+        if (name == NULL)
+        {
+            LOG_ERROR("Failure get subject name");
+            result = __FAILURE__;
+        }
+        else
+        {
+            const char *value;
+            result = 0;
+            value = get_country_name(cert_props_handle);
+            result = cert_set_subject_field(name, issuer_subj_name, "C", value);
+            if (result == 0)
+            {
+                value = get_state_name(cert_props_handle);
+                result = cert_set_subject_field(name, issuer_subj_name, "ST", value);
+            }
+            if (result == 0)
+            {
+                value = get_locality(cert_props_handle);
+                result = cert_set_subject_field(name, issuer_subj_name, "L", value);
+            }
+            if (result == 0)
+            {
+                value = get_organization_name(cert_props_handle);
+                result = cert_set_subject_field(name, issuer_subj_name, "O", value);
+            }
+            if (result == 0)
+            {
+                value = get_organization_unit(cert_props_handle);
+                result = cert_set_subject_field(name, issuer_subj_name, "OU", value);
+            }
+            if (result == 0)
+            {
+                //always use value provided in cert_props_handle
+                result = cert_set_subject_field(name, NULL, "CN", common_name);
+            }
+            if (result == 0)
+            {
+                LOG_DEBUG("Certificate subject fields set");
+                issuer_subj_name = (issuer_subj_name == NULL) ? name : issuer_subj_name;
+                if (!X509_set_issuer_name(x509_cert, issuer_subj_name))
+                {
+                    LOG_ERROR("Failure setting issuer name");
+                    result = __FAILURE__;
+                }
+                else
+                {
+                    LOG_DEBUG("Certificate issuer set successfully");
+                }
+            }
+        }
+    }
+    return result;
+}
+
+static int generate_cert_key
+(
+    CERTIFICATE_TYPE cert_type,
+    X509* issuer_certificate,
+    const char *key_file_name,
+    EVP_PKEY **result_evp_key,
+    const PKI_KEY_PROPS *key_props
+)
+{
+    int result;
+    EVP_PKEY* evp_key;
+    *result_evp_key = NULL;
+
+    if ((evp_key = generate_evp_key(cert_type, issuer_certificate, key_props)) == NULL)
+    {
+        LOG_ERROR("Error generating EVP key in %s", key_file_name);
+        result = __FAILURE__;
+    }
+    else if (write_private_key_file(evp_key, key_file_name) != 0)
+    {
+        LOG_ERROR("Error writing private key to file %s", key_file_name);
+        result = __FAILURE__;
+        destroy_evp_key(evp_key);
+    }
+    else
+    {
+        LOG_DEBUG("Generated private key at file %s", key_file_name);
+        result = 0;
+        *result_evp_key = evp_key;
+    }
+
+    return result;
+}
+
+static int generate_evp_certificate
+(
+    EVP_PKEY* evp_key,
+    CERTIFICATE_TYPE cert_type,
+    const char *common_name,
+    uint64_t requested_validity,
+    EVP_PKEY* issuer_evp_key,
+    X509* issuer_certificate,
+    const char *issuer_certificate_file,
+    CERT_PROPS_HANDLE cert_props_handle,
+    int serial_num,
+    int ca_path_len,
+    const char *cert_file_name,
+    X509** result_cert
+)
+{
+    int result;
+    X509* x509_cert;
+    *result_cert = NULL;
+    if ((x509_cert = X509_new()) == NULL)
+    {
+        LOG_ERROR("Failure creating the x509 cert");
+        result = __FAILURE__;
+    }
+    else
+    {
+        result = 0;
+        if (cert_set_core_properties(x509_cert, evp_key, cert_props_handle, serial_num) != 0)
+        {
+            LOG_ERROR("Failure setting core certificate properties");
+            result = __FAILURE__;
+        }
+        else if (cert_set_expiration(x509_cert, requested_validity, issuer_certificate) != 0)
+        {
+            LOG_ERROR("Failure setting certificate validity period");
+            result = __FAILURE__;
+        }
+        else if (cert_set_extensions(x509_cert,
+                                     cert_type,
+                                     issuer_certificate,
+                                     ca_path_len,
+                                     cert_props_handle) != 0)
+        {
+            LOG_ERROR("Failure setting certificate extensions");
+            result = __FAILURE__;
+        }
+        else if (cert_set_subject_fields_and_issuer(x509_cert,
+                                                    common_name,
+                                                    issuer_certificate,
+                                                    cert_props_handle) != 0)
+        {
+            LOG_ERROR("Failure setting certificate subject fields");
+            result = __FAILURE__;
+        }
+        else if (cert_set_key_id_extensions(x509_cert, issuer_certificate) != 0)
+        {
+            LOG_ERROR("Failure setting certificate subject auth key id extensions");
+            result = __FAILURE__;
+        }
+        else
+        {
+            issuer_evp_key = (issuer_evp_key == NULL) ? evp_key : issuer_evp_key;
+            if (!X509_sign(x509_cert, issuer_evp_key, EVP_sha256()))
+            {
+                LOG_ERROR("Failure signing x509");
+                result = __FAILURE__;
+            }
+            else if (write_certificate_file(x509_cert, cert_file_name,
+                                            issuer_certificate_file) != 0)
+            {
+                LOG_ERROR("Failure saving x509 certificate");
+                result = __FAILURE__;
+            }
+            else
+            {
+                *result_cert = x509_cert;
+            }
+        }
+        if (result != 0)
+        {
+            X509_free(x509_cert);
+        }
+    }
+
+    return result;
+}
+
+static int generate_pki_cert_and_key_helper
+(
+    CERT_PROPS_HANDLE cert_props_handle,
+    int serial_number,
+    int ca_path_len,
+    const char* key_file_name,
+    const char* cert_file_name,
+    const char* issuer_key_file,
+    const char* issuer_certificate_file,
+    const PKI_KEY_PROPS *key_props
+)
+{
+    int result;
+    uint64_t requested_validity;
+    const char* common_name_prop_value;
+    X509* issuer_certificate = NULL;
+    EVP_PKEY* issuer_evp_key = NULL;
+
+    initialize_openssl();
+    if (cert_props_handle == NULL)
+    {
+        LOG_ERROR("Failure saving x509 certificate");
+        result = __FAILURE__;
+    }
+    else if (key_file_name == NULL)
+    {
+        LOG_ERROR("Invalid key file path");
+        result = __FAILURE__;
+    }
+    else if (cert_file_name == NULL)
+    {
+        LOG_ERROR("Invalid key file path");
+        result = __FAILURE__;
+    }
+    else if (((issuer_certificate_file == NULL) && (issuer_key_file != NULL)) ||
+             ((issuer_certificate_file != NULL) && (issuer_key_file == NULL)))
+    {
+        LOG_ERROR("Invalid issuer certificate and key file provided");
+        result = __FAILURE__;
+    }
+    else if (ca_path_len < 0)
+    {
+        LOG_ERROR("Invalid CA path len %d", ca_path_len);
+        result = __FAILURE__;
+    }
+    else if ((requested_validity = get_validity_seconds(cert_props_handle)) == 0)
+    {
+        LOG_ERROR("Validity in seconds cannot be 0");
+        result = __FAILURE__;
+    }
+    else if (requested_validity > LONG_MAX)
+    {
+        LOG_ERROR("Number of seconds too large %" PRIu64, requested_validity);
+        result = __FAILURE__;
+    }
+    else if ((common_name_prop_value = get_common_name(cert_props_handle)) == NULL)
+    {
+        LOG_ERROR("Common name value cannot be NULL");
+        result = __FAILURE__;
+    }
+    else if (strlen(common_name_prop_value) == 0)
+    {
+        LOG_ERROR("Common name value cannot be empty");
+        result = __FAILURE__;
+    }
+    else
+    {
+        CERTIFICATE_TYPE cert_type = get_certificate_type(cert_props_handle);
+        if ((cert_type != CERTIFICATE_TYPE_CLIENT) &&
+            (cert_type != CERTIFICATE_TYPE_SERVER) &&
+            (cert_type != CERTIFICATE_TYPE_CA))
+        {
+            LOG_ERROR("Error invalid certificate type %d", cert_type);
+            result = __FAILURE__;
+        }
+        else if ((cert_type != CERTIFICATE_TYPE_CA) && (ca_path_len != 0))
+        {
+            LOG_ERROR("Invalid path len argument provided for a non CA certificate request");
+            result = __FAILURE__;
+        }
+        else
+        {
+            bool perform_cert_gen;
+            if (issuer_certificate_file)
+            {
+                if ((issuer_certificate = load_certificate_file(issuer_certificate_file)) == NULL)
+                {
+                    LOG_ERROR("Could not load issuer certificate file");
+                    perform_cert_gen = false;
+                }
+                else if ((issuer_evp_key = load_private_key_file(issuer_key_file)) == NULL)
+                {
+                    LOG_ERROR("Could not load issuer private key file");
+                    perform_cert_gen = false;
+                }
+                else
+                {
+                    perform_cert_gen = true;
+                }
+            }
+            else
+            {
+                perform_cert_gen = true;
+            }
+
+            if (!perform_cert_gen)
+            {
+                result = __FAILURE__;
+            }
+            else
+            {
+                X509* x509_cert = NULL;
+                EVP_PKEY* evp_key = NULL;
+                if (generate_cert_key(cert_type, issuer_certificate,
+                                      key_file_name, &evp_key, key_props) != 0)
+                {
+                    LOG_ERROR("Could not generate private key for certificate create request");
+                    result = __FAILURE__;
+                }
+                else if (generate_evp_certificate(evp_key, cert_type, common_name_prop_value,
+                                                  requested_validity, issuer_evp_key,
+                                                  issuer_certificate, issuer_certificate_file,
+                                                  cert_props_handle, serial_number, ca_path_len,
+                                                  cert_file_name, &x509_cert) != 0)
+                {
+                    LOG_ERROR("Could not generate certificate create request");
+                    result = __FAILURE__;
+                }
+                else
+                {
+                    result = 0;
+                }
+
+                if (x509_cert != NULL)
+                {
+                    X509_free(x509_cert);
+                }
+                if (evp_key != NULL)
+                {
+                    destroy_evp_key(evp_key);
+                }
+            }
+        }
+    }
+
+    if (issuer_certificate != NULL)
+    {
+        X509_free(issuer_certificate);
+    }
+    if (issuer_evp_key != NULL)
+    {
+        destroy_evp_key(issuer_evp_key);
+    }
+
+    return result;
+}
+
+int generate_pki_cert_and_key_with_props
+(
+    CERT_PROPS_HANDLE cert_props_handle,
+    int serial_number,
+    int ca_path_len,
+    const char* key_file_name,
+    const char* cert_file_name,
+    const PKI_KEY_PROPS *key_props
+)
+{
+    int result;
+
+    if ((key_props == NULL) ||
+        ((key_props->key_type != HSM_PKI_KEY_EC) &&
+         (key_props->key_type != HSM_PKI_KEY_RSA)))
+    {
+        LOG_ERROR("Invalid PKI key properties");
+        result = __FAILURE__;
+    }
+    else
+    {
+        result = generate_pki_cert_and_key_helper(cert_props_handle,
+                                                  serial_number,
+                                                  ca_path_len,
+                                                  key_file_name,
+                                                  cert_file_name,
+                                                  NULL,
+                                                  NULL,
+                                                  key_props);
+    }
+
+    return result;
+}
+
+int generate_pki_cert_and_key
+(
+    CERT_PROPS_HANDLE cert_props_handle,
+    int serial_number,
+    int ca_path_len,
+    const char* key_file_name,
+    const char* cert_file_name,
+    const char* issuer_key_file,
+    const char* issuer_certificate_file
+)
+{
+    return generate_pki_cert_and_key_helper(cert_props_handle,
+                                            serial_number,
+                                            ca_path_len,
+                                            key_file_name,
+                                            cert_file_name,
+                                            issuer_key_file,
+                                            issuer_certificate_file,
+                                            NULL);
+}
+
+KEY_HANDLE create_cert_key(const char* key_file_name)
+{
+    KEY_HANDLE result;
+    EVP_PKEY* evp_key;
+    CERT_KEY *cert_key;
+
+    initialize_openssl();
+    if (key_file_name == NULL)
+    {
+        LOG_ERROR("Key file name cannot be NULL");
+        result = NULL;
+    }
+    else if ((evp_key = load_private_key_file(key_file_name)) == NULL)
+    {
+        LOG_ERROR("Could not load private key file %s", key_file_name);
+        result = NULL;
+    }
+    else if ((cert_key = (CERT_KEY*)malloc(sizeof(CERT_KEY))) == NULL)
+    {
+        LOG_ERROR("Could not allocate memory to create CERT_KEY");
+        destroy_evp_key(evp_key);
+        result = NULL;
+    }
+    else
+    {
+        cert_key->interface.hsm_client_key_sign = cert_key_sign;
+        cert_key->interface.hsm_client_key_derive_and_sign = cert_key_derive_and_sign;
+        cert_key->interface.hsm_client_key_encrypt = cert_key_encrypt;
+        cert_key->interface.hsm_client_key_decrypt = cert_key_decrypt;
+        cert_key->interface.hsm_client_key_destroy = cert_key_destroy;
+        cert_key->evp_key = evp_key;
+        result = (KEY_HANDLE)cert_key;
+    }
+    return result;
+}
+
+static int validate_cert_chain
+(
+    const char *cert_file,
+    const char *issuer_cert_file,
+    bool *verify_status
+)
+{
+    int result;
+    char *cert_data = NULL;
+    char *issuer_data = NULL;
+
+    *verify_status = false;
+    if ((cert_data = read_file_into_cstring(cert_file, NULL)) == NULL)
+    {
+        LOG_ERROR("Could not read certificate %s", cert_file);
+        result = __FAILURE__;
+    }
+    else if ((issuer_data = read_file_into_cstring(issuer_cert_file, NULL)) == NULL)
+    {
+        LOG_ERROR("Could not read issuer certificate %s", issuer_cert_file);
+        result = __FAILURE__;
+    }
+    else
+    {
+        if (strstr(cert_data, issuer_data) == NULL)
+        {
+            LOG_ERROR("Did not find issuer certificate in certificate %s", cert_file);
+        }
+        else
+        {
+            *verify_status = true;
+        }
+        result = 0;
+    }
+
+    if (cert_data != NULL)
+    {
+        free(cert_data);
+    }
+
+    if (issuer_data != NULL)
+    {
+        free(issuer_data);
+    }
+
+    return result;
+}
+
+static int check_certificates
+(
+    X509_STORE *store,
+    const char *cert_file,
+    const char *issuer_cert_file,
+    bool *verify_status
+)
+{
+    int result;
+    X509_STORE_CTX *store_ctxt = NULL;
+    X509* x509_cert = NULL;
+
+    if ((x509_cert = load_certificate_file(cert_file)) == NULL)
+    {
+        LOG_ERROR("Could not create X509 to verify certificate %s", cert_file);
+        result = __FAILURE__;
+    }
+    else if ((store_ctxt = X509_STORE_CTX_new()) == NULL)
+    {
+        LOG_ERROR("Could not create X509 store context");
+        X509_free(x509_cert);
+        result = __FAILURE__;
+    }
+    else
+    {
+        X509_STORE_set_flags(store, X509_V_FLAG_X509_STRICT |
+                                    X509_V_FLAG_CHECK_SS_SIGNATURE |
+                                    X509_V_FLAG_POLICY_CHECK);
+        if(!X509_STORE_CTX_init(store_ctxt, store, x509_cert, 0))
+        {
+            LOG_ERROR("Could not initialize X509 store context");
+            result = __FAILURE__;
+        }
+        else
+        {
+            double exp_seconds = 0;
+            int status;
+            bool is_expired = true;
+
+            status = validate_certificate_expiration(x509_cert, &exp_seconds, &is_expired);
+            if (status != 0)
+            {
+                LOG_ERROR("Verifying certificate expiration failed for %s", cert_file);
+                result = __FAILURE__;
+            }
+            else
+            {
+                if (is_expired)
+                {
+                    LOG_INFO("Certificate file has expired %s", cert_file);
+                }
+                else if (validate_subject_keyid(x509_cert) != 0)
+                {
+                    // This check was added to ensure that all certificates and in particular CA
+                    // certificates contain the X509 V3 extension "Subject Key Identifier" (SKID).
+                    // As part of cert hardening, we ensure that all certificates when created have
+                    // the X509 V3 ext Authority Key Identifier (AKID) added. AKID requires
+                    // the SKID to be present or cert generation will fail.
+                    // This check essentially would fail any CA certs generated via quickstart
+                    // or transparent gateway that do not have a SKID set.
+                    LOG_ERROR("Certificate should contain a Subject Key Identifier extension %s",
+                              cert_file);
+                }
+                else if ((status = X509_verify_cert(store_ctxt)) <= 0)
+                {
+                    const char *msg;
+                    int err_code = X509_STORE_CTX_get_error(store_ctxt);
+                    msg = X509_verify_cert_error_string(err_code);
+                    if (msg == NULL)
+                    {
+                        msg = "";
+                    }
+                    LOG_ERROR("Could not verify certificate %s using issuer certificate %s.",
+                              cert_file, issuer_cert_file);
+                    LOG_ERROR("Verification status: %d, Error: %d, Msg: '%s'",
+                              status, err_code, msg);
+                }
+                else
+                {
+                    LOG_DEBUG("Certificate validated %s", cert_file);
+                    *verify_status = true;
+                }
+                result = 0;
+            }
+        }
+        X509_STORE_CTX_free(store_ctxt);
+        X509_free(x509_cert);
+    }
+
+    return result;
+}
+
+static int verify_certificate_internal
+(
+    const char *certificate,
+    const char *issuer_certificate,
+    bool *verify_status
+)
+{
+    int result;
+    X509_LOOKUP *lookup = NULL;
+    X509_STORE *store = NULL;
+    bool check_chain = false;
+
+    initialize_openssl();
+
+    if (validate_cert_chain(certificate, issuer_certificate, &check_chain) != 0)
+    {
+        LOG_ERROR("Failed verifying if issuer is contained in certificate file %s", certificate);
+        result = __FAILURE__;
+    }
+    else if (!check_chain)
+    {
+        LOG_ERROR("Certificate file does not contain issuer certificate %s", certificate);
+        result = 0;
+    }
+    else if ((store = X509_STORE_new()) == NULL)
+    {
+        LOG_ERROR("API X509_STORE_new failed");
+        result = __FAILURE__;
+    }
+    else if ((lookup = X509_STORE_add_lookup(store, X509_LOOKUP_file())) == NULL)
+    {
+        LOG_ERROR("X509 add lookup failed");
+        result = __FAILURE__;
+    }
+    else if (!X509_LOOKUP_load_file(lookup, issuer_certificate, X509_FILETYPE_PEM))
+    {
+        LOG_ERROR("Loading issuer certificate failed");
+        result = __FAILURE__;
+    }
+    else if ((lookup = X509_STORE_add_lookup(store, X509_LOOKUP_hash_dir())) == NULL)
+    {
+        LOG_ERROR("Setting up store lookup failed");
+        result = __FAILURE__;
+    }
+    else if (!X509_LOOKUP_add_dir(lookup, NULL, X509_FILETYPE_DEFAULT))
+    {
+        LOG_ERROR("Setting up store lookup failed");
+        result = __FAILURE__;
+    }
+    else
+    {
+        LOG_DEBUG("Verifying %s using %s", certificate, issuer_certificate);
+        result = check_certificates(store, certificate, issuer_certificate, verify_status);
+    }
+
+    if (store != NULL)
+    {
+        X509_STORE_free(store);
+    }
+
+    return result;
+}
+
+int verify_certificate
+(
+    const char *certificate_file_path,
+    const char *key_file_path,
+    const char *issuer_certificate_file_path,
+    bool *verify_status
+)
+{
+    int result;
+
+    if (verify_status == NULL)
+    {
+        LOG_ERROR("Invalid verify_status parameter");
+        result = __FAILURE__;
+    }
+    else
+    {
+        *verify_status = false;
+        if ((certificate_file_path == NULL) ||
+            (key_file_path == NULL) ||
+            (issuer_certificate_file_path == NULL))
+        {
+            LOG_ERROR("Invalid parameters");
+            result = __FAILURE__;
+        }
+        else
+        {
+            result = verify_certificate_internal(certificate_file_path,
+                                                 issuer_certificate_file_path,
+                                                 verify_status);
+        }
+    }
+
+    return result;
+}