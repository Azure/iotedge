--- conflicted
+++ resolved
@@ -178,11 +178,6 @@
 
 MOCKABLE_FUNCTION(, void, X509V3_set_ctx, X509V3_CTX*, ctx, X509*, issuer, X509*, subj, X509_REQ*, req, X509_CRL*, crl, int, flags);
 
-<<<<<<< HEAD
-MOCKABLE_FUNCTION(, EVP_MD_CTX*, EVP_MD_CTX_create);
-MOCKABLE_FUNCTION(, void, EVP_MD_CTX_destroy, EVP_MD_CTX*, ctx);
-=======
->>>>>>> 66b1d29c
 MOCKABLE_FUNCTION(, const EVP_MD*, EVP_get_digestbyname, const char*, name);
 MOCKABLE_FUNCTION(, int, EVP_DigestInit_ex, EVP_MD_CTX*, ctx, const EVP_MD*, type, ENGINE*, impl);
 MOCKABLE_FUNCTION(, int, EVP_DigestSignInit, EVP_MD_CTX*, ctx, EVP_PKEY_CTX**, pctx, const EVP_MD*, type, ENGINE*, e, EVP_PKEY*, pkey);
@@ -287,10 +282,7 @@
 #define TEST_EVP_MD (const EVP_MD*)0x2034
 #define TEST_ENGINE_IMPL (ENGINE*)0x2035
 #define TEST_EVP_PKEY_CTX (EVP_PKEY_CTX*)0x2036
-<<<<<<< HEAD
-=======
 #define HMAC_SHA256_SIZE 256
->>>>>>> 66b1d29c
 
 typedef struct VERIFY_CERT_TEST_PARAMS_TAG
 {
@@ -1205,11 +1197,7 @@
 {
     (void)ctx;
     (void)sigret;
-<<<<<<< HEAD
-    (void)siglen;
-=======
     *siglen = HMAC_SHA256_SIZE;
->>>>>>> 66b1d29c
 
     return 1;
 }
@@ -2383,13 +2371,6 @@
 
         REGISTER_GLOBAL_MOCK_HOOK(X509_get_ext_by_NID, test_hook_X509_get_ext_by_NID);
 
-<<<<<<< HEAD
-        REGISTER_GLOBAL_MOCK_HOOK(EVP_MD_CTX_create, test_hook_EVP_MD_CTX_create);
-        REGISTER_GLOBAL_MOCK_FAIL_RETURN(EVP_MD_CTX_create, NULL);
-
-        REGISTER_GLOBAL_MOCK_HOOK(EVP_MD_CTX_destroy, test_hook_EVP_MD_CTX_destroy);
-
-=======
         #if ((OPENSSL_VERSION_NUMBER & 0xFFF00000L) >= 0x10100000L)
             REGISTER_GLOBAL_MOCK_HOOK(EVP_MD_CTX_new, test_hook_EVP_MD_CTX_create);
             REGISTER_GLOBAL_MOCK_FAIL_RETURN(EVP_MD_CTX_new, NULL);
@@ -2401,7 +2382,6 @@
 
             REGISTER_GLOBAL_MOCK_HOOK(EVP_MD_CTX_destroy, test_hook_EVP_MD_CTX_destroy);
         #endif
->>>>>>> 66b1d29c
         REGISTER_GLOBAL_MOCK_HOOK(EVP_get_digestbyname, test_hook_EVP_get_digestbyname);
         REGISTER_GLOBAL_MOCK_FAIL_RETURN(EVP_get_digestbyname, NULL);
 
