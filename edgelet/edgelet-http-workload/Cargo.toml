--- conflicted
+++ resolved
@@ -21,15 +21,11 @@
 workload = { path = "../workload" }
 
 [dev-dependencies]
-<<<<<<< HEAD
+edgelet-hsm = { path = "../edgelet-hsm" }
 edgelet-test-utils = { path = "../edgelet-test-utils" }
 
 [target.'cfg(not(windows))'.dev-dependencies]
 edgelet-hsm = { path = "../edgelet-hsm" }
-=======
-edgelet-hsm = { path = "../edgelet-hsm" }
-edgelet-test-utils = { path = "../edgelet-test-utils" }
->>>>>>> eee463b5
 native-tls = "0.2"
 openssl = "0.10"
 tempfile = "3"
