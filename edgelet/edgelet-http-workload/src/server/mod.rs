--- conflicted
+++ resolved
@@ -75,14 +75,10 @@
             post  Version2018_06_28 runtime Policy::Caller =>    "/modules/(?P<name>[^/]+)/genid/(?P<genid>[^/]+)/encrypt"  => EncryptHandler::new(key_client.clone()),
             post  Version2018_06_28 runtime Policy::Caller =>    "/modules/(?P<name>[^/]+)/certificate/identity"            => IdentityCertHandler::new(key_client.clone(), cert_client.clone(), config.clone()),
             post  Version2018_06_28 runtime Policy::Caller =>    "/modules/(?P<name>[^/]+)/genid/(?P<genid>[^/]+)/certificate/server" => ServerCertHandler::new(key_client, cert_client.clone(), config.clone()),
-<<<<<<< HEAD
             get  Version2018_06_28 runtime Policy::Anonymous =>    "/modules/aad"     => AADHandler::new(identity_client),
             //"/modules/(?P<name>[^/]+)/genid/(?P<genid>[^/]+)/aad"
-            get   Version2018_06_28 runtime Policy::Anonymous => "/trust-bundle" => TrustBundleHandler::new(cert_client, config),
-=======
             get   Version2018_06_28 runtime Policy::Anonymous => "/trust-bundle" => TrustBundleHandler::new(cert_client.clone(), config.clone()),
             get   Version2018_06_28 runtime Policy::Anonymous => "/manifest-trust-bundle" => ManifestTrustBundleHandler::new(cert_client, config),
->>>>>>> 22d02686
         );
 
         edge_ca.and_then(move |_| {
