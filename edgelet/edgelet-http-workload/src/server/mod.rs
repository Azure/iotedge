--- conflicted
+++ resolved
@@ -57,11 +57,7 @@
             post   "/modules/(?P<name>[^/]+)/genid/(?P<genid>[^/]+)/decrypt" => Authorization::new(DecryptHandler::new(hsm.clone()), Policy::Caller, runtime.clone()),
             post   "/modules/(?P<name>[^/]+)/genid/(?P<genid>[^/]+)/encrypt" => Authorization::new(EncryptHandler::new(hsm.clone()), Policy::Caller, runtime.clone()),
             post   "/modules/(?P<name>[^/]+)/certificate/identity" => Authorization::new(IdentityCertHandler::new(hsm.clone(), config.clone()), Policy::Caller, runtime.clone()),
-<<<<<<< HEAD
-            post   "/modules/(?P<name>[^/]+)/genid/(?P<genid>[^/]+)/certificate/server" => Authorization::new(ServerCertHandler::new(hsm.clone(), config.clone()), Policy::Caller, runtime.clone()),
-=======
             post   "/modules/(?P<name>[^/]+)/genid/(?P<genid>[^/]+)/certificate/server" => Authorization::new(ServerCertHandler::new(hsm.clone(), config), Policy::Caller, runtime.clone()),
->>>>>>> dc5c643a
 
             get    "/trust-bundle" => Authorization::new(TrustBundleHandler::new(hsm), Policy::Anonymous, runtime.clone()),
         );
