// Copyright (c) Microsoft. All rights reserved.

<<<<<<< HEAD
use chrono::{DateTime, Utc};
use failure::ResultExt;
use futures::{future, Future, Stream};
use http::header::{CONTENT_LENGTH, CONTENT_TYPE};
use http::{Request, Response, StatusCode};
use hyper::{Body, Error as HyperError};
use serde_json;
use std::cmp;

use edgelet_core::{
    Certificate, CertificateProperties, CertificateType, CreateCertificate, KeyBytes, PrivateKey,
    WorkloadConfig,
};
use edgelet_http::route::{Handler, Parameters};
use edgelet_utils::prepare_cert_uri_module;
use workload::models::{
    CertificateResponse, IdentityCertificateRequest, PrivateKey as PrivateKeyResponse,
};

use error::{Error, ErrorKind, Result};
=======
use failure::ResultExt;
use futures::{future, Future, Stream};
use http::{Request, Response};
use hyper::{Body, Error as HyperError};
use serde_json;
use super::{compute_validity, refresh_cert};

use edgelet_core::{
    Certificate, CertificateProperties, CertificateType, CreateCertificate, WorkloadConfig,
};
use edgelet_http::route::{Handler, Parameters};
use edgelet_utils::prepare_cert_uri_module;
use workload::models::IdentityCertificateRequest;

use error::{Error, ErrorKind};
>>>>>>> dc5c643a
use IntoResponse;

pub struct IdentityCertHandler<T: CreateCertificate, W: WorkloadConfig> {
    hsm: T,
    config: W,
}

impl<T: CreateCertificate, W: WorkloadConfig> IdentityCertHandler<T, W> {
    pub fn new(hsm: T, config: W) -> Self {
        IdentityCertHandler { hsm, config }
    }
}

impl<T, W> Handler<Parameters> for IdentityCertHandler<T, W>
where
    T: CreateCertificate + Clone + Send + Sync + 'static,
    <T as CreateCertificate>::Certificate: Certificate,
    W: WorkloadConfig + Clone + Send + Sync + 'static,
{
    fn handle(
        &self,
        req: Request<Body>,
        params: Parameters,
    ) -> Box<Future<Item = Response<Body>, Error = HyperError> + Send> {
        let hsm = self.hsm.clone();
        let cfg = self.config.clone();
<<<<<<< HEAD
        let max_duration = cfg.get_max_duration(CertificateType::Client);
=======
        let max_duration = cfg.get_cert_max_duration(CertificateType::Client);
>>>>>>> dc5c643a
        let response = params
            .name("name")
            .ok_or_else(|| Error::from(ErrorKind::BadParam))
            .map(|module_id| {
                let cn = module_id.to_string();
                let alias = format!("{}identity", module_id);
                let module_uri =
                    prepare_cert_uri_module(cfg.iot_hub_name(), cfg.device_id(), module_id);
                let result = req
                    .into_body()
                    .concat2()
                    .map(move |body| {
                        serde_json::from_slice::<IdentityCertificateRequest>(&body)
                            .context(ErrorKind::BadBody)
                            .map_err(Error::from)
                            .and_then(|cert_req| {
                                match cert_req.expiration() {
                                    None => Ok(max_duration),
                                    Some(exp) => compute_validity(exp, max_duration),
                                }.map(|expiration| expiration)
                                .map_err(Error::from)
                            }).and_then(move |expiration| {
<<<<<<< HEAD
                                hsm.destroy_certificate(alias.clone())
                                    .map_err(Error::from)?;
=======
>>>>>>> dc5c643a
                                let sans = vec![module_uri];
                                let props = CertificateProperties::new(
                                    ensure_range!(expiration, 0, max_duration) as u64,
                                    ensure_not_empty!(cn),
                                    CertificateType::Client,
<<<<<<< HEAD
                                    alias,
                                ).with_san_entries(sans);
                                hsm.create_certificate(&props)
                                    .map_err(Error::from)
                                    .and_then(|cert| {
                                        let cert = cert_to_response(&cert)?;
                                        let body = serde_json::to_string(&cert)?;
                                        Response::builder()
                                            .status(StatusCode::CREATED)
                                            .header(CONTENT_TYPE, "application/json")
                                            .header(CONTENT_LENGTH, body.len().to_string().as_str())
                                            .body(body.into())
                                            .map_err(From::from)
                                    })
=======
                                    alias.clone(),
                                ).with_san_entries(sans);
                                refresh_cert(&hsm, alias, &props)
>>>>>>> dc5c643a
                            }).unwrap_or_else(|e| e.into_response())
                    }).map_err(Error::from)
                    .or_else(|e| future::ok(e.into_response()));

                future::Either::A(result)
            }).unwrap_or_else(|e| future::Either::B(future::ok(e.into_response())));

        Box::new(response)
    }
}

<<<<<<< HEAD
fn cert_to_response<T: Certificate>(cert: &T) -> Result<CertificateResponse> {
    let cert_buffer = cert.pem()?;
    let expiration = cert.get_valid_to()?;

    let private_key = match cert.get_private_key()? {
        Some(PrivateKey::Ref(ref_)) => PrivateKeyResponse::new("ref".to_string()).with_ref(ref_),
        Some(PrivateKey::Key(KeyBytes::Pem(buffer))) => PrivateKeyResponse::new("key".to_string())
            .with_bytes(String::from_utf8_lossy(buffer.as_ref()).to_string()),
        None => Err(ErrorKind::BadPrivateKey)?,
    };

    Ok(CertificateResponse::new(
        private_key,
        String::from_utf8_lossy(cert_buffer.as_ref()).to_string(),
        expiration.to_rfc3339(),
    ))
}

fn compute_validity(expiration: &str, max_duration_sec: i64) -> Result<i64> {
    ensure_not_empty!(expiration);
    DateTime::parse_from_rfc3339(expiration)
        .map(|expiration| {
            let secs = expiration
                .with_timezone(&Utc)
                .signed_duration_since(Utc::now())
                .num_seconds();
            cmp::min(secs, max_duration_sec)
        }).map_err(Error::from)
}

=======
>>>>>>> dc5c643a
#[cfg(test)]
mod tests {
    use std::result::Result as StdResult;
    use std::sync::Arc;

    use chrono::offset::Utc;
    use chrono::Duration;

<<<<<<< HEAD
    use edgelet_core::{Error as CoreError, ErrorKind as CoreErrorKind};
    use edgelet_test_utils::cert::TestCert;
    use workload::models::ErrorResponse;

=======
    use edgelet_core::{
        CertificateProperties, CertificateType, CreateCertificate, KeyBytes, PrivateKey,
        WorkloadConfig, Error as CoreError, ErrorKind as CoreErrorKind,
    };
    use edgelet_test_utils::cert::TestCert;
    use workload::models::{
        CertificateResponse, IdentityCertificateRequest, ErrorResponse,
    };

    use http::StatusCode;
>>>>>>> dc5c643a
    use super::*;

    const MAX_DURATION_SEC: u64 = 7200;

    #[derive(Clone, Default)]
    struct TestHsm {
        on_create: Option<
            Arc<Box<Fn(&CertificateProperties) -> StdResult<TestCert, CoreError> + Send + Sync>>,
        >,
    }

    impl TestHsm {
        fn with_on_create<F>(mut self, on_create: F) -> TestHsm
        where
            F: Fn(&CertificateProperties) -> StdResult<TestCert, CoreError> + Send + Sync + 'static,
        {
            self.on_create = Some(Arc::new(Box::new(on_create)));
            self
        }
    }

    impl CreateCertificate for TestHsm {
        type Certificate = TestCert;

        fn create_certificate(
            &self,
            properties: &CertificateProperties,
        ) -> StdResult<TestCert, CoreError> {
            let callback = self.on_create.as_ref().unwrap();
            callback(properties)
        }

        fn destroy_certificate(&self, _alias: String) -> StdResult<(), CoreError> {
            Ok(())
        }
    }

    struct TestWorkloadConfig {
        iot_hub_name: String,
        device_id: String,
        duration: i64,
    }

    impl Default for TestWorkloadConfig {
        fn default() -> Self {
            TestWorkloadConfig {
                iot_hub_name: String::from("zaphods_hub"),
                device_id: String::from("marvins_device"),
                duration: MAX_DURATION_SEC as i64,
            }
        }
    }

    #[derive(Clone)]
    struct TestWorkloadData {
        data: Arc<TestWorkloadConfig>,
    }

    impl Default for TestWorkloadData {
        fn default() -> Self {
            TestWorkloadData {
                data: Arc::new(TestWorkloadConfig::default()),
            }
        }
    }

    impl WorkloadConfig for TestWorkloadData {
        fn iot_hub_name(&self) -> &str {
            self.data.iot_hub_name.as_str()
        }

        fn device_id(&self) -> &str {
            self.data.device_id.as_str()
        }

<<<<<<< HEAD
        fn get_max_duration(&self, _cert_type: CertificateType) -> i64 {
=======
        fn get_cert_max_duration(&self, _cert_type: CertificateType) -> i64 {
>>>>>>> dc5c643a
            self.data.duration
        }
    }

    fn test_module_uri(module_id: String) -> String {
        prepare_cert_uri_module("zaphods_hub", "marvins_device", module_id.as_str())
    }

    fn parse_error_response(response: Response<Body>) -> ErrorResponse {
        response
            .into_body()
            .concat2()
            .and_then(|b| Ok(serde_json::from_slice::<ErrorResponse>(&b).unwrap()))
            .wait()
            .unwrap()
    }

    #[test]
    fn missing_name_in_path() {
        let handler = IdentityCertHandler::new(TestHsm::default(), TestWorkloadData::default());
        let request = Request::get("http://localhost/modules//certificate/identity")
            .body("{}".into())
            .unwrap();
        let response = handler.handle(request, Parameters::new()).wait().unwrap();
        assert_eq!(StatusCode::BAD_REQUEST, response.status());
        assert_eq!("Bad parameter", parse_error_response(response).message());
    }

    #[test]
    fn succeeds_with_private_key_bytes() {
        let handler = IdentityCertHandler::new(
            TestHsm::default().with_on_create(|props| {
                assert_eq!("beeblebrox", props.common_name());
                assert_eq!("beeblebroxidentity", props.alias());
                assert_eq!(CertificateType::Client, *props.certificate_type());
                assert!(MAX_DURATION_SEC >= *props.validity_in_secs());
                let expected_uri = test_module_uri("beeblebrox".to_string());
                assert!(props.san_entries().unwrap().contains(&expected_uri));
                Ok(TestCert::default()
                    .with_private_key(PrivateKey::Key(KeyBytes::Pem("Betelgeuse".to_string()))))
            }),
            TestWorkloadData::default(),
        );

        let cert_req = IdentityCertificateRequest::new()
            .with_expiration((Utc::now() + Duration::hours(1)).to_rfc3339());

        let request = Request::get("http://localhost/modules/beeblebrox/certificate/identity")
            .body(serde_json::to_string(&cert_req).unwrap().into())
            .unwrap();

        let params =
            Parameters::with_captures(vec![(Some("name".to_string()), "beeblebrox".to_string())]);

        let response = handler.handle(request, params).wait().unwrap();

        assert_eq!(StatusCode::CREATED, response.status());
        let cert_resp = response
            .into_body()
            .concat2()
            .and_then(|b| Ok(serde_json::from_slice::<CertificateResponse>(&b).unwrap()))
            .wait()
            .unwrap();
        assert_eq!("key", cert_resp.private_key().type_());
        assert_eq!(
            Some(&"Betelgeuse".to_string()),
            cert_resp.private_key().bytes()
        );
    }

    #[test]
    fn succeeds_with_private_key_ref() {
        let handler = IdentityCertHandler::new(
            TestHsm::default().with_on_create(|props| {
                assert_eq!("beeblebrox", props.common_name());
                assert_eq!("beeblebroxidentity", props.alias());
                assert_eq!(CertificateType::Client, *props.certificate_type());
                assert!(MAX_DURATION_SEC >= *props.validity_in_secs());
                let expected_uri = test_module_uri("beeblebrox".to_string());
                assert!(props.san_entries().unwrap().contains(&expected_uri));
                Ok(TestCert::default().with_private_key(PrivateKey::Ref("Betelgeuse".to_string())))
            }),
            TestWorkloadData::default(),
        );

        let cert_req = IdentityCertificateRequest::new()
            .with_expiration((Utc::now() + Duration::hours(1)).to_rfc3339());

        let request = Request::get("http://localhost/modules/beeblebrox/certificate/identity")
            .body(serde_json::to_string(&cert_req).unwrap().into())
            .unwrap();

        let params =
            Parameters::with_captures(vec![(Some("name".to_string()), "beeblebrox".to_string())]);

        let response = handler.handle(request, params).wait().unwrap();

        assert_eq!(StatusCode::CREATED, response.status());
        let cert_resp = response
            .into_body()
            .concat2()
            .and_then(|b| Ok(serde_json::from_slice::<CertificateResponse>(&b).unwrap()))
            .wait()
            .unwrap();
        assert_eq!("ref", cert_resp.private_key().type_());
        assert_eq!(
            Some(&"Betelgeuse".to_string()),
            cert_resp.private_key().ref_()
        );
    }

    #[test]
    fn empty_expiration_ok() {
        let handler = IdentityCertHandler::new(
            TestHsm::default().with_on_create(|props| {
                assert_eq!("beeblebrox", props.common_name());
                assert_eq!("beeblebroxidentity", props.alias());
                assert_eq!(CertificateType::Client, *props.certificate_type());
                assert_eq!(MAX_DURATION_SEC, *props.validity_in_secs());
                let expected_uri = test_module_uri("beeblebrox".to_string());
                assert!(props.san_entries().unwrap().contains(&expected_uri));
                Ok(TestCert::default()
                    .with_private_key(PrivateKey::Key(KeyBytes::Pem("Betelgeuse".to_string()))))
            }),
            TestWorkloadData::default(),
        );

        let cert_req = IdentityCertificateRequest::new();

        let request = Request::get("http://localhost/modules/beeblebrox/certificate/identity")
            .body(serde_json::to_string(&cert_req).unwrap().into())
            .unwrap();

        let params =
            Parameters::with_captures(vec![(Some("name".to_string()), "beeblebrox".to_string())]);

        let response = handler.handle(request, params).wait().unwrap();

        assert_eq!(StatusCode::CREATED, response.status());
        let cert_resp = response
            .into_body()
            .concat2()
            .and_then(|b| Ok(serde_json::from_slice::<CertificateResponse>(&b).unwrap()))
            .wait()
            .unwrap();
        assert_eq!("key", cert_resp.private_key().type_());
        assert_eq!(
            Some(&"Betelgeuse".to_string()),
            cert_resp.private_key().bytes()
        );
    }

    #[test]
    fn long_expiration_capped_to_max_duration_ok() {
        let handler = IdentityCertHandler::new(
            TestHsm::default().with_on_create(|props| {
                assert_eq!("beeblebrox", props.common_name());
                assert_eq!("beeblebroxidentity", props.alias());
                assert_eq!(CertificateType::Client, *props.certificate_type());
                assert_eq!(MAX_DURATION_SEC, *props.validity_in_secs());
                let expected_uri = test_module_uri("beeblebrox".to_string());
                assert!(props.san_entries().unwrap().contains(&expected_uri));
                Ok(TestCert::default()
                    .with_private_key(PrivateKey::Key(KeyBytes::Pem("Betelgeuse".to_string()))))
            }),
            TestWorkloadData::default(),
        );

        let cert_req = IdentityCertificateRequest::new()
            .with_expiration((Utc::now() + Duration::hours(7000)).to_rfc3339());

        let request = Request::get("http://localhost/modules/beeblebrox/certificate/identity")
            .body(serde_json::to_string(&cert_req).unwrap().into())
            .unwrap();

        let params =
            Parameters::with_captures(vec![(Some("name".to_string()), "beeblebrox".to_string())]);

        let response = handler.handle(request, params).wait().unwrap();

        assert_eq!(StatusCode::CREATED, response.status());
        let cert_resp = response
            .into_body()
            .concat2()
            .and_then(|b| Ok(serde_json::from_slice::<CertificateResponse>(&b).unwrap()))
            .wait()
            .unwrap();
        assert_eq!("key", cert_resp.private_key().type_());
        assert_eq!(
            Some(&"Betelgeuse".to_string()),
            cert_resp.private_key().bytes()
        );
    }

    #[test]
    fn whitespace_expiration_fails() {
        let handler = IdentityCertHandler::new(TestHsm::default(), TestWorkloadData::default());

        let cert_req = IdentityCertificateRequest::new().with_expiration("       ".to_string());

        let request = Request::get("http://localhost/modules/beeblebrox/certificate/identity")
            .body(serde_json::to_string(&cert_req).unwrap().into())
            .unwrap();

        let params =
            Parameters::with_captures(vec![(Some("name".to_string()), "beeblebrox".to_string())]);

        let response = handler.handle(request, params).wait().unwrap();
        assert_eq!(StatusCode::INTERNAL_SERVER_ERROR, response.status());
        assert_ne!(
            parse_error_response(response)
                .message()
                .find("Argument is empty or only has whitespace"),
            None
        );
    }

    #[test]
    fn invalid_expiration_fails() {
        let handler = IdentityCertHandler::new(TestHsm::default(), TestWorkloadData::default());

        let cert_req =
            IdentityCertificateRequest::new().with_expiration("Umm.. No.. Just no..".to_string());

        let request = Request::get("http://localhost/modules/beeblebrox/certificate/identity")
            .body(serde_json::to_string(&cert_req).unwrap().into())
            .unwrap();

        let params =
            Parameters::with_captures(vec![(Some("name".to_string()), "beeblebrox".to_string())]);

        let response = handler.handle(request, params).wait().unwrap();
        assert_eq!(StatusCode::INTERNAL_SERVER_ERROR, response.status());
        assert_ne!(
            parse_error_response(response)
                .message()
                .find("Invalid ISO 8601 date"),
            None
        );
    }

    #[test]
    fn past_expiration_fails() {
        let handler = IdentityCertHandler::new(TestHsm::default(), TestWorkloadData::default());

        let cert_req = IdentityCertificateRequest::new()
            .with_expiration("1999-06-28T16:39:57-08:00".to_string());

        let request = Request::get("http://localhost/modules/beeblebrox/certificate/identity")
            .body(serde_json::to_string(&cert_req).unwrap().into())
            .unwrap();

        let params =
            Parameters::with_captures(vec![(Some("name".to_string()), "beeblebrox".to_string())]);

        let response = handler.handle(request, params).wait().unwrap();
        assert_eq!(StatusCode::INTERNAL_SERVER_ERROR, response.status());
        assert_ne!(
            parse_error_response(response)
                .message()
                .find(format!("out of range [0, {})", MAX_DURATION_SEC).as_str()),
            None
        );
    }

    #[test]
    fn empty_body_fails() {
        let handler = IdentityCertHandler::new(
            TestHsm::default().with_on_create(|props| {
                assert_eq!("beeblebrox", props.common_name());
                assert_eq!("beeblebroxidentity", props.alias());
                assert_eq!(CertificateType::Client, *props.certificate_type());
                assert_eq!(MAX_DURATION_SEC, *props.validity_in_secs());
                let expected_uri = test_module_uri("beeblebrox".to_string());
                assert!(props.san_entries().unwrap().contains(&expected_uri));
                Ok(TestCert::default()
                    .with_private_key(PrivateKey::Key(KeyBytes::Pem("Betelgeuse".to_string()))))
            }),
            TestWorkloadData::default(),
        );

        let request = Request::get("http://localhost/modules/beeblebrox/certificate/identity")
            .body("".into())
            .unwrap();

        let params =
            Parameters::with_captures(vec![(Some("name".to_string()), "beeblebrox".to_string())]);
        let response = handler.handle(request, params).wait().unwrap();
        assert_eq!(StatusCode::BAD_REQUEST, response.status());
        assert_ne!(
            parse_error_response(response).message().find("Bad body"),
            None
        );
    }

    #[test]
    fn create_cert_fails() {
        let handler = IdentityCertHandler::new(
            TestHsm::default().with_on_create(|props| {
                assert_eq!("beeblebrox", props.common_name());
                assert_eq!("beeblebroxidentity", props.alias());
                assert_eq!(CertificateType::Client, *props.certificate_type());
                assert!(MAX_DURATION_SEC >= *props.validity_in_secs());
                let expected_uri = test_module_uri("beeblebrox".to_string());
                assert!(props.san_entries().unwrap().contains(&expected_uri));
                Err(CoreError::from(CoreErrorKind::Io))
            }),
            TestWorkloadData::default(),
        );

        let cert_req = IdentityCertificateRequest::new()
            .with_expiration((Utc::now() + Duration::hours(1)).to_rfc3339());

        let request = Request::get("http://localhost/modules/beeblebrox/certificate/identity")
            .body(serde_json::to_string(&cert_req).unwrap().into())
            .unwrap();

        let params =
            Parameters::with_captures(vec![(Some("name".to_string()), "beeblebrox".to_string())]);
        let response = handler.handle(request, params).wait().unwrap();

        assert_eq!(StatusCode::INTERNAL_SERVER_ERROR, response.status());
        assert_ne!(
            parse_error_response(response)
                .message()
                .find("An IO error occurred"),
            None
        );
    }

    #[test]
    fn pem_fails() {
        let handler = IdentityCertHandler::new(
            TestHsm::default().with_on_create(|props| {
                assert_eq!("beeblebrox", props.common_name());
                assert_eq!("beeblebroxidentity", props.alias());
                assert_eq!(CertificateType::Client, *props.certificate_type());
                assert!(MAX_DURATION_SEC >= *props.validity_in_secs());
                let expected_uri = test_module_uri("beeblebrox".to_string());
                assert!(props.san_entries().unwrap().contains(&expected_uri));
                Ok(TestCert::default().with_fail_pem(true))
            }),
            TestWorkloadData::default(),
        );

        let cert_req = IdentityCertificateRequest::new()
            .with_expiration((Utc::now() + Duration::hours(1)).to_rfc3339());

        let request = Request::get("http://localhost/modules/beeblebrox/certificate/identity")
            .body(serde_json::to_string(&cert_req).unwrap().into())
            .unwrap();

        let params =
            Parameters::with_captures(vec![(Some("name".to_string()), "beeblebrox".to_string())]);
        let response = handler.handle(request, params).wait().unwrap();

        assert_eq!(StatusCode::INTERNAL_SERVER_ERROR, response.status());
        assert_ne!(
            parse_error_response(response)
                .message()
                .find("An IO error occurred"),
            None
        );
    }

    #[test]
    fn private_key_fails() {
        let handler = IdentityCertHandler::new(
            TestHsm::default().with_on_create(|props| {
                assert_eq!("beeblebrox", props.common_name());
                assert_eq!("beeblebroxidentity", props.alias());
                assert_eq!(CertificateType::Client, *props.certificate_type());
                assert!(MAX_DURATION_SEC >= *props.validity_in_secs());
                let expected_uri = test_module_uri("beeblebrox".to_string());
                assert!(props.san_entries().unwrap().contains(&expected_uri));
                Ok(TestCert::default().with_fail_private_key(true))
            }),
            TestWorkloadData::default(),
        );

        let cert_req = IdentityCertificateRequest::new()
            .with_expiration((Utc::now() + Duration::hours(1)).to_rfc3339());

        let request = Request::get("http://localhost/modules/beeblebrox/certificate/identity")
            .body(serde_json::to_string(&cert_req).unwrap().into())
            .unwrap();

        let params =
            Parameters::with_captures(vec![(Some("name".to_string()), "beeblebrox".to_string())]);
        let response = handler.handle(request, params).wait().unwrap();

        assert_eq!(StatusCode::INTERNAL_SERVER_ERROR, response.status());
        assert_ne!(
            parse_error_response(response)
                .message()
                .find("An IO error occurred"),
            None
        );
    }

    #[test]
    fn get_cert_time_fails() {
        let handler = IdentityCertHandler::new(
            TestHsm::default().with_on_create(|props| {
                assert_eq!("beeblebrox", props.common_name());
                assert_eq!("beeblebroxidentity", props.alias());
                assert_eq!(CertificateType::Client, *props.certificate_type());
                assert!(MAX_DURATION_SEC >= *props.validity_in_secs());
                let expected_uri = test_module_uri("beeblebrox".to_string());
                assert!(props.san_entries().unwrap().contains(&expected_uri));
                Ok(TestCert::default().with_fail_valid_to(true))
            }),
            TestWorkloadData::default(),
        );

        let cert_req = IdentityCertificateRequest::new()
            .with_expiration((Utc::now() + Duration::hours(1)).to_rfc3339());

        let request = Request::get("http://localhost/modules/beeblebrox/certificate/identity")
            .body(serde_json::to_string(&cert_req).unwrap().into())
            .unwrap();

        let params =
            Parameters::with_captures(vec![(Some("name".to_string()), "beeblebrox".to_string())]);
        let response = handler.handle(request, params).wait().unwrap();

        assert_eq!(StatusCode::INTERNAL_SERVER_ERROR, response.status());
        assert_ne!(
            parse_error_response(response)
                .message()
                .find("An IO error occurred"),
            None
        );
    }
}<|MERGE_RESOLUTION|>--- conflicted
+++ resolved
@@ -1,27 +1,5 @@
 // Copyright (c) Microsoft. All rights reserved.
 
-<<<<<<< HEAD
-use chrono::{DateTime, Utc};
-use failure::ResultExt;
-use futures::{future, Future, Stream};
-use http::header::{CONTENT_LENGTH, CONTENT_TYPE};
-use http::{Request, Response, StatusCode};
-use hyper::{Body, Error as HyperError};
-use serde_json;
-use std::cmp;
-
-use edgelet_core::{
-    Certificate, CertificateProperties, CertificateType, CreateCertificate, KeyBytes, PrivateKey,
-    WorkloadConfig,
-};
-use edgelet_http::route::{Handler, Parameters};
-use edgelet_utils::prepare_cert_uri_module;
-use workload::models::{
-    CertificateResponse, IdentityCertificateRequest, PrivateKey as PrivateKeyResponse,
-};
-
-use error::{Error, ErrorKind, Result};
-=======
 use failure::ResultExt;
 use futures::{future, Future, Stream};
 use http::{Request, Response};
@@ -37,7 +15,6 @@
 use workload::models::IdentityCertificateRequest;
 
 use error::{Error, ErrorKind};
->>>>>>> dc5c643a
 use IntoResponse;
 
 pub struct IdentityCertHandler<T: CreateCertificate, W: WorkloadConfig> {
@@ -64,11 +41,7 @@
     ) -> Box<Future<Item = Response<Body>, Error = HyperError> + Send> {
         let hsm = self.hsm.clone();
         let cfg = self.config.clone();
-<<<<<<< HEAD
-        let max_duration = cfg.get_max_duration(CertificateType::Client);
-=======
         let max_duration = cfg.get_cert_max_duration(CertificateType::Client);
->>>>>>> dc5c643a
         let response = params
             .name("name")
             .ok_or_else(|| Error::from(ErrorKind::BadParam))
@@ -91,36 +64,14 @@
                                 }.map(|expiration| expiration)
                                 .map_err(Error::from)
                             }).and_then(move |expiration| {
-<<<<<<< HEAD
-                                hsm.destroy_certificate(alias.clone())
-                                    .map_err(Error::from)?;
-=======
->>>>>>> dc5c643a
                                 let sans = vec![module_uri];
                                 let props = CertificateProperties::new(
                                     ensure_range!(expiration, 0, max_duration) as u64,
                                     ensure_not_empty!(cn),
                                     CertificateType::Client,
-<<<<<<< HEAD
-                                    alias,
-                                ).with_san_entries(sans);
-                                hsm.create_certificate(&props)
-                                    .map_err(Error::from)
-                                    .and_then(|cert| {
-                                        let cert = cert_to_response(&cert)?;
-                                        let body = serde_json::to_string(&cert)?;
-                                        Response::builder()
-                                            .status(StatusCode::CREATED)
-                                            .header(CONTENT_TYPE, "application/json")
-                                            .header(CONTENT_LENGTH, body.len().to_string().as_str())
-                                            .body(body.into())
-                                            .map_err(From::from)
-                                    })
-=======
                                     alias.clone(),
                                 ).with_san_entries(sans);
                                 refresh_cert(&hsm, alias, &props)
->>>>>>> dc5c643a
                             }).unwrap_or_else(|e| e.into_response())
                     }).map_err(Error::from)
                     .or_else(|e| future::ok(e.into_response()));
@@ -132,39 +83,6 @@
     }
 }
 
-<<<<<<< HEAD
-fn cert_to_response<T: Certificate>(cert: &T) -> Result<CertificateResponse> {
-    let cert_buffer = cert.pem()?;
-    let expiration = cert.get_valid_to()?;
-
-    let private_key = match cert.get_private_key()? {
-        Some(PrivateKey::Ref(ref_)) => PrivateKeyResponse::new("ref".to_string()).with_ref(ref_),
-        Some(PrivateKey::Key(KeyBytes::Pem(buffer))) => PrivateKeyResponse::new("key".to_string())
-            .with_bytes(String::from_utf8_lossy(buffer.as_ref()).to_string()),
-        None => Err(ErrorKind::BadPrivateKey)?,
-    };
-
-    Ok(CertificateResponse::new(
-        private_key,
-        String::from_utf8_lossy(cert_buffer.as_ref()).to_string(),
-        expiration.to_rfc3339(),
-    ))
-}
-
-fn compute_validity(expiration: &str, max_duration_sec: i64) -> Result<i64> {
-    ensure_not_empty!(expiration);
-    DateTime::parse_from_rfc3339(expiration)
-        .map(|expiration| {
-            let secs = expiration
-                .with_timezone(&Utc)
-                .signed_duration_since(Utc::now())
-                .num_seconds();
-            cmp::min(secs, max_duration_sec)
-        }).map_err(Error::from)
-}
-
-=======
->>>>>>> dc5c643a
 #[cfg(test)]
 mod tests {
     use std::result::Result as StdResult;
@@ -173,12 +91,6 @@
     use chrono::offset::Utc;
     use chrono::Duration;
 
-<<<<<<< HEAD
-    use edgelet_core::{Error as CoreError, ErrorKind as CoreErrorKind};
-    use edgelet_test_utils::cert::TestCert;
-    use workload::models::ErrorResponse;
-
-=======
     use edgelet_core::{
         CertificateProperties, CertificateType, CreateCertificate, KeyBytes, PrivateKey,
         WorkloadConfig, Error as CoreError, ErrorKind as CoreErrorKind,
@@ -189,7 +101,6 @@
     };
 
     use http::StatusCode;
->>>>>>> dc5c643a
     use super::*;
 
     const MAX_DURATION_SEC: u64 = 7200;
@@ -265,11 +176,7 @@
             self.data.device_id.as_str()
         }
 
-<<<<<<< HEAD
-        fn get_max_duration(&self, _cert_type: CertificateType) -> i64 {
-=======
         fn get_cert_max_duration(&self, _cert_type: CertificateType) -> i64 {
->>>>>>> dc5c643a
             self.data.duration
         }
     }
