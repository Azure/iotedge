--- conflicted
+++ resolved
@@ -5,18 +5,10 @@
 use http::{Request, Response};
 use hyper::{Body, Error as HyperError};
 use serde_json;
-<<<<<<< HEAD
-use std::cmp;
-
-use edgelet_core::{
-    Certificate, CertificateProperties, CertificateType, CreateCertificate, KeyBytes, PrivateKey,
-    WorkloadConfig,
-=======
 use super::{compute_validity, refresh_cert};
 
 use edgelet_core::{
     Certificate, CertificateProperties, CertificateType, CreateCertificate, WorkloadConfig,
->>>>>>> dc5c643a
 };
 use edgelet_http::route::{Handler, Parameters};
 use workload::models::ServerCertificateRequest;
@@ -47,11 +39,7 @@
     ) -> Box<Future<Item = Response<Body>, Error = HyperError> + Send> {
         let hsm = self.hsm.clone();
         let cfg = self.config.clone();
-<<<<<<< HEAD
-        let max_duration = cfg.get_max_duration(CertificateType::Server);
-=======
         let max_duration = cfg.get_cert_max_duration(CertificateType::Server);
->>>>>>> dc5c643a
         let response = params
             .name("name")
             .ok_or_else(|| Error::from(ErrorKind::BadParam))
@@ -93,38 +81,6 @@
     }
 }
 
-<<<<<<< HEAD
-fn cert_to_response<T: Certificate>(cert: &T) -> Result<CertificateResponse> {
-    let cert_buffer = cert.pem()?;
-    let expiration = cert.get_valid_to()?;
-
-    let private_key = match cert.get_private_key()? {
-        Some(PrivateKey::Ref(ref_)) => PrivateKeyResponse::new("ref".to_string()).with_ref(ref_),
-        Some(PrivateKey::Key(KeyBytes::Pem(buffer))) => PrivateKeyResponse::new("key".to_string())
-            .with_bytes(String::from_utf8_lossy(buffer.as_ref()).to_string()),
-        None => Err(ErrorKind::BadPrivateKey)?,
-    };
-
-    Ok(CertificateResponse::new(
-        private_key,
-        String::from_utf8_lossy(cert_buffer.as_ref()).to_string(),
-        expiration.to_rfc3339(),
-    ))
-}
-
-fn compute_validity(expiration: &str, max_duration_sec: i64) -> Result<i64> {
-    DateTime::parse_from_rfc3339(expiration)
-        .map(|expiration| {
-            let secs = expiration
-                .with_timezone(&Utc)
-                .signed_duration_since(Utc::now())
-                .num_seconds();
-            cmp::min(secs, max_duration_sec)
-        }).map_err(Error::from)
-}
-
-=======
->>>>>>> dc5c643a
 #[cfg(test)]
 mod tests {
     use std::result::Result as StdResult;
@@ -217,11 +173,7 @@
             self.data.device_id.as_str()
         }
 
-<<<<<<< HEAD
-        fn get_max_duration(&self, _cert_type: CertificateType) -> i64 {
-=======
         fn get_cert_max_duration(&self, _cert_type: CertificateType) -> i64 {
->>>>>>> dc5c643a
             self.data.duration
         }
     }
