--- conflicted
+++ resolved
@@ -95,170 +95,7 @@
         })
         .collect::<Vec<String>>()
         .join(", ");
-<<<<<<< HEAD
-    dns_sans.push_str(", ");
-    dns_sans.push_str(sans);
-    dns_sans
-=======
     dns_ip_sans.push_str(", ");
     dns_ip_sans.push_str(sans);
     dns_ip_sans
-}
-
-#[cfg(test)]
-mod tests {
-    use super::{
-        append_dns_san_entries, parse_query, prepare_cert_uri_module, prepare_dns_san_entries,
-        sanitize_dns_label, DNS_MAX_SIZE,
-    };
-
-    #[test]
-    fn parse_query_empty_input() {
-        assert_eq!(0, parse_query("").len());
-    }
-
-    #[test]
-    fn parse_query_white_space_input() {
-        let inp = "     ";
-        let map = parse_query(inp);
-        assert_eq!(map.get(inp), Some(&""));
-    }
-
-    #[test]
-    fn parse_query_simple_str_input() {
-        let inp = "some_string";
-        let map = parse_query(inp);
-        assert_eq!(map.get(inp), Some(&""));
-    }
-
-    #[test]
-    fn parse_query_key_but_no_value_input() {
-        let map = parse_query("k1=");
-        assert_eq!(map.get("k1"), Some(&""));
-    }
-
-    #[test]
-    fn parse_query_single_key_value() {
-        let map = parse_query("k1=v1");
-        assert_eq!(map.get("k1"), Some(&"v1"));
-    }
-
-    #[test]
-    fn parse_query_multiple_key_value() {
-        let map = parse_query("k1=v1&k2=v2");
-        assert_eq!(map.get("k1"), Some(&"v1"));
-        assert_eq!(map.get("k2"), Some(&"v2"));
-    }
-
-    #[test]
-    fn parse_query_complex_input() {
-        let map = parse_query("k1=10&k2=v2&k3=this%20is%20a%20string&bling&k4=10=20");
-        assert_eq!(map.get("k1"), Some(&"10"));
-        assert_eq!(map.get("k2"), Some(&"v2"));
-        assert_eq!(map.get("k3"), Some(&"this%20is%20a%20string"));
-        assert_eq!(map.get("k4"), Some(&"10=20"));
-        assert_eq!(map.get("bling"), Some(&""));
-    }
-
-    #[test]
-    fn validate_cert_uri_module() {
-        assert_eq!(
-            "URI: azureiot://hub_id/devices/did/modules/mid",
-            prepare_cert_uri_module("hub_id", "did", "mid")
-        );
-    }
-
-    #[test]
-    fn dns_label() {
-        assert_eq!(
-            "abcdefg-hijklmnop-qrs-tuv-wxyz",
-            sanitize_dns_label(" -abcdefg-hijklmnop-qrs-tuv-wxyz- ")
-        );
-        assert!('\u{4eac}'.is_alphanumeric());
-        assert_eq!(
-            "abcdefg-hijklmnop-qrs-tuv-wxyz",
-            sanitize_dns_label("\u{4eac}ABCDEFG-\u{4eac}HIJKLMNOP-QRS-TUV-WXYZ\u{4eac}")
-        );
-        assert_eq!(String::default(), sanitize_dns_label("--------------"));
-        assert_eq!("a", sanitize_dns_label("a"));
-        assert_eq!("a-1", sanitize_dns_label("a -  1"));
-        assert_eq!("edgehub", sanitize_dns_label("$edgeHub"));
-        let expected_name = "a23456789-123456789-123456789-123456789-123456789-123456789-123";
-        assert_eq!(expected_name.len(), DNS_MAX_SIZE);
-        assert_eq!(
-            expected_name,
-            sanitize_dns_label("a23456789-123456789-123456789-123456789-123456789-123456789-1234")
-        );
-
-        assert_eq!(
-            expected_name,
-            sanitize_dns_label("$a23456789-123456789-123456789-123456789-123456789-123456789-1234")
-        );
-    }
-
-    #[test]
-    fn append_dns_san_entries_ip_test() {
-        assert_eq!(
-            "IP:127.0.0.1, IP:2001:db8::8a2e:370:7334, DNS:edgehub",
-            append_dns_san_entries(
-                &prepare_dns_san_entries(&["edgehub"]),
-                &["127.0.0.1", "   ", "2001:db8::8a2e:370:7334"]
-            )
-        );
-    }
-
-    #[test]
-    fn dns_san() {
-        assert_eq!("DNS:edgehub", prepare_dns_san_entries(&["edgehub"]));
-        assert_eq!("DNS:edgehub", prepare_dns_san_entries(&["EDGEhub"]));
-        assert_eq!("DNS:edgehub", prepare_dns_san_entries(&["$$$Edgehub"]));
-        assert_eq!(
-            "DNS:edgehub",
-            prepare_dns_san_entries(&["\u{4eac}Edge\u{4eac}hub\u{4eac}"])
-        );
-        assert_eq!(
-            "DNS:edgehub",
-            prepare_dns_san_entries(&["$$$Edgehub###$$$"])
-        );
-        assert_eq!(
-            "DNS:edge-hub",
-            prepare_dns_san_entries(&["$$$Edge-hub###$$"])
-        );
-        assert_eq!(
-            "DNS:edge-hub",
-            prepare_dns_san_entries(&["$$$Ed###ge-h$$^$ub###$$"])
-        );
-
-        let name = "$eDgE##-##Hub23212$$$eDgE##-##Hub23212$$$eDgE##-##Hub23212$$$eDgE##-##Hub23212$$$eDgE##-##Hub23212$$";
-        let expected_name = "edge-hub23212edge-hub23212edge-hub23212edge-hub23212edge-hub232";
-        assert_eq!(
-            format!("DNS:{}", expected_name),
-            prepare_dns_san_entries(&[name])
-        );
-
-        // 63 letters for the name and 4 more for the literal "DNS:"
-        assert_eq!(63 + 4, prepare_dns_san_entries(&[name]).len());
-
-        assert_eq!(
-            "DNS:edgehub, DNS:edgy",
-            prepare_dns_san_entries(&["edgehub", "edgy"])
-        );
-        assert_eq!(
-            "DNS:edgehub, DNS:edgy, DNS:moo",
-            prepare_dns_san_entries(&["edgehub", "edgy", "moo"])
-        );
-        // test skipping invalid entries
-        assert_eq!(
-            "DNS:edgehub, DNS:moo",
-            prepare_dns_san_entries(&[" -edgehub -", "-----", "- moo- "])
-        );
-
-        // test appending host name to sanitized label
-        let sanitized_labels = prepare_dns_san_entries(&["1edgehub", "2edgy"]);
-        assert_eq!(
-            "DNS:2019host, DNS:2020host, DNS:edgehub, DNS:edgy",
-            append_dns_san_entries(&sanitized_labels, &["2019host", "   ", "2020host"])
-        );
-    }
->>>>>>> 92d9659f
 }