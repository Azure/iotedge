--- conflicted
+++ resolved
@@ -16,9 +16,6 @@
 base64 = "0.9"
 hmac = "0.5.0"
 sha2 = "0.7.0"
-<<<<<<< HEAD
 tempfile = "3"
-=======
 
-hsm = { path = "../hsm-rs", features = ["in_memory"] }
->>>>>>> 03928477
+hsm = { path = "../hsm-rs", features = ["in_memory"] }