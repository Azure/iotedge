Param(
    [Switch] $CreateTemplate, 
    [Switch] $CreateCab, 
    [Switch] $SkipInstallCerts, 
    [Switch] $Arm
)

$EdgeCab = "Microsoft-Azure-IoTEdge.cab"
$EdgeTemplate = "Package-Template"

# Bring in util functions
$util = Join-Path -Path $PSScriptRoot -ChildPath "util.ps1"
. $util

Function New-Cabinet([String] $Destination, [String[]] $Files, [String] $Path)
{
    $Ddf = [IO.Path]::GetTempFileName()
    $CabinetName = Split-Path -Leaf $Destination
    $DiskDirectory = Split-Path -Parent $Destination
    if (-not $DiskDirectory) {
        $DiskDirectory = "."
    }
    $DiskDirectory = (Get-Item -Path $DiskDirectory).FullName
    $Directories = $Files | Group-Object -Property { Split-Path -Parent $_ }
    $DdfContent = @"
.Option Explicit
.Set SourceDir=$Path
.Set DiskDirectoryTemplate=$DiskDirectory
.Set CabinetNameTemplate=$CabinetName
.Set CompressionType=LZX
.Set Compress=on
.Set UniqueFiles=Off
.Set Cabinet=On
.Set MaxDiskSize=0

"@
    $Directories | ForEach-Object {
        $Directory = $_.Name
        if (-not $Directory)
        {
            $Directory = " ;"
        }
        $Files = $_.Group
        $DdfContent += @"
.Set DestinationDir=$Directory
$($OFS="`r`n"; $Files)

"@
    }
    $DdfContent | Out-File $Ddf -Encoding Ascii

    $DdfContent

    makecab.exe /f $Ddf
    if ($LASTEXITCODE) {
        Throw "Failed to create cab"
    }

    Remove-Item $Ddf
}

Function New-Package([string] $Name, [string] $Version)
{
    $pkggen = "${Env:ProgramFiles(x86)}\Windows Kits\10\tools\bin\i386\pkggen.exe"
    $manifest = "edgelet\build\windows\$Name.wm.xml"

    if($Arm)
    {
        # pkggen cannot find makecat.exe from below folder at runtime
        $env:PATH = "C:\Program Files (x86)\Windows Kits\10\bin\10.0.17763.0\x64;" + $env:PATH
        Write-Host $(Get-Command makecat.exe).Path
    }

    Invoke-Expression "& '$pkggen' $manifest /universalbsp /variables:'_REPO_ROOT=..\..\..;_OPENSSL_ROOT_DIR=$env:OPENSSL_ROOT_DIR;_Arch=$(if($Arm) { 'thumbv7a-pc-windows-msvc'} else { '' })' /cpu:$(if($Arm) {'arm'} else { 'amd64' }) /version:$Version"
    if ($LASTEXITCODE) {
        Throw "Failed to package cab"
    }

    if (Test-Path $EdgeTemplate) {
        Remove-Item -Path $EdgeTemplate -Recurse -Force
    }
    New-Item -ItemType Directory -Path $EdgeTemplate
    Invoke-Expression "& ${Env:SystemRoot}\system32\Expand.exe $EdgeCab -f:* $EdgeTemplate"
    if ($LASTEXITCODE) {
        Throw "Failed to expand cab"
    }
    Remove-Item -Path $EdgeCab
}

if ($CreateTemplate) {
<<<<<<< HEAD
    $docker_cli_uri = if($Arm)
    {
        "https://edgebuild.blob.core.windows.net/iotedge-win-arm32v7-tools/moby-cli-arm.zip"
    }
    else
    {
        "https://github.com/Azure/azure-iotedge/releases/download/1.0.5/moby-cli_3.0.2.zip"
    }
    $docker_engine_uri = if($Arm)
    {
        "https://edgebuild.blob.core.windows.net/iotedge-win-arm32v7-tools/moby-engine-arm.zip"
    }
    else
    {
        "https://conteng.blob.core.windows.net/mby/moby-engine_3.0.3.zip"
    }
=======
    $docker_cli_uri = 'https://mby.blob.core.windows.net/mby-win-amd64/docker-3.0.5.exe'
    $docker_cli_license_uri = 'https://mby.blob.core.windows.net/mby/LICENSE-cli'
    $docker_cli_tpn_uri = 'https://mby.blob.core.windows.net/mby/ThirdPartyNotices-cli'

    $docker_engine_uri = 'https://mby.blob.core.windows.net/mby-win-amd64/dockerd-3.0.5.exe'
    $docker_engine_license_uri = 'https://mby.blob.core.windows.net/mby/LICENSE-engine'
    $docker_engine_tpn_uri = 'https://mby.blob.core.windows.net/mby/ThirdPartyNotices-engine'
>>>>>>> 02eb6e17

    $env:PATH = "$env:PATH;C:\Program Files (x86)\Windows Kits\10\bin\x64;C:\Program Files (x86)\Windows Kits\10\tools\bin\i386"
    $env:SIGNTOOL_OEM_SIGN = '/a /s my /i "Windows OEM Intermediate 2017 (TEST ONLY)" /n "Windows OEM Test Cert 2017 (TEST ONLY)" /fd SHA256'
    $env:SIGN_MODE = 'Test'
    $env:SIGN_OEM = '1'
    $env:SIGN_WITH_TIMESTAMP = '0'
    $env:WSKCONTENTROOT = 'C:\Program Files (x86)\Windows Kits\10'

    if (-not $SkipInstallCerts) {
        cmd /c installoemcerts.cmd
    }

    $ProgressPreference = 'SilentlyContinue'

<<<<<<< HEAD
    Write-Host "Download $docker_cli_uri"
    Invoke-WebRequest $docker_cli_uri -out "moby-cli.zip" -UseBasicParsing
    if (Test-Path "moby-cli") {
        Remove-Item -Path "moby-cli" -Recurse -Force
    }
    
    Write-Host "Extract $docker_cli_uri"
    Expand-Archive -Path "moby-cli.zip" -DestinationPath "moby-cli"
    
    Write-Host "Download $docker_engine_uri"
    Invoke-WebRequest $docker_engine_uri -out "moby-engine.zip" -UseBasicParsing
    if (Test-Path "moby-engine") {
        Remove-Item -Path "moby-engine" -Recurse -Force
    }
    
    Write-Host "Extract $docker_engine_uri"
    Expand-Archive -Path "moby-engine.zip" -DestinationPath "moby-engine"
=======
    if (Test-Path 'moby-cli') {
        Remove-Item -Path 'moby-cli' -Recurse -Force
    }
    if (Test-Path 'moby-engine') {
        Remove-Item -Path 'moby-engine' -Recurse -Force
    }
    New-Item -Type Directory 'moby-cli'
    New-Item -Type Directory 'moby-engine'

    Invoke-WebRequest $docker_cli_uri -OutFile 'moby-cli\docker.exe' -UseBasicParsing
    Invoke-WebRequest $docker_cli_license_uri -OutFile 'moby-cli\LICENSE' -UseBasicParsing
    Invoke-WebRequest $docker_cli_tpn_uri -OutFile 'moby-cli\ThirdPartyNotices' -UseBasicParsing

    Invoke-WebRequest $docker_engine_uri -OutFile 'moby-engine\dockerd.exe' -UseBasicParsing
    Invoke-WebRequest $docker_engine_license_uri -OutFile 'moby-engine\LICENSE' -UseBasicParsing
    Invoke-WebRequest $docker_engine_tpn_uri -OutFile 'moby-engine\ThirdPartyNotices' -UseBasicParsing
>>>>>>> 02eb6e17

    #
    # IoTEdge
    #

    Write-Host ("IoTEdge source version '{0}'" -f $env:VERSION)

    # VERSION is either 1.0.7~dev or 1.0.7
    $splitVersion = $env:VERSION -split "~"
    if (($splitVersion.Length -eq 1) -or ($splitVersion[1] -notmatch "^\w+\d{8}\.\d+$")) {
        if ($splitVersion.Length -eq 1) {
            $version = $env:VERSION
        }
        else {
            $version = $splitVersion[0]
        }
        $splitVersion = $version -split "\."
        if ($splitVersion.Length -eq 3) {
            $version = ("{0}.0" -f $version)
        }
        if ($version -notmatch "\d+\.\d+\.\d+\.\d+") {
            throw "Unexpected version string; Windows package requires VERSION in form major.minor.build.revision, each segment having 0-65535."
        }
    }
    elseif ($splitVersion[1] -match "^\w+\d{8}\.\d+$") { # internal build with version set to something like: '1.0.8~dev20190328.3'
        # we need 255^2 tops per segment
        $major = ($splitVersion[0] -split "\.")[0]
        $splitSuffix = ($splitVersion[1] -split "\.")
        $dateSegment = ($splitSuffix[-2])[-8..-1] -join ""
        $date = [datetime]::ParseExact($dateSegment, "yyyyMMdd", $null)
        $dateEncoded = ("{0}{1}" -f ($date.ToString("yy")), $date.DayOfYear.ToString("000"))
        $buildPerDay = $splitSuffix[-1]
        $version = "0.{0}.{1}.{2}" -f $major, $dateEncoded, $buildPerDay
    }
    else {
        throw "Unexpected version string."
    }

    Write-Host "IoTEdge using version '$version'"

    New-Package -Name "iotedge" -Version $version
}
elseif ($CreateCab) {
    $TemplateDirLength = ((Get-Item -Path $EdgeTemplate).FullName.Length + 1)
    $Files = Get-ChildItem -Path $EdgeTemplate -Recurse | Where-Object { -not $_.PSIsContainer } | ForEach-Object {
        return $_.FullName.Remove(0, $TemplateDirLength)
    }
    New-Cabinet -Destination $EdgeCab -Files $Files -Path $EdgeTemplate
}
<|MERGE_RESOLUTION|>--- conflicted
+++ resolved
@@ -1,215 +1,176 @@
-Param(
-    [Switch] $CreateTemplate, 
-    [Switch] $CreateCab, 
-    [Switch] $SkipInstallCerts, 
-    [Switch] $Arm
-)
-
-$EdgeCab = "Microsoft-Azure-IoTEdge.cab"
-$EdgeTemplate = "Package-Template"
-
-# Bring in util functions
-$util = Join-Path -Path $PSScriptRoot -ChildPath "util.ps1"
-. $util
-
-Function New-Cabinet([String] $Destination, [String[]] $Files, [String] $Path)
-{
-    $Ddf = [IO.Path]::GetTempFileName()
-    $CabinetName = Split-Path -Leaf $Destination
-    $DiskDirectory = Split-Path -Parent $Destination
-    if (-not $DiskDirectory) {
-        $DiskDirectory = "."
-    }
-    $DiskDirectory = (Get-Item -Path $DiskDirectory).FullName
-    $Directories = $Files | Group-Object -Property { Split-Path -Parent $_ }
-    $DdfContent = @"
-.Option Explicit
-.Set SourceDir=$Path
-.Set DiskDirectoryTemplate=$DiskDirectory
-.Set CabinetNameTemplate=$CabinetName
-.Set CompressionType=LZX
-.Set Compress=on
-.Set UniqueFiles=Off
-.Set Cabinet=On
-.Set MaxDiskSize=0
-
-"@
-    $Directories | ForEach-Object {
-        $Directory = $_.Name
-        if (-not $Directory)
-        {
-            $Directory = " ;"
-        }
-        $Files = $_.Group
-        $DdfContent += @"
-.Set DestinationDir=$Directory
-$($OFS="`r`n"; $Files)
-
-"@
-    }
-    $DdfContent | Out-File $Ddf -Encoding Ascii
-
-    $DdfContent
-
-    makecab.exe /f $Ddf
-    if ($LASTEXITCODE) {
-        Throw "Failed to create cab"
-    }
-
-    Remove-Item $Ddf
-}
-
-Function New-Package([string] $Name, [string] $Version)
-{
-    $pkggen = "${Env:ProgramFiles(x86)}\Windows Kits\10\tools\bin\i386\pkggen.exe"
-    $manifest = "edgelet\build\windows\$Name.wm.xml"
-
-    if($Arm)
-    {
-        # pkggen cannot find makecat.exe from below folder at runtime
-        $env:PATH = "C:\Program Files (x86)\Windows Kits\10\bin\10.0.17763.0\x64;" + $env:PATH
-        Write-Host $(Get-Command makecat.exe).Path
-    }
-
-    Invoke-Expression "& '$pkggen' $manifest /universalbsp /variables:'_REPO_ROOT=..\..\..;_OPENSSL_ROOT_DIR=$env:OPENSSL_ROOT_DIR;_Arch=$(if($Arm) { 'thumbv7a-pc-windows-msvc'} else { '' })' /cpu:$(if($Arm) {'arm'} else { 'amd64' }) /version:$Version"
-    if ($LASTEXITCODE) {
-        Throw "Failed to package cab"
-    }
-
-    if (Test-Path $EdgeTemplate) {
-        Remove-Item -Path $EdgeTemplate -Recurse -Force
-    }
-    New-Item -ItemType Directory -Path $EdgeTemplate
-    Invoke-Expression "& ${Env:SystemRoot}\system32\Expand.exe $EdgeCab -f:* $EdgeTemplate"
-    if ($LASTEXITCODE) {
-        Throw "Failed to expand cab"
-    }
-    Remove-Item -Path $EdgeCab
-}
-
-if ($CreateTemplate) {
-<<<<<<< HEAD
-    $docker_cli_uri = if($Arm)
-    {
-        "https://edgebuild.blob.core.windows.net/iotedge-win-arm32v7-tools/moby-cli-arm.zip"
-    }
-    else
-    {
-        "https://github.com/Azure/azure-iotedge/releases/download/1.0.5/moby-cli_3.0.2.zip"
-    }
-    $docker_engine_uri = if($Arm)
-    {
-        "https://edgebuild.blob.core.windows.net/iotedge-win-arm32v7-tools/moby-engine-arm.zip"
-    }
-    else
-    {
-        "https://conteng.blob.core.windows.net/mby/moby-engine_3.0.3.zip"
-    }
-=======
-    $docker_cli_uri = 'https://mby.blob.core.windows.net/mby-win-amd64/docker-3.0.5.exe'
-    $docker_cli_license_uri = 'https://mby.blob.core.windows.net/mby/LICENSE-cli'
-    $docker_cli_tpn_uri = 'https://mby.blob.core.windows.net/mby/ThirdPartyNotices-cli'
-
-    $docker_engine_uri = 'https://mby.blob.core.windows.net/mby-win-amd64/dockerd-3.0.5.exe'
-    $docker_engine_license_uri = 'https://mby.blob.core.windows.net/mby/LICENSE-engine'
-    $docker_engine_tpn_uri = 'https://mby.blob.core.windows.net/mby/ThirdPartyNotices-engine'
->>>>>>> 02eb6e17
-
-    $env:PATH = "$env:PATH;C:\Program Files (x86)\Windows Kits\10\bin\x64;C:\Program Files (x86)\Windows Kits\10\tools\bin\i386"
-    $env:SIGNTOOL_OEM_SIGN = '/a /s my /i "Windows OEM Intermediate 2017 (TEST ONLY)" /n "Windows OEM Test Cert 2017 (TEST ONLY)" /fd SHA256'
-    $env:SIGN_MODE = 'Test'
-    $env:SIGN_OEM = '1'
-    $env:SIGN_WITH_TIMESTAMP = '0'
-    $env:WSKCONTENTROOT = 'C:\Program Files (x86)\Windows Kits\10'
-
-    if (-not $SkipInstallCerts) {
-        cmd /c installoemcerts.cmd
-    }
-
-    $ProgressPreference = 'SilentlyContinue'
-
-<<<<<<< HEAD
-    Write-Host "Download $docker_cli_uri"
-    Invoke-WebRequest $docker_cli_uri -out "moby-cli.zip" -UseBasicParsing
-    if (Test-Path "moby-cli") {
-        Remove-Item -Path "moby-cli" -Recurse -Force
-    }
-    
-    Write-Host "Extract $docker_cli_uri"
-    Expand-Archive -Path "moby-cli.zip" -DestinationPath "moby-cli"
-    
-    Write-Host "Download $docker_engine_uri"
-    Invoke-WebRequest $docker_engine_uri -out "moby-engine.zip" -UseBasicParsing
-    if (Test-Path "moby-engine") {
-        Remove-Item -Path "moby-engine" -Recurse -Force
-    }
-    
-    Write-Host "Extract $docker_engine_uri"
-    Expand-Archive -Path "moby-engine.zip" -DestinationPath "moby-engine"
-=======
-    if (Test-Path 'moby-cli') {
-        Remove-Item -Path 'moby-cli' -Recurse -Force
-    }
-    if (Test-Path 'moby-engine') {
-        Remove-Item -Path 'moby-engine' -Recurse -Force
-    }
-    New-Item -Type Directory 'moby-cli'
-    New-Item -Type Directory 'moby-engine'
-
-    Invoke-WebRequest $docker_cli_uri -OutFile 'moby-cli\docker.exe' -UseBasicParsing
-    Invoke-WebRequest $docker_cli_license_uri -OutFile 'moby-cli\LICENSE' -UseBasicParsing
-    Invoke-WebRequest $docker_cli_tpn_uri -OutFile 'moby-cli\ThirdPartyNotices' -UseBasicParsing
-
-    Invoke-WebRequest $docker_engine_uri -OutFile 'moby-engine\dockerd.exe' -UseBasicParsing
-    Invoke-WebRequest $docker_engine_license_uri -OutFile 'moby-engine\LICENSE' -UseBasicParsing
-    Invoke-WebRequest $docker_engine_tpn_uri -OutFile 'moby-engine\ThirdPartyNotices' -UseBasicParsing
->>>>>>> 02eb6e17
-
-    #
-    # IoTEdge
-    #
-
-    Write-Host ("IoTEdge source version '{0}'" -f $env:VERSION)
-
-    # VERSION is either 1.0.7~dev or 1.0.7
-    $splitVersion = $env:VERSION -split "~"
-    if (($splitVersion.Length -eq 1) -or ($splitVersion[1] -notmatch "^\w+\d{8}\.\d+$")) {
-        if ($splitVersion.Length -eq 1) {
-            $version = $env:VERSION
-        }
-        else {
-            $version = $splitVersion[0]
-        }
-        $splitVersion = $version -split "\."
-        if ($splitVersion.Length -eq 3) {
-            $version = ("{0}.0" -f $version)
-        }
-        if ($version -notmatch "\d+\.\d+\.\d+\.\d+") {
-            throw "Unexpected version string; Windows package requires VERSION in form major.minor.build.revision, each segment having 0-65535."
-        }
-    }
-    elseif ($splitVersion[1] -match "^\w+\d{8}\.\d+$") { # internal build with version set to something like: '1.0.8~dev20190328.3'
-        # we need 255^2 tops per segment
-        $major = ($splitVersion[0] -split "\.")[0]
-        $splitSuffix = ($splitVersion[1] -split "\.")
-        $dateSegment = ($splitSuffix[-2])[-8..-1] -join ""
-        $date = [datetime]::ParseExact($dateSegment, "yyyyMMdd", $null)
-        $dateEncoded = ("{0}{1}" -f ($date.ToString("yy")), $date.DayOfYear.ToString("000"))
-        $buildPerDay = $splitSuffix[-1]
-        $version = "0.{0}.{1}.{2}" -f $major, $dateEncoded, $buildPerDay
-    }
-    else {
-        throw "Unexpected version string."
-    }
-
-    Write-Host "IoTEdge using version '$version'"
-
-    New-Package -Name "iotedge" -Version $version
-}
-elseif ($CreateCab) {
-    $TemplateDirLength = ((Get-Item -Path $EdgeTemplate).FullName.Length + 1)
-    $Files = Get-ChildItem -Path $EdgeTemplate -Recurse | Where-Object { -not $_.PSIsContainer } | ForEach-Object {
-        return $_.FullName.Remove(0, $TemplateDirLength)
-    }
-    New-Cabinet -Destination $EdgeCab -Files $Files -Path $EdgeTemplate
-}
+Param(
+    [Switch] $CreateTemplate, 
+    [Switch] $CreateCab, 
+    [Switch] $SkipInstallCerts, 
+    [Switch] $Arm
+)
+
+$EdgeCab = "Microsoft-Azure-IoTEdge.cab"
+$EdgeTemplate = "Package-Template"
+
+# Bring in util functions
+$util = Join-Path -Path $PSScriptRoot -ChildPath "util.ps1"
+. $util
+
+Function New-Cabinet([String] $Destination, [String[]] $Files, [String] $Path)
+{
+    $Ddf = [IO.Path]::GetTempFileName()
+    $CabinetName = Split-Path -Leaf $Destination
+    $DiskDirectory = Split-Path -Parent $Destination
+    if (-not $DiskDirectory) {
+        $DiskDirectory = "."
+    }
+    $DiskDirectory = (Get-Item -Path $DiskDirectory).FullName
+    $Directories = $Files | Group-Object -Property { Split-Path -Parent $_ }
+    $DdfContent = @"
+.Option Explicit
+.Set SourceDir=$Path
+.Set DiskDirectoryTemplate=$DiskDirectory
+.Set CabinetNameTemplate=$CabinetName
+.Set CompressionType=LZX
+.Set Compress=on
+.Set UniqueFiles=Off
+.Set Cabinet=On
+.Set MaxDiskSize=0
+
+"@
+    $Directories | ForEach-Object {
+        $Directory = $_.Name
+        if (-not $Directory)
+        {
+            $Directory = " ;"
+        }
+        $Files = $_.Group
+        $DdfContent += @"
+.Set DestinationDir=$Directory
+$($OFS="`r`n"; $Files)
+
+"@
+    }
+    $DdfContent | Out-File $Ddf -Encoding Ascii
+
+    $DdfContent
+
+    makecab.exe /f $Ddf
+    if ($LASTEXITCODE) {
+        Throw "Failed to create cab"
+    }
+
+    Remove-Item $Ddf
+}
+
+Function New-Package([string] $Name, [string] $Version)
+{
+    $pkggen = "${Env:ProgramFiles(x86)}\Windows Kits\10\tools\bin\i386\pkggen.exe"
+    $manifest = "edgelet\build\windows\$Name.wm.xml"
+
+    if($Arm)
+    {
+        # pkggen cannot find makecat.exe from below folder at runtime
+        $env:PATH = "C:\Program Files (x86)\Windows Kits\10\bin\10.0.17763.0\x64;" + $env:PATH
+        Write-Host $(Get-Command makecat.exe).Path
+    }
+
+    Invoke-Expression "& '$pkggen' $manifest /universalbsp /variables:'_REPO_ROOT=..\..\..;_OPENSSL_ROOT_DIR=$env:OPENSSL_ROOT_DIR;_Arch=$(if($Arm) { 'thumbv7a-pc-windows-msvc'} else { '' })' /cpu:$(if($Arm) {'arm'} else { 'amd64' }) /version:$Version"
+    if ($LASTEXITCODE) {
+        Throw "Failed to package cab"
+    }
+
+    if (Test-Path $EdgeTemplate) {
+        Remove-Item -Path $EdgeTemplate -Recurse -Force
+    }
+    New-Item -ItemType Directory -Path $EdgeTemplate
+    Invoke-Expression "& ${Env:SystemRoot}\system32\Expand.exe $EdgeCab -f:* $EdgeTemplate"
+    if ($LASTEXITCODE) {
+        Throw "Failed to expand cab"
+    }
+    Remove-Item -Path $EdgeCab
+}
+
+if ($CreateTemplate) {
+    $docker_cli_uri = if($Arm) { 'https://edgebuild.blob.core.windows.net/iotedge-win-arm32v7-tools/docker.exe'} else { 'https://mby.blob.core.windows.net/mby-win-amd64/docker-3.0.5.exe' }
+    $docker_cli_license_uri = if ($Arm) { 'https://edgebuild.blob.core.windows.net/iotedge-win-arm32v7-tools/dockerd.exe' } else { 'https://mby.blob.core.windows.net/mby/LICENSE-cli' }
+    $docker_cli_tpn_uri = 'https://mby.blob.core.windows.net/mby/ThirdPartyNotices-cli'
+
+    $docker_engine_uri = 'https://mby.blob.core.windows.net/mby-win-amd64/dockerd-3.0.5.exe'
+    $docker_engine_license_uri = 'https://mby.blob.core.windows.net/mby/LICENSE-engine'
+    $docker_engine_tpn_uri = 'https://mby.blob.core.windows.net/mby/ThirdPartyNotices-engine'
+
+    $env:PATH = "$env:PATH;C:\Program Files (x86)\Windows Kits\10\bin\x64;C:\Program Files (x86)\Windows Kits\10\tools\bin\i386"
+    $env:SIGNTOOL_OEM_SIGN = '/a /s my /i "Windows OEM Intermediate 2017 (TEST ONLY)" /n "Windows OEM Test Cert 2017 (TEST ONLY)" /fd SHA256'
+    $env:SIGN_MODE = 'Test'
+    $env:SIGN_OEM = '1'
+    $env:SIGN_WITH_TIMESTAMP = '0'
+    $env:WSKCONTENTROOT = 'C:\Program Files (x86)\Windows Kits\10'
+
+    if (-not $SkipInstallCerts) {
+        cmd /c installoemcerts.cmd
+    }
+
+    $ProgressPreference = 'SilentlyContinue'
+
+    if (Test-Path 'moby-cli') {
+        Remove-Item -Path 'moby-cli' -Recurse -Force
+    }
+    if (Test-Path 'moby-engine') {
+        Remove-Item -Path 'moby-engine' -Recurse -Force
+    }
+    New-Item -Type Directory 'moby-cli'
+    New-Item -Type Directory 'moby-engine'
+
+    Invoke-WebRequest $docker_cli_uri -OutFile 'moby-cli\docker.exe' -UseBasicParsing
+    Invoke-WebRequest $docker_cli_license_uri -OutFile 'moby-cli\LICENSE' -UseBasicParsing
+    Invoke-WebRequest $docker_cli_tpn_uri -OutFile 'moby-cli\ThirdPartyNotices' -UseBasicParsing
+
+    Invoke-WebRequest $docker_engine_uri -OutFile 'moby-engine\dockerd.exe' -UseBasicParsing
+    Invoke-WebRequest $docker_engine_license_uri -OutFile 'moby-engine\LICENSE' -UseBasicParsing
+    Invoke-WebRequest $docker_engine_tpn_uri -OutFile 'moby-engine\ThirdPartyNotices' -UseBasicParsing
+
+    #
+    # IoTEdge
+    #
+
+    Write-Host ("IoTEdge source version '{0}'" -f $env:VERSION)
+
+    # VERSION is either 1.0.7~dev or 1.0.7
+    $splitVersion = $env:VERSION -split "~"
+    if (($splitVersion.Length -eq 1) -or ($splitVersion[1] -notmatch "^\w+\d{8}\.\d+$")) {
+        if ($splitVersion.Length -eq 1) {
+            $version = $env:VERSION
+        }
+        else {
+            $version = $splitVersion[0]
+        }
+        $splitVersion = $version -split "\."
+        if ($splitVersion.Length -eq 3) {
+            $version = ("{0}.0" -f $version)
+        }
+        if ($version -notmatch "\d+\.\d+\.\d+\.\d+") {
+            throw "Unexpected version string; Windows package requires VERSION in form major.minor.build.revision, each segment having 0-65535."
+        }
+    }
+    elseif ($splitVersion[1] -match "^\w+\d{8}\.\d+$") { # internal build with version set to something like: '1.0.8~dev20190328.3'
+        # we need 255^2 tops per segment
+        $major = ($splitVersion[0] -split "\.")[0]
+        $splitSuffix = ($splitVersion[1] -split "\.")
+        $dateSegment = ($splitSuffix[-2])[-8..-1] -join ""
+        $date = [datetime]::ParseExact($dateSegment, "yyyyMMdd", $null)
+        $dateEncoded = ("{0}{1}" -f ($date.ToString("yy")), $date.DayOfYear.ToString("000"))
+        $buildPerDay = $splitSuffix[-1]
+        $version = "0.{0}.{1}.{2}" -f $major, $dateEncoded, $buildPerDay
+    }
+    else {
+        throw "Unexpected version string."
+    }
+
+    Write-Host "IoTEdge using version '$version'"
+
+    New-Package -Name "iotedge" -Version $version
+}
+elseif ($CreateCab) {
+    $TemplateDirLength = ((Get-Item -Path $EdgeTemplate).FullName.Length + 1)
+    $Files = Get-ChildItem -Path $EdgeTemplate -Recurse | Where-Object { -not $_.PSIsContainer } | ForEach-Object {
+        return $_.FullName.Remove(0, $TemplateDirLength)
+    }
+    New-Cabinet -Destination $EdgeCab -Files $Files -Path $EdgeTemplate
+}