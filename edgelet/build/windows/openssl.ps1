--- conflicted
+++ resolved
@@ -47,10 +47,7 @@
         # such that all follow up build tasks have visibility of the env variable
         Write-Host "VSTS installation detected"
         Write-Host "##vso[task.setvariable variable=OPENSSL_ROOT_DIR;]$env:HOMEDRIVE\vcpkg\installed\x64-windows"
-<<<<<<< HEAD
         # Rust's openssl-sys crate needs this environment set.
-=======
->>>>>>> eee463b5
         Write-Host "##vso[task.setvariable variable=OPENSSL_DIR;]$env:HOMEDRIVE\vcpkg\installed\x64-windows"
     }
     else
