--- conflicted
+++ resolved
@@ -1,10 +1,6 @@
 // Copyright (c) Microsoft. All rights reserved.
 
-<<<<<<< HEAD
-use std::time::SystemTimeError;
-=======
 use std::{io, num::ParseIntError, time::SystemTimeError};
->>>>>>> 56cc7aa3
 
 use edgelet_core::{ModuleOperation, RegistryOperation, RuntimeOperation};
 
@@ -39,8 +35,6 @@
 
     #[error("attempted to get image hash but was nonexistent.")]
     GetImageHash(),
-<<<<<<< HEAD
-=======
 
     #[error("failed to lock for module image garbage collection: {0}")]
     LockError(String),
@@ -50,5 +44,4 @@
 
     #[error("failed to create file: {0}")]
     CreateFile(io::Error),
->>>>>>> 56cc7aa3
 }