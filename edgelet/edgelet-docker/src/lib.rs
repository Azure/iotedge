--- conflicted
+++ resolved
@@ -1,21 +1,8 @@
 // Copyright (c) Microsoft. All rights reserved.
 
 #![deny(unused_extern_crates, warnings)]
-<<<<<<< HEAD
 #![deny(clippy::all, clippy::pedantic)]
 #![allow(clippy::module_name_repetitions, clippy::use_self)]
-=======
-// Remove this when clippy stops warning about old-style `allow()`,
-// which can only be silenced by enabling a feature and thus requires nightly
-//
-// Ref: https://github.com/rust-lang-nursery/rust-clippy/issues/3159#issuecomment-420530386
-#![allow(renamed_and_removed_lints)]
-#![cfg_attr(feature = "cargo-clippy", deny(clippy, clippy_pedantic))]
-#![cfg_attr(
-    feature = "cargo-clippy",
-    allow(stutter, use_self, result_map_unwrap_or_else)
-)]
->>>>>>> eee463b5
 
 extern crate base64;
 extern crate chrono;
