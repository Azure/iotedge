--- conflicted
+++ resolved
@@ -317,24 +317,9 @@
     #[cfg(target_os = "linux")]
     use super::ContentTrust;
     use super::{MobyNetwork, MobyRuntime, Path, RuntimeSettings, Settings, Url};
-<<<<<<< HEAD
+    use crate::settings::agent_image_resolve;
     use edgelet_core::{IpamConfig, DEFAULT_NETWORKID};
     use std::cmp::Ordering;
-=======
-
-    use std::cmp::Ordering;
-    use std::fs::File;
-    use std::io::prelude::*;
-
-    use serde_json::json;
-    use tempdir::TempDir;
-
-    use crate::settings::agent_image_resolve;
-
-    use edgelet_core::{
-        AttestationMethod, IpamConfig, ManualAuthMethod, ProvisioningType, DEFAULT_NETWORKID,
-    };
->>>>>>> 4cc70c98
 
     #[cfg(unix)]
     static GOOD_SETTINGS: &str = "test/linux/sample_settings.yaml";
@@ -351,90 +336,6 @@
     #[cfg(unix)]
     static GOOD_SETTINGS_IMAGE_RESOLVE: &str = "test/linux/sample_settings_image_resolve.yaml";
 
-<<<<<<< HEAD
-=======
-    #[cfg(windows)]
-    static GOOD_SETTINGS: &str = "test/windows/sample_settings.yaml";
-    #[cfg(windows)]
-    static GOOD_SETTINGS_MANUAL_CS_AUTH: &str = "test/windows/sample_settings.manual.auth.cs.yaml";
-    #[cfg(windows)]
-    static BAD_SETTINGS: &str = "test/windows/bad_sample_settings.yaml";
-    #[cfg(windows)]
-    static BAD_SETTINGS_MANUAL_CS2: &str = "test/windows/bad_sample_settings.cs.2.yaml";
-    #[cfg(windows)]
-    static BAD_SETTINGS_MANUAL_CS3: &str = "test/windows/bad_sample_settings.cs.3.yaml";
-    #[cfg(windows)]
-    static GOOD_SETTINGS_DPS_SYM_KEY: &str = "test/windows/sample_settings.dps.sym.yaml";
-    #[cfg(windows)]
-    static GOOD_SETTINGS_CASE_SENSITIVE: &str = "test/windows/case_sensitive.yaml";
-    #[cfg(windows)]
-    static GOOD_SETTINGS_DPS_TPM: &str = "test/windows/sample_settings.dps.tpm.yaml";
-    #[cfg(windows)]
-    static GOOD_SETTINGS_DPS_DEFAULT: &str = "test/windows/sample_settings.dps.default.yaml";
-    #[cfg(windows)]
-    static BAD_SETTINGS_DPS_TPM: &str = "test/windows/bad_sample_settings.dps.tpm.yaml";
-    #[cfg(windows)]
-    static BAD_SETTINGS_DPS_DEFAULT: &str = "test/windows/bad_sample_settings.dps.default.yaml";
-    #[cfg(windows)]
-    static BAD_SETTINGS_DPS_SYM_KEY: &str = "test/windows/bad_sample_settings.dps.sym.yaml";
-    #[cfg(windows)]
-    static BAD_SETTINGS_DPS_X5091: &str = "test/windows/bad_settings.dps.x509.1.yaml";
-    #[cfg(windows)]
-    static BAD_SETTINGS_DPS_X5092: &str = "test/windows/bad_settings.dps.x509.2.yaml";
-    #[cfg(windows)]
-    static BAD_SETTINGS_DPS_X5093: &str = "test/windows/bad_settings.dps.x509.3.yaml";
-    #[cfg(windows)]
-    static BAD_SETTINGS_DPS_X5094: &str = "test/windows/bad_settings.dps.x509.4.yaml";
-    #[cfg(windows)]
-    static BAD_SETTINGS_MANUAL_CS_AUTH1: &str = "test/windows/bad_settings.manual.cs.1.yaml";
-    #[cfg(windows)]
-    static BAD_SETTINGS_MANUAL_CS_AUTH2: &str = "test/windows/bad_settings.manual.cs.2.yaml";
-    #[cfg(windows)]
-    static BAD_SETTINGS_MANUAL_CS_AUTH3: &str = "test/windows/bad_settings.manual.cs.3.yaml";
-    #[cfg(windows)]
-    static BAD_SETTINGS_MANUAL_CS_AUTH4: &str = "test/windows/bad_settings.manual.cs.4.yaml";
-    #[cfg(windows)]
-    static BAD_SETTINGS_MANUAL_X509_AUTH1: &str = "test/windows/bad_settings.manual.x509.1.yaml";
-    #[cfg(windows)]
-    static BAD_SETTINGS_MANUAL_X509_AUTH2: &str = "test/windows/bad_settings.manual.x509.2.yaml";
-    #[cfg(windows)]
-    static BAD_SETTINGS_MANUAL_X509_AUTH3: &str = "test/windows/bad_settings.manual.x509.3.yaml";
-    #[cfg(windows)]
-    static BAD_SETTINGS_MANUAL_X509_AUTH4: &str = "test/windows/bad_settings.manual.x509.4.yaml";
-    #[cfg(windows)]
-    static BAD_SETTINGS_MANUAL_X509_AUTH5: &str = "test/windows/bad_settings.manual.x509.5.yaml";
-    #[cfg(windows)]
-    static GOOD_SETTINGS_EXTERNAL1: &str = "test/windows/sample_settings.external.1.yaml";
-    #[cfg(windows)]
-    static GOOD_SETTINGS_EXTERNAL2: &str = "test/windows/sample_settings.external.2.yaml";
-    #[cfg(windows)]
-    static GOOD_SETTINGS_NETWORK: &str = "test/windows/sample_settings.network.yaml";
-    #[cfg(windows)]
-    static GOOD_SETTINGS_DYNAMIC_REPROVISIONING: &str =
-        "test/windows/sample_settings.dyn.repro.yaml";
-    #[cfg(windows)]
-    static BAD_SETTINGS_DYNAMIC_REPROVISIONING: &str =
-        "test/windows/bad_sample_settings.dyn.repro.yaml";
-    #[cfg(windows)]
-    static GOOD_SETTINGS_TLS: &str = "test/windows/sample_settings.tls.yaml";
-    #[cfg(windows)]
-    static GOOD_SETTINGS_IMAGE_RESOLVE: &str = "test/windows/sample_settings_image_resolve.yaml";
-
-    fn unwrap_manual_provisioning(p: &ProvisioningType) -> String {
-        match p {
-            ProvisioningType::Manual(manual) => {
-                if let ManualAuthMethod::DeviceConnectionString(cs) = manual.authentication_method()
-                {
-                    cs.device_connection_string().to_string()
-                } else {
-                    "not implemented".to_string()
-                }
-            }
-            _ => "not implemented".to_string(),
-        }
-    }
-
->>>>>>> 4cc70c98
     #[test]
     fn network_default() {
         let moby1 = MobyRuntime {
