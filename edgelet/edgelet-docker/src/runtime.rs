--- conflicted
+++ resolved
@@ -115,7 +115,6 @@
     type Config = DockerConfig;
 
     fn pull(&self, config: &Self::Config) -> Self::PullFuture {
-<<<<<<< HEAD
         let image_with_tag = config.image().to_string();
         // check if the serveraddress exists & check if it exists in notary_registries
         let registry_auth = config.auth();
@@ -177,21 +176,6 @@
         } else {
             future::Either::B(futures::future::ok((image_with_tag, false)))
         };
-=======
-        let image = config.image().to_string();
-
-        info!("Pulling image {}...", image);
-
-        let creds: Result<String> = config.auth().map_or_else(
-            || Ok("".to_string()),
-            |a| {
-                let json = serde_json::to_string(a).with_context(|_| {
-                    ErrorKind::RegistryOperation(RegistryOperation::PullImage(image.clone()))
-                })?;
-                Ok(base64::encode_config(&json, base64::URL_SAFE))
-            },
-        );
->>>>>>> c8d98dda
 
         let creds = config.auth().cloned();
         let client_copy = self.client.clone();
@@ -299,24 +283,10 @@
         _: impl GetTrustBundle,
     ) -> Self::Future {
         info!("Initializing module runtime...");
-<<<<<<< HEAD
-
-        // Clippy incorrectly flags the use of `.map(..).unwrap_or_else(..)` code as being replaceable
-        // with `.ok().map_or_else`. This is incorrect because `.ok()` will result in the error being dropped.
-        // So we suppress this lint. There's an open issue for this on the Clippy repo:
-        //      https://github.com/rust-lang/rust-clippy/issues/3730
-        #[allow(clippy::result_map_unwrap_or_else)]
+
         let created = init_client(settings.moby_runtime().uri())
             .and_then(|client| {
                 let home_dir = settings.homedir();
-=======
-        let created = init_client(settings.moby_runtime().uri()).map_or_else(
-            |err| {
-                log_failure(Level::Warn, &err);
-                future::Either::B(Err(err).into_future())
-            },
-            |client| {
->>>>>>> c8d98dda
                 let network_id = settings.moby_runtime().network().name().to_string();
                 let mut notary_registries = BTreeMap::new();
                 if let Some(content_trust_map) =
@@ -377,19 +347,12 @@
                             notary_lock,
                         }
                     });
-<<<<<<< HEAD
                 Ok(future::Either::A(fut))
             })
             .unwrap_or_else(|err| {
                 log_failure(Level::Warn, &err);
                 future::Either::B(Err(err).into_future())
             });
-=======
-
-                future::Either::A(fut)
-            },
-        );
->>>>>>> c8d98dda
 
         Box::new(created)
     }
@@ -464,7 +427,6 @@
             ))));
         }
 
-<<<<<<< HEAD
         let image_with_tag = module.config().image().to_string();
         let digest_from_manifest = module.config().digest().map(&str::to_owned);
 
@@ -592,45 +554,6 @@
                                     )),
                                 )),
                             })
-=======
-        let result = module
-            .config()
-            .clone_create_options()
-            .map(|create_options| {
-                // merge environment variables
-                let merged_env = DockerModuleRuntime::merge_env(create_options.env(), module.env());
-
-                let mut labels = create_options
-                    .labels()
-                    .cloned()
-                    .unwrap_or_else(BTreeMap::new);
-                labels.insert(LABEL_KEY.to_string(), LABEL_VALUE.to_string());
-
-                debug!(
-                    "Creating container {} with image {}",
-                    module.name(),
-                    module.config().image()
-                );
-
-                let create_options = create_options
-                    .with_image(module.config().image().to_string())
-                    .with_env(merged_env)
-                    .with_labels(labels);
-
-                // Here we don't add the container to the iot edge docker network as the edge-agent is expected to do that.
-                // It contains the logic to add a container to the iot edge network only if a network is not already specified.
-                self.client
-                    .container_api()
-                    .container_create(create_options, module.name())
-                    .then(|result| match result {
-                        Ok(_) => Ok(module),
-                        Err(err) => Err(Error::from_docker_error(
-                            err,
-                            ErrorKind::RuntimeOperation(RuntimeOperation::CreateModule(
-                                module.name().to_string(),
-                            )),
-                        )),
->>>>>>> c8d98dda
                     })
             })
             .flatten()
