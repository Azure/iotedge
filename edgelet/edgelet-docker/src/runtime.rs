--- conflicted
+++ resolved
@@ -123,12 +123,7 @@
                 } else {
                     let image_id = image_name_to_id.get(config.image());
                     self.migc_persistence
-<<<<<<< HEAD
-                        .record_image_use_timestamp(image_id.unwrap_or(&String::default()))
-                        .await;
-=======
                         .record_image_use_timestamp(image_id.unwrap_or(&String::default()))?;
->>>>>>> 56cc7aa3
                 }
             }
             Err(e) => log::error!("Could not get list of docker images: {}", e),
@@ -366,17 +361,6 @@
         let module_with_details = self.get(module.name()).await?;
 
         // update image use timestamp for auto-pruning job later
-<<<<<<< HEAD
-        self.migc_persistence
-            .record_image_use_timestamp(
-                module_with_details
-                    .0
-                    .config()
-                    .image_hash()
-                    .ok_or(Error::GetImageHash())?,
-            )
-            .await;
-=======
         self.migc_persistence.record_image_use_timestamp(
             module_with_details
                 .0
@@ -384,7 +368,6 @@
                 .image_hash()
                 .ok_or(Error::GetImageHash())?,
         )?;
->>>>>>> 56cc7aa3
 
         Ok(())
     }
@@ -564,13 +547,7 @@
             })?;
 
         // update image use timestamp for auto-pruning job later
-<<<<<<< HEAD
-        self.migc_persistence
-            .record_image_use_timestamp(image_id)
-            .await;
-=======
         self.migc_persistence.record_image_use_timestamp(image_id)?;
->>>>>>> 56cc7aa3
 
         // Remove the socket to avoid having socket files polluting the home folder.
         self.create_socket_channel
