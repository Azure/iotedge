[package]
authors = ["Azure IoT Edge Devs"]
edition = "2021"
name = "edgelet-docker"
publish = false
version = "0.1.0"

[dependencies]
anyhow = "1"
async-trait = "0.1"
base64 = "0.13"
chrono = "0.4"
futures = "0.3"
hex = "0.4"
hyper = "0.14"
log = "0.4"
nix = "0.24"
serde = "1"
serde_json = "1"
<<<<<<< HEAD
serial_test = "0.8.0"
sysinfo = "0.23"
=======
sysinfo = "0.25"
>>>>>>> 9e7e40e2
thiserror = "1"
tokio = "1"
url = "2"

docker = { path = "../docker-rs" }
edgelet-core = { path = "../edgelet-core" }
edgelet-settings = { path = "../edgelet-settings", features = ["settings-docker"] }
edgelet-utils = { path = "../edgelet-utils" }
http-common = { git = "https://github.com/Azure/iot-identity-service", branch = "main" }<|MERGE_RESOLUTION|>--- conflicted
+++ resolved
@@ -17,12 +17,8 @@
 nix = "0.24"
 serde = "1"
 serde_json = "1"
-<<<<<<< HEAD
 serial_test = "0.8.0"
-sysinfo = "0.23"
-=======
 sysinfo = "0.25"
->>>>>>> 9e7e40e2
 thiserror = "1"
 tokio = "1"
 url = "2"
