--- conflicted
+++ resolved
@@ -919,18 +919,9 @@
             key,
             3,
         );
-<<<<<<< HEAD
-        let task = dps_operation.map(|result| {
-            match result {
-                Some(r) => assert_eq!(*r.registration_id().unwrap(), "reg".to_string()),
-                None => panic!("Expected registration id"),
-            }
-            ()
-=======
         let task = dps_operation.map(|result| match result {
-            Some(r) => assert_eq!(*r.registration_id(), "reg".to_string()),
+            Some(r) => assert_eq!(*r.registration_id().unwrap(), "reg".to_string()),
             None => panic!("Expected registration id"),
->>>>>>> 7debcbbb
         });
         tokio::runtime::current_thread::Runtime::new()
             .unwrap()
@@ -1017,12 +1008,7 @@
         );
         let task = dps_operation.map(|result| match result {
             Some(op) => {
-<<<<<<< HEAD
                 assert_eq!(*op.registration_id().unwrap(), "reg".to_string());
-                ()
-=======
-                assert_eq!(*op.registration_id(), "reg".to_string());
->>>>>>> 7debcbbb
             }
             None => panic!("Unexpected"),
         });
