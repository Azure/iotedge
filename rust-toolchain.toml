[toolchain]
<<<<<<< HEAD
channel = "1.66"
=======
channel = "1.73"
>>>>>>> 57f716ec
<|MERGE_RESOLUTION|>--- conflicted
+++ resolved
@@ -1,6 +1,2 @@
 [toolchain]
-<<<<<<< HEAD
-channel = "1.66"
-=======
-channel = "1.73"
->>>>>>> 57f716ec
+channel = "1.73"