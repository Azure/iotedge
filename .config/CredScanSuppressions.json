--- conflicted
+++ resolved
@@ -42,14 +42,6 @@
       "_justification": "A file in a submodule repo, which we don't control, and which contains a fake password for illustration purposes"
     },
     {
-<<<<<<< HEAD
-      "placeholder": "YXppb3QtaWRlbnRpdHktc2VydmljZXxhemlvdC1pZGU=",
-      "_justification": "This is a fake key generated for testing purposes"
-    },
-    {
-      "placeholder": "YXppb3QtaWRlbnRpdHktc2VydmljZXxhemlvdC1pZGVudGl0eS1zZXJ2aWNlfGF6aW90LWlkZW50aXR5LXNlcg==",
-      "_justification": "This is a fake key generated for testing purposes"
-=======
       "placeholder": "\rMIICOTCCAd+gAwIBAgICEAAwCgYIKoZIzj0EAwIwVDELMAkGA1UEAwwCc3MxCzAJ\rBgNVBAgMAldBMQswCQYDVQQGEwJVUzERMA8GCSqGSIb3DQEJARYCc3MxCzAJBgNV\rBAoMAnNzMQswCQYDVQQLDAJzczAeFw0xNTA1MDUwMDAwMDBaFw0yNDEyMzEyMzU5\rNTlaMFQxCzAJBgNVBAMMAnNzMQswCQYDVQQIDAJXQTELMAkGA1UEBhMCVVMxETAP\rBgkqhkiG9w0BCQEWAnNzMQswCQYDVQQKDAJzczELMAkGA1UECwwCc3MwWTATBgcq\rhkjOPQIBBggqhkjOPQMBBwNCAAS7kA6viM5eN1Y/E+1KUOjLEZdhsygtbntGqV",
       "_justification": "This is a part 1 of ECC signer cert used to test the sign the twin data and is not a credential."
     },
@@ -96,7 +88,14 @@
     {
       "placeholder": "h+N0UYSXsVACJYgLNMRMWnBYxWyPc7MO+HFFpIm+MRz71T7Z9lfL7COQW8eo3eDi/QUPCkv4ldXB0SZY0GmBCDj7H+IVh7BW6DmxXcj9zzhCzcZFcypoik14tdiE6JywQw/w4jvJu7w+ljFtrPOnzY+LzGNTPqocsVOl/lj4Vj3HlYPqdMocKfJTN6gEYPZ7iKesRzNjarAH44StdoIzvCYRbiHPcuLXNhsaUFZ6yanopCyiYzAgJkdCNbWnEl2wgIqr/0wBe3baDNuOROWNhR4FjfD0AhUR3urvuVnuU6zCeg6cWgESdxnAUrl3TfeVK724kzkMFANY1CeiUyQQrGmwlWanQhCKcKxeKTM7A6TSbvhVo4vcgb6i0apXiFPsjFp991/Vl71MgYVnepdWNmIS0K+B1fw1gkajPgBZARI7v9CS0TTVd00BuvruQRkliXhVXRAQ9132jh4py1pXqSUGMWDd0yXq36Fppm7CflGfDczzARMsYhA5CYAhJ0zDOz6jHJ0prZtqLQeQnbp00H9uQvvNa+8a35LAjGRle4c3AtKGCa427qRe7JS9n2S4YCsdwfQvclHh0+S6sKlCsWS6pqUsBcTplzrp44HuLx18yTpsnnoYe4srj9r/yuBn1xk2AiThPvc4wXAKccl7xY1U2p27ZFMXQIn2t1gyCus=",
       "_justification": "This is a test RSA signature string that is generated for a test edge agent twin data and is not a credential"
->>>>>>> 26748569
+    },
+    {
+      "placeholder": "YXppb3QtaWRlbnRpdHktc2VydmljZXxhemlvdC1pZGU=",
+      "_justification": "This is a fake key generated for testing purposes"
+    },
+    {
+      "placeholder": "YXppb3QtaWRlbnRpdHktc2VydmljZXxhemlvdC1pZGVudGl0eS1zZXJ2aWNlfGF6aW90LWlkZW50aXR5LXNlcg==",
+      "_justification": "This is a fake key generated for testing purposes"
     }
   ]
 }