--- conflicted
+++ resolved
@@ -114,10 +114,7 @@
 The tool checks the Edge Agent and Edge Hub containers to validate that their respective storage directories are mounted from the host. If this is not done, it is possible that some state is lost if the containers are deleted or updated, such as Edge Agent's cache of module state or Edge Hub's unsent messages.
 
 These checks require the Edge Agent and Edge Hub containers to have been created.
-<<<<<<< HEAD
-=======
 
->>>>>>> 04868177
 
 # Connectivity check details
 
