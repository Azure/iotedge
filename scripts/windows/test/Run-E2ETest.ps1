<#
    .SYNOPSIS
        Powershell utility to streamline running E2E tests for Windows.

    .DESCRIPTION
        It is used to wrap all related steps to run E2E tests for Windows;
        it runs clean up, E2E test of given name, and print logs.

        To get details about parameters, please run "Get-Help .\Run-E2ETest.ps1 -Parameter *"
        To find out what E2E tests are supported, just run "Get-Help .\Run-E2ETest.ps1 -Parameter TestName"

        Please ensure that E2E test folder have below folders/files:
        - artifacts\core-windows: artifact from Image build.
        - artifacts\iotedged-windows: artifact from edgelet build.
        - artifacts\packages: contains packages of Moby docker engine, CLI and IoT Edge security daemon.
          Either artifacts\iotedged-windows or packages folder exists, which is used for IoT Edge security daemon installation.

    .PARAMETER E2ETestFolder
        Path of E2E test folder which contains artifacts and certs folders; Default is current directory.

    .PARAMETER ReleaseLabel
        Release label, can be uniquely identify the build (e.g <ReleaseName>-<ReleaseAttempt>); which is used as part of Edge device name.

    .PARAMETER ArtifactImageBuildNumber
        Artifact image build number; it is used to construct path of docker images, pulling from docker registry. E.g. 20190101.1.

    .PARAMETER TestName
        Name of E2E test to be run
        Note: Valid values are:
            "All", "DirectMethodAmqp", "DirectMethodMqtt", "QuickstartCerts", "TempFilter", "TempFilterFunctions", "TempSensor", "TransparentGateway"

    .PARAMETER ContainerRegistry
        Host address of container registry; Default is "edgebuilds.azurecr.io".

    .PARAMETER ContainerRegistryUsername
        Username of container registry; Default is "EdgeBuilds".

    .PARAMETER ContainerRegistryPassword
        Password of given username for container registory

    .PARAMETER IoTHubConnectionString
        IoT hub connection string for creating edge device

    .PARAMETER EventHubConnectionString
        Event hub connection string for receive D2C messages

    .EXAMPLE
        .\Run-E2ETest.ps1
            -E2ETestFolder "C:\Data\e2etests"
            -ReleaseLabel "Release-ARM-1"
            -ArtifactImageBuildNumber "20190101.1"
            -TestName "TempSensor"
            -ContainerRegistry "edgebuilds.azurecr.io"
            -ContainerRegistryUsername "EdgeBuilds"
            -ContainerRegistryPassword "xxxx"
            -IoTHubConnectionString "xxxx"
            -EventHubConnectionString "xxxx"

        Transparent Gateway Test Command:
        .\Run-E2ETest.ps1
            -E2ETestFolder "C:\Data\e2etests"
            -ReleaseLabel "Release-ARM-1"
            -ArtifactImageBuildNumber "20190101.1"
            -TestName "TransparentGateway"
            -ContainerRegistry "edgebuilds.azurecr.io"
            -ContainerRegistryUsername "EdgeBuilds"
            -ContainerRegistryPassword "xxxx"
            -IoTHubConnectionString "xxxx"
            -EventHubConnectionString "xxxx"
            -EdgeE2ERootCACertRSAFile "file path"
            -EdgeE2ERootCAKeyRSAFile "file path"
            -EdgeE2ETestRootCAPassword "xxxx"

    .NOTES
        This script is to make running E2E tests easier and centralize E2E test steps in 1 place for reusability.
        It shares common tasks such as clean up and installation of IoT Edge Security Daemon.
        Each test should have its own function to implement test steps.
    #>

[CmdletBinding()]
Param (
    [ValidateNotNullOrEmpty()]
    [ValidateScript({(Test-Path $_ -PathType Container)})]
    [string] $E2ETestFolder = ".",

    [ValidateNotNullOrEmpty()]
    [string] $ReleaseLabel = $(Throw "Release label is required"),

    [ValidateNotNullOrEmpty()]
    [string] $ArtifactImageBuildNumber = $(Throw "Artifact image build number is required"),

    [ValidateSet("All", "DirectMethodAmqp", "DirectMethodMqtt", "QuickstartCerts", "TempFilter", "TempFilterFunctions", "TempSensor", "TransparentGateway")]
    [string] $TestName = "All",

    [ValidateNotNullOrEmpty()]
    [string] $ContainerRegistry = "edgebuilds.azurecr.io",

    [ValidateNotNullOrEmpty()]
    [string] $ContainerRegistryUsername = "EdgeBuilds",

    [ValidateNotNullOrEmpty()]
    [string] $ContainerRegistryPassword = $(Throw "Container registry password is required"),

    [ValidateNotNullOrEmpty()]
    [string] $IoTHubConnectionString = $(Throw "IoT hub connection string is required"),

    [ValidateNotNullOrEmpty()]
    [string] $EventHubConnectionString = $(Throw "Event hub connection string is required"),

    [ValidateNotNullOrEmpty()]
    [string] $EdgeE2ERootCACertRSAFile = $NULL,

    [ValidateNotNullOrEmpty()]
    [string] $EdgeE2ERootCAKeyRSAFile = $NULL,

    [ValidateNotNullOrEmpty()]
    [string] $EdgeE2ETestRootCAPassword = $NULL
)

Set-StrictMode -Version "Latest"
$ErrorActionPreference = "Stop"

Function AppendInstallationOption([string] $testCommand)
{
    If (Test-Path (Join-Path $PackagesWorkingFolder "*"))
    {
        Return $testCommand + " --offline-installation-path `"$PackagesWorkingFolder`""
    }

    Return $testCommand += " -a `"$IoTEdgedWorkingFolder`""
}

Function CleanUp
{
    PrintHighlightedMessage "Test Clean Up"
    Write-Host "Do IoT Edge Moby system prune"

    Try
    {
        docker -H npipe:////./pipe/iotedge_moby_engine system prune -f
    }
    Catch
    {
      # Ignore error and just print it out
      Write-Verbose "$_"
    }

    Write-Host "Uninstall iotedged"
    Uninstall-SecurityDaemon -Force

    # This may require once IoT Edge created its only bridge network
    #Write-Host "Remove nat VM switch"
    #Remove-VMSwitch -Force 'nat' -ErrorAction SilentlyContinue
    #Write-Host "Restart Host Network Service"
    #Restart-Service -name hns
}

Function GetArchitecture
{
    $processorArchitecture = $ENV:PROCESSOR_ARCHITECTURE
    $Is64Bit = if ((Get-CimInstance -ClassName win32_operatingsystem).OSArchitecture.StartsWith("64")) { $True } Else { $False }

    If ($processorArchitecture.StartsWith("AMD") -And $Is64Bit)
    {
        Return "x64"
    }

    If ($processorArchitecture.StartsWith("ARM") -And -Not $Is64Bit)
    {
        Return "arm32v7"
    }

    Throw "Unsupported processor architecture $processorArchitecture (64-bit: $Is64Bit)"
}

Function GetImageArchitectureLabel
{
    Switch ($Architecture)
    {
        "x64" { Return "amd64" }
        "arm32v7" {Return "arm32v7" }
    }

    Throw "Can't find image architecture label for $Architecture"
}

Function InitializeWorkingFolder
{
    PrintHighlightedMessage "Prepare $TestWorkingFolder for test run"
    Remove-Item $TestWorkingFolder -Force -Recurse -ErrorAction SilentlyContinue
}

Function PrepareTestFromArtifacts
{
    PrintHighlightedMessage "Copy artifact files to $TestWorkingFolder"

    # IoT Edgelet
    If (Test-Path $PackagesArtifactFolder -PathType Container)
    {
        Write-Host "Copy packages artifact from $PackagesArtifactFolder to $PackagesWorkingFolder"
        Copy-Item $PackagesArtifactFolder -Destination $PackagesWorkingFolder -Recurse -Force
        Copy-Item $InstallationScriptPath -Destination $PackagesWorkingFolder -Force
    }
    ElseIf (Test-Path $IoTEdgedArtifactFolder -PathType Container)
    {
        Write-Host "Copy packages artifact from $IoTEdgedArtifactFolder to $PackagesWorkingFolder"
        Copy-Item $IoTEdgedArtifactFolder -Destination $IoTEdgedWorkingFolder -Recurse -Force
        Copy-Item $InstallationScriptPath -Destination $IoTEdgedWorkingFolder -Force
    }
    Else
    {
        Throw "Package and iotedged artifact folder doesn't exist"
    }

    # IoT Edge Quickstart
    Write-Host "Copy IoT Edge Quickstart from $IoTEdgeQuickstartArtifactFolder to $QuickstartWorkingFolder"
    Copy-Item $IoTEdgeQuickstartArtifactFolder -Destination $QuickstartWorkingFolder -Recurse -Force

    # Leaf device
    If (($TestName -eq "QuickstartCerts") -Or ($TestName -eq "TransparentGateway"))
    {
        Write-Host "Copy Leaf device from $LeafDeviceArtifactFolder to $LeafDeviceWorkingFolder"
        Copy-Item $LeafDeviceArtifactFolder -Destination $LeafDeviceWorkingFolder -Recurse -Force
    }

    # Deployment file
    If (($TestName -eq "DirectMethodAmqp") -Or
        ($TestName -eq "DirectMethodMqtt") -Or
        ($TestName -eq "TempFilter") -Or
        ($TestName -eq "TempFilterFunctions"))
    {
        Switch ($TestName)
        {
            "DirectMethodAmqp"
            {
                Write-Host "Copy deployment file from $DirectMethodModuleToModuleDeploymentArtifactFilePath"
                Copy-Item $DirectMethodModuleToModuleDeploymentArtifactFilePath -Destination $DeploymentWorkingFilePath -Force
                (Get-Content $DeploymentWorkingFilePath).replace('<UpstreamProtocol>','Amqp') | Set-Content $DeploymentWorkingFilePath
                (Get-Content $DeploymentWorkingFilePath).replace('<ClientTransportType>','Amqp_Tcp_Only') | Set-Content $DeploymentWorkingFilePath
            }
            "DirectMethodMqtt"
            {
                Write-Host "Copy deployment file from $DirectMethodModuleToModuleDeploymentArtifactFilePath"
                Copy-Item $DirectMethodModuleToModuleDeploymentArtifactFilePath -Destination $DeploymentWorkingFilePath -Force
                (Get-Content $DeploymentWorkingFilePath).replace('<UpstreamProtocol>','Mqtt') | Set-Content $DeploymentWorkingFilePath
                (Get-Content $DeploymentWorkingFilePath).replace('<ClientTransportType>','Mqtt_Tcp_Only') | Set-Content $DeploymentWorkingFilePath

                If ($Architecture -eq "arm32v7")
                {
                    (Get-Content $DeploymentWorkingFilePath).replace('<MqttEventsProcessorThreadCount>','1') | Set-Content $DeploymentWorkingFilePath
                }
            }
            "TempFilter"
            {
                Write-Host "Copy deployment file from $ModuleToModuleDeploymentArtifactFilePath"
                Copy-Item $ModuleToModuleDeploymentArtifactFilePath -Destination $DeploymentWorkingFilePath -Force
            }
            "TempFilterFunctions"
            {
                Write-Host "Copy deployment file from $ModuleToFunctionDeploymentArtifactFilePath"
                Copy-Item $ModuleToFunctionDeploymentArtifactFilePath -Destination $DeploymentWorkingFilePath -Force
            }
        }

        $ImageArchitectureLabel = $(GetImageArchitectureLabel)
        (Get-Content $DeploymentWorkingFilePath).replace('<Architecture>', $ImageArchitectureLabel) | Set-Content $DeploymentWorkingFilePath
        (Get-Content $DeploymentWorkingFilePath).replace('<OptimizeForPerformance>', 'true') | Set-Content $DeploymentWorkingFilePath
        (Get-Content $DeploymentWorkingFilePath).replace('<Build.BuildNumber>', $ArtifactImageBuildNumber) | Set-Content $DeploymentWorkingFilePath
        (Get-Content $DeploymentWorkingFilePath).replace('<CR.Username>', $ContainerRegistryUsername) | Set-Content $DeploymentWorkingFilePath
        (Get-Content $DeploymentWorkingFilePath).replace('<CR.Password>', $ContainerRegistryPassword) | Set-Content $DeploymentWorkingFilePath
        (Get-Content $DeploymentWorkingFilePath).replace('-linux-', '-windows-') | Set-Content $DeploymentWorkingFilePath
    }
}

Function PrintLogs
{
    Param (
        [Datetime] $testStartTime,
        [int] $testExitCode
        )

    $now = Get-Date
    PrintHighlightedMessage "Test finished with exit code $testExitCode at $now, took $($now - $testStartTime)"

    If ($testExitCode -eq 0)
    {
        Return
    }

    # Need to use Get-WinEvent, since Get-EventLog is not supported in Windows IoT Core ARM
    Get-WinEvent -ea SilentlyContinue `
        -FilterHashtable @{ProviderName= "iotedged";
        LogName = "application"; StartTime = $testStartTime} |
	    select TimeCreated, Message |
	    sort-object @{Expression="TimeCreated";Descending=$false} |
        format-table -autosize -wrap | Out-Host

    $dockerCmd ="docker -H npipe:////./pipe/iotedge_moby_engine"

    Try
    {
        Write-Host "EDGE AGENT LOGS"
        Invoke-Expression "$dockerCmd logs edgeAgent"
    }
    Catch
    {
        Write-Host "Exception caught when output Edge Agent logs"
    }

    Try
    {
        Write-Host "EDGE HUB LOGS"
        Invoke-Expression "$dockerCmd logs edgeHub"
    }
    Catch
    {
        Write-Host "Exception caught when output Edge Hub logs"
    }

    if (($TestName -eq "TempSensor") -Or `
        ($TestName -eq "TempFilter") -Or `
        ($TestName -eq "TempFilterFunctions"))
    {
        Try
        {
            Write-Host "TEMP SENSOR LOGS"
            Invoke-Expression "$dockerCmd logs tempSensor"
        }
        Catch
        {
            Write-Host "Exception caught when output Temp Sensor logs"
        }
    }

    if ($TestName -eq "TempFilter")
    {
        Try {
            Write-Host "TEMP FILTER LOGS"
            Invoke-Expression "$dockerCmd logs tempFilter"
        }
        Catch
        {
            Write-Host "Cannot output Temp Filter logs"
        }
    }

    if ($TestName -eq "TempFilterFunctions")
    {
        Try {
            Write-Host "TEMP FILTER FUNCTIONS LOGS"
            Invoke-Expression "$dockerCmd logs tempFilterFunctions"
        }
        Catch
        {
            Write-Host "Cannot output Temp Filter Functions logs"
        }
    }
}

Function RunAllTests
{
    $TestName = "DirectMethodAmqp"
    $lastTestExitCode = RunDirectMethodAmqpTest

    $TestName = "DirectMethodMqtt"
    $testExitCode = RunDirectMethodMqttTest
    $lastTestExitCode = If ($testExitCode -gt 0) { $testExitCode } Else { $lastTestExitCode }

    $TestName = "QuickstartCerts"
    $testExitCode = RunQuickstartCertsTest
    $lastTestExitCode = If ($testExitCode -gt 0) { $testExitCode } Else { $lastTestExitCode }

    $TestName = "TempFilter"
    $testExitCode = RunTempFilterTest
    $lastTestExitCode = If ($testExitCode -gt 0) { $testExitCode } Else { $lastTestExitCode }

    $TestName = "TempFilterFunctions"
    $testExitCode = RunTempFilterFunctionsTest
    $lastTestExitCode = If ($testExitCode -gt 0) { $testExitCode } Else { $lastTestExitCode }

    $TestName = "TempSensor"
    $testExitCode = RunTempSensorTest
    $lastTestExitCode = If ($testExitCode -gt 0) { $testExitCode } Else { $lastTestExitCode }

    $TestName = "TransparentGateway"
    $testExitCode = RunTransparentGatewayTest
    $lastTestExitCode = If ($testExitCode -gt 0) { $testExitCode } Else { $lastTestExitCode }

    Return $lastTestExitCode
}

Function RunDirectMethodAmqpTest
{
    PrintHighlightedMessage "Run Direct Method Amqp test for $Architecture"
    TestSetup

    $testStartAt = Get-Date
    $deviceId = "e2e-${ReleaseLabel}-Windows-${Architecture}-DMAmqp"
    PrintHighlightedMessage "Run quickstart test with -d ""$deviceId"" and deployment file $DeploymentWorkingFilePath started at $testStartAt"

    $testCommand = "&$IoTEdgeQuickstartExeTestPath ``
            -d `"$deviceId`" ``
            -c `"$IoTHubConnectionString`" ``
            -e `"$EventHubConnectionString`" ``
            -r `"$ContainerRegistry`" ``
            -u `"$ContainerRegistryUsername`" ``
            -p `"$ContainerRegistryPassword`" --verify-data-from-module `"DirectMethodSender`" ``
            -t `"${ArtifactImageBuildNumber}-windows-$(GetImageArchitectureLabel)`" ``
            -l `"$DeploymentWorkingFilePath`""
    $testCommand = AppendInstallationOption($testCommand)
    Invoke-Expression $testCommand | Out-Host
    $testExitCode = $LastExitCode

    PrintLogs $testStartAt $testExitCode
    Return $testExitCode
}

Function RunDirectMethodMqttTest
{
    PrintHighlightedMessage "Run Direct Method Mqtt test for $Architecture"
    TestSetup

    $testStartAt = Get-Date
    $deviceId = "e2e-${ReleaseLabel}-Windows-${Architecture}-DMMqtt"
    PrintHighlightedMessage "Run quickstart test with -d ""$deviceId"" and deployment file $DeploymentWorkingFilePath started at $testStartAt"

    $testCommand = "&$IoTEdgeQuickstartExeTestPath ``
            -d `"$deviceId`" ``
            -c `"$IoTHubConnectionString`" ``
            -e `"$EventHubConnectionString`" ``
            -r `"$ContainerRegistry`" ``
            -u `"$ContainerRegistryUsername`" ``
            -p `"$ContainerRegistryPassword`" --verify-data-from-module `"DirectMethodSender`" ``
            -t `"${ArtifactImageBuildNumber}-windows-$(GetImageArchitectureLabel)`" ``
            -l `"$DeploymentWorkingFilePath`""
    $testCommand = AppendInstallationOption($testCommand)
    Invoke-Expression $testCommand | Out-Host
    $testExitCode = $LastExitCode

    PrintLogs $testStartAt $testExitCode
    Return $testExitCode
}

Function RunQuickstartCertsTest
{
    PrintHighlightedMessage "Run Quickstart Certs test for $Architecture"
    TestSetup

    $testStartAt = Get-Date
    $deviceId = "e2e-${ReleaseLabel}-Windows-${Architecture}-QuickstartCerts"
    PrintHighlightedMessage "Run quickstart test with -d ""$deviceId"" started at $testStartAt"

    $testCommand = "&$IoTEdgeQuickstartExeTestPath ``
        -d `"$deviceId`" ``
        -c `"$IoTHubConnectionString`" ``
        -e `"doesNotNeed`" ``
        -n `"$env:computername`" ``
        -r `"$ContainerRegistry`" ``
        -u `"$ContainerRegistryUsername`" ``
        -p `"$ContainerRegistryPassword`" ``
        --optimize_for_performance true ``
        -t `"${ArtifactImageBuildNumber}-windows-$(GetImageArchitectureLabel)`" ``
        --leave-running=Core ``
        --no-verify"
    $testCommand = AppendInstallationOption($testCommand)
    Invoke-Expression $testCommand | Out-Host

    $caCertPath = (Get-ChildItem C:\ProgramData\iotedge\hsm\certs\edge_owner_ca*.pem | Select -First 1).FullName
    Write-Host "CA certificate path=$caCertPath"

    Write-Host "Run LeafDevice"
    &$LeafDeviceExeTestPath `
        -d "${deviceId}-leaf" `
        -c "$IoTHubConnectionString" `
        -e "$EventHubConnectionString" `
        -ct "$caCertPath" `
        -ed "$env:computername" | Out-Host
    $testExitCode = $LastExitCode

    PrintLogs $testStartAt $testExitCode
    Return $testExitCode
}

Function RunTempFilterTest
{
    PrintHighlightedMessage "Run TempFilter test for $Architecture"
    TestSetup

    $testStartAt = Get-Date
    $deviceId = "e2e-${ReleaseLabel}-Windows-${Architecture}-tempFilter"
    PrintHighlightedMessage "Run quickstart test with -d ""$deviceId"" and deployment file $DeploymentWorkingFilePath started at $testStartAt"

    $testCommand = "&$IoTEdgeQuickstartExeTestPath ``
            -d `"$deviceId`" ``
            -c `"$IoTHubConnectionString`" ``
            -e `"$EventHubConnectionString`" ``
            -r `"$ContainerRegistry`" ``
            -u `"$ContainerRegistryUsername`" ``
            -p `"$ContainerRegistryPassword`" --verify-data-from-module `"tempFilter`" ``
            -t `"${ArtifactImageBuildNumber}-windows-$(GetImageArchitectureLabel)`" ``
            -l `"$DeploymentWorkingFilePath`""
    $testCommand = AppendInstallationOption($testCommand)
    Invoke-Expression $testCommand | Out-Host
    $testExitCode = $LastExitCode

    PrintLogs $testStartAt $testExitCode
    Return $testExitCode
}

Function RunTempFilterFunctionsTest
{
    if ($Architecture -eq "arm32v7")
    {
        PrintHighlightedMessage "Temp Filter Functions test is not supported on $Architecture"
        Return 0
    }

    PrintHighlightedMessage "Run TempFilterFunctions test for $Architecture"
    TestSetup

    $testStartAt = Get-Date
    $deviceId = "e2e-${ReleaseLabel}-Windows-${Architecture}-tempFilterFunc"
    PrintHighlightedMessage "Run quickstart test with -d ""$deviceId"" and deployment file $DeploymentWorkingFilePath started at $testStartAt"

    $testCommand = "&$IoTEdgeQuickstartExeTestPath ``
            -d `"$deviceId`" ``
            -c `"$IoTHubConnectionString`" ``
            -e `"$EventHubConnectionString`" ``
            -r `"$ContainerRegistry`" ``
            -u `"$ContainerRegistryUsername`" ``
            -p `"$ContainerRegistryPassword`" --verify-data-from-module `"tempFilterFunctions`" ``
            -t `"${ArtifactImageBuildNumber}-windows-$(GetImageArchitectureLabel)`" ``
            -l `"$DeploymentWorkingFilePath`""
    $testCommand = AppendInstallationOption($testCommand)
    Invoke-Expression $testCommand | Out-Host
    $testExitCode = $LastExitCode

    PrintLogs $testStartAt $testExitCode
    Return $testExitCode
}

Function RunTempSensorTest
{
    PrintHighlightedMessage "Run TempSensor test for $Architecture"
    TestSetup

    $testStartAt = Get-Date
    $deviceId = "e2e-${ReleaseLabel}-Windows-${Architecture}-tempSensor"
    PrintHighlightedMessage "Run quickstart test with -d ""$deviceId"" started at $testStartAt."

    $testCommand = "&$IoTEdgeQuickstartExeTestPath ``
        -d `"$deviceId`" ``
        -c `"$IoTHubConnectionString`" ``
        -e `"$EventHubConnectionString`" ``
        -r `"$ContainerRegistry`" ``
        -u `"$ContainerRegistryUsername`" ``
        -p `"$ContainerRegistryPassword`" ``
        --optimize_for_performance true ``
        -t `"${ArtifactImageBuildNumber}-windows-$(GetImageArchitectureLabel)`" ``
        -tw `"$TwinTestFileArtifactFilePath`""
    $testCommand = AppendInstallationOption($testCommand)
    Invoke-Expression $testCommand | Out-Host
    $testExitCode = $LastExitCode

    PrintLogs $testStartAt $testExitCode
    Return $testExitCode
}

Function RunLeafDeviceTest
(
    [ValidateSet("sas","x509CA","x509Thumprint")][string]$authType,
    [ValidateSet("Mqtt","MqttWs","Amqp", "AmqpWs")][string]$protocol,
    [ValidateNotNullOrEmpty()][string]$leafDeviceId,
    [string]$edgeDeviceId=$NULL
)
{
    $testCommand = $NULL
    switch ($authType) {
        "sas"
        {
            if ([string]::IsNullOrWhiteSpace($edgeDeviceId))
            {
                Write-Host "Run LeafDevice with SAS auth not in scope"
                $testCommand = "&$LeafDeviceExeTestPath ``
                    -d `"$leafDeviceId`" ``
                    -c `"$IoTHubConnectionString`" ``
                    -e `"$EventHubConnectionString`" ``
                    -proto `"$protocol`" ``
                    -ct `"$TrustedCACertificatePath`" ``
                    -ed `"$env:computername`""
            }
            else
            {
                Write-Host "Run LeafDevice with SAS auth in scope"
                $testCommand = "&$LeafDeviceExeTestPath ``
                    -d `"$leafDeviceId`" ``
                    -c `"$IoTHubConnectionString`" ``
                    -e `"$EventHubConnectionString`" ``
                    -proto `"$protocol`" ``
                    -ct `"$TrustedCACertificatePath`" ``
                    -ed-id `"$edgeDeviceId`" ``
                    -ed `"$env:computername`""
            }
            break
        }

        "x509CA"
        {
            if ([string]::IsNullOrWhiteSpace($edgeDeviceId))
            {
                $(Throw "For X.509 leaf device, the Edge device Id is requried")
            }
            Write-Host "Run LeafDevice with X.509 CA auth in scope"
            New-CACertsDevice "$leafDeviceId"
            $testCommand = "&$LeafDeviceExeTestPath ``
                -d `"$leafDeviceId`" ``
                -c `"$IoTHubConnectionString`" ``
                -e `"$EventHubConnectionString`" ``
                -proto `"$protocol`" ``
                -ct `"$TrustedCACertificatePath`" ``
                -cac `"$EdgeCertGenScriptDir\certs\iot-device-${leafDeviceId}-full-chain.cert.pem`" ``
                -cak `"$EdgeCertGenScriptDir\private\iot-device-${leafDeviceId}.key.pem`" ``
                -ed-id `"$edgeDeviceId`" ``
                -ed `"$env:computername`""
            break
        }

        "x509Thumprint"
        {
            if ([string]::IsNullOrWhiteSpace($edgeDeviceId))
            {
                $(Throw "For X.509 leaf device, the Edge device Id is requried")
            }
            Write-Host "Run LeafDevice with X.509 thumbprint auth in scope"
            New-CACertsDevice "$leafDeviceId-pri"
            New-CACertsDevice "$leafDeviceId-sec"
            $testCommand = "&$LeafDeviceExeTestPath ``
                -d `"$leafDeviceId`" ``
                -c `"$IoTHubConnectionString`" ``
                -e `"$EventHubConnectionString`" ``
                -proto `"$protocol`" ``
                -ct `"$TrustedCACertificatePath`" ``
                -ctpc `"$EdgeCertGenScriptDir\certs\iot-device-${leafDeviceId}-pri-full-chain.cert.pem`" ``
                -ctpk `"$EdgeCertGenScriptDir\private\iot-device-${leafDeviceId}-pri.key.pem`" ``
                -ctsc `"$EdgeCertGenScriptDir\certs\iot-device-${leafDeviceId}-sec-full-chain.cert.pem`" ``
                -ctsk `"$EdgeCertGenScriptDir\private\iot-device-${leafDeviceId}-sec.key.pem`" ``
                -ed-id `"$edgeDeviceId`" ``
                -ed `"$env:computername`""
            break
        }

        default
        {
            $(Throw "Unsupported auth mode $authType")
        }
     }

    $testStartAt = Get-Date
    Invoke-Expression $testCommand | Out-Host
    $testExitCode = $LastExitCode
    PrintLogs $testStartAt $testExitCode

    Return $testExitCode
}

Function RunTransparentGatewayTest
{
    PrintHighlightedMessage "Run Transparent Gateway test for $Architecture"

    if ([string]::IsNullOrWhiteSpace($EdgeE2ERootCACertRSAFile))
    {
        $EdgeE2ERootCACertRSAFile=$DefaultInstalledRSARootCACert
    }
    if ([string]::IsNullOrWhiteSpace($EdgeE2ERootCAKeyRSAFile))
    {
        $EdgeE2ERootCAKeyRSAFile=$DefaultInstalledRSARootCAKey
    }
    TestSetup

    $testStartAt = Get-Date
<<<<<<< HEAD
    $deviceId = "e2e-${ReleaseLabel}-Windows-TransGW"
    $edgeDeviceId = $deviceId
    PrintHighlightedMessage "Run transparent gateway test with -d ""$edgeDeviceId"" started at $testStartAt."
=======
    $deviceId = "e2e-${ReleaseLabel}-Windows-${Architecture}-TransGW"
    PrintHighlightedMessage "Run quickstart test with -d ""$deviceId"" started at $testStartAt."
>>>>>>> e1436202

    # setup environment before invoking cert gen script
    $OpenSSLExeName="openssl.exe"
    if ($NULL -eq (Get-Command $OpenSSLExeName -ErrorAction SilentlyContinue))
    {
        # if openssl is not in path add default openssl install path and try again
        $env:PATH += ";$DefaultOpensslInstallPath"
        if ($NULL -eq (Get-Command $OpenSSLExeName -ErrorAction SilentlyContinue))
        {
            throw ("$OpenSSLExeName is unavailable. Please install $OpenSSLExeName and set it in the PATH before proceeding.")
        }
    }
    $env:FORCE_NO_PROD_WARNING="True"
    # dot source the certificate script
    . "$EdgeCertGenScript"
    # install the provided root CA to seed the certificate chain
    Install-RootCACertificate $EdgeE2ERootCACertRSAFile $EdgeE2ERootCAKeyRSAFile "rsa" $EdgeE2ETestRootCAPassword
    # generate the edge gateway certs
    New-CACertsEdgeDevice $edgeDeviceId

    #launch the edge as a transparent gateway
    $testCommand = "&$IoTEdgeQuickstartExeTestPath ``
        -d `"$edgeDeviceId`" ``
        -c `"$IoTHubConnectionString`" ``
        -e `"doesNotNeed`" ``
        -n `"$env:computername`" ``
        -r `"$ContainerRegistry`" ``
        -u `"$ContainerRegistryUsername`" ``
        -p `"$ContainerRegistryPassword`" ``
        --optimize_for_performance true ``
        -t `"${ArtifactImageBuildNumber}-windows-$(GetImageArchitectureLabel)`" ``
        --leave-running=Core ``
        --no-verify ``
        --device_ca_cert `"$EdgeCertGenScriptDir\certs\iot-edge-device-$edgeDeviceId-full-chain.cert.pem`" ``
        --device_ca_pk `"$EdgeCertGenScriptDir\private\iot-edge-device-$edgeDeviceId.key.pem`" ``
        --trusted_ca_certs `"$TrustedCACertificatePath`""

    $testCommand = AppendInstallationOption($testCommand)
    Invoke-Expression $testCommand | Out-Host
    $testExitCode = $LastExitCode
    PrintLogs $testStartAt $testExitCode

    # run the various leaf device tests
    RunLeafDeviceTest "sas" "Mqtt" "$deviceId-mqtt-sas-noscope-leaf" $NULL
    RunLeafDeviceTest "sas" "Amqp" "$deviceId-amqp-sas-noscope-leaf" $NULL

    RunLeafDeviceTest "sas" "Mqtt" "$deviceId-mqtt-sas-inscope-leaf" $edgeDeviceId
    RunLeafDeviceTest "sas" "Amqp" "$deviceId-amqp-sas-inscope-leaf" $edgeDeviceId

    RunLeafDeviceTest "x509CA" "Mqtt" "$deviceId-mqtt-x509ca-inscope-leaf" $edgeDeviceId
    RunLeafDeviceTest "x509CA" "Amqp" "$deviceId-amqp-x509ca-inscope-leaf" $edgeDeviceId

    RunLeafDeviceTest "x509Thumprint" "Mqtt" "$deviceId-mqtt-x509th-inscope-leaf" $edgeDeviceId
    RunLeafDeviceTest "x509Thumprint" "Amqp" "$deviceId-amqp-x509th-inscope-leaf" $edgeDeviceId

    Return $testExitCode
}

Function RunTest
{
    $testExitCode = 0

    Switch ($TestName)
    {
        "All" { $testExitCode = RunAllTests; break }
        "DirectMethodAmqp" { $testExitCode = RunDirectMethodAmqpTest; break }
        "DirectMethodMqtt" { $testExitCode = RunDirectMethodMqttTest; break }
        "QuickstartCerts" { $testExitCode = RunQuickstartCertsTest; break }
        "TempFilter" { $testExitCode = RunTempFilterTest; break }
        "TempFilterFunctions" { $testExitCode = RunTempFilterFunctionsTest; break }
        "TempSensor" { $testExitCode = RunTempSensorTest; break }
        "TransparentGateway" { $testExitCode = RunTransparentGatewayTest; break }
		default { Throw "$TestName test is not supported." }
    }

    Return $testExitCode
}

Function TestSetup
{
    ValidateTestParameters
    CleanUp | Out-Host
    InitializeWorkingFolder
    PrepareTestFromArtifacts
}

Function ValidateTestParameters
{
    PrintHighlightedMessage "Validate test parameters for $TestName"

    If (-Not((Test-Path (Join-Path $IoTEdgedArtifactFolder "*")) -Or (Test-Path (Join-Path $PackagesArtifactFolder "*"))))
    {
        Throw "Either $IoTEdgedArtifactFolder or $PackagesArtifactFolder should exist"
    }

    $validatingItems = @(
        (Join-Path $IoTEdgeQuickstartArtifactFolder "*"),
        $InstallationScriptPath)

    If (($TestName -eq "DirectMethodAmqp") -Or ($TestName -eq "DirectMethodMqtt"))
    {
        $validatingItems += $DirectMethodModuleToModuleDeploymentArtifactFilePath
    }

    If (($TestName -eq "QuickstartCerts") -Or ($TestName -eq "TransparentGateway"))
    {
        $validatingItems += (Join-Path $LeafDeviceArtifactFolder "*")
    }

    If ($TestName -eq "TempFilter")
    {
        $validatingItems += $ModuleToModuleDeploymentArtifactFilePath
    }

    If ($TestName -eq "TempFilterFunctions")
    {
        $validatingItems += $ModuleToFunctionDeploymentArtifactFilePath
    }

    If ($TestName -eq "TempSensor")
    {
        $validatingItems += $TwinTestFileArtifactFilePath
    }

    If ($TestName -eq "TransparentGateway")
    {
        $validatingItems += $EdgeCertGenScriptDir
        $validatingItems += $EdgeE2ERootCACertRSAFile
        $validatingItems += $EdgeE2ERootCAKeyRSAFile
    }

    $validatingItems | ForEach-Object {
        If (-Not (Test-Path -Path $_))
        {
            Throw "$_ is not found or it is empty"
        }
    }
}

Function PrintHighlightedMessage
{
    param ([string] $heading)

    Write-Host -f Cyan $heading
}

$Architecture = GetArchitecture
$E2ETestFolder = (Resolve-Path $E2ETestFolder).Path
$DefaultOpensslInstallPath = "C:\vcpkg\installed\x64-windows\tools\openssl"
$InstallationScriptPath = Join-Path $E2ETestFolder "artifacts\core-windows\scripts\windows\setup\IotEdgeSecurityDaemon.ps1"
$EdgeCertGenScriptDir = Join-Path $E2ETestFolder "artifacts\core-windows\CACertificates"
$EdgeCertGenScript = Join-Path $EdgeCertGenScriptDir "ca-certs.ps1"
$DefaultInstalledRSARootCACert = Join-Path $EdgeCertGenScriptDir "rsa_root_ca.cert.pem"
$DefaultInstalledRSARootCAKey = Join-Path $EdgeCertGenScriptDir "rsa_root_ca.key.pem"
$TrustedCACertificatePath= Join-Path $EdgeCertGenScriptDir "\certs\azure-iot-test-only.root.ca.cert.pem"
$ModuleToModuleDeploymentFilename = "module_to_module_deployment.template.json"
$ModuleToFunctionsDeploymentFilename = "module_to_functions_deployment.template.json"
$DirectMethodModuleToModuleDeploymentFilename = "dm_module_to_module_deployment.json"
$TwinTestFilename = "twin_test_tempSensor.json"

$IoTEdgeQuickstartArtifactFolder = Join-Path $E2ETestFolder "artifacts\core-windows\IoTEdgeQuickstart\$Architecture"
$LeafDeviceArtifactFolder = Join-Path $E2ETestFolder "artifacts\core-windows\LeafDevice\$Architecture"
$IoTEdgedArtifactFolder = Join-Path $E2ETestFolder "artifacts\iotedged-windows"
$PackagesArtifactFolder = Join-Path $E2ETestFolder "artifacts\packages"
$DeploymentFilesFolder = Join-Path $E2ETestFolder "artifacts\core-windows\e2e_deployment_files"
$TestFileFolder = Join-Path $E2ETestFolder "artifacts\core-windows\e2e_test_files"
$ModuleToModuleDeploymentArtifactFilePath = Join-Path $DeploymentFilesFolder $ModuleToModuleDeploymentFilename
$ModuleToFunctionDeploymentArtifactFilePath = Join-Path $DeploymentFilesFolder $ModuleToFunctionsDeploymentFilename
$TwinTestFileArtifactFilePath = Join-Path $TestFileFolder $TwinTestFilename
$DirectMethodModuleToModuleDeploymentArtifactFilePath = Join-Path $DeploymentFilesFolder $DirectMethodModuleToModuleDeploymentFilename

$TestWorkingFolder = Join-Path $E2ETestFolder "working"
$QuickstartWorkingFolder = (Join-Path $TestWorkingFolder "quickstart")
$LeafDeviceWorkingFolder = (Join-Path $TestWorkingFolder "leafdevice")
$IoTEdgedWorkingFolder = (Join-Path $TestWorkingFolder "iotedged")
$PackagesWorkingFolder = (Join-Path $TestWorkingFolder "packages")
$IoTEdgeQuickstartExeTestPath = (Join-Path $QuickstartWorkingFolder "IotEdgeQuickstart.exe")
$LeafDeviceExeTestPath = (Join-Path $LeafDeviceWorkingFolder "LeafDevice.exe")
$DeploymentWorkingFilePath = Join-Path $QuickstartWorkingFolder "deployment.json"

&$InstallationScriptPath

$retCode = RunTest
Write-Host "Exit test with code $retCode"
Exit $retCode -gt 0<|MERGE_RESOLUTION|>--- conflicted
+++ resolved
@@ -678,14 +678,8 @@
     TestSetup
 
     $testStartAt = Get-Date
-<<<<<<< HEAD
-    $deviceId = "e2e-${ReleaseLabel}-Windows-TransGW"
-    $edgeDeviceId = $deviceId
-    PrintHighlightedMessage "Run transparent gateway test with -d ""$edgeDeviceId"" started at $testStartAt."
-=======
     $deviceId = "e2e-${ReleaseLabel}-Windows-${Architecture}-TransGW"
     PrintHighlightedMessage "Run quickstart test with -d ""$deviceId"" started at $testStartAt."
->>>>>>> e1436202
 
     # setup environment before invoking cert gen script
     $OpenSSLExeName="openssl.exe"
