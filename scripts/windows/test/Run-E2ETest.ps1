--- conflicted
+++ resolved
@@ -27,11 +27,7 @@
     .PARAMETER TestName
         Name of E2E test to be run
         Note: Valid values are:
-<<<<<<< HEAD
-            "All", "DirectMethodAmqp", "DirectMethodMqtt", "LongHaul", "QuickstartCerts", "Stress", "TempFilter", "TempFilterFunctions", "TempSensor", "TransparentGateway"
-=======
-            "All", "DirectMethodAmqp", "DirectMethodAmqpMqtt", "DirectMethodMqtt", "DirectMethodMqttAmqp", "QuickstartCerts", "TempFilter", "TempFilterFunctions", "TempSensor", "TransparentGateway"
->>>>>>> dbad3163
+            "All", "DirectMethodAmqp", "DirectMethodAmqpMqtt", "DirectMethodMqtt", "DirectMethodMqttAmqp", "LongHaul", "QuickstartCerts", "Stress", "TempFilter", "TempFilterFunctions", "TempSensor", "TransparentGateway"
 
     .PARAMETER ContainerRegistry
         Host address of container registry. It could be azure container registry, docker hub, or your own hosted container registry.
@@ -140,11 +136,7 @@
     [ValidateNotNullOrEmpty()]
     [string] $ArtifactImageBuildNumber = $(Throw "Artifact image build number is required"),
 
-<<<<<<< HEAD
-    [ValidateSet("All", "DirectMethodAmqp", "DirectMethodMqtt", "LongHaul", "QuickstartCerts", "Stress", "TempFilter", "TempFilterFunctions", "TempSensor", "TransparentGateway")]
-=======
-    [ValidateSet("All", "DirectMethodAmqp", "DirectMethodAmqpMqtt", "DirectMethodMqtt", "DirectMethodMqttAmqp", "QuickstartCerts", "TempFilter", "TempFilterFunctions", "TempSensor", "TransparentGateway")]
->>>>>>> dbad3163
+    [ValidateSet("All", "DirectMethodAmqp", "DirectMethodAmqpMqtt", "DirectMethodMqtt", "DirectMethodMqttAmqp", "LongHaul", "QuickstartCerts", "Stress", "TempFilter", "TempFilterFunctions", "TempSensor", "TransparentGateway")]
     [string] $TestName = "All",
 
     [ValidateNotNullOrEmpty()]
@@ -326,14 +318,9 @@
     }
 
     # Deployment file
-<<<<<<< HEAD
-    If (($TestName -eq "DirectMethodAmqp") -Or
-        ($TestName -eq "DirectMethodMqtt") -Or
-        ($TestName -eq "LongHaul") -Or
+    If (($TestName -like "DirectMethod*") -Or
+	      ($TestName -eq "LongHaul") -Or
         ($TestName -eq "Stress") -Or
-=======
-    If (($TestName -like "DirectMethod*") -Or
->>>>>>> dbad3163
         ($TestName -eq "TempFilter") -Or
         ($TestName -eq "TempFilterFunctions") -Or
         (($ProxyUri) -and ($TestName -in "TempSensor", "QuickstartCerts", "TransparentGateway")))
