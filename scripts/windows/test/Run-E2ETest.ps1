<#
    .SYNOPSIS
        Powershell utility to streamline running E2E tests for Windows.

    .DESCRIPTION
        It is used to wrap all related steps to run E2E tests for Windows;
        it runs clean up, E2E test of given name, and print logs.

        To get details about parameters, please run "Get-Help .\Run-E2ETest.ps1 -Parameter *"
        To find out what E2E tests are supported, just run "Get-Help .\Run-E2ETest.ps1 -Parameter TestName"

        Please ensure that E2E test folder have below folders/files:
        - artifacts\core-windows: artifact from Image build.
        - artifacts\iotedged-windows: artifact from edgelet build.
        - artifacts\packages: contains packages of Moby docker engine, CLI and IoT Edge security daemon.
          Either artifacts\iotedged-windows or packages folder exists, which is used for IoT Edge security daemon installation.

    .PARAMETER E2ETestFolder
        Path of E2E test folder which contains artifacts and certs folders; Default is current directory.

    .PARAMETER ReleaseLabel
        Release label, can be uniquely identify the build (e.g <ReleaseName>-<ReleaseAttempt>); which is used as part of Edge device name.

    .PARAMETER ArtifactImageBuildNumber
        Artifact image build number; it is used to construct path of docker images, pulling from docker registry. E.g. 20190101.1.

    .PARAMETER TestName
        Name of E2E test to be run
        Note: Valid values are:
            "All", "DirectMethodAmqp", "DirectMethodAmqpMqtt", "DirectMethodMqtt", "DirectMethodMqttAmqp", "LongHaul", "QuickstartCerts", "Stress", "TempFilter", "TempFilterFunctions", "TempSensor", "TransparentGateway"

    .PARAMETER ContainerRegistry
        Host address of container registry. It could be azure container registry, docker hub, or your own hosted container registry.

    .PARAMETER ContainerRegistryUsername
        Username of container registry.

    .PARAMETER ContainerRegistryPassword
        Password of given username for container registory

    .PARAMETER DesiredModulesToRestartCSV
        Optional CSV string of module names for long haul specifying what modules to restart. If specified, then "RestartIntervalInMins" must be specified as well.

    .PARAMETER IoTHubConnectionString
        IoT hub connection string for creating edge device

    .PARAMETER EventHubConnectionString
        Event hub connection string for receive D2C messages

    .PARAMETER EventHubConsumerGroupId
        Event hub consumer group id used by the Analyzer module to subscribe to events from the Event Hub endpoint.

    .PARAMETER ProxyUri
        (Optional) The URI of an HTTPS proxy server; if specified, all communications to IoT Hub will go through this proxy.

    .PARAMETER LoadGenMessageFrequency
        Frequency to send messages in LoadGen module for long haul and stress test. Default is 00.00.01 for long haul and 00:00:00.03 for stress test.

    .PARAMETER RestartIntervalInMins
        Optional value for long haul specifying how often a random module will restart. If specified, then "desiredModulesToRestartJsonPath" must be specified as well.

    .PARAMETER SnitchAlertUrl
        Alert Url pointing to Azure Logic App for email preparation and sending for long haul and stress test.

    .PARAMETER SnitchBuildNumber
        Build number for snitcher docker image for long haul and stress test. Default is 1.1.

    .PARAMETER SnitchReportingIntervalInSecs
        Reporting frequency in seconds to send status email for long hual and stress test. Default is 86400 (1 day) for long haul and 1700000 for stress test.

    .PARAMETER SnitchStorageAccount
        Azure blob Sstorage account for store logs used in status email for long haul and stress test.

    .PARAMETER SnitchStorageMasterKey
        Master key of snitch storage account for long haul and stress test.

    .PARAMETER SnitchTestDurationInSecs
        Test duration in seconds for long haul and stress test.

    .PARAMETER LoadGen1TransportType
        Transport type for LoadGen1 for stress test. Default is amqp.

    .PARAMETER LoadGen2TransportType
        Transport type for LoadGen2 for stress test. Default is amqp.

    .PARAMETER LoadGen3TransportType
        Transport type for LoadGen3 for stress test. Default is mqtt.

    .PARAMETER LoadGen4TransportType
        Transport type for LoadGen4 for stress test. Default is mqtt.

    .PARAMETER AmqpSettingsEnabled
        Enable amqp protocol head in Edge Hub.

    .PARAMETER MqttSettingsEnabled
        Enable mqtt protocol head in Edge Hub.

    .PARAMETER DpsScopeId
        DPS scope id. Required only when using DPS to provision the device.

    .PARAMETER DpsMasterSymmetricKey
        DPS master symmetric key. Required only when using DPS symmetric key to provision the Edge device.

    .EXAMPLE
        .\Run-E2ETest.ps1
            -E2ETestFolder "C:\Data\e2etests"
            -ReleaseLabel "Release-ARM-1"
            -ArtifactImageBuildNumber "20190101.1"
            -TestName "TempSensor"
            -ContainerRegistry "yourpipeline.azurecr.io"
            -ContainerRegistryUsername "xxxx"
            -ContainerRegistryPassword "xxxx"
            -IoTHubConnectionString "xxxx"
            -EventHubConnectionString "xxxx"
            -ProxyUri "http://proxyserver:3128"

        Transparent gateway test command with custom Edge device certificates:
        .\Run-E2ETest.ps1
            -E2ETestFolder "C:\Data\e2etests"
            -ReleaseLabel "Release-ARM-1"
            -ArtifactImageBuildNumber "20190101.1"
            -TestName "TransparentGateway"
            -ContainerRegistry "yourpipeline.azurecr.io"
            -ContainerRegistryUsername "xxxx"
            -ContainerRegistryPassword "xxxx"
            -IoTHubConnectionString "xxxx"
            -EventHubConnectionString "xxxx"
            -ProxyUri "http://proxyserver:3128"
            -EdgeE2ERootCACertRSAFile "file path"  #if not provided, a default path will be checked
            -EdgeE2ERootCAKeyRSAFile "file path"   #if not provided, a default path will be checked
            -EdgeE2ETestRootCAPassword "xxxx"

        DPS symmetric key provisioning test command
        .\Run-E2ETest.ps1
            -E2ETestFolder "C:\Data\e2etests"
            -ReleaseLabel "Release-ARM-1"
            -ArtifactImageBuildNumber "20190101.1"
            -TestName "DpsSymmetricKeyProvisioning"
            -ContainerRegistry "yourpipeline.azurecr.io"
            -ContainerRegistryUsername "xxxx"
            -ContainerRegistryPassword "xxxx"
            -IoTHubConnectionString "xxxx"
            -EventHubConnectionString "xxxx"
            -ProxyUri "http://proxyserver:3128"
            -DpsScopeId "scope-id"
            -DpsMasterSymmetricKey "key"

        DPS X.509 provisioning test command using test generated identity certificates
        .\Run-E2ETest.ps1
            -E2ETestFolder "C:\Data\e2etests"
            -ReleaseLabel "Release-ARM-1"
            -ArtifactImageBuildNumber "20190101.1"
            -TestName "DpsX509Provisioning"
            -ContainerRegistry "yourpipeline.azurecr.io"
            -ContainerRegistryUsername "xxxx"
            -ContainerRegistryPassword "xxxx"
            -IoTHubConnectionString "xxxx"
            -EventHubConnectionString "xxxx"
            -ProxyUri "http://proxyserver:3128"
            -DpsScopeId "scope-id"
            -EdgeE2ERootCACertRSAFile "file path"  #if not provided, a default path will be checked
            -EdgeE2ERootCAKeyRSAFile "file path"   #if not provided, a default path will be checked
            -EdgeE2ETestRootCAPassword "xxxx"

    .NOTES
        This script is to make running E2E tests easier and centralize E2E test steps in 1 place for reusability.
        It shares common tasks such as clean up and installation of IoT Edge Security Daemon.
        Each test should have its own function to implement test steps.
    #>

[CmdletBinding()]
Param (
    [ValidateNotNullOrEmpty()]
    [ValidateScript({(Test-Path $_ -PathType Container)})]
    [string] $E2ETestFolder = ".",

    [ValidateNotNullOrEmpty()]
    [string] $ReleaseLabel = $(Throw "Release label is required"),

    [ValidateNotNullOrEmpty()]
    [string] $ArtifactImageBuildNumber = $(Throw "Artifact image build number is required"),

    [ValidateSet("All",
                 "DirectMethodAmqp",
                 "DirectMethodAmqpMqtt",
                 "DirectMethodMqtt",
                 "DirectMethodMqttAmqp",
                 "DpsSymmetricKeyProvisioning",
                 "DpsTpmProvisioning",
                 "DpsX509Provisioning",
                 "LongHaul",
                 "QuickstartCerts",
                 "Stress",
                 "TempFilter",
                 "TempFilterFunctions",
                 "TempSensor",
                 "TransparentGateway")]
    [string] $TestName = "All",

    [ValidateNotNullOrEmpty()]
    [string] $ContainerRegistry = "edgebuilds.azurecr.io",

    [ValidateNotNullOrEmpty()]
    [string] $ContainerRegistryUsername = $(Throw "Container registry username is required"),

    [ValidateNotNullOrEmpty()]
    [string] $ContainerRegistryPassword = $(Throw "Container registry password is required"),

    [string] $DesiredModulesToRestartCSV = $null,

    [ValidateNotNullOrEmpty()]
    [string] $DpsScopeId = $null,

    [ValidateNotNullOrEmpty()]
    [string] $DpsMasterSymmetricKey = $null,

    [ValidateNotNullOrEmpty()]
    [string] $EventHubConnectionString = $(Throw "Event hub connection string is required"),

    [string] $EventHubConsumerGroupId = '$Default',

    [string] $EdgeE2ERootCACertRSAFile = $null,

    [string] $EdgeE2ERootCAKeyRSAFile = $null,

    [ValidateNotNullOrEmpty()]
    [string] $EdgeE2ETestRootCAPassword = $null,

    [ValidateNotNullOrEmpty()]
    [string] $IoTHubConnectionString = $(Throw "IoT hub connection string is required"),

    [string] $LoadGenMessageFrequency = $null,

    [ValidateScript({($_ -as [System.Uri]).AbsoluteUri -ne $null})]
    [string] $ProxyUri = $null,

    [string] $RestartIntervalInMins = $null,

    [ValidateNotNullOrEmpty()]
    [string] $SnitchAlertUrl = $null,

    [string] $SnitchBuildNumber = "1.2",

    [string] $SnitchReportingIntervalInSecs = $null,

    [ValidateNotNullOrEmpty()]
    [string] $SnitchStorageAccount = $null,

    [ValidateNotNullOrEmpty()]
    [string] $SnitchStorageMasterKey = $null,

    [string] $SnitchTestDurationInSecs = $null,

    [string] $LoadGen1TransportType = "amqp",

    [string] $LoadGen2TransportType = "amqp",

    [string] $LoadGen3TransportType = "mqtt",

    [string] $LoadGen4TransportType = "mqtt",

    [ValidateSet("true", "false")]
    [string] $AmqpSettingsEnabled = "true",

    [ValidateSet("true", "false")]
    [string] $MqttSettingsEnabled = "true",

    [switch] $BypassEdgeInstallation

)

Add-Type -TypeDefinition @"
public enum DpsProvisioningType
{
    SymmetricKey = 0,
    Tpm = 1,
    X509 = 2,
}
"@

Set-StrictMode -Version "Latest"
$ErrorActionPreference = "Stop"
$global:ProgressPreference = "SilentlyContinue"

Function AppendInstallationOption([string] $testCommand)
{
    If (Test-Path (Join-Path $PackagesWorkingFolder "*"))
    {
        Return $testCommand + " --offline-installation-path `"$PackagesWorkingFolder`""
    }

    Return $testCommand += " -a `"$IoTEdgedWorkingFolder`""
}

Function GetArchitecture
{
    $processorArchitecture = $ENV:PROCESSOR_ARCHITECTURE
    $Is64Bit = if ((Get-CimInstance -ClassName win32_operatingsystem).OSArchitecture.StartsWith("64")) { $True } Else { $False }

    If ($processorArchitecture.StartsWith("AMD") -And $Is64Bit)
    {
        Return "x64"
    }

    If ($processorArchitecture.StartsWith("ARM") -And -Not $Is64Bit)
    {
        Return "arm32v7"
    }

    Throw "Unsupported processor architecture $processorArchitecture (64-bit: $Is64Bit)"
}

Function GetImageArchitectureLabel
{
    Switch ($Architecture)
    {
        "x64" { Return "amd64" }
        "arm32v7" {Return "arm32v7" }
    }

    Throw "Can't find image architecture label for $Architecture"
}

Function GetLongHaulDeploymentFilename
{
    If (GetImageArchitectureLabel -eq "amd64")
    {
        # Using versions without snitcher and influxdb, as they are currently not working in windows
        return "long_haul_deployment.template.windows.json"
    }
    Throw "Unsupported long haul test architecture: $Architecture"
}

Function GetStressDeploymentFilename
{
    If (GetImageArchitectureLabel -eq "amd64")
    {
        # Using versions without snitcher and influxdb, as they are currently not working in windows
        return "stress_deployment.template.windows.json"
    }
    Throw "Unsupported stress test architecture: $Architecture"
}

Function InitializeWorkingFolder
{
    PrintHighlightedMessage "Prepare $TestWorkingFolder for test run"
    Remove-Item $TestWorkingFolder -Force -Recurse -ErrorAction SilentlyContinue
}

Function PrepareTestFromArtifacts
{
    PrintHighlightedMessage "Copy artifact files to $TestWorkingFolder"

    # IoT Edgelet
    If (Test-Path $PackagesArtifactFolder -PathType Container)
    {
        Write-Host "Copy packages artifact from $PackagesArtifactFolder to $PackagesWorkingFolder"
        Copy-Item $PackagesArtifactFolder -Destination $PackagesWorkingFolder -Recurse -Force
        Copy-Item $InstallationScriptPath -Destination $PackagesWorkingFolder -Force
    }
    ElseIf (Test-Path $IoTEdgedArtifactFolder -PathType Container)
    {
        Write-Host "Copy packages artifact from $IoTEdgedArtifactFolder to $PackagesWorkingFolder"
        Copy-Item $IoTEdgedArtifactFolder -Destination $IoTEdgedWorkingFolder -Recurse -Force
        Copy-Item $InstallationScriptPath -Destination $IoTEdgedWorkingFolder -Force
    }
    Else
    {
        Throw "Package and iotedged artifact folder doesn't exist"
    }

    # IoT Edge Quickstart
    Write-Host "Copy IoT Edge Quickstart from $IotEdgeQuickstartArtifactFolder to $QuickstartWorkingFolder"
    Copy-Item $IotEdgeQuickstartArtifactFolder -Destination $QuickstartWorkingFolder -Recurse -Force

    # Leaf device
    If (($TestName -eq "QuickstartCerts") -Or ($TestName -eq "TransparentGateway"))
    {
        Write-Host "Copy Leaf device from $LeafDeviceArtifactFolder to $LeafDeviceWorkingFolder"
        Copy-Item $LeafDeviceArtifactFolder -Destination $LeafDeviceWorkingFolder -Recurse -Force
    }

    # Deployment file
    If (($TestName -like "DirectMethod*") -Or
        ($TestName -like "Dps*") -Or
        ($TestName -eq "LongHaul") -Or
        ($TestName -eq "Stress") -Or
        ($TestName -eq "TempFilter") -Or
        ($TestName -eq "TempFilterFunctions") -Or
        (($ProxyUri) -and ($TestName -in "TempSensor", "QuickstartCerts", "TransparentGateway")))
    {
        Switch -regex ($TestName)
        {
            "DirectMethod.*"
            {
                Write-Host "Copy deployment file from $DirectMethodModuleToModuleDeploymentArtifactFilePath"
                Copy-Item $DirectMethodModuleToModuleDeploymentArtifactFilePath -Destination $DeploymentWorkingFilePath -Force

                Switch ($TestName)
                {
                    "DirectMethodAmqp"
                    {
                        (Get-Content $DeploymentWorkingFilePath).replace('<UpstreamProtocol>','Amqp') | Set-Content $DeploymentWorkingFilePath
                        (Get-Content $DeploymentWorkingFilePath).replace('<ClientTransportType>','Amqp_Tcp_Only') | Set-Content $DeploymentWorkingFilePath
                    }
                    "DirectMethodAmqpMqtt"
                    {
                        (Get-Content $DeploymentWorkingFilePath).replace('<UpstreamProtocol>','Amqp') | Set-Content $DeploymentWorkingFilePath
                        (Get-Content $DeploymentWorkingFilePath).replace('<ClientTransportType>','Mqtt_Tcp_Only') | Set-Content $DeploymentWorkingFilePath
                    }
                    "DirectMethodMqtt"
                    {
                        (Get-Content $DeploymentWorkingFilePath).replace('<UpstreamProtocol>','Mqtt') | Set-Content $DeploymentWorkingFilePath
                        (Get-Content $DeploymentWorkingFilePath).replace('<ClientTransportType>','Mqtt_Tcp_Only') | Set-Content $DeploymentWorkingFilePath
                    }
                    "DirectMethodMqttAmqp"
                    {
                        (Get-Content $DeploymentWorkingFilePath).replace('<UpstreamProtocol>','Mqtt') | Set-Content $DeploymentWorkingFilePath
                        (Get-Content $DeploymentWorkingFilePath).replace('<ClientTransportType>','Amqp_Tcp_Only') | Set-Content $DeploymentWorkingFilePath
                    }
                }
            }
            "Dps.*"
            {
                Write-Host "Copy deployment file from $QuickstartDeploymentArtifactFilePath"
                Copy-Item $QuickstartDeploymentArtifactFilePath -Destination $DeploymentWorkingFilePath -Force
            }
            {$_ -in "LongHaul","Stress"}
            {
                If ($TestName -eq "LongHaul")
                {
                    Write-Host "Copy deployment file from $LongHaulDeploymentArtifactFilePath"
                    Copy-Item $LongHaulDeploymentArtifactFilePath -Destination $DeploymentWorkingFilePath -Force
<<<<<<< HEAD
=======
                    (Get-Content $DeploymentWorkingFilePath).replace('<DesiredModulesToRestartCSV>',$DesiredModulesToRestartCSV) | Set-Content $DeploymentWorkingFilePath
                    (Get-Content $DeploymentWorkingFilePath).replace('<RestartIntervalInMins>',$RestartIntervalInMins) | Set-Content $DeploymentWorkingFilePath
                    (Get-Content $DeploymentWorkingFilePath).replace('<ServiceClientConnectionString>',$IoTHubConnectionString) | Set-Content $DeploymentWorkingFilePath
>>>>>>> fb15ae42
                }
                Else
                {
                    Write-Host "Copy deployment file from $StressDeploymentArtifactFilePath"
                    Copy-Item $StressDeploymentArtifactFilePath -Destination $DeploymentWorkingFilePath -Force
                    (Get-Content $DeploymentWorkingFilePath).replace('<LoadGen1.TransportType>',$LoadGen1TransportType) | Set-Content $DeploymentWorkingFilePath
                    (Get-Content $DeploymentWorkingFilePath).replace('<LoadGen2.TransportType>',$LoadGen2TransportType) | Set-Content $DeploymentWorkingFilePath
                    (Get-Content $DeploymentWorkingFilePath).replace('<LoadGen3.TransportType>',$LoadGen3TransportType) | Set-Content $DeploymentWorkingFilePath
                    (Get-Content $DeploymentWorkingFilePath).replace('<LoadGen4.TransportType>',$LoadGen4TransportType) | Set-Content $DeploymentWorkingFilePath
                    (Get-Content $DeploymentWorkingFilePath).replace('<amqpSettings__enabled>',$AmqpSettingsEnabled) | Set-Content $DeploymentWorkingFilePath
                    (Get-Content $DeploymentWorkingFilePath).replace('<mqttSettings__enabled>',$MqttSettingsEnabled) | Set-Content $DeploymentWorkingFilePath
                }

                (Get-Content $DeploymentWorkingFilePath).replace('<Analyzer.EventHubConnectionString>',$EventHubConnectionString) | Set-Content $DeploymentWorkingFilePath
                (Get-Content $DeploymentWorkingFilePath).replace('<Analyzer.ConsumerGroupId>',$EventHubConsumerGroupId) | Set-Content $DeploymentWorkingFilePath
                (Get-Content $DeploymentWorkingFilePath).replace('<LoadGen.MessageFrequency>',$LoadGenMessageFrequency) | Set-Content $DeploymentWorkingFilePath
                $escapedBuildId= $ArtifactImageBuildNumber -replace "\.",""
                (Get-Content $DeploymentWorkingFilePath).replace('<ServiceClientConnectionString>',$IoTHubConnectionString) | Set-Content $DeploymentWorkingFilePath
                (Get-Content $DeploymentWorkingFilePath).replace('<Snitch.AlertUrl>',$SnitchAlertUrl) | Set-Content $DeploymentWorkingFilePath
                (Get-Content $DeploymentWorkingFilePath).replace('<Snitch.BuildNumber>',$SnitchBuildNumber) | Set-Content $DeploymentWorkingFilePath
                (Get-Content $DeploymentWorkingFilePath).replace('<Snitch.BuildId>',"$ReleaseLabel-$(GetImageArchitectureLabel)-windows-$escapedBuildId") | Set-Content $DeploymentWorkingFilePath
                (Get-Content $DeploymentWorkingFilePath).replace('<Snitch.ReportingIntervalInSecs>',$SnitchReportingIntervalInSecs) | Set-Content $DeploymentWorkingFilePath
                (Get-Content $DeploymentWorkingFilePath).replace('<Snitch.StorageAccount>',$SnitchStorageAccount) | Set-Content $DeploymentWorkingFilePath
                (Get-Content $DeploymentWorkingFilePath).replace('<Snitch.StorageMasterKey>',$SnitchStorageMasterKey) | Set-Content $DeploymentWorkingFilePath
                (Get-Content $DeploymentWorkingFilePath).replace('<Snitch.TestDurationInSecs>',$SnitchTestDurationInSecs) | Set-Content $DeploymentWorkingFilePath
                $SnitcherBinds = "\""$($env:ProgramData.Replace("\", "\\\\"))\\\\iotedge\\\\mgmt:$($env:ProgramData.Replace("\", "\\\\"))\\\\iotedge\\\\mgmt\"""
                (Get-Content $DeploymentWorkingFilePath).replace('<Snitch.Binds>',$SnitcherBinds) | Set-Content $DeploymentWorkingFilePath
                $ManagementUri = "unix:///$($env:ProgramData.Replace("\", "/"))/iotedge/mgmt/sock"
                (Get-Content $DeploymentWorkingFilePath).replace('<Management.Uri>',$ManagementUri) | Set-Content $DeploymentWorkingFilePath
            }
            "TempFilter"
            {
                Write-Host "Copy deployment file from $ModuleToModuleDeploymentArtifactFilePath"
                Copy-Item $ModuleToModuleDeploymentArtifactFilePath -Destination $DeploymentWorkingFilePath -Force
            }
            "TempFilterFunctions"
            {
                Write-Host "Copy deployment file from $ModuleToFunctionDeploymentArtifactFilePath"
                Copy-Item $ModuleToFunctionDeploymentArtifactFilePath -Destination $DeploymentWorkingFilePath -Force
            }
            "TempSensor"
            {
                Write-Host "Copy deployment file from $QuickstartDeploymentArtifactFilePath"
                Copy-Item $QuickstartDeploymentArtifactFilePath -Destination $DeploymentWorkingFilePath -Force
            }
            {$_ -in "QuickstartCerts","TransparentGateway"} # Only when $ProxyUri is specified
            {
                Write-Host "Copy deployment file from $RuntimeOnlyDeploymentArtifactFilePath"
                Copy-Item $RuntimeOnlyDeploymentArtifactFilePath -Destination $DeploymentWorkingFilePath -Force
            }
        }

        $ImageArchitectureLabel = $(GetImageArchitectureLabel)
        (Get-Content $DeploymentWorkingFilePath).replace('<Architecture>', $ImageArchitectureLabel) | Set-Content $DeploymentWorkingFilePath
        (Get-Content $DeploymentWorkingFilePath).replace('<Build.BuildNumber>', $ArtifactImageBuildNumber) | Set-Content $DeploymentWorkingFilePath
        (Get-Content $DeploymentWorkingFilePath).replace('<CR.Username>', $ContainerRegistryUsername) | Set-Content $DeploymentWorkingFilePath
        (Get-Content $DeploymentWorkingFilePath).replace('<CR.Password>', $ContainerRegistryPassword) | Set-Content $DeploymentWorkingFilePath
        (Get-Content $DeploymentWorkingFilePath).replace('-linux-', '-windows-') | Set-Content $DeploymentWorkingFilePath
        (Get-Content $DeploymentWorkingFilePath).replace('<Container_Registry>', $ContainerRegistry) | Set-Content $DeploymentWorkingFilePath

        If ($ProxyUri)
        {
            # Add/remove/edit JSON values *after* replacing all the '<>' placeholders because
            # ConvertTo-Json will encode angle brackets.
            $httpsProxy = "{ `"value`": `"$ProxyUri`" }" | ConvertFrom-Json
            $json = Get-Content $DeploymentWorkingFilePath | ConvertFrom-Json
            $edgeAgentDesired = $json.modulesContent.'$edgeAgent'.'properties.desired'
            $upstreamProtocol = $edgeAgentDesired.systemModules.edgeHub.env.PSObject.Properties['UpstreamProtocol']
            If (($upstreamProtocol -ne $null) -and ($upstreamProtocol.Value.value -eq 'Mqtt')) {
                $upstreamProtocol = '{ "value": "MqttWs" }' | ConvertFrom-Json
            } else {
                $upstreamProtocol = '{ "value": "AmqpWs" }' | ConvertFrom-Json
            }

            # Add edgeAgent env with 'https_proxy' and 'UpstreamProtocol'
            if ($edgeAgentDesired.systemModules.edgeAgent.PSObject.Properties['env'] -eq $null) {
                $edgeAgentDesired.systemModules.edgeAgent | `
                    Add-Member -Name 'env' -Value ([pscustomobject]@{}) -MemberType NoteProperty
            }
            $edgeAgentDesired.systemModules.edgeAgent.env | `
                Add-Member -Name 'https_proxy' -Value $httpsProxy -MemberType NoteProperty
            $edgeAgentDesired.systemModules.edgeAgent.env | `
                Add-Member -Name 'UpstreamProtocol' -Value $upstreamProtocol -MemberType NoteProperty -Force

            # Add 'https_proxy' and 'UpstreamProtocol' to edgeHub env
            $edgeAgentDesired.systemModules.edgeHub.env | `
                Add-Member -Name 'https_proxy' -Value $httpsProxy -MemberType NoteProperty
            $edgeAgentDesired.systemModules.edgeHub.env | `
                Add-Member -Name 'UpstreamProtocol' -Value $upstreamProtocol -MemberType NoteProperty -Force

            $json | ConvertTo-Json -Depth 20 | Set-Content $DeploymentWorkingFilePath
        }
    }
}

Function PrepareCertificateTools
{
    # setup environment before invoking cert gen script
    $OpenSSLExeName="openssl.exe"
    if ($null -eq (Get-Command $OpenSSLExeName -ErrorAction SilentlyContinue))
    {
        # if openssl is not in path add default openssl install path and try again
        $env:PATH += ";$DefaultOpensslInstallPath"
        if ($null -eq (Get-Command $OpenSSLExeName -ErrorAction SilentlyContinue))
        {
            throw ("$OpenSSLExeName is unavailable. Please install $OpenSSLExeName and set it in the PATH before proceeding.")
        }
    }
    $env:FORCE_NO_PROD_WARNING="True"
}

Function PrintLogs
{
    Param (
        [Datetime] $testStartTime,
        [int] $testExitCode
        )

    $now = Get-Date
    PrintHighlightedMessage "Test finished with exit code $testExitCode at $now, took $($now - $testStartTime)"

    If ($testExitCode -eq 0)
    {
        Return
    }

    # Need to use Get-WinEvent, since Get-EventLog is not supported in Windows IoT Core ARM
    Get-WinEvent -ea SilentlyContinue `
        -FilterHashtable @{ProviderName= "iotedged";
        LogName = "application"; StartTime = $testStartTime} |
        select TimeCreated, Message |
        sort-object @{Expression="TimeCreated";Descending=$false} |
        format-table -autosize -wrap | Out-Host

    $dockerCmd ="docker -H npipe:////./pipe/iotedge_moby_engine"

    Try
    {
        Write-Host "EDGE AGENT LOGS"
        Invoke-Expression "$dockerCmd logs edgeAgent" | Out-Host
    }
    Catch
    {
        Write-Host "Exception caught when output Edge Agent logs"
    }

    Try
    {
        Write-Host "EDGE HUB LOGS"
        Invoke-Expression "$dockerCmd logs edgeHub" | Out-Host
    }
    Catch
    {
        Write-Host "Exception caught when output Edge Hub logs"
    }

    if (($TestName -eq "TempSensor") -Or `
        ($TestName -eq "TempFilter") -Or `
        ($TestName -eq "TempFilterFunctions"))
    {
        Try
        {
            Write-Host "TEMP SENSOR LOGS"
            Invoke-Expression "$dockerCmd logs tempSensor" | Out-Host
        }
        Catch
        {
            Write-Host "Exception caught when output Temp Sensor logs"
        }
    }

    if ($TestName -eq "TempFilter")
    {
        Try {
            Write-Host "TEMP FILTER LOGS"
            Invoke-Expression "$dockerCmd logs tempFilter" | Out-Host
        }
        Catch
        {
            Write-Host "Cannot output Temp Filter logs"
        }
    }

    if ($TestName -eq "TempFilterFunctions")
    {
        Try {
            Write-Host "TEMP FILTER FUNCTIONS LOGS"
            Invoke-Expression "$dockerCmd logs tempFilterFunctions" | Out-Host
        }
        Catch
        {
            Write-Host "Cannot output Temp Filter Functions logs"
        }
    }
}

Function RunAllTests
{
    $TestName = "DirectMethodAmqp"
    $lastTestExitCode = RunDirectMethodAmqpTest

    $TestName = "DirectMethodAmqpMqtt"
    $testExitCode = RunDirectMethodAmqpMqttTest
    $lastTestExitCode = If ($testExitCode -ne 0) { $testExitCode } Else { $lastTestExitCode }

    $TestName = "DirectMethodMqtt"
    $testExitCode = RunDirectMethodMqttTest
    $lastTestExitCode = If ($testExitCode -ne 0) { $testExitCode } Else { $lastTestExitCode }

    $TestName = "DirectMethodMqttAmqp"
    $testExitCode = RunDirectMethodMqttAmqpTest
    $lastTestExitCode = If ($testExitCode -ne 0) { $testExitCode } Else { $lastTestExitCode }

    $TestName = "DpsSymmetricKeyProvisioning"
    $testExitCode = RunDpsProvisioningTest ([DpsProvisioningType]::SymmetricKey)
    $lastTestExitCode = If ($testExitCode -ne 0) { $testExitCode } Else { $lastTestExitCode }

    $TestName = "DpsTpmProvisioning"
    $testExitCode = RunDpsProvisioningTest ([DpsProvisioningType]::Tpm)
    $lastTestExitCode = If ($testExitCode -ne 0) { $testExitCode } Else { $lastTestExitCode }

    $TestName = "DpsX509Provisioning"
    $testExitCode = RunDpsProvisioningTest ([DpsProvisioningType]::X509)
    $lastTestExitCode = If ($testExitCode -ne 0) { $testExitCode } Else { $lastTestExitCode }

    $TestName = "QuickstartCerts"
    $testExitCode = RunQuickstartCertsTest
    $lastTestExitCode = If ($testExitCode -ne 0) { $testExitCode } Else { $lastTestExitCode }

    $TestName = "TempFilter"
    $testExitCode = RunTempFilterTest
    $lastTestExitCode = If ($testExitCode -ne 0) { $testExitCode } Else { $lastTestExitCode }

    $TestName = "TempFilterFunctions"
    $testExitCode = RunTempFilterFunctionsTest
    $lastTestExitCode = If ($testExitCode -ne 0) { $testExitCode } Else { $lastTestExitCode }

    $TestName = "TempSensor"
    $testExitCode = RunTempSensorTest
    $lastTestExitCode = If ($testExitCode -ne 0) { $testExitCode } Else { $lastTestExitCode }

    $TestName = "TransparentGateway"
    $testExitCode = RunTransparentGatewayTest
    $lastTestExitCode = If ($testExitCode -ne 0) { $testExitCode } Else { $lastTestExitCode }

    Return $lastTestExitCode
}

Function RunDirectMethodAmqpTest
{
    PrintHighlightedMessage "Run Direct Method test with Amqp/AmqpWs upstream protocol and Amqp client transport type for $Architecture"
    TestSetup

    $testStartAt = Get-Date
    $deviceId = "e2e-${ReleaseLabel}-Windows-${Architecture}-DMAmqp"
    PrintHighlightedMessage "Run direct method test with Amqp/AmqpWs upstream protocol and Amqp client transport type on device ""$deviceId"" started at $testStartAt"

    $testCommand = "&$IotEdgeQuickstartExeTestPath ``
            -d `"$deviceId`" ``
            -c `"$IoTHubConnectionString`" ``
            -e `"$EventHubConnectionString`" ``
            -n `"$env:computername`" ``
            -r `"$ContainerRegistry`" ``
            -u `"$ContainerRegistryUsername`" ``
            -p `"$ContainerRegistryPassword`" --verify-data-from-module `"DirectMethodSender`" ``
            -t `"${ArtifactImageBuildNumber}-windows-$(GetImageArchitectureLabel)`" ``
            -l `"$DeploymentWorkingFilePath`" ``
            $BypassInstallationFlag"
    If ($ProxyUri) {
        $testCommand = "$testCommand ``
            --upstream-protocol 'AmqpWs' ``
            --proxy `"$ProxyUri`""
    }
    $testCommand = AppendInstallationOption($testCommand)
    Invoke-Expression $testCommand | Out-Host
    $testExitCode = $LastExitCode

    PrintLogs $testStartAt $testExitCode
    Return $testExitCode
}

Function RunDirectMethodAmqpMqttTest
{
    PrintHighlightedMessage "Run Direct Method test with Amqp/AmqpWs upstream protocol and Mqtt client transport type for $Architecture"
    TestSetup

    $testStartAt = Get-Date
    $deviceId = "e2e-${ReleaseLabel}-Windows-${Architecture}-DMAmqpMqtt"
    PrintHighlightedMessage "Run direct method test with Amqp/AmqpWs upstream protocol and Mqtt client transport type on device ""$deviceId"" started at $testStartAt"

    $testCommand = "&$IotEdgeQuickstartExeTestPath ``
            -d `"$deviceId`" ``
            -c `"$IoTHubConnectionString`" ``
            -e `"$EventHubConnectionString`" ``
            -n `"$env:computername`" ``
            -r `"$ContainerRegistry`" ``
            -u `"$ContainerRegistryUsername`" ``
            -p `"$ContainerRegistryPassword`" --verify-data-from-module `"DirectMethodSender`" ``
            -t `"${ArtifactImageBuildNumber}-windows-$(GetImageArchitectureLabel)`" ``
            -l `"$DeploymentWorkingFilePath`" ``
            $BypassInstallationFlag"
    If ($ProxyUri) {
        $testCommand = "$testCommand ``
            --upstream-protocol 'AmqpWs' ``
            --proxy `"$ProxyUri`""
    }
    $testCommand = AppendInstallationOption($testCommand)
    Invoke-Expression $testCommand | Out-Host
    $testExitCode = $LastExitCode

    PrintLogs $testStartAt $testExitCode
    Return $testExitCode
}

Function RunDirectMethodMqttTest
{
    PrintHighlightedMessage "Run Direct Method test with Mqtt/MqttWs upstream protocol and Mqtt client transport type for $Architecture"
    TestSetup

    $testStartAt = Get-Date
    $deviceId = "e2e-${ReleaseLabel}-Windows-${Architecture}-DMMqtt"
    PrintHighlightedMessage "Run direct method test with Mqtt/MqttWs upstream protocol and Mqtt client transport type on device ""$deviceId"" started at $testStartAt"

    $testCommand = "&$IotEdgeQuickstartExeTestPath ``
            -d `"$deviceId`" ``
            -c `"$IoTHubConnectionString`" ``
            -e `"$EventHubConnectionString`" ``
            -n `"$env:computername`" ``
            -r `"$ContainerRegistry`" ``
            -u `"$ContainerRegistryUsername`" ``
            -p `"$ContainerRegistryPassword`" --verify-data-from-module `"DirectMethodSender`" ``
            -t `"${ArtifactImageBuildNumber}-windows-$(GetImageArchitectureLabel)`" ``
            -l `"$DeploymentWorkingFilePath`" ``
            $BypassInstallationFlag"
    If ($ProxyUri) {
        $testCommand = "$testCommand ``
            --upstream-protocol 'MqttWs' ``
            --proxy `"$ProxyUri`""
    }
    $testCommand = AppendInstallationOption($testCommand)
    Invoke-Expression $testCommand | Out-Host
    $testExitCode = $LastExitCode

    PrintLogs $testStartAt $testExitCode
    Return $testExitCode
}

Function RunDirectMethodMqttAmqpTest
{
    PrintHighlightedMessage "Run Direct Method test with Mqtt/MqttWs upstream protocol and Amqp client transport type for $Architecture"
    TestSetup

    $testStartAt = Get-Date
    $deviceId = "e2e-${ReleaseLabel}-Windows-${Architecture}-DMMqttAmqp"
    PrintHighlightedMessage "Run direct method test with Mqtt/MqttWs upstream protocol and Amqp client transport type on device ""$deviceId"" started at $testStartAt"

    $testCommand = "&$IotEdgeQuickstartExeTestPath ``
            -d `"$deviceId`" ``
            -c `"$IoTHubConnectionString`" ``
            -e `"$EventHubConnectionString`" ``
            -n `"$env:computername`" ``
            -r `"$ContainerRegistry`" ``
            -u `"$ContainerRegistryUsername`" ``
            -p `"$ContainerRegistryPassword`" --verify-data-from-module `"DirectMethodSender`" ``
            -t `"${ArtifactImageBuildNumber}-windows-$(GetImageArchitectureLabel)`" ``
            -l `"$DeploymentWorkingFilePath`" ``
            $BypassInstallationFlag"
    If ($ProxyUri) {
        $testCommand = "$testCommand ``
            --upstream-protocol 'MqttWs' ``
            --proxy `"$ProxyUri`""
    }
    $testCommand = AppendInstallationOption($testCommand)
    Invoke-Expression $testCommand | Out-Host
    $testExitCode = $LastExitCode

    PrintLogs $testStartAt $testExitCode
    Return $testExitCode
}

Function RunDpsProvisioningTest
{
    param
    (
        [DpsProvisioningType] $provisioningType
    )

    PrintHighlightedMessage "Run DPS provisioning test $provisioningType"
    TestSetup

    $testStartAt = Get-Date
    $registrationId = "e2e-${ReleaseLabel}-Win-${Architecture}-DPS-$provisioningType"
    PrintHighlightedMessage "Run DPS provisioning test $provisioningType for registration id ""$registrationId"" started at $testStartAt"

    $testCommand = "&$IotEdgeQuickstartExeTestPath ``
            -d `"$registrationId`" ``
            -c `"$IoTHubConnectionString`" ``
            -e `"$EventHubConnectionString`" ``
            -n `"$env:computername`" ``
            -r `"$ContainerRegistry`" ``
            -u `"$ContainerRegistryUsername`" ``
            -p `"$ContainerRegistryPassword`" ``
            -t `"${ArtifactImageBuildNumber}-windows-$(GetImageArchitectureLabel)`" ``
            -l `"$DeploymentWorkingFilePath`" ``
            --dps-scope-id `"$DpsScopeId`" ``
            $BypassInstallationFlag"

    switch ($provisioningType) {
        ([DpsProvisioningType]::SymmetricKey)
        {
            $testCommand = "$testCommand ``
                --dps-registration-id `"$registrationId`" ``
                --dps-master-symmetric-key `"$DpsMasterSymmetricKey`""
        }

        ([DpsProvisioningType]::Tpm)
        {
            $testCommand = "$testCommand ``
                --dps-registration-id `"$registrationId`""
        }

        ([DpsProvisioningType]::X509)
        {
            # for windows X.509 mutual auth clients to work, the expectation is that the root
            # and any intermediate certificates (public certs only) be installed in the certificate store
            $installCACommand = "Import-Certificate -CertStoreLocation 'cert:\LocalMachine\Root' -FilePath $EdgeCertGenScriptDir\certs\azure-iot-test-only.root.ca.cert.pem"
            Invoke-Expression $installCACommand | Out-Host
            $installCACommand = "Import-Certificate -CertStoreLocation 'cert:\LocalMachine\Root' -FilePath $EdgeCertGenScriptDir\certs\azure-iot-test-only.intermediate.cert.pem"
            Invoke-Expression $installCACommand | Out-Host

            New-CACertsDevice "$registrationId"
            $identityPkPath = "$EdgeCertGenScriptDir\private\iot-device-${registrationId}.key.pem"
            $identityCertPath = "$EdgeCertGenScriptDir\certs\iot-device-${registrationId}-full-chain.cert.pem"

            $testCommand = "$testCommand ``
                --device_identity_pk `"$identityPkPath`" ``
                --device_identity_cert `"$identityCertPath`""
        }
    }

    If ($ProxyUri) {
        $testCommand = "$testCommand ``
            --upstream-protocol 'AmqpWs' ``
            --proxy `"$ProxyUri`""
    }
    $testCommand = AppendInstallationOption($testCommand)
    Invoke-Expression $testCommand | Out-Host
    $testExitCode = $LastExitCode

    PrintLogs $testStartAt $testExitCode
    Return $testExitCode
}

Function RunQuickstartCertsTest
{
    PrintHighlightedMessage "Run Quickstart Certs test for $Architecture"
    TestSetup

    $testStartAt = Get-Date
    $deviceId = "e2e-${ReleaseLabel}-Windows-${Architecture}-QuickstartCerts"
    PrintHighlightedMessage "Run quickstart certs test on device ""$deviceId"" started at $testStartAt"

    $testCommand = "&$IotEdgeQuickstartExeTestPath ``
        -d `"$deviceId`" ``
        -c `"$IoTHubConnectionString`" ``
        -e `"doesNotNeed`" ``
        -n `"$env:computername`" ``
        -r `"$ContainerRegistry`" ``
        -u `"$ContainerRegistryUsername`" ``
        -p `"$ContainerRegistryPassword`" ``
        -t `"${ArtifactImageBuildNumber}-windows-$(GetImageArchitectureLabel)`" ``
        --optimize_for_performance=`"$OptimizeForPerformance`" ``
        --leave-running=All ``
        --no-verify ``
        $BypassInstallationFlag"
    If ($ProxyUri) {
        $testCommand = "$testCommand ``
            -l `"$DeploymentWorkingFilePath`" ``
            --upstream-protocol 'AmqpWs' ``
            --proxy `"$ProxyUri`""
    }
    $testCommand = AppendInstallationOption($testCommand)
    Invoke-Expression $testCommand | Out-Host

    $caCertPath = (Get-ChildItem $env:ProgramData\iotedge\hsm\certs\edge_owner_ca*.pem | Select -First 1).FullName
    Write-Host "CA certificate path=$caCertPath"

    Write-Host "Run LeafDevice"
    $testCommand = "&$LeafDeviceExeTestPath ``
        -d `"${deviceId}-leaf`" ``
        -c `"$IoTHubConnectionString`" ``
        -e `"$EventHubConnectionString`" ``
        -ct `"$caCertPath`" ``
        -ed `"$env:computername`""
    If ($ProxyUri) {
        $testCommand = "$testCommand --proxy `"$ProxyUri`""
    }
    Invoke-Expression $testCommand | Out-Host
    $testExitCode = $LastExitCode

    PrintLogs $testStartAt $testExitCode
    Return $testExitCode
}

Function RunLongHaulTest
{
    PrintHighlightedMessage "Run Long Haul test for $Architecture"
    TestSetup

    $testStartAt = Get-Date
    $deviceId = "${ReleaseLabel}-Windows-${Architecture}-longHaul"
    PrintHighlightedMessage "Run Long Haul test with -d ""$deviceId"" started at $testStartAt"

    $testCommand = "&$IotEdgeQuickstartExeTestPath ``
            -d `"$deviceId`" ``
            -c `"$IoTHubConnectionString`" ``
            -e `"$EventHubConnectionString`" ``
            -n `"$env:computername`" ``
            -r `"$ContainerRegistry`" ``
            -u `"$ContainerRegistryUsername`" ``
            -p `"$ContainerRegistryPassword`" ``
            -t `"${ArtifactImageBuildNumber}-windows-$(GetImageArchitectureLabel)`" ``
            --leave-running=All ``
            -l `"$DeploymentWorkingFilePath`" ``
            --runtime-log-level `"Info`" ``
            --no-verify ``
            $BypassInstallationFlag"
    $testCommand = AppendInstallationOption($testCommand)
    Invoke-Expression $testCommand | Out-Host
    $testExitCode = $LastExitCode

    PrintLogs $testStartAt $testExitCode
    Return $testExitCode
}

Function RunStressTest
{
    PrintHighlightedMessage "Run Stress test for $Architecture"
    TestSetup

    $testStartAt = Get-Date
    $deviceId = "${ReleaseLabel}-Windows-${Architecture}-stress"
    PrintHighlightedMessage "Run Stress test with -d ""$deviceId"" started at $testStartAt"

    $testCommand = "&$IotEdgeQuickstartExeTestPath ``
            -d `"$deviceId`" ``
            -c `"$IoTHubConnectionString`" ``
            -e `"doesNotNeed`" ``
            -n `"$env:computername`" ``
            -r `"$ContainerRegistry`" ``
            -u `"$ContainerRegistryUsername`" ``
            -p `"$ContainerRegistryPassword`" ``
            -t `"${ArtifactImageBuildNumber}-windows-$(GetImageArchitectureLabel)`" ``
            --leave-running=All ``
            -l `"$DeploymentWorkingFilePath`" ``
            --runtime-log-level `"Info`" ``
            --no-verify ``
            $BypassInstallationFlag"
    $testCommand = AppendInstallationOption($testCommand)
    Invoke-Expression $testCommand | Out-Host
    $testExitCode = $LastExitCode

    PrintLogs $testStartAt $testExitCode
    Return $testExitCode
}

Function RunTempFilterTest
{
    PrintHighlightedMessage "Run TempFilter test for $Architecture"
    TestSetup

    $testStartAt = Get-Date
    $deviceId = "e2e-${ReleaseLabel}-Windows-${Architecture}-tempFilter"
    PrintHighlightedMessage "Run TempFilter test on device ""$deviceId"" started at $testStartAt"

    $testCommand = "&$IotEdgeQuickstartExeTestPath ``
            -d `"$deviceId`" ``
            -c `"$IoTHubConnectionString`" ``
            -e `"$EventHubConnectionString`" ``
            -n `"$env:computername`" ``
            -r `"$ContainerRegistry`" ``
            -u `"$ContainerRegistryUsername`" ``
            -p `"$ContainerRegistryPassword`" --verify-data-from-module `"tempFilter`" ``
            -t `"${ArtifactImageBuildNumber}-windows-$(GetImageArchitectureLabel)`" ``
            -l `"$DeploymentWorkingFilePath`" ``
            $BypassInstallationFlag"
    If ($ProxyUri) {
        $testCommand = "$testCommand ``
            --upstream-protocol 'AmqpWs' ``
            --proxy `"$ProxyUri`""
    }
    $testCommand = AppendInstallationOption($testCommand)
    Invoke-Expression $testCommand | Out-Host
    $testExitCode = $LastExitCode

    PrintLogs $testStartAt $testExitCode
    Return $testExitCode
}

Function RunTempFilterFunctionsTest
{
    if ($Architecture -eq "arm32v7")
    {
        PrintHighlightedMessage "Temp Filter Functions test is not supported for $Architecture"
        Return 0
    }

    PrintHighlightedMessage "Run TempFilterFunctions test for $Architecture"
    TestSetup

    $testStartAt = Get-Date
    $deviceId = "e2e-${ReleaseLabel}-Windows-${Architecture}-tempFilterFunc"
    PrintHighlightedMessage "Run Temp Filter Functions test on device ""$deviceId"" started at $testStartAt"

    $testCommand = "&$IotEdgeQuickstartExeTestPath ``
            -d `"$deviceId`" ``
            -c `"$IoTHubConnectionString`" ``
            -e `"$EventHubConnectionString`" ``
            -n `"$env:computername`" ``
            -r `"$ContainerRegistry`" ``
            -u `"$ContainerRegistryUsername`" ``
            -p `"$ContainerRegistryPassword`" --verify-data-from-module `"tempFilterFunctions`" ``
            -t `"${ArtifactImageBuildNumber}-windows-$(GetImageArchitectureLabel)`" ``
            -l `"$DeploymentWorkingFilePath`" ``
            $BypassInstallationFlag"
    If ($ProxyUri) {
        $testCommand = "$testCommand ``
            --upstream-protocol 'AmqpWs' ``
            --proxy `"$ProxyUri`""
    }
    $testCommand = AppendInstallationOption($testCommand)
    Invoke-Expression $testCommand | Out-Host
    $testExitCode = $LastExitCode

    PrintLogs $testStartAt $testExitCode
    Return $testExitCode
}

Function RunTempSensorTest
{
    PrintHighlightedMessage "Run TempSensor test for $Architecture"
    TestSetup

    $testStartAt = Get-Date
    $deviceId = "e2e-${ReleaseLabel}-Windows-${Architecture}-tempSensor"
    PrintHighlightedMessage "Run TempSensor test on device ""$deviceId"" started at $testStartAt."

    $testCommand = "&$IotEdgeQuickstartExeTestPath ``
        -d `"$deviceId`" ``
        -c `"$IoTHubConnectionString`" ``
        -e `"$EventHubConnectionString`" ``
        -n `"$env:computername`" ``
        -r `"$ContainerRegistry`" ``
        -u `"$ContainerRegistryUsername`" ``
        -p `"$ContainerRegistryPassword`" ``
        -t `"${ArtifactImageBuildNumber}-windows-$(GetImageArchitectureLabel)`" ``
        -tw `"$TwinTestFileArtifactFilePath`" ``
        --optimize_for_performance=`"$OptimizeForPerformance`" ``
        $BypassInstallationFlag"

    If ($ProxyUri) {
        $testCommand = "$testCommand ``
            -l `"$DeploymentWorkingFilePath`" ``
            --upstream-protocol 'AmqpWs' ``
            --proxy `"$ProxyUri`""
    }
    $testCommand = AppendInstallationOption($testCommand)
    Invoke-Expression $testCommand | Out-Host
    $testExitCode = $LastExitCode

    PrintLogs $testStartAt $testExitCode
    Return $testExitCode
}

Function RunLeafDeviceTest
(
    [ValidateSet("sas","x509CA","x509Thumprint")][string]$authType,
    [ValidateSet("Mqtt","MqttWs","Amqp", "AmqpWs")][string]$protocol,
    [ValidateNotNullOrEmpty()][string]$leafDeviceId,
    [string]$edgeDeviceId,
    [bool]$useSecondaryCredential = $False
)
{

    if ($leafDeviceId.Length -gt 64) {
        throw "can't generate cert. asn1 device name length of 64 exceeded. $leafDeviceId"
    }
    
    $testCommand = $null
    switch ($authType) {
        "sas"
        {
            if ([string]::IsNullOrWhiteSpace($edgeDeviceId))
            {
                Write-Host "Run LeafDevice with SAS auth not in scope"
                $testCommand = "&$LeafDeviceExeTestPath ``
                    -d `"$leafDeviceId`" ``
                    -c `"$IoTHubConnectionString`" ``
                    -e `"$EventHubConnectionString`" ``
                    -proto `"$protocol`" ``
                    -ct `"$TrustedCACertificatePath`" ``
                    -ed `"$env:computername`""
            }
            else
            {
                Write-Host "Run LeafDevice with SAS auth in scope"
                $testCommand = "&$LeafDeviceExeTestPath ``
                    -d `"$leafDeviceId`" ``
                    -c `"$IoTHubConnectionString`" ``
                    -e `"$EventHubConnectionString`" ``
                    -proto `"$protocol`" ``
                    -ct `"$TrustedCACertificatePath`" ``
                    -ed-id `"$edgeDeviceId`" ``
                    -ed `"$env:computername`""
            }
            break
        }

        "x509CA"
        {
            if ([string]::IsNullOrWhiteSpace($edgeDeviceId))
            {
                $(Throw "For X.509 leaf device, the Edge device Id is requried")
            }
            Write-Host "Run LeafDevice with X.509 CA auth in scope"
            New-CACertsDevice "$leafDeviceId"
            $testCommand = "&$LeafDeviceExeTestPath ``
                -d `"$leafDeviceId`" ``
                -c `"$IoTHubConnectionString`" ``
                -e `"$EventHubConnectionString`" ``
                -proto `"$protocol`" ``
                -ct `"$TrustedCACertificatePath`" ``
                -cac `"$EdgeCertGenScriptDir\certs\iot-device-${leafDeviceId}-full-chain.cert.pem`" ``
                -cak `"$EdgeCertGenScriptDir\private\iot-device-${leafDeviceId}.key.pem`" ``
                -ed-id `"$edgeDeviceId`" ``
                -ed `"$env:computername`""
            break
        }

        "x509Thumprint"
        {
            if ([string]::IsNullOrWhiteSpace($edgeDeviceId))
            {
                $(Throw "For X.509 leaf device, the Edge device Id is requried")
            }
            Write-Host "Run LeafDevice with X.509 thumbprint auth in scope"
            New-CACertsDevice "$leafDeviceId-pri"
            New-CACertsDevice "$leafDeviceId-sec"
            $testCommand = "&$LeafDeviceExeTestPath ``
                -d `"$leafDeviceId`" ``
                -c `"$IoTHubConnectionString`" ``
                -e `"$EventHubConnectionString`" ``
                -proto `"$protocol`" ``
                -ct `"$TrustedCACertificatePath`" ``
                -ctpc `"$EdgeCertGenScriptDir\certs\iot-device-${leafDeviceId}-pri-full-chain.cert.pem`" ``
                -ctpk `"$EdgeCertGenScriptDir\private\iot-device-${leafDeviceId}-pri.key.pem`" ``
                -ctsc `"$EdgeCertGenScriptDir\certs\iot-device-${leafDeviceId}-sec-full-chain.cert.pem`" ``
                -ctsk `"$EdgeCertGenScriptDir\private\iot-device-${leafDeviceId}-sec.key.pem`" ``
                -ed-id `"$edgeDeviceId`" ``
                -ed `"$env:computername`""

            If ($useSecondaryCredential) {
                $testCommand = "$testCommand --use-secondary-credential"
            }

            break
        }

        default
        {
            $(Throw "Unsupported auth mode $authType")
        }
    }

    If ($ProxyUri) {
        $testCommand = "$testCommand --proxy `"$ProxyUri`""
    }

    $testStartAt = Get-Date
    Invoke-Expression $testCommand | Out-Host
    $testExitCode = $LastExitCode
    PrintLogs $testStartAt $testExitCode

    Return $testExitCode
}

Function RunTransparentGatewayTest
{
    PrintHighlightedMessage "Run Transparent Gateway test for $Architecture"

    TestSetup

    $testStartAt = Get-Date
    $edgeDeviceId = "e2e-${ReleaseLabel}-Windows-${Architecture}-TransGW"
    PrintHighlightedMessage "Run transparent gateway test on device ""$edgeDeviceId"" started at $testStartAt."

    # generate the edge gateway certs
    New-CACertsEdgeDevice $edgeDeviceId

    #launch the edge as a transparent gateway
    $testCommand = "&$IotEdgeQuickstartExeTestPath ``
        -d `"$edgeDeviceId`" ``
        -c `"$IoTHubConnectionString`" ``
        -e `"doesNotNeed`" ``
        -n `"$env:computername`" ``
        -r `"$ContainerRegistry`" ``
        -u `"$ContainerRegistryUsername`" ``
        -p `"$ContainerRegistryPassword`" ``
        -t `"${ArtifactImageBuildNumber}-windows-$(GetImageArchitectureLabel)`" ``
        --device_ca_cert `"$EdgeCertGenScriptDir\certs\iot-edge-device-$edgeDeviceId-full-chain.cert.pem`" ``
        --device_ca_pk `"$EdgeCertGenScriptDir\private\iot-edge-device-$edgeDeviceId.key.pem`" ``
        --trusted_ca_certs `"$TrustedCACertificatePath`" ``
        --optimize_for_performance=`"$OptimizeForPerformance`" ``
        --leave-running=All ``
        --no-verify ``
        $BypassInstallationFlag"

    If ($ProxyUri) {
        $testCommand = "$testCommand ``
            -l `"$DeploymentWorkingFilePath`" ``
            --upstream-protocol 'AmqpWs' ``
            --proxy `"$ProxyUri`""
    }
    $testCommand = AppendInstallationOption($testCommand)
    Invoke-Expression $testCommand | Out-Host

    # if the deployment of edge runtime and modules fails, then return immediately.
    If($LastExitCode -eq 1) {
      Return $LastExitCode
    }

    # run the various leaf device tests
    $deviceId = "e2e-${ReleaseLabel}-Win-${Architecture}"

    # NOTE: device name cannot be > 64 chars because of asn1 limits for certs
    # thus we're abbreviating noscope/inscope as no/in and leaf as lf, x509ca as x5c, x509th as x5t, pri as p, sec as s.
    RunLeafDeviceTest "sas" "Mqtt" "$deviceId-mqtt-sas-no-lf" $null
    RunLeafDeviceTest "sas" "Amqp" "$deviceId-amqp-sas-no-lf" $null

    RunLeafDeviceTest "sas" "Mqtt" "$deviceId-mqtt-sas-in-lf" $edgeDeviceId
    RunLeafDeviceTest "sas" "Amqp" "$deviceId-amqp-sas-in-lf" $edgeDeviceId

    RunLeafDeviceTest "x509CA" "Mqtt" "$deviceId-mqtt-x5c-in-lf" $edgeDeviceId
    RunLeafDeviceTest "x509CA" "Amqp" "$deviceId-amqp-x5c-in-lf" $edgeDeviceId

    # run thumbprint test using primary cert with MQTT
    RunLeafDeviceTest "x509Thumprint" "Mqtt" "$deviceId-mqtt-p-x5t-in-lf" $edgeDeviceId
    # run thumbprint test using secondary cert with MQTT
    RunLeafDeviceTest "x509Thumprint" "Mqtt" "$deviceId-mqtt-s-x5t-in-lf" $edgeDeviceId $True
    # run thumbprint test using primary cert with AMQP
    RunLeafDeviceTest "x509Thumprint" "Amqp" "$deviceId-amqp-p-x5t-in-lf" $edgeDeviceId
    # run thumbprint test using secondary cert with AMQP
    RunLeafDeviceTest "x509Thumprint" "Amqp" "$deviceId-amqp-s-x5t-in-lf" $edgeDeviceId $True

    Return $testExitCode
}

Function RunTest
{
    $testExitCode = 0

    If ($TestName -eq "DpsX509Provisioning" -Or $TestName -eq "TransparentGateway")
    {
        # setup certificate generation tools to create the Edge device and leaf device certificates
        PrepareCertificateTools

        # dot source the certificate generation script
        . "$EdgeCertGenScript"

        # install the provided root CA to seed the certificate chain
        If ($EdgeE2ERootCACertRSAFile -and $EdgeE2ERootCAKeyRSAFile)
        {
            Install-RootCACertificate $EdgeE2ERootCACertRSAFile $EdgeE2ERootCAKeyRSAFile "rsa" $EdgeE2ETestRootCAPassword
        }
    }

    Switch ($TestName)
    {
        "All" { $testExitCode = RunAllTests; break }
        "DirectMethodAmqp" { $testExitCode = RunDirectMethodAmqpTest; break }
        "DirectMethodAmqpMqtt" { $testExitCode = RunDirectMethodAmqpMqttTest; break }
        "DirectMethodMqtt" { $testExitCode = RunDirectMethodMqttTest; break }
        "DirectMethodMqttAmqp" { $testExitCode = RunDirectMethodMqttAmqpTest; break }
        "DpsSymmetricKeyProvisioning" { $testExitCode = RunDpsProvisioningTest ([DpsProvisioningType]::SymmetricKey); break }
        "DpsTpmProvisioning" { $testExitCode = RunDpsProvisioningTest ([DpsProvisioningType]::Tpm); break }
        "DpsX509Provisioning" { $testExitCode = RunDpsProvisioningTest ([DpsProvisioningType]::X509); break }
        "QuickstartCerts" { $testExitCode = RunQuickstartCertsTest; break }
        "LongHaul" { $testExitCode = RunLongHaulTest; break }
        "Stress" { $testExitCode = RunStressTest; break }
        "TempFilter" { $testExitCode = RunTempFilterTest; break }
        "TempFilterFunctions" { $testExitCode = RunTempFilterFunctionsTest; break }
        "TempSensor" { $testExitCode = RunTempSensorTest; break }
        "TransparentGateway" { $testExitCode = RunTransparentGatewayTest; break }
        default { Throw "$TestName test is not supported." }
    }

    Return $testExitCode
}

Function SetEnvironmentVariable
{
    # IotEdgeQuickstart runs different processes to call iotedge list right after running installation script.
    # E2E test failed randomly when running iotedge list command throws Win32Exception as Path environment variable may not be in place yet.
    # Therefore set it explicitly before running each test.
    $env:Path="$env:Path;C:\Program Files\iotedge-moby;C:\Program Files\iotedge"
}

Function TestSetup
{
    Write-Host "Environment setup..."
    ValidateTestParameters
    If (!$BypassEdgeInstallation)
    {
        # Cleanup/Setup
        $testCommand = "&$EnvSetupScriptPath ``
            -ArtifactImageBuildNumber `"$ArtifactImageBuildNumber`" ``
            -E2ETestFolder `"$E2ETestFolder`""

        Invoke-Expression $testCommand | Out-Host
    }
    InitializeWorkingFolder
    PrepareTestFromArtifacts
    SetEnvironmentVariable
}

Function ValidateTestParameters
{
    PrintHighlightedMessage "Validate test parameters for $TestName"

    If (-Not((Test-Path (Join-Path $IoTEdgedArtifactFolder "*")) -Or (Test-Path (Join-Path $PackagesArtifactFolder "*"))))
    {
        Throw "Either $IoTEdgedArtifactFolder or $PackagesArtifactFolder should exist"
    }

    $validatingItems = @(
        (Join-Path $IotEdgeQuickstartArtifactFolder "*"),
        $InstallationScriptPath)

    If (($TestName -eq "DirectMethodAmqp") -Or ($TestName -eq "DirectMethodMqtt"))
    {
        $validatingItems += $DirectMethodModuleToModuleDeploymentArtifactFilePath
    }

    If (($TestName -eq "QuickstartCerts") -Or ($TestName -eq "TransparentGateway"))
    {
        if ($ProxyUri)
        {
            $validatingItems += $RuntimeOnlyDeploymentArtifactFilePath
        }
        $validatingItems += (Join-Path $LeafDeviceArtifactFolder "*")
    }

    If ($TestName -eq "TempFilter")
    {
        $validatingItems += $ModuleToModuleDeploymentArtifactFilePath
    }

    If ($TestName -eq "TempFilterFunctions")
    {
        $validatingItems += $ModuleToFunctionDeploymentArtifactFilePath
    }

    If ($TestName -eq "TempSensor")
    {
        if ($ProxyUri)
        {
            $validatingItems += $QuickstartDeploymentArtifactFilePath
        }
        $validatingItems += $TwinTestFileArtifactFilePath
    }

    If ($TestName -eq "TransparentGateway")
    {
        $validatingItems += $EdgeCertGenScriptDir
        $validatingItems += $EdgeE2ERootCACertRSAFile
        $validatingItems += $EdgeE2ERootCAKeyRSAFile
    }

    If ($TestName -eq "LongHaul")
    {
        $validatingItems += $LongHaulDeploymentArtifactFilePath
    }

    If ($TestName -eq "Stress")
    {
        $validatingItems += $StressDeploymentArtifactFilePath
    }

    $validatingItems | ForEach-Object {
        If (-Not (Test-Path -Path $_))
        {
            Throw "$_ is not found or it is empty"
        }
    }

    If ($TestName -eq "LongHaul" -Or $TestName -eq "Stress")
    {
        If ([string]::IsNullOrEmpty($SnitchAlertUrl)) {Throw "Required snith alert URL."}
        If ([string]::IsNullOrEmpty($SnitchStorageAccount)) {Throw "Required snitch storage account."}
        If ([string]::IsNullOrEmpty($SnitchStorageMasterKey)) {Throw "Required snitch storage master key."}
        If ($ProxyUri) {Throw "Proxy not supported for $TestName test"}
    }
}

Function PrintHighlightedMessage
{
    param ([string] $heading)

    Write-Host -f Cyan $heading
}

$Architecture = GetArchitecture
$OptimizeForPerformance=$True
If ($Architecture -eq "arm32v7")
{
    $OptimizeForPerformance=$False
}
$E2ETestFolder = (Resolve-Path $E2ETestFolder).Path
$DefaultOpensslInstallPath = "C:\vcpkg\installed\x64-windows\tools\openssl"
$EnvSetupScriptPath = Join-Path $E2ETestFolder "artifacts\core-windows\scripts\windows\test\Setup-Env.ps1"
$InstallationScriptPath = Join-Path $E2ETestFolder "artifacts\core-windows\scripts\windows\setup\IotEdgeSecurityDaemon.ps1"
$EdgeCertGenScriptDir = Join-Path $E2ETestFolder "artifacts\core-windows\CACertificates"
$EdgeCertGenScript = Join-Path $EdgeCertGenScriptDir "ca-certs.ps1"
$DefaultInstalledRSARootCACert = Join-Path $EdgeCertGenScriptDir "rsa_root_ca.cert.pem"
$DefaultInstalledRSARootCAKey = Join-Path $EdgeCertGenScriptDir "rsa_root_ca.key.pem"
$TrustedCACertificatePath= Join-Path $EdgeCertGenScriptDir "\certs\azure-iot-test-only.root.ca.cert.pem"
$ModuleToModuleDeploymentFilename = "module_to_module_deployment.template.json"
$ModuleToFunctionsDeploymentFilename = "module_to_functions_deployment.template.json"
$DirectMethodModuleToModuleDeploymentFilename = "dm_module_to_module_deployment.json"
$RuntimeOnlyDeploymentFilename = 'runtime_only_deployment.template.json'
$QuickstartDeploymentFilename = 'quickstart_deployment.template.json'
$TwinTestFilename = "twin_test_tempSensor.json"
$LongHaulDeploymentFilename = GetLongHaulDeploymentFilename
$StressDeplymentFilename = GetStressDeploymentFilename

$IotEdgeQuickstartArtifactFolder = Join-Path $E2ETestFolder "artifacts\core-windows\IotEdgeQuickstart\$Architecture"
$LeafDeviceArtifactFolder = Join-Path $E2ETestFolder "artifacts\core-windows\LeafDevice\$Architecture"
$IoTEdgedArtifactFolder = Join-Path $E2ETestFolder "artifacts\iotedged-windows"
$PackagesArtifactFolder = Join-Path $E2ETestFolder "artifacts\packages"
$DeploymentFilesFolder = Join-Path $E2ETestFolder "artifacts\core-windows\e2e_deployment_files"
$TestFileFolder = Join-Path $E2ETestFolder "artifacts\core-windows\e2e_test_files"
$ModuleToModuleDeploymentArtifactFilePath = Join-Path $DeploymentFilesFolder $ModuleToModuleDeploymentFilename
$ModuleToFunctionDeploymentArtifactFilePath = Join-Path $DeploymentFilesFolder $ModuleToFunctionsDeploymentFilename
$RuntimeOnlyDeploymentArtifactFilePath = Join-Path $DeploymentFilesFolder $RuntimeOnlyDeploymentFilename
$QuickstartDeploymentArtifactFilePath = Join-Path $DeploymentFilesFolder $QuickstartDeploymentFilename
$TwinTestFileArtifactFilePath = Join-Path $TestFileFolder $TwinTestFilename
$DirectMethodModuleToModuleDeploymentArtifactFilePath = Join-Path $DeploymentFilesFolder $DirectMethodModuleToModuleDeploymentFilename
$LongHaulDeploymentArtifactFilePath = Join-Path $DeploymentFilesFolder $LongHaulDeploymentFilename
$StressDeploymentArtifactFilePath = Join-Path $DeploymentFilesFolder $StressDeplymentFilename

$TestWorkingFolder = Join-Path $E2ETestFolder "working"
$QuickstartWorkingFolder = (Join-Path $TestWorkingFolder "quickstart")
$LeafDeviceWorkingFolder = (Join-Path $TestWorkingFolder "leafdevice")
$IoTEdgedWorkingFolder = (Join-Path $TestWorkingFolder "iotedged")
$PackagesWorkingFolder = (Join-Path $TestWorkingFolder "packages")
$IotEdgeQuickstartExeTestPath = (Join-Path $QuickstartWorkingFolder "IotEdgeQuickstart.exe")
$LeafDeviceExeTestPath = (Join-Path $LeafDeviceWorkingFolder "LeafDevice.exe")
$DeploymentWorkingFilePath = Join-Path $TestWorkingFolder "deployment.json"

If ([string]::IsNullOrWhiteSpace($EdgeE2ERootCACertRSAFile))
{
    $EdgeE2ERootCACertRSAFile=$DefaultInstalledRSARootCACert
}

If ([string]::IsNullOrWhiteSpace($EdgeE2ERootCAKeyRSAFile))
{
    $EdgeE2ERootCAKeyRSAFile=$DefaultInstalledRSARootCAKey
}

If ($TestName -eq "LongHaul")
{
    If ([string]::IsNullOrEmpty($DesiredModulesToRestartCSV)) {$DesiredModulesToRestartCSV = ","}
    If ([string]::IsNullOrEmpty($LoadGenMessageFrequency)) {$LoadGenMessageFrequency = "00:00:01"}
    If ([string]::IsNullOrEmpty($RestartIntervalInMins)) {$RestartIntervalInMins = "10"}
    If ([string]::IsNullOrEmpty($SnitchReportingIntervalInSecs)) {$SnitchReportingIntervalInSecs = "86400"}
    If ([string]::IsNullOrEmpty($SnitchTestDurationInSecs)) {$SnitchTestDurationInSecs = "604800"}
}

If ($TestName -eq "Stress")
{
    If ([string]::IsNullOrEmpty($LoadGenMessageFrequency)) {$LoadGenMessageFrequency = "00:00:00.03"}
    If ([string]::IsNullOrEmpty($SnitchReportingIntervalInSecs)) {$SnitchReportingIntervalInSecs = "1700000"}
    If ([string]::IsNullOrEmpty($SnitchTestDurationInSecs)) {$SnitchTestDurationInSecs = "14400"}
}

If ($BypassEdgeInstallation)
{
    $BypassInstallationFlag = "--bypass-edge-installation"
}
Else
{
    $BypassInstallationFlag = $null
}

# Evaluate collection of test results for final pass/fail result
RunTest | ForEach-Object {$retCode = 0} {$retCode = $retCode -bor $_}
Write-Host "Exit test with code $retCode"

Exit $retCode -gt 0<|MERGE_RESOLUTION|>--- conflicted
+++ resolved
@@ -431,12 +431,9 @@
                 {
                     Write-Host "Copy deployment file from $LongHaulDeploymentArtifactFilePath"
                     Copy-Item $LongHaulDeploymentArtifactFilePath -Destination $DeploymentWorkingFilePath -Force
-<<<<<<< HEAD
-=======
                     (Get-Content $DeploymentWorkingFilePath).replace('<DesiredModulesToRestartCSV>',$DesiredModulesToRestartCSV) | Set-Content $DeploymentWorkingFilePath
                     (Get-Content $DeploymentWorkingFilePath).replace('<RestartIntervalInMins>',$RestartIntervalInMins) | Set-Content $DeploymentWorkingFilePath
                     (Get-Content $DeploymentWorkingFilePath).replace('<ServiceClientConnectionString>',$IoTHubConnectionString) | Set-Content $DeploymentWorkingFilePath
->>>>>>> fb15ae42
                 }
                 Else
                 {
