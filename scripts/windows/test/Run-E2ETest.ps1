--- conflicted
+++ resolved
@@ -112,15 +112,6 @@
 
     .PARAMETER LogAnalyticsLogType
         Optional Log Analytics log type for the Analyzer module.
-
-    .PARAMETER TwinUpdateCharCount
-        Specifies the char count (i.e. size) of each twin update. Default is 1 for long haul and 100 for stress test.
-
-    .PARAMETER TwinUpdateFrequency
-        Frequency to make twin updates. This should be specified in DateTime format. Default is 00:00:15 for long haul and 00:00:05 for stress test.
-
-    .PARAMETER TwinUpdateFailureThreshold
-        Specifies the longest period of time a twin update can take before being marked as a failure. This should be specified in DateTime format. Default is 00:01:00
 
     .PARAMETER TwinUpdateCharCount
         Specifies the char count (i.e. size) of each twin update. Default is 1 for long haul and 100 for stress test.
@@ -323,12 +314,6 @@
     [string] $LogAnalyticsSharedKey = $null,
 
     [string] $LogAnalyticsLogType = $null,
-
-    [string] $TwinUpdateCharCount = $null,
-
-    [string] $TwinUpdateFrequency = "00:00:10",
-
-    [string] $TwinUpdateFailureThreshold = "00:01:00",
 
     [string] $TwinUpdateCharCount = $null,
 
@@ -517,22 +502,11 @@
                 }
 
                 (Get-Content $DeploymentWorkingFilePath).replace('<Analyzer.ConsumerGroupId>',$EventHubConsumerGroupId) | Set-Content $DeploymentWorkingFilePath
-<<<<<<< HEAD
-                (Get-Content $DeploymentWorkingFilePath).replace('<Analyzer.EdgeletBuildId>',$EdgeletBuildId) | Set-Content $DeploymentWorkingFilePath
-                (Get-Content $DeploymentWorkingFilePath).replace('<Analyzer.EdgeletBuildBranch>',$EdgeletBuildBranch) | Set-Content $DeploymentWorkingFilePath
-                (Get-Content $DeploymentWorkingFilePath).replace('<Analyzer.ModuleImageBuildId>',$ModuleImageBuildId) | Set-Content $DeploymentWorkingFilePath
-                (Get-Content $DeploymentWorkingFilePath).replace('<Analyzer.ModuleImageBuildBranch>',$ModuleImageBuildBranch) | Set-Content $DeploymentWorkingFilePath
-                (Get-Content $DeploymentWorkingFilePath).replace('<Analyzer.LogAnalyticEnabled>',$AnalyzerLaEnabled) | Set-Content $DeploymentWorkingFilePath
-                (Get-Content $DeploymentWorkingFilePath).replace('<Analyzer.LogAnalyticWorkspaceId>',$AnalyzerLaWorkspaceId) | Set-Content $DeploymentWorkingFilePath
-                (Get-Content $DeploymentWorkingFilePath).replace('<Analyzer.LogAnalyticSharedKey>',$AnalyzerLaSharedKey) | Set-Content $DeploymentWorkingFilePath
-                (Get-Content $DeploymentWorkingFilePath).replace('<Analyzer.LogAnalyticLogType>',$AnalyzerLaLogType) | Set-Content $DeploymentWorkingFilePath
-=======
                 (Get-Content $DeploymentWorkingFilePath).replace('<Analyzer.EventHubConnectionString>',$EventHubConnectionString) | Set-Content $DeploymentWorkingFilePath
                 (Get-Content $DeploymentWorkingFilePath).replace('<Analyzer.LogAnalyticsEnabled>',$LogAnalyticsEnabled) | Set-Content $DeploymentWorkingFilePath
                 (Get-Content $DeploymentWorkingFilePath).replace('<Analyzer.LogAnalyticsLogType>',$LogAnalyticsLogType) | Set-Content $DeploymentWorkingFilePath
                 (Get-Content $DeploymentWorkingFilePath).replace('<LogAnalyticsWorkspaceId>',$LogAnalyticsWorkspaceId) | Set-Content $DeploymentWorkingFilePath
                 (Get-Content $DeploymentWorkingFilePath).replace('<LogAnalyticsSharedKey>',$LogAnalyticsSharedKey) | Set-Content $DeploymentWorkingFilePath
->>>>>>> fefeb279
                 (Get-Content $DeploymentWorkingFilePath).replace('<LoadGen.MessageFrequency>',$LoadGenMessageFrequency) | Set-Content $DeploymentWorkingFilePath
                 $escapedBuildId= $ArtifactImageBuildNumber -replace "\.",""
                 (Get-Content $DeploymentWorkingFilePath).replace('<ServiceClientConnectionString>',$IoTHubConnectionString) | Set-Content $DeploymentWorkingFilePath
