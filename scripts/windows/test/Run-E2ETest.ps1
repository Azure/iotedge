<#
    .SYNOPSIS
        Powershell utility to streamline running E2E tests for Windows.

    .DESCRIPTION
        It is used to wrap all related steps to run E2E tests for Windows;
        it runs clean up, E2E test of given name, and print logs.

        To get details about parameters, please run "Get-Help .\Run-E2ETest.ps1 -Parameter *"
        To find out what E2E tests are supported, just run "Get-Help .\Run-E2ETest.ps1 -Parameter TestName"

        Please ensure that E2E test folder have below folders/files:
        - artifacts\core-windows: artifact from Image build.
        - artifacts\iotedged-windows: artifact from edgelet build.
        - artifacts\packages: contains packages of Moby docker engine, CLI and IoT Edge security daemon.
          Either artifacts\iotedged-windows or packages folder exists, which is used for IoT Edge security daemon installation.

    .PARAMETER E2ETestFolder
        Path of E2E test folder which contains artifacts and certs folders; Default is current directory.

    .PARAMETER ReleaseLabel
        Release label, can be uniquely identify the build (e.g <ReleaseName>-<ReleaseAttempt>); which is used as part of Edge device name.

    .PARAMETER ArtifactImageBuildNumber
        Artifact image build number; it is used to construct path of docker images, pulling from docker registry. E.g. 20190101.1.

    .PARAMETER TestName
        Name of E2E test to be run
        Note: Valid values are:
            "All", "DirectMethodAmqp", "DirectMethodMqtt", "QuickstartCerts", "TempFilter", "TempFilterFunctions", "TempSensor", "TransparentGateway"

    .PARAMETER ContainerRegistry
        Host address of container registry; Default is "edgebuilds.azurecr.io".

    .PARAMETER ContainerRegistryUsername
        Username of container registry; Default is "EdgeBuilds".

    .PARAMETER ContainerRegistryPassword
        Password of given username for container registory

    .PARAMETER IoTHubConnectionString
        IoT hub connection string for creating edge device

    .PARAMETER EventHubConnectionString
        Event hub connection string for receive D2C messages

    .EXAMPLE
<<<<<<< HEAD
        .\Run-E2ETest.ps1
            -E2ETestFolder "C:\Data\e2etests"
            -ReleaseLabel "Release-ARM-1"
            -ReleaseArtifactImageBuildNumber "20190101.1"
            -TestName "TempSensor"
            -ContainerRegistryUsername "EdgeBuilds"
            -ContainerRegistryPassword "xxxx"
            -IoTHubConnectionString "xxxx"
            -EventHubConnectionString "xxxx"

        Transparent Gateway Test Command:
        .\Run-E2ETest.ps1
            -E2ETestFolder "C:\Data\e2etests"
            -ReleaseLabel "Release-ARM-1"
            -ReleaseArtifactImageBuildNumber "20190101.1"
            -TestName "TransparentGateway"
            -ContainerRegistryUsername "EdgeBuilds"
            -ContainerRegistryPassword "xxxx"
            -IoTHubConnectionString "xxxx"
            -EventHubConnectionString "xxxx"
            -EdgeE2ERootCACertRSAFile "file path"
            -EdgeE2ERootCAKeyRSAFile "file path"
            -EdgeE2ETestRootCAPassword "xxxx"

        Note: Default container registry is "edgebuilds.azurecr.io".
        To override, set parameter -ContainerRegistry "your.registry"
=======
        .\Run-E2ETest.ps1 -E2ETestFolder "C:\Data\e2etests" -ReleaseLabel "Release-ARM-1" -ArtifactImageBuildNumber "20190101.1" -TestName "TempSensor" -ContainerRegistry "edgebuilds.azurecr.io" -ContainerRegistryUsername "EdgeBuilds" -ContainerRegistryPassword "xxxx" -IoTHubConnectionString "xxxx" -EventHubConnectionString "xxxx"
>>>>>>> 208331b5

    .NOTES
        This script is to make running E2E tests easier and centralize E2E test steps in 1 place for reusability.
        It shares common tasks such as clean up and installation of IoT Edge Security Daemon.
        Each test should have its own function to implement test steps.
    #>

[CmdletBinding()]
Param (
    [ValidateNotNullOrEmpty()]
    [ValidateScript({(Test-Path $_ -PathType Container)})]
    [string] $E2ETestFolder = ".",

    [ValidateNotNullOrEmpty()]
    [string] $ReleaseLabel = $(Throw "Release label is required"),

    [ValidateNotNullOrEmpty()]
    [string] $ArtifactImageBuildNumber = $(Throw "Artifact image build number is required"),

    [ValidateSet("All", "DirectMethodAmqp", "DirectMethodMqtt", "QuickstartCerts", "TempFilter", "TempFilterFunctions", "TempSensor", "TransparentGateway")]
    [string] $TestName = "All",

    [ValidateNotNullOrEmpty()]
    [string] $ContainerRegistry = "edgebuilds.azurecr.io",
<<<<<<< HEAD

    [ValidateNotNullOrEmpty()]
    [string] $ContainerRegistryUsername = $(Throw "Container registry username is required"),
=======
    
    [ValidateNotNullOrEmpty()]
    [string] $ContainerRegistryUsername = "EdgeBuilds",
>>>>>>> 208331b5

    [ValidateNotNullOrEmpty()]
    [string] $ContainerRegistryPassword = $(Throw "Container registry password is required"),

    [ValidateNotNullOrEmpty()]
    [string] $IoTHubConnectionString = $(Throw "IoT hub connection string is required"),

    [ValidateNotNullOrEmpty()]
    [string] $EventHubConnectionString = $(Throw "Event hub connection string is required"),

    [ValidateNotNullOrEmpty()]
    [string] $EdgeE2ERootCACertRSAFile = $NULL,
    [ValidateNotNullOrEmpty()]
    [string] $EdgeE2ERootCAKeyRSAFile = $NULL,
    [ValidateNotNullOrEmpty()]
    [string] $EdgeE2ETestRootCAPassword = $NULL
)

Set-StrictMode -Version "Latest"
$ErrorActionPreference = "Stop"

Function AppendInstallationOption([string] $testCommand)
{
    If (Test-Path (Join-Path $PackagesWorkingFolder "*"))
    {
        Return $testCommand + " --offline-installation-path `"$PackagesWorkingFolder`""
    }

    Return $testCommand += " -a `"$IoTEdgedWorkingFolder`""
}

Function CleanUp
{
    PrintHighlightedMessage "Test Clean Up"
    Write-Host "Do IoT Edge Moby system prune"

    Try
    {
        docker -H npipe:////./pipe/iotedge_moby_engine system prune -f
    }
    Catch
    {
      # Ignore error and just print it out
      Write-Verbose "$_"
    }

    Write-Host "Uninstall iotedged"
    Uninstall-SecurityDaemon -Force

    # This may require once IoT Edge created its only bridge network
    #Write-Host "Remove nat VM switch"
    #Remove-VMSwitch -Force 'nat' -ErrorAction SilentlyContinue
    #Write-Host "Restart Host Network Service"
    #Restart-Service -name hns
}

Function GetArchitecture
{
    $processorArchitecture = $ENV:PROCESSOR_ARCHITECTURE
    $Is64Bit = if ((Get-CimInstance -ClassName win32_operatingsystem).OSArchitecture.StartsWith("64")) { $True } Else { $False }

    If ($processorArchitecture.StartsWith("AMD") -And $Is64Bit)
    {
        Return "x64"
    }

    If ($processorArchitecture.StartsWith("ARM") -And -Not $Is64Bit)
    {
        Return "arm32v7"
    }

    Throw "Unsupported processor architecture $processorArchitecture (64-bit: $Is64Bit)"
}

Function GetImageArchitectureLabel
{
    Switch ($Architecture)
    {
        "x64" { Return "amd64" }
        "arm32v7" {Return "arm32v7" }
    }

    Throw "Can't find image architecture label for $Architecture"
}

Function InitializeWorkingFolder
{
    PrintHighlightedMessage "Prepare $TestWorkingFolder for test run"
    Remove-Item $TestWorkingFolder -Force -Recurse -ErrorAction SilentlyContinue
}

Function PrepareTestFromArtifacts
{
    PrintHighlightedMessage "Copy artifact files to $TestWorkingFolder"

    # IoT Edgelet
    If (Test-Path $PackagesArtifactFolder -PathType Container)
    {
        Write-Host "Copy packages artifact from $PackagesArtifactFolder to $PackagesWorkingFolder"
        Copy-Item $PackagesArtifactFolder -Destination $PackagesWorkingFolder -Recurse -Force
        Copy-Item $InstallationScriptPath -Destination $PackagesWorkingFolder -Force
    }
    ElseIf (Test-Path $IoTEdgedArtifactFolder -PathType Container)
    {
        Write-Host "Copy packages artifact from $IoTEdgedArtifactFolder to $PackagesWorkingFolder"
        Copy-Item $IoTEdgedArtifactFolder -Destination $IoTEdgedWorkingFolder -Recurse -Force
        Copy-Item $InstallationScriptPath -Destination $IoTEdgedWorkingFolder -Force
    }
    Else
    {
        Throw "Package and iotedged artifact folder doesn't exist"
    }

    # IoT Edge Quickstart
    Write-Host "Copy IoT Edge Quickstart from $IoTEdgeQuickstartArtifactFolder to $QuickstartWorkingFolder"
    Copy-Item $IoTEdgeQuickstartArtifactFolder -Destination $QuickstartWorkingFolder -Recurse -Force

    # Leaf device
    If (($TestName -eq "QuickstartCerts") -Or ($TestName -eq "TransparentGateway"))
    {
        Write-Host "Copy Leaf device from $LeafDeviceArtifactFolder to $LeafDeviceWorkingFolder"
        Copy-Item $LeafDeviceArtifactFolder -Destination $LeafDeviceWorkingFolder -Recurse -Force
    }

    # Deployment file
    If (($TestName -eq "DirectMethodAmqp") -Or
        ($TestName -eq "DirectMethodMqtt") -Or
        ($TestName -eq "TempFilter") -Or
        ($TestName -eq "TempFilterFunctions"))
    {
        Switch ($TestName)
        {
            "DirectMethodAmqp"
            {
                Write-Host "Copy deployment file from $DirectMethodModuleToModuleDeploymentArtifactFilePath"
                Copy-Item $DirectMethodModuleToModuleDeploymentArtifactFilePath -Destination $DeploymentWorkingFilePath -Force
                (Get-Content $DeploymentWorkingFilePath).replace('<UpstreamProtocol>','Amqp') | Set-Content $DeploymentWorkingFilePath
                (Get-Content $DeploymentWorkingFilePath).replace('<ClientTransportType>','Amqp_Tcp_Only') | Set-Content $DeploymentWorkingFilePath
            }
            "DirectMethodMqtt"
            {
                Write-Host "Copy deployment file from $DirectMethodModuleToModuleDeploymentArtifactFilePath"
                Copy-Item $DirectMethodModuleToModuleDeploymentArtifactFilePath -Destination $DeploymentWorkingFilePath -Force
                (Get-Content $DeploymentWorkingFilePath).replace('<UpstreamProtocol>','Mqtt') | Set-Content $DeploymentWorkingFilePath
                (Get-Content $DeploymentWorkingFilePath).replace('<ClientTransportType>','Mqtt_Tcp_Only') | Set-Content $DeploymentWorkingFilePath

                If ($Architecture -eq "arm32v7")
                {
                    (Get-Content $DeploymentWorkingFilePath).replace('<MqttEventsProcessorThreadCount>','1') | Set-Content $DeploymentWorkingFilePath
                }
            }
            "TempFilter"
            {
                Write-Host "Copy deployment file from $ModuleToModuleDeploymentArtifactFilePath"
                Copy-Item $ModuleToModuleDeploymentArtifactFilePath -Destination $DeploymentWorkingFilePath -Force
            }
            "TempFilterFunctions"
            {
                Write-Host "Copy deployment file from $ModuleToFunctionDeploymentArtifactFilePath"
                Copy-Item $ModuleToFunctionDeploymentArtifactFilePath -Destination $DeploymentWorkingFilePath -Force
            }
        }

        $ImageArchitectureLabel = $(GetImageArchitectureLabel)
        (Get-Content $DeploymentWorkingFilePath).replace('<Architecture>', $ImageArchitectureLabel) | Set-Content $DeploymentWorkingFilePath
        (Get-Content $DeploymentWorkingFilePath).replace('<OptimizeForPerformance>', 'true') | Set-Content $DeploymentWorkingFilePath
        (Get-Content $DeploymentWorkingFilePath).replace('<Build.BuildNumber>', $ArtifactImageBuildNumber) | Set-Content $DeploymentWorkingFilePath
        (Get-Content $DeploymentWorkingFilePath).replace('<CR.Username>', $ContainerRegistryUsername) | Set-Content $DeploymentWorkingFilePath
        (Get-Content $DeploymentWorkingFilePath).replace('<CR.Password>', $ContainerRegistryPassword) | Set-Content $DeploymentWorkingFilePath
        (Get-Content $DeploymentWorkingFilePath).replace('-linux-', '-windows-') | Set-Content $DeploymentWorkingFilePath
    }
}

Function PrintLogs
{
    Param (
        [Datetime] $testStartTime,
        [int] $testExitCode
        )

    $now = Get-Date
    PrintHighlightedMessage "Test finished with exit code $testExitCode at $now, took $($now - $testStartTime)"

    If ($testExitCode -eq 0)
    {
        Return
    }

    # Need to use Get-WinEvent, since Get-EventLog is not supported in Windows IoT Core ARM
    Get-WinEvent -ea SilentlyContinue `
        -FilterHashtable @{ProviderName= "iotedged";
        LogName = "application"; StartTime = $testStartTime} |
	    select TimeCreated, Message |
	    sort-object @{Expression="TimeCreated";Descending=$false} |
        format-table -autosize -wrap | Out-Host

    $dockerCmd ="docker -H npipe:////./pipe/iotedge_moby_engine"

    Try
    {
        Write-Host "EDGE AGENT LOGS"
        Invoke-Expression "$dockerCmd logs edgeAgent"
    }
    Catch
    {
        Write-Host "Exception caught when output Edge Agent logs"
    }

    Try
    {
        Write-Host "EDGE HUB LOGS"
        Invoke-Expression "$dockerCmd logs edgeHub"
    }
    Catch
    {
        Write-Host "Exception caught when output Edge Hub logs"
    }

    if (($TestName -eq "TempSensor") -Or `
        ($TestName -eq "TempFilter") -Or `
        ($TestName -eq "TempFilterFunctions"))
    {
        Try
        {
            Write-Host "TEMP SENSOR LOGS"
            Invoke-Expression "$dockerCmd logs tempSensor"
        }
        Catch
        {
            Write-Host "Exception caught when output Temp Sensor logs"
        }
    }

    if ($TestName -eq "TempFilter")
    {
        Try {
            Write-Host "TEMP FILTER LOGS"
            Invoke-Expression "$dockerCmd logs tempFilter"
        }
        Catch
        {
            Write-Host "Cannot output Temp Filter logs"
        }
    }

    if ($TestName -eq "TempFilterFunctions")
    {
        Try {
            Write-Host "TEMP FILTER FUNCTIONS LOGS"
            Invoke-Expression "$dockerCmd logs tempFilterFunctions"
        }
        Catch
        {
            Write-Host "Cannot output Temp Filter Functions logs"
        }
    }
}

Function RunAllTests
{
    $TestName = "DirectMethodAmqp"
    $lastTestExitCode = RunDirectMethodAmqpTest

    $TestName = "DirectMethodMqtt"
    $testExitCode = RunDirectMethodMqttTest
    $lastTestExitCode = If ($testExitCode -gt 0) { $testExitCode } Else { $lastTestExitCode }

    $TestName = "QuickstartCerts"
    $testExitCode = RunQuickstartCertsTest
    $lastTestExitCode = If ($testExitCode -gt 0) { $testExitCode } Else { $lastTestExitCode }

    $TestName = "TempFilter"
    $testExitCode = RunTempFilterTest
    $lastTestExitCode = If ($testExitCode -gt 0) { $testExitCode } Else { $lastTestExitCode }

    $TestName = "TempFilterFunctions"
    $testExitCode = RunTempFilterFunctionsTest
    $lastTestExitCode = If ($testExitCode -gt 0) { $testExitCode } Else { $lastTestExitCode }

    $TestName = "TempSensor"
    $testExitCode = RunTempSensorTest
    $lastTestExitCode = If ($testExitCode -gt 0) { $testExitCode } Else { $lastTestExitCode }

    $TestName = "TransparentGateway"
    $testExitCode = RunTransparentGatewayTest
    $lastTestExitCode = If ($testExitCode -gt 0) { $testExitCode } Else { $lastTestExitCode }

    Return $lastTestExitCode
}

Function RunDirectMethodAmqpTest
{
    PrintHighlightedMessage "Run Direct Method Amqp test for $Architecture"
    TestSetup

    $testStartAt = Get-Date
    $deviceId = "e2e-${ReleaseLabel}-Windows-DMAmqp"
    PrintHighlightedMessage "Run quickstart test with -d ""$deviceId"" and deployment file $DeploymentWorkingFilePath started at $testStartAt"

    $testCommand = "&$IoTEdgeQuickstartExeTestPath ``
            -d `"$deviceId`" ``
            -c `"$IoTHubConnectionString`" ``
            -e `"$EventHubConnectionString`" ``
            -r `"$ContainerRegistry`" ``
            -u `"$ContainerRegistryUsername`" ``
            -p `"$ContainerRegistryPassword`" --verify-data-from-module `"DirectMethodSender`" ``
            -t `"${ArtifactImageBuildNumber}-windows-$(GetImageArchitectureLabel)`" ``
            -l `"$DeploymentWorkingFilePath`""
    $testCommand = AppendInstallationOption($testCommand)
    Invoke-Expression $testCommand | Out-Host
    $testExitCode = $LastExitCode

    PrintLogs $testStartAt $testExitCode
    Return $testExitCode
}

Function RunDirectMethodMqttTest
{
    PrintHighlightedMessage "Run Direct Method Mqtt test for $Architecture"
    TestSetup

    $testStartAt = Get-Date
    $deviceId = "e2e-${ReleaseLabel}-Windows-DMMqtt"
    PrintHighlightedMessage "Run quickstart test with -d ""$deviceId"" and deployment file $DeploymentWorkingFilePath started at $testStartAt"

    $testCommand = "&$IoTEdgeQuickstartExeTestPath ``
            -d `"$deviceId`" ``
            -c `"$IoTHubConnectionString`" ``
            -e `"$EventHubConnectionString`" ``
            -r `"$ContainerRegistry`" ``
            -u `"$ContainerRegistryUsername`" ``
            -p `"$ContainerRegistryPassword`" --verify-data-from-module `"DirectMethodSender`" ``
            -t `"${ArtifactImageBuildNumber}-windows-$(GetImageArchitectureLabel)`" ``
            -l `"$DeploymentWorkingFilePath`""
    $testCommand = AppendInstallationOption($testCommand)
    Invoke-Expression $testCommand | Out-Host
    $testExitCode = $LastExitCode

    PrintLogs $testStartAt $testExitCode
    Return $testExitCode
}

Function RunQuickstartCertsTest
{
    PrintHighlightedMessage "Run Quickstart Certs test for $Architecture"
    TestSetup

    $testStartAt = Get-Date
    $deviceId = "e2e-${ReleaseLabel}-Windows-QuickstartCerts"
    PrintHighlightedMessage "Run quickstart test with -d ""$deviceId"" started at $testStartAt"

    $testCommand = "&$IoTEdgeQuickstartExeTestPath ``
        -d `"$deviceId`" ``
        -c `"$IoTHubConnectionString`" ``
        -e `"doesNotNeed`" ``
        -n `"$env:computername`" ``
        -r `"$ContainerRegistry`" ``
        -u `"$ContainerRegistryUsername`" ``
<<<<<<< HEAD
        -p `"$ContainerRegistryPassword`" ``
        --optimize_for_performance true ``
        -t `"${ReleaseArtifactImageBuildNumber}-windows-$(GetImageArchitectureLabel)`" ``
=======
        -p `"$ContainerRegistryPassword`" --optimize_for_performance true ``
        -t `"${ArtifactImageBuildNumber}-windows-$(GetImageArchitectureLabel)`" ``
>>>>>>> 208331b5
        --leave-running=Core ``
        --no-verify"
    $testCommand = AppendInstallationOption($testCommand)
    Invoke-Expression $testCommand | Out-Host

    $caCertPath = (Get-ChildItem C:\ProgramData\iotedge\hsm\certs\edge_owner_ca*.pem | Select -First 1).FullName
    Write-Host "CA certificate path=$caCertPath"

    Write-Host "Run LeafDevice"
    &$LeafDeviceExeTestPath `
        -d "${deviceId}-leaf" `
        -c "$IoTHubConnectionString" `
        -e "$EventHubConnectionString" `
        -ct "$caCertPath" `
        -ed "$env:computername" | Out-Host
    $testExitCode = $LastExitCode

    PrintLogs $testStartAt $testExitCode
    Return $testExitCode
}

Function RunTempFilterTest
{
    PrintHighlightedMessage "Run TempFilter test for $Architecture"
    TestSetup

    $testStartAt = Get-Date
    $deviceId = "e2e-${ReleaseLabel}-Windows-tempFilter"
    PrintHighlightedMessage "Run quickstart test with -d ""$deviceId"" and deployment file $DeploymentWorkingFilePath started at $testStartAt"

    $testCommand = "&$IoTEdgeQuickstartExeTestPath ``
            -d `"$deviceId`" ``
            -c `"$IoTHubConnectionString`" ``
            -e `"$EventHubConnectionString`" ``
            -r `"$ContainerRegistry`" ``
            -u `"$ContainerRegistryUsername`" ``
            -p `"$ContainerRegistryPassword`" --verify-data-from-module `"tempFilter`" ``
            -t `"${ArtifactImageBuildNumber}-windows-$(GetImageArchitectureLabel)`" ``
            -l `"$DeploymentWorkingFilePath`""
    $testCommand = AppendInstallationOption($testCommand)
    Invoke-Expression $testCommand | Out-Host
    $testExitCode = $LastExitCode

    PrintLogs $testStartAt $testExitCode
    Return $testExitCode
}

Function RunTempFilterFunctionsTest
{
    if ($Architecture -eq "arm32v7")
    {
        PrintHighlightedMessage "Temp Filter Functions test is not supported on $Architecture"
        Return 0
    }

    PrintHighlightedMessage "Run TempFilterFunctions test for $Architecture"
    TestSetup

    $testStartAt = Get-Date
    $deviceId = "e2e-${ReleaseLabel}-Windows-tempFilterFunc"
    PrintHighlightedMessage "Run quickstart test with -d ""$deviceId"" and deployment file $DeploymentWorkingFilePath started at $testStartAt"

    $testCommand = "&$IoTEdgeQuickstartExeTestPath ``
            -d `"$deviceId`" ``
            -c `"$IoTHubConnectionString`" ``
            -e `"$EventHubConnectionString`" ``
            -r `"$ContainerRegistry`" ``
            -u `"$ContainerRegistryUsername`" ``
            -p `"$ContainerRegistryPassword`" --verify-data-from-module `"tempFilterFunctions`" ``
            -t `"${ArtifactImageBuildNumber}-windows-$(GetImageArchitectureLabel)`" ``
            -l `"$DeploymentWorkingFilePath`""
    $testCommand = AppendInstallationOption($testCommand)
    Invoke-Expression $testCommand | Out-Host
    $testExitCode = $LastExitCode

    PrintLogs $testStartAt $testExitCode
    Return $testExitCode
}

Function RunTempSensorTest
{
    PrintHighlightedMessage "Run TempSensor test for $Architecture"
    TestSetup

    $testStartAt = Get-Date
    $deviceId = "e2e-${ReleaseLabel}-Windows-tempSensor"
    PrintHighlightedMessage "Run quickstart test with -d ""$deviceId"" started at $testStartAt."

    $testCommand = "&$IoTEdgeQuickstartExeTestPath ``
        -d `"$deviceId`" ``
        -c `"$IoTHubConnectionString`" ``
        -e `"$EventHubConnectionString`" ``
        -r `"$ContainerRegistry`" ``
        -u `"$ContainerRegistryUsername`" ``
<<<<<<< HEAD
        -p `"$ContainerRegistryPassword`" ``
        --optimize_for_performance true ``
        -t `"${ReleaseArtifactImageBuildNumber}-windows-$(GetImageArchitectureLabel)`" ``
=======
        -p `"$ContainerRegistryPassword`" --optimize_for_performance true ``
        -t `"${ArtifactImageBuildNumber}-windows-$(GetImageArchitectureLabel)`" ``
>>>>>>> 208331b5
        -tw `"$TwinTestFileArtifactFilePath`""
    $testCommand = AppendInstallationOption($testCommand)
    Invoke-Expression $testCommand | Out-Host
    $testExitCode = $LastExitCode

    PrintLogs $testStartAt $testExitCode
    Return $testExitCode
}

Function RunLeafDeviceTest
(
    [ValidateSet("sas","x509CA","x509Thumprint")][string]$authType,
    [ValidateSet("Mqtt","MqttWs","Amqp", "AmqpWs")][string]$protocol,
    [ValidateNotNullOrEmpty()][string]$leafDeviceId,
    [string]$edgeDeviceId=$NULL
)
{
    $testCommand = $NULL
    switch ($authType) {
        "sas"
        {
            if ([string]::IsNullOrWhiteSpace($edgeDeviceId))
            {
                Write-Host "Run LeafDevice with SAS auth not in scope"
                $testCommand = "&$LeafDeviceExeTestPath ``
                    -d `"$leafDeviceId`" ``
                    -c `"$IoTHubConnectionString`" ``
                    -e `"$EventHubConnectionString`" ``
                    -proto `"$protocol`" ``
                    -ct `"$TrustedCACertificatePath`" ``
                    -ed `"$env:computername`""
            }
            else
            {
                Write-Host "Run LeafDevice with SAS auth in scope"
                $testCommand = "&$LeafDeviceExeTestPath ``
                    -d `"$leafDeviceId`" ``
                    -c `"$IoTHubConnectionString`" ``
                    -e `"$EventHubConnectionString`" ``
                    -proto `"$protocol`" ``
                    -ct `"$TrustedCACertificatePath`" ``
                    -ed-id `"$edgeDeviceId`" ``
                    -ed `"$env:computername`""
            }
            break
        }

        "x509CA"
        {
            if ([string]::IsNullOrWhiteSpace($edgeDeviceId))
            {
                $(Throw "For X.509 leaf device, the Edge device Id is requried")
            }
            Write-Host "Run LeafDevice with X.509 CA auth in scope"
            $x = New-CACertsDevice "$leafDeviceId"
            Write-Host "Got X as $x"
            $testCommand = "&$LeafDeviceExeTestPath ``
                -d `"$leafDeviceId`" ``
                -c `"$IoTHubConnectionString`" ``
                -e `"$EventHubConnectionString`" ``
                -proto `"$protocol`" ``
                -ct `"$TrustedCACertificatePath`" ``
                -cac `"$EdgeCertGenScriptDir\certs\iot-device-${leafDeviceId}-full-chain.cert.pem`" ``
                -cak `"$EdgeCertGenScriptDir\private\iot-device-${leafDeviceId}.key.pem`" ``
                -ed-id `"$edgeDeviceId`" ``
                -ed `"$env:computername`""
            break
        }

        "x509Thumprint"
        {
            if ([string]::IsNullOrWhiteSpace($edgeDeviceId))
            {
                $(Throw "For X.509 leaf device, the Edge device Id is requried")
            }
            Write-Host "Run LeafDevice with X.509 thumbprint auth in scope"
            New-CACertsDevice "$leafDeviceId-pri"
            New-CACertsDevice "$leafDeviceId-sec"
            $testCommand = "&$LeafDeviceExeTestPath ``
                -d `"$leafDeviceId`" ``
                -c `"$IoTHubConnectionString`" ``
                -e `"$EventHubConnectionString`" ``
                -proto `"$protocol`" ``
                -ct `"$TrustedCACertificatePath`" ``
                -ctpc `"$EdgeCertGenScriptDir\certs\iot-device-${leafDeviceId}-pri-full-chain.cert.pem`" ``
                -ctpk `"$EdgeCertGenScriptDir\private\iot-device-${leafDeviceId}-pri.key.pem`" ``
                -ctsc `"$EdgeCertGenScriptDir\certs\iot-device-${leafDeviceId}-sec-full-chain.cert.pem`" ``
                -ctsk `"$EdgeCertGenScriptDir\private\iot-device-${leafDeviceId}-sec.key.pem`" ``
                -ed-id `"$edgeDeviceId`" ``
                -ed `"$env:computername`""
            break
        }

        default
        {
            $(Throw "Unsupported auth mode $authType")
        }
     }

    $testStartAt = Get-Date
    Invoke-Expression $testCommand | Out-Host
    $testExitCode = $LastExitCode
    PrintLogs $testStartAt $testExitCode

    Return $testExitCode
}

Function RunTransparentGatewayTest
{
    PrintHighlightedMessage "Run Transparent Gateway test for $Architecture"
    TestSetup

    $testStartAt = Get-Date
    $deviceId = "e2e-${ReleaseLabel}-Windows-TransGW"
    $edgeDeviceId = $deviceId
    PrintHighlightedMessage "Run transparent gateway test with -d ""$edgeDeviceId"" started at $testStartAt."

    # dot source the certificate script
    . "$EdgeCertGenScript"
    # install the provided root CA to seed the certificate chain
    Install-RootCACertificate $EdgeE2ERootCACertRSAFile $EdgeE2ERootCAKeyRSAFile "rsa" $EdgeE2ETestRootCAPassword
    # generate the edge gateway certs
    New-CACertsEdgeDevice $edgeDeviceId

    #launch the edge as a transparent gateway
    $testCommand = "&$IoTEdgeQuickstartExeTestPath ``
        -d `"$edgeDeviceId`" ``
        -c `"$IoTHubConnectionString`" ``
        -e `"doesNotNeed`" ``
        -n `"$env:computername`" ``
        -r `"$ContainerRegistry`" ``
        -u `"$ContainerRegistryUsername`" ``
<<<<<<< HEAD
        -p `"$ContainerRegistryPassword`" ``
        --optimize_for_performance true ``
        -t `"${ReleaseArtifactImageBuildNumber}-windows-$(GetImageArchitectureLabel)`" ``
=======
        -p `"$ContainerRegistryPassword`" --optimize_for_performance true ``
        -t `"${ArtifactImageBuildNumber}-windows-$(GetImageArchitectureLabel)`" ``
>>>>>>> 208331b5
        --leave-running=Core ``
        --no-verify ``
        --device_ca_cert `"$EdgeCertGenScriptDir\certs\iot-edge-device-$edgeDeviceId-full-chain.cert.pem`" ``
        --device_ca_pk `"$EdgeCertGenScriptDir\private\iot-edge-device-$edgeDeviceId.key.pem`" ``
        --trusted_ca_certs `"$TrustedCACertificatePath`""

    $testCommand = AppendInstallationOption($testCommand)
    Invoke-Expression $testCommand | Out-Host
    $testExitCode = $LastExitCode
    PrintLogs $testStartAt $testExitCode

    # run the various leaf device tests
    RunLeafDeviceTest "sas" "Mqtt" "$deviceId-mqtt-sas-noscope-leaf" $NULL
    RunLeafDeviceTest "sas" "MqttWs" "$deviceId-mqttws-sas-noscope-leaf" $NULL
    RunLeafDeviceTest "sas" "Amqp" "$deviceId-amqp-sas-noscope-leaf" $NULL
    RunLeafDeviceTest "sas" "AmqpWs" "$deviceId-amqpws-sas-noscope-leaf" $NULL

    RunLeafDeviceTest "sas" "Mqtt" "$deviceId-mqtt-sas-inscope-leaf" $edgeDeviceId
    RunLeafDeviceTest "sas" "MqttWs" "$deviceId-mqttws-sas-inscope-leaf" $edgeDeviceId
    RunLeafDeviceTest "sas" "Amqp" "$deviceId-amqp-sas-inscope-leaf" $edgeDeviceId
    RunLeafDeviceTest "sas" "AmqpWs" "$deviceId-amqpws-sas-inscope-leaf" $edgeDeviceId

    RunLeafDeviceTest "x509CA" "Mqtt" "$deviceId-mqtt-x509ca-inscope-leaf" $edgeDeviceId
    RunLeafDeviceTest "x509CA" "MqttWs" "$deviceId-mqttws-x509ca-inscope-leaf" $edgeDeviceId
    RunLeafDeviceTest "x509CA" "Amqp" "$deviceId-amqp-x509ca-inscope-leaf" $edgeDeviceId
    RunLeafDeviceTest "x509CA" "AmqpWs" "$deviceId-amqpws-x509ca-inscope-leaf" $edgeDeviceId

    RunLeafDeviceTest "x509Thumprint" "Mqtt" "$deviceId-mqtt-x509th-inscope-leaf" $edgeDeviceId
    RunLeafDeviceTest "x509Thumprint" "MqttWs" "$deviceId-mqttws-x509th-inscope-leaf" $edgeDeviceId
    RunLeafDeviceTest "x509Thumprint" "Amqp" "$deviceId-amqp-x509th-inscope-leaf" $edgeDeviceId
    RunLeafDeviceTest "x509Thumprint" "AmqpWs" "$deviceId-amqpws-x509th-inscope-leaf" $edgeDeviceId

    Return $testExitCode
}

Function RunTest
{
    $testExitCode = 0

    Switch ($TestName)
    {
        "All" { $testExitCode = RunAllTests; break }
        "DirectMethodAmqp" { $testExitCode = RunDirectMethodAmqpTest; break }
        "DirectMethodMqtt" { $testExitCode = RunDirectMethodMqttTest; break }
        "QuickstartCerts" { $testExitCode = RunQuickstartCertsTest; break }
        "TempFilter" { $testExitCode = RunTempFilterTest; break }
        "TempFilterFunctions" { $testExitCode = RunTempFilterFunctionsTest; break }
        "TempSensor" { $testExitCode = RunTempSensorTest; break }
        "TransparentGateway" { $testExitCode = RunTransparentGatewayTest; break }
		default { Throw "$TestName test is not supported." }
    }

    Return $testExitCode
}

Function TestSetup
{
    ValidateTestParameters
    CleanUp | Out-Host
    InitializeWorkingFolder
    PrepareTestFromArtifacts
}

Function ValidateTestParameters
{
    PrintHighlightedMessage "Validate test parameters for $TestName"

    If (-Not((Test-Path (Join-Path $IoTEdgedArtifactFolder "*")) -Or (Test-Path (Join-Path $PackagesArtifactFolder "*"))))
    {
        Throw "Either $IoTEdgedArtifactFolder or $PackagesArtifactFolder should exist"
    }

    $validatingItems = @(
        (Join-Path $IoTEdgeQuickstartArtifactFolder "*"),
        $InstallationScriptPath)

    If (($TestName -eq "DirectMethodAmqp") -Or ($TestName -eq "DirectMethodMqtt"))
    {
        $validatingItems += $DirectMethodModuleToModuleDeploymentArtifactFilePath
    }

    If (($TestName -eq "QuickstartCerts") -Or ($TestName -eq "TransparentGateway"))
    {
        $validatingItems += (Join-Path $LeafDeviceArtifactFolder "*")
    }

    If ($TestName -eq "TempFilter")
    {
        $validatingItems += $ModuleToModuleDeploymentArtifactFilePath
    }

    If ($TestName -eq "TempFilterFunctions")
    {
        $validatingItems += $ModuleToFunctionDeploymentArtifactFilePath
    }

    If ($TestName -eq "TempSensor")
    {
        $validatingItems += $TwinTestFileArtifactFilePath
    }

    If ($TestName -eq "TransparentGateway")
    {
        $validatingItems += $EdgeCertGenScriptDir
        $validatingItems += $EdgeE2ERootCACertRSAFile
        $validatingItems += $EdgeE2ERootCAKeyRSAFile
    }

    $validatingItems | ForEach-Object {
        If (-Not (Test-Path $_))
        {
            Throw "$_ is not found or it is empty"
        }
    }
}

Function PrintHighlightedMessage
{
    param ([string] $heading)

    Write-Host -f Cyan $heading
}

$Architecture = GetArchitecture
$E2ETestFolder = (Resolve-Path $E2ETestFolder).Path
$InstallationScriptPath = Join-Path $E2ETestFolder "artifacts\core-windows\scripts\windows\setup\IotEdgeSecurityDaemon.ps1"
$EdgeCertGenScriptDir = Join-Path $E2ETestFolder "artifacts\core-windows\CACertificates"
$EdgeCertGenScript = Join-Path $EdgeCertGenScriptDir "ca-certs.ps1"
$TrustedCACertificatePath= Join-Path $EdgeCertGenScriptDir "\certs\azure-iot-test-only.root.ca.cert.pem"
$ModuleToModuleDeploymentFilename = "module_to_module_deployment.template.json"
$ModuleToFunctionsDeploymentFilename = "module_to_functions_deployment.template.json"
$DirectMethodModuleToModuleDeploymentFilename = "dm_module_to_module_deployment.json"
$TwinTestFilename = "twin_test_tempSensor.json"

$IoTEdgeQuickstartArtifactFolder = Join-Path $E2ETestFolder "artifacts\core-windows\IoTEdgeQuickstart\$Architecture"
$LeafDeviceArtifactFolder = Join-Path $E2ETestFolder "artifacts\core-windows\LeafDevice\$Architecture"
$IoTEdgedArtifactFolder = Join-Path $E2ETestFolder "artifacts\iotedged-windows"
$PackagesArtifactFolder = Join-Path $E2ETestFolder "artifacts\packages"
$DeploymentFilesFolder = Join-Path $E2ETestFolder "artifacts\core-windows\e2e_deployment_files"
$TestFileFolder = Join-Path $E2ETestFolder "artifacts\core-windows\e2e_test_files"
$ModuleToModuleDeploymentArtifactFilePath = Join-Path $DeploymentFilesFolder $ModuleToModuleDeploymentFilename
$ModuleToFunctionDeploymentArtifactFilePath = Join-Path $DeploymentFilesFolder $ModuleToFunctionsDeploymentFilename
$TwinTestFileArtifactFilePath = Join-Path $TestFileFolder $TwinTestFilename
$DirectMethodModuleToModuleDeploymentArtifactFilePath = Join-Path $DeploymentFilesFolder $DirectMethodModuleToModuleDeploymentFilename

$TestWorkingFolder = Join-Path $E2ETestFolder "working"
$QuickstartWorkingFolder = (Join-Path $TestWorkingFolder "quickstart")
$LeafDeviceWorkingFolder = (Join-Path $TestWorkingFolder "leafdevice")
$IoTEdgedWorkingFolder = (Join-Path $TestWorkingFolder "iotedged")
$PackagesWorkingFolder = (Join-Path $TestWorkingFolder "packages")
$IoTEdgeQuickstartExeTestPath = (Join-Path $QuickstartWorkingFolder "IotEdgeQuickstart.exe")
$LeafDeviceExeTestPath = (Join-Path $LeafDeviceWorkingFolder "LeafDevice.exe")
$DeploymentWorkingFilePath = Join-Path $QuickstartWorkingFolder "deployment.json"

&$InstallationScriptPath

$retCode = RunTest
Write-Host "Exit test with code $retCode"
Exit $retCode -gt 0<|MERGE_RESOLUTION|>--- conflicted
+++ resolved
@@ -45,12 +45,13 @@
         Event hub connection string for receive D2C messages
 
     .EXAMPLE
-<<<<<<< HEAD
+
         .\Run-E2ETest.ps1
             -E2ETestFolder "C:\Data\e2etests"
             -ReleaseLabel "Release-ARM-1"
             -ReleaseArtifactImageBuildNumber "20190101.1"
             -TestName "TempSensor"
+            -ContainerRegistry "edgebuilds.azurecr.io"
             -ContainerRegistryUsername "EdgeBuilds"
             -ContainerRegistryPassword "xxxx"
             -IoTHubConnectionString "xxxx"
@@ -62,6 +63,7 @@
             -ReleaseLabel "Release-ARM-1"
             -ReleaseArtifactImageBuildNumber "20190101.1"
             -TestName "TransparentGateway"
+            -ContainerRegistry "edgebuilds.azurecr.io"
             -ContainerRegistryUsername "EdgeBuilds"
             -ContainerRegistryPassword "xxxx"
             -IoTHubConnectionString "xxxx"
@@ -70,11 +72,6 @@
             -EdgeE2ERootCAKeyRSAFile "file path"
             -EdgeE2ETestRootCAPassword "xxxx"
 
-        Note: Default container registry is "edgebuilds.azurecr.io".
-        To override, set parameter -ContainerRegistry "your.registry"
-=======
-        .\Run-E2ETest.ps1 -E2ETestFolder "C:\Data\e2etests" -ReleaseLabel "Release-ARM-1" -ArtifactImageBuildNumber "20190101.1" -TestName "TempSensor" -ContainerRegistry "edgebuilds.azurecr.io" -ContainerRegistryUsername "EdgeBuilds" -ContainerRegistryPassword "xxxx" -IoTHubConnectionString "xxxx" -EventHubConnectionString "xxxx"
->>>>>>> 208331b5
 
     .NOTES
         This script is to make running E2E tests easier and centralize E2E test steps in 1 place for reusability.
@@ -99,15 +96,9 @@
 
     [ValidateNotNullOrEmpty()]
     [string] $ContainerRegistry = "edgebuilds.azurecr.io",
-<<<<<<< HEAD
-
-    [ValidateNotNullOrEmpty()]
-    [string] $ContainerRegistryUsername = $(Throw "Container registry username is required"),
-=======
-    
+
     [ValidateNotNullOrEmpty()]
     [string] $ContainerRegistryUsername = "EdgeBuilds",
->>>>>>> 208331b5
 
     [ValidateNotNullOrEmpty()]
     [string] $ContainerRegistryPassword = $(Throw "Container registry password is required"),
@@ -466,14 +457,9 @@
         -n `"$env:computername`" ``
         -r `"$ContainerRegistry`" ``
         -u `"$ContainerRegistryUsername`" ``
-<<<<<<< HEAD
         -p `"$ContainerRegistryPassword`" ``
         --optimize_for_performance true ``
-        -t `"${ReleaseArtifactImageBuildNumber}-windows-$(GetImageArchitectureLabel)`" ``
-=======
-        -p `"$ContainerRegistryPassword`" --optimize_for_performance true ``
         -t `"${ArtifactImageBuildNumber}-windows-$(GetImageArchitectureLabel)`" ``
->>>>>>> 208331b5
         --leave-running=Core ``
         --no-verify"
     $testCommand = AppendInstallationOption($testCommand)
@@ -568,14 +554,9 @@
         -e `"$EventHubConnectionString`" ``
         -r `"$ContainerRegistry`" ``
         -u `"$ContainerRegistryUsername`" ``
-<<<<<<< HEAD
         -p `"$ContainerRegistryPassword`" ``
         --optimize_for_performance true ``
-        -t `"${ReleaseArtifactImageBuildNumber}-windows-$(GetImageArchitectureLabel)`" ``
-=======
-        -p `"$ContainerRegistryPassword`" --optimize_for_performance true ``
         -t `"${ArtifactImageBuildNumber}-windows-$(GetImageArchitectureLabel)`" ``
->>>>>>> 208331b5
         -tw `"$TwinTestFileArtifactFilePath`""
     $testCommand = AppendInstallationOption($testCommand)
     Invoke-Expression $testCommand | Out-Host
@@ -708,14 +689,9 @@
         -n `"$env:computername`" ``
         -r `"$ContainerRegistry`" ``
         -u `"$ContainerRegistryUsername`" ``
-<<<<<<< HEAD
         -p `"$ContainerRegistryPassword`" ``
         --optimize_for_performance true ``
-        -t `"${ReleaseArtifactImageBuildNumber}-windows-$(GetImageArchitectureLabel)`" ``
-=======
-        -p `"$ContainerRegistryPassword`" --optimize_for_performance true ``
         -t `"${ArtifactImageBuildNumber}-windows-$(GetImageArchitectureLabel)`" ``
->>>>>>> 208331b5
         --leave-running=Core ``
         --no-verify ``
         --device_ca_cert `"$EdgeCertGenScriptDir\certs\iot-edge-device-$edgeDeviceId-full-chain.cert.pem`" ``
