<#
    .SYNOPSIS
        Powershell utility to streamline running E2E tests for Windows.

    .DESCRIPTION
        It is used to wrap all related steps to run E2E tests for Windows;
        it runs clean up, E2E test of given name, and print logs.

        To get details about parameters, please run "Get-Help .\Run-E2ETest.ps1 -Parameter *"
        To find out what E2E tests are supported, just run "Get-Help .\Run-E2ETest.ps1 -Parameter TestName"

        Please ensure that E2E test folder have below folders/files:
        - artifacts\core-windows: artifact from Image build.
        - artifacts\iotedged-windows: artifact from edgelet build.
        - artifacts\packages: contains packages of Moby docker engine, CLI and IoT Edge security daemon.
          Either artifacts\iotedged-windows or packages folder exists, which is used for IoT Edge security daemon installation.

    .PARAMETER E2ETestFolder
        Path of E2E test folder which contains artifacts and certs folders; Default is current directory.

    .PARAMETER ReleaseLabel
        Release label, can be uniquely identify the build (e.g <ReleaseName>-<ReleaseAttempt>); which is used as part of Edge device name.

    .PARAMETER ArtifactImageBuildNumber
        Artifact image build number; it is used to construct path of docker images, pulling from docker registry. E.g. 20190101.1.

    .PARAMETER TestName
        Name of E2E test to be run
        Note: Valid values are:
            "All", "DirectMethodAmqp", "DirectMethodMqtt", "QuickstartCerts", "TempFilter", "TempFilterFunctions", "TempSensor", "TransparentGateway"

    .PARAMETER ContainerRegistry
        Host address of container registry; Default is "edgebuilds.azurecr.io".

    .PARAMETER ContainerRegistryUsername
        Username of container registry; Default is "EdgeBuilds".

    .PARAMETER ContainerRegistryPassword
        Password of given username for container registory

    .PARAMETER IoTHubConnectionString
        IoT hub connection string for creating edge device

    .PARAMETER EventHubConnectionString
        Event hub connection string for receive D2C messages

    .PARAMETER ProxyUri
        (Optional) The URI of an HTTPS proxy server; if specified, all communications to IoT Hub will go through this proxy.

    .EXAMPLE
<<<<<<< HEAD
        .\Run-E2ETest.ps1
            -E2ETestFolder "C:\Data\e2etests"
            -ReleaseLabel "Release-ARM-1"
            -ArtifactImageBuildNumber "20190101.1"
            -TestName "TempSensor"
            -ContainerRegistry "edgebuilds.azurecr.io"
            -ContainerRegistryUsername "EdgeBuilds"
            -ContainerRegistryPassword "xxxx"
            -IoTHubConnectionString "xxxx"
            -EventHubConnectionString "xxxx"

        Transparent Gateway Test Command:
        .\Run-E2ETest.ps1
            -E2ETestFolder "C:\Data\e2etests"
            -ReleaseLabel "Release-ARM-1"
            -ArtifactImageBuildNumber "20190101.1"
            -TestName "TransparentGateway"
            -ContainerRegistry "edgebuilds.azurecr.io"
            -ContainerRegistryUsername "EdgeBuilds"
            -ContainerRegistryPassword "xxxx"
            -IoTHubConnectionString "xxxx"
            -EventHubConnectionString "xxxx"
            -EdgeE2ERootCACertRSAFile "file path"
            -EdgeE2ERootCAKeyRSAFile "file path"
            -EdgeE2ETestRootCAPassword "xxxx"
=======
        .\Run-E2ETest.ps1 -E2ETestFolder "C:\Data\e2etests" -ReleaseLabel "Release-ARM-1" -ArtifactImageBuildNumber "20190101.1" -TestName "TempSensor" -ContainerRegistry "edgebuilds.azurecr.io" -ContainerRegistryUsername "EdgeBuilds" -ContainerRegistryPassword "xxxx" -IoTHubConnectionString "xxxx" -EventHubConnectionString "xxxx" -ProxyUri "http://proxyserver:3128"
>>>>>>> d5914c76

    .NOTES
        This script is to make running E2E tests easier and centralize E2E test steps in 1 place for reusability.
        It shares common tasks such as clean up and installation of IoT Edge Security Daemon.
        Each test should have its own function to implement test steps.
    #>

[CmdletBinding()]
Param (
    [ValidateNotNullOrEmpty()]
    [ValidateScript({(Test-Path $_ -PathType Container)})]
    [string] $E2ETestFolder = ".",

    [ValidateNotNullOrEmpty()]
    [string] $ReleaseLabel = $(Throw "Release label is required"),

    [ValidateNotNullOrEmpty()]
    [string] $ArtifactImageBuildNumber = $(Throw "Artifact image build number is required"),

    [ValidateSet("All", "DirectMethodAmqp", "DirectMethodMqtt", "QuickstartCerts", "TempFilter", "TempFilterFunctions", "TempSensor", "TransparentGateway")]
    [string] $TestName = "All",

    [ValidateNotNullOrEmpty()]
    [string] $ContainerRegistry = "edgebuilds.azurecr.io",

    [ValidateNotNullOrEmpty()]
    [string] $ContainerRegistryUsername = "EdgeBuilds",

    [ValidateNotNullOrEmpty()]
    [string] $ContainerRegistryPassword = $(Throw "Container registry password is required"),

    [ValidateNotNullOrEmpty()]
    [string] $IoTHubConnectionString = $(Throw "IoT hub connection string is required"),

    [ValidateNotNullOrEmpty()]
    [string] $EventHubConnectionString = $(Throw "Event hub connection string is required"),

<<<<<<< HEAD
    [ValidateNotNullOrEmpty()]
    [string] $EdgeE2ERootCACertRSAFile = $NULL,

    [ValidateNotNullOrEmpty()]
    [string] $EdgeE2ERootCAKeyRSAFile = $NULL,

    [ValidateNotNullOrEmpty()]
    [string] $EdgeE2ETestRootCAPassword = $NULL
=======
    [ValidateScript({($_ -as [System.Uri]).AbsoluteUri -ne $null})]
    [string] $ProxyUri = $null
>>>>>>> d5914c76
)

Set-StrictMode -Version "Latest"
$ErrorActionPreference = "Stop"

Function AppendInstallationOption([string] $testCommand)
{
    If (Test-Path (Join-Path $PackagesWorkingFolder "*"))
    {
        Return $testCommand + " --offline-installation-path `"$PackagesWorkingFolder`""
    }

    Return $testCommand += " -a `"$IoTEdgedWorkingFolder`""
}

Function CleanUp
{
    PrintHighlightedMessage "Test Clean Up"
    Write-Host "Do IoT Edge Moby system prune"

    Try
    {
        docker -H npipe:////./pipe/iotedge_moby_engine system prune -f
    }
    Catch
    {
      # Ignore error and just print it out
      Write-Verbose "$_"
    }

    Write-Host "Uninstall iotedged"
    Uninstall-SecurityDaemon -Force

    # This may require once IoT Edge created its only bridge network
    #Write-Host "Remove nat VM switch"
    #Remove-VMSwitch -Force 'nat' -ErrorAction SilentlyContinue
    #Write-Host "Restart Host Network Service"
    #Restart-Service -name hns
}

Function GetArchitecture
{
    $processorArchitecture = $ENV:PROCESSOR_ARCHITECTURE
    $Is64Bit = if ((Get-CimInstance -ClassName win32_operatingsystem).OSArchitecture.StartsWith("64")) { $True } Else { $False }

    If ($processorArchitecture.StartsWith("AMD") -And $Is64Bit)
    {
        Return "x64"
    }

    If ($processorArchitecture.StartsWith("ARM") -And -Not $Is64Bit)
    {
        Return "arm32v7"
    }

    Throw "Unsupported processor architecture $processorArchitecture (64-bit: $Is64Bit)"
}

Function GetImageArchitectureLabel
{
    Switch ($Architecture)
    {
        "x64" { Return "amd64" }
        "arm32v7" {Return "arm32v7" }
    }

    Throw "Can't find image architecture label for $Architecture"
}

Function InitializeWorkingFolder
{
    PrintHighlightedMessage "Prepare $TestWorkingFolder for test run"
    Remove-Item $TestWorkingFolder -Force -Recurse -ErrorAction SilentlyContinue
}

Function PrepareTestFromArtifacts
{
    PrintHighlightedMessage "Copy artifact files to $TestWorkingFolder"

    # IoT Edgelet
    If (Test-Path $PackagesArtifactFolder -PathType Container)
    {
        Write-Host "Copy packages artifact from $PackagesArtifactFolder to $PackagesWorkingFolder"
        Copy-Item $PackagesArtifactFolder -Destination $PackagesWorkingFolder -Recurse -Force
        Copy-Item $InstallationScriptPath -Destination $PackagesWorkingFolder -Force
    }
    ElseIf (Test-Path $IoTEdgedArtifactFolder -PathType Container)
    {
        Write-Host "Copy packages artifact from $IoTEdgedArtifactFolder to $PackagesWorkingFolder"
        Copy-Item $IoTEdgedArtifactFolder -Destination $IoTEdgedWorkingFolder -Recurse -Force
        Copy-Item $InstallationScriptPath -Destination $IoTEdgedWorkingFolder -Force
    }
    Else
    {
        Throw "Package and iotedged artifact folder doesn't exist"
    }

    # IoT Edge Quickstart
    Write-Host "Copy IoT Edge Quickstart from $IoTEdgeQuickstartArtifactFolder to $QuickstartWorkingFolder"
    Copy-Item $IoTEdgeQuickstartArtifactFolder -Destination $QuickstartWorkingFolder -Recurse -Force

    # Leaf device
    If (($TestName -eq "QuickstartCerts") -Or ($TestName -eq "TransparentGateway"))
    {
        Write-Host "Copy Leaf device from $LeafDeviceArtifactFolder to $LeafDeviceWorkingFolder"
        Copy-Item $LeafDeviceArtifactFolder -Destination $LeafDeviceWorkingFolder -Recurse -Force
    }

    # Deployment file
    If (($TestName -eq "DirectMethodAmqp") -Or
        ($TestName -eq "DirectMethodMqtt") -Or
        ($TestName -eq "TempFilter") -Or
        ($TestName -eq "TempFilterFunctions") -Or
        (($ProxyUri) -and ($TestName -in "TempSensor", "QuickstartCerts", "TransparentGateway")))
    {
        Switch -Regex ($TestName)
        {
            "DirectMethodAmqp"
            {
                Write-Host "Copy deployment file from $DirectMethodModuleToModuleDeploymentArtifactFilePath"
                Copy-Item $DirectMethodModuleToModuleDeploymentArtifactFilePath -Destination $DeploymentWorkingFilePath -Force
                (Get-Content $DeploymentWorkingFilePath).replace('<UpstreamProtocol>','Amqp') | Set-Content $DeploymentWorkingFilePath
                (Get-Content $DeploymentWorkingFilePath).replace('<ClientTransportType>','Amqp_Tcp_Only') | Set-Content $DeploymentWorkingFilePath
            }
            "DirectMethodMqtt"
            {
                Write-Host "Copy deployment file from $DirectMethodModuleToModuleDeploymentArtifactFilePath"
                Copy-Item $DirectMethodModuleToModuleDeploymentArtifactFilePath -Destination $DeploymentWorkingFilePath -Force
                (Get-Content $DeploymentWorkingFilePath).replace('<UpstreamProtocol>','Mqtt') | Set-Content $DeploymentWorkingFilePath
                (Get-Content $DeploymentWorkingFilePath).replace('<ClientTransportType>','Mqtt_Tcp_Only') | Set-Content $DeploymentWorkingFilePath

                If ($Architecture -eq "arm32v7")
                {
                    (Get-Content $DeploymentWorkingFilePath).replace('<MqttEventsProcessorThreadCount>','1') | Set-Content $DeploymentWorkingFilePath
                }
            }
            "TempFilter"
            {
                Write-Host "Copy deployment file from $ModuleToModuleDeploymentArtifactFilePath"
                Copy-Item $ModuleToModuleDeploymentArtifactFilePath -Destination $DeploymentWorkingFilePath -Force
            }
            "TempFilterFunctions"
            {
                Write-Host "Copy deployment file from $ModuleToFunctionDeploymentArtifactFilePath"
                Copy-Item $ModuleToFunctionDeploymentArtifactFilePath -Destination $DeploymentWorkingFilePath -Force
            }
            "TempSensor" # Only when $ProxyUri is specified
            {
                Write-Host "Copy deployment file from $QuickstartDeploymentArtifactFilePath"
                Copy-Item $QuickstartDeploymentArtifactFilePath -Destination $DeploymentWorkingFilePath -Force
            }
            "QuickstartCerts|TransparentGateway" # Only when $ProxyUri is specified
            {
                Write-Host "Copy deployment file from $RuntimeOnlyDeploymentArtifactFilePath"
                Copy-Item $RuntimeOnlyDeploymentArtifactFilePath -Destination $DeploymentWorkingFilePath -Force
            }
        }

        $ImageArchitectureLabel = $(GetImageArchitectureLabel)
        (Get-Content $DeploymentWorkingFilePath).replace('<Architecture>', $ImageArchitectureLabel) | Set-Content $DeploymentWorkingFilePath
        (Get-Content $DeploymentWorkingFilePath).replace('<OptimizeForPerformance>', 'true') | Set-Content $DeploymentWorkingFilePath
        (Get-Content $DeploymentWorkingFilePath).replace('<Build.BuildNumber>', $ArtifactImageBuildNumber) | Set-Content $DeploymentWorkingFilePath
        (Get-Content $DeploymentWorkingFilePath).replace('<CR.Username>', $ContainerRegistryUsername) | Set-Content $DeploymentWorkingFilePath
        (Get-Content $DeploymentWorkingFilePath).replace('<CR.Password>', $ContainerRegistryPassword) | Set-Content $DeploymentWorkingFilePath
        (Get-Content $DeploymentWorkingFilePath).replace('-linux-', '-windows-') | Set-Content $DeploymentWorkingFilePath

        If ($ProxyUri)
        {
            # Add/remove/edit JSON values *after* replacing all the '<>' placeholders because
            # ConvertTo-Json will encode angle brackets.
            $httpsProxy = "{ `"value`": `"$ProxyUri`" }" | ConvertFrom-Json
            $json = Get-Content $DeploymentWorkingFilePath | ConvertFrom-Json
            $edgeAgentDesired = $json.modulesContent.'$edgeAgent'.'properties.desired'
            $upstreamProtocol = $edgeAgentDesired.systemModules.edgeHub.env.PSObject.Properties['UpstreamProtocol']
            If (($upstreamProtocol -ne $null) -and ($upstreamProtocol.Value.value -eq 'Mqtt')) {
                $upstreamProtocol = '{ "value": "MqttWs" }' | ConvertFrom-Json
            } else {
                $upstreamProtocol = '{ "value": "AmqpWs" }' | ConvertFrom-Json
            }

            # Add edgeAgent env with 'https_proxy' and 'UpstreamProtocol'
            if ($edgeAgentDesired.systemModules.edgeAgent.PSObject.Properties['env'] -eq $null) {
                $edgeAgentDesired.systemModules.edgeAgent | `
                    Add-Member -Name 'env' -Value ([pscustomobject]@{}) -MemberType NoteProperty
            }
            $edgeAgentDesired.systemModules.edgeAgent.env | `
                Add-Member -Name 'https_proxy' -Value $httpsProxy -MemberType NoteProperty
            $edgeAgentDesired.systemModules.edgeAgent.env | `
                Add-Member -Name 'UpstreamProtocol' -Value $upstreamProtocol -MemberType NoteProperty -Force

            # Add 'https_proxy' and 'UpstreamProtocol' to edgeHub env
            $edgeAgentDesired.systemModules.edgeHub.env | `
                Add-Member -Name 'https_proxy' -Value $httpsProxy -MemberType NoteProperty
            $edgeAgentDesired.systemModules.edgeHub.env | `
                Add-Member -Name 'UpstreamProtocol' -Value $upstreamProtocol -MemberType NoteProperty -Force
            
            $json | ConvertTo-Json -Depth 20 | Set-Content $DeploymentWorkingFilePath
        }
    }
}

Function PrintLogs
{
    Param (
        [Datetime] $testStartTime,
        [int] $testExitCode
        )

    $now = Get-Date
    PrintHighlightedMessage "Test finished with exit code $testExitCode at $now, took $($now - $testStartTime)"

    If ($testExitCode -eq 0)
    {
        Return
    }

    # Need to use Get-WinEvent, since Get-EventLog is not supported in Windows IoT Core ARM
    Get-WinEvent -ea SilentlyContinue `
        -FilterHashtable @{ProviderName= "iotedged";
        LogName = "application"; StartTime = $testStartTime} |
	    select TimeCreated, Message |
	    sort-object @{Expression="TimeCreated";Descending=$false} |
        format-table -autosize -wrap | Out-Host

    $dockerCmd ="docker -H npipe:////./pipe/iotedge_moby_engine"

    Try
    {
        Write-Host "EDGE AGENT LOGS"
<<<<<<< HEAD
        Invoke-Expression "$dockerCmd logs edgeAgent"
    }
=======
        Invoke-Expression "$dockerCmd logs edgeAgent" | Out-Host
    } 
>>>>>>> d5914c76
    Catch
    {
        Write-Host "Exception caught when output Edge Agent logs"
    }

    Try
    {
        Write-Host "EDGE HUB LOGS"
<<<<<<< HEAD
        Invoke-Expression "$dockerCmd logs edgeHub"
    }
=======
        Invoke-Expression "$dockerCmd logs edgeHub" | Out-Host
    } 
>>>>>>> d5914c76
    Catch
    {
        Write-Host "Exception caught when output Edge Hub logs"
    }

    if (($TestName -eq "TempSensor") -Or `
        ($TestName -eq "TempFilter") -Or `
        ($TestName -eq "TempFilterFunctions"))
    {
        Try
        {
            Write-Host "TEMP SENSOR LOGS"
<<<<<<< HEAD
            Invoke-Expression "$dockerCmd logs tempSensor"
        }
=======
            Invoke-Expression "$dockerCmd logs tempSensor" | Out-Host
        } 
>>>>>>> d5914c76
        Catch
        {
            Write-Host "Exception caught when output Temp Sensor logs"
        }
    }

    if ($TestName -eq "TempFilter")
    {
        Try {
            Write-Host "TEMP FILTER LOGS"
            Invoke-Expression "$dockerCmd logs tempFilter" | Out-Host
        }
        Catch
        {
            Write-Host "Cannot output Temp Filter logs"
        }
    }

    if ($TestName -eq "TempFilterFunctions")
    {
        Try {
            Write-Host "TEMP FILTER FUNCTIONS LOGS"
            Invoke-Expression "$dockerCmd logs tempFilterFunctions" | Out-Host
        }
        Catch
        {
            Write-Host "Cannot output Temp Filter Functions logs"
        }
    }
}

Function RunAllTests
{
    $TestName = "DirectMethodAmqp"
    $lastTestExitCode = RunDirectMethodAmqpTest

    $TestName = "DirectMethodMqtt"
    $testExitCode = RunDirectMethodMqttTest
    $lastTestExitCode = If ($testExitCode -gt 0) { $testExitCode } Else { $lastTestExitCode }

    $TestName = "QuickstartCerts"
    $testExitCode = RunQuickstartCertsTest
    $lastTestExitCode = If ($testExitCode -gt 0) { $testExitCode } Else { $lastTestExitCode }

    $TestName = "TempFilter"
    $testExitCode = RunTempFilterTest
    $lastTestExitCode = If ($testExitCode -gt 0) { $testExitCode } Else { $lastTestExitCode }

    $TestName = "TempFilterFunctions"
    $testExitCode = RunTempFilterFunctionsTest
    $lastTestExitCode = If ($testExitCode -gt 0) { $testExitCode } Else { $lastTestExitCode }

    $TestName = "TempSensor"
    $testExitCode = RunTempSensorTest
    $lastTestExitCode = If ($testExitCode -gt 0) { $testExitCode } Else { $lastTestExitCode }

    $TestName = "TransparentGateway"
    $testExitCode = RunTransparentGatewayTest
    $lastTestExitCode = If ($testExitCode -gt 0) { $testExitCode } Else { $lastTestExitCode }

    Return $lastTestExitCode
}

Function RunDirectMethodAmqpTest
{
    PrintHighlightedMessage "Run Direct Method Amqp test for $Architecture"
    TestSetup

    $testStartAt = Get-Date
    $deviceId = "e2e-${ReleaseLabel}-Windows-${Architecture}-DMAmqp"
<<<<<<< HEAD
    PrintHighlightedMessage "Run quickstart test with -d ""$deviceId"" and deployment file $DeploymentWorkingFilePath started at $testStartAt"

=======
    PrintHighlightedMessage "Run quickstart test with -d ""$deviceId"" started at $testStartAt"
    
>>>>>>> d5914c76
    $testCommand = "&$IoTEdgeQuickstartExeTestPath ``
            -d `"$deviceId`" ``
            -c `"$IoTHubConnectionString`" ``
            -e `"$EventHubConnectionString`" ``
            -r `"$ContainerRegistry`" ``
            -u `"$ContainerRegistryUsername`" ``
            -p `"$ContainerRegistryPassword`" --verify-data-from-module `"DirectMethodSender`" ``
            -t `"${ArtifactImageBuildNumber}-windows-$(GetImageArchitectureLabel)`" ``
            -l `"$DeploymentWorkingFilePath`""
    If ($ProxyUri) {
        $testCommand = "$testCommand ``
            --upstream-protocol 'AmqpWs' ``
            --proxy `"$ProxyUri`""
    }
    $testCommand = AppendInstallationOption($testCommand)
    Invoke-Expression $testCommand | Out-Host
    $testExitCode = $LastExitCode

    PrintLogs $testStartAt $testExitCode
    Return $testExitCode
}

Function RunDirectMethodMqttTest
{
    PrintHighlightedMessage "Run Direct Method Mqtt test for $Architecture"
    TestSetup

    $testStartAt = Get-Date
    $deviceId = "e2e-${ReleaseLabel}-Windows-${Architecture}-DMMqtt"
<<<<<<< HEAD
    PrintHighlightedMessage "Run quickstart test with -d ""$deviceId"" and deployment file $DeploymentWorkingFilePath started at $testStartAt"

=======
    PrintHighlightedMessage "Run quickstart test with -d ""$deviceId"" started at $testStartAt"
    
>>>>>>> d5914c76
    $testCommand = "&$IoTEdgeQuickstartExeTestPath ``
            -d `"$deviceId`" ``
            -c `"$IoTHubConnectionString`" ``
            -e `"$EventHubConnectionString`" ``
            -r `"$ContainerRegistry`" ``
            -u `"$ContainerRegistryUsername`" ``
            -p `"$ContainerRegistryPassword`" --verify-data-from-module `"DirectMethodSender`" ``
            -t `"${ArtifactImageBuildNumber}-windows-$(GetImageArchitectureLabel)`" ``
            -l `"$DeploymentWorkingFilePath`""
    If ($ProxyUri) {
        $testCommand = "$testCommand ``
            --upstream-protocol 'MqttWs' ``
            --proxy `"$ProxyUri`""
    }
    $testCommand = AppendInstallationOption($testCommand)
    Invoke-Expression $testCommand | Out-Host
    $testExitCode = $LastExitCode

    PrintLogs $testStartAt $testExitCode
    Return $testExitCode
}

Function RunQuickstartCertsTest
{
    PrintHighlightedMessage "Run Quickstart Certs test for $Architecture"
    TestSetup

    $testStartAt = Get-Date
    $deviceId = "e2e-${ReleaseLabel}-Windows-${Architecture}-QuickstartCerts"
    PrintHighlightedMessage "Run quickstart test with -d ""$deviceId"" started at $testStartAt"

    $testCommand = "&$IoTEdgeQuickstartExeTestPath ``
        -d `"$deviceId`" ``
        -c `"$IoTHubConnectionString`" ``
        -e `"doesNotNeed`" ``
        -n `"$env:computername`" ``
        -r `"$ContainerRegistry`" ``
        -u `"$ContainerRegistryUsername`" ``
        -p `"$ContainerRegistryPassword`" ``
<<<<<<< HEAD
        --optimize_for_performance true ``
=======
>>>>>>> d5914c76
        -t `"${ArtifactImageBuildNumber}-windows-$(GetImageArchitectureLabel)`" ``
        --optimize_for_performance true ``
        --leave-running=All ``
        --no-verify"
    If ($ProxyUri) {
        $testCommand = "$testCommand ``
            -l `"$DeploymentWorkingFilePath`" ``
            --upstream-protocol 'AmqpWs' ``
            --proxy `"$ProxyUri`""
    }
    $testCommand = AppendInstallationOption($testCommand)
    Invoke-Expression $testCommand | Out-Host

    $caCertPath = (Get-ChildItem C:\ProgramData\iotedge\hsm\certs\edge_owner_ca*.pem | Select -First 1).FullName
    Write-Host "CA certificate path=$caCertPath"

    Write-Host "Run LeafDevice"
    $testCommand = "&$LeafDeviceExeTestPath ``
        -d `"${deviceId}-leaf`" ``
        -c `"$IoTHubConnectionString`" ``
        -e `"$EventHubConnectionString`" ``
        -ct `"$caCertPath`" ``
        -ed `"$env:computername`""
    If ($ProxyUri) {
        $testCommand = "$testCommand --proxy `"$ProxyUri`""
    }
    Invoke-Expression $testCommand | Out-Host
    $testExitCode = $LastExitCode

    PrintLogs $testStartAt $testExitCode
    Return $testExitCode
}

Function RunTempFilterTest
{
    PrintHighlightedMessage "Run TempFilter test for $Architecture"
    TestSetup

    $testStartAt = Get-Date
    $deviceId = "e2e-${ReleaseLabel}-Windows-${Architecture}-tempFilter"
<<<<<<< HEAD
    PrintHighlightedMessage "Run quickstart test with -d ""$deviceId"" and deployment file $DeploymentWorkingFilePath started at $testStartAt"

=======
    PrintHighlightedMessage "Run quickstart test with -d ""$deviceId"" started at $testStartAt"
    
>>>>>>> d5914c76
    $testCommand = "&$IoTEdgeQuickstartExeTestPath ``
            -d `"$deviceId`" ``
            -c `"$IoTHubConnectionString`" ``
            -e `"$EventHubConnectionString`" ``
            -r `"$ContainerRegistry`" ``
            -u `"$ContainerRegistryUsername`" ``
            -p `"$ContainerRegistryPassword`" --verify-data-from-module `"tempFilter`" ``
            -t `"${ArtifactImageBuildNumber}-windows-$(GetImageArchitectureLabel)`" ``
            -l `"$DeploymentWorkingFilePath`""
    If ($ProxyUri) {
        $testCommand = "$testCommand ``
            --upstream-protocol 'AmqpWs' ``
            --proxy `"$ProxyUri`""
    }
    $testCommand = AppendInstallationOption($testCommand)
    Invoke-Expression $testCommand | Out-Host
    $testExitCode = $LastExitCode

    PrintLogs $testStartAt $testExitCode
    Return $testExitCode
}

Function RunTempFilterFunctionsTest
{
    if ($Architecture -eq "arm32v7")
    {
        PrintHighlightedMessage "Temp Filter Functions test is not supported on $Architecture"
        Return 0
    }

    PrintHighlightedMessage "Run TempFilterFunctions test for $Architecture"
    TestSetup

    $testStartAt = Get-Date
    $deviceId = "e2e-${ReleaseLabel}-Windows-${Architecture}-tempFilterFunc"
<<<<<<< HEAD
    PrintHighlightedMessage "Run quickstart test with -d ""$deviceId"" and deployment file $DeploymentWorkingFilePath started at $testStartAt"

=======
    PrintHighlightedMessage "Run quickstart test with -d ""$deviceId"" started at $testStartAt"
    
>>>>>>> d5914c76
    $testCommand = "&$IoTEdgeQuickstartExeTestPath ``
            -d `"$deviceId`" ``
            -c `"$IoTHubConnectionString`" ``
            -e `"$EventHubConnectionString`" ``
            -r `"$ContainerRegistry`" ``
            -u `"$ContainerRegistryUsername`" ``
            -p `"$ContainerRegistryPassword`" --verify-data-from-module `"tempFilterFunctions`" ``
            -t `"${ArtifactImageBuildNumber}-windows-$(GetImageArchitectureLabel)`" ``
            -l `"$DeploymentWorkingFilePath`""
    If ($ProxyUri) {
        $testCommand = "$testCommand ``
            --upstream-protocol 'AmqpWs' ``
            --proxy `"$ProxyUri`""
    }
    $testCommand = AppendInstallationOption($testCommand)
    Invoke-Expression $testCommand | Out-Host
    $testExitCode = $LastExitCode

    PrintLogs $testStartAt $testExitCode
    Return $testExitCode
}

Function RunTempSensorTest
{
    PrintHighlightedMessage "Run TempSensor test for $Architecture"
    TestSetup

    $testStartAt = Get-Date
    $deviceId = "e2e-${ReleaseLabel}-Windows-${Architecture}-tempSensor"
    PrintHighlightedMessage "Run quickstart test with -d ""$deviceId"" started at $testStartAt."

    $testCommand = "&$IoTEdgeQuickstartExeTestPath ``
        -d `"$deviceId`" ``
        -c `"$IoTHubConnectionString`" ``
        -e `"$EventHubConnectionString`" ``
        -r `"$ContainerRegistry`" ``
        -u `"$ContainerRegistryUsername`" ``
        -p `"$ContainerRegistryPassword`" ``
<<<<<<< HEAD
        --optimize_for_performance true ``
=======
>>>>>>> d5914c76
        -t `"${ArtifactImageBuildNumber}-windows-$(GetImageArchitectureLabel)`" ``
        -tw `"$TwinTestFileArtifactFilePath`" ``
        --optimize_for_performance true"
    If ($ProxyUri) {
        $testCommand = "$testCommand ``
            -l `"$DeploymentWorkingFilePath`" ``
            --upstream-protocol 'AmqpWs' ``
            --proxy `"$ProxyUri`""
    }
    $testCommand = AppendInstallationOption($testCommand)
    Invoke-Expression $testCommand | Out-Host
    $testExitCode = $LastExitCode

    PrintLogs $testStartAt $testExitCode
    Return $testExitCode
}

Function RunLeafDeviceTest
(
    [ValidateSet("sas","x509CA","x509Thumprint")][string]$authType,
    [ValidateSet("Mqtt","MqttWs","Amqp", "AmqpWs")][string]$protocol,
    [ValidateNotNullOrEmpty()][string]$leafDeviceId,
    [string]$edgeDeviceId=$NULL
)
{
    $testCommand = $NULL
    switch ($authType) {
        "sas"
        {
            if ([string]::IsNullOrWhiteSpace($edgeDeviceId))
            {
                Write-Host "Run LeafDevice with SAS auth not in scope"
                $testCommand = "&$LeafDeviceExeTestPath ``
                    -d `"$leafDeviceId`" ``
                    -c `"$IoTHubConnectionString`" ``
                    -e `"$EventHubConnectionString`" ``
                    -proto `"$protocol`" ``
                    -ct `"$TrustedCACertificatePath`" ``
                    -ed `"$env:computername`""
            }
            else
            {
                Write-Host "Run LeafDevice with SAS auth in scope"
                $testCommand = "&$LeafDeviceExeTestPath ``
                    -d `"$leafDeviceId`" ``
                    -c `"$IoTHubConnectionString`" ``
                    -e `"$EventHubConnectionString`" ``
                    -proto `"$protocol`" ``
                    -ct `"$TrustedCACertificatePath`" ``
                    -ed-id `"$edgeDeviceId`" ``
                    -ed `"$env:computername`""
            }
            break
        }

        "x509CA"
        {
            if ([string]::IsNullOrWhiteSpace($edgeDeviceId))
            {
                $(Throw "For X.509 leaf device, the Edge device Id is requried")
            }
            Write-Host "Run LeafDevice with X.509 CA auth in scope"
            New-CACertsDevice "$leafDeviceId"
            $testCommand = "&$LeafDeviceExeTestPath ``
                -d `"$leafDeviceId`" ``
                -c `"$IoTHubConnectionString`" ``
                -e `"$EventHubConnectionString`" ``
                -proto `"$protocol`" ``
                -ct `"$TrustedCACertificatePath`" ``
                -cac `"$EdgeCertGenScriptDir\certs\iot-device-${leafDeviceId}-full-chain.cert.pem`" ``
                -cak `"$EdgeCertGenScriptDir\private\iot-device-${leafDeviceId}.key.pem`" ``
                -ed-id `"$edgeDeviceId`" ``
                -ed `"$env:computername`""
            break
        }

        "x509Thumprint"
        {
            if ([string]::IsNullOrWhiteSpace($edgeDeviceId))
            {
                $(Throw "For X.509 leaf device, the Edge device Id is requried")
            }
            Write-Host "Run LeafDevice with X.509 thumbprint auth in scope"
            New-CACertsDevice "$leafDeviceId-pri"
            New-CACertsDevice "$leafDeviceId-sec"
            $testCommand = "&$LeafDeviceExeTestPath ``
                -d `"$leafDeviceId`" ``
                -c `"$IoTHubConnectionString`" ``
                -e `"$EventHubConnectionString`" ``
                -proto `"$protocol`" ``
                -ct `"$TrustedCACertificatePath`" ``
                -ctpc `"$EdgeCertGenScriptDir\certs\iot-device-${leafDeviceId}-pri-full-chain.cert.pem`" ``
                -ctpk `"$EdgeCertGenScriptDir\private\iot-device-${leafDeviceId}-pri.key.pem`" ``
                -ctsc `"$EdgeCertGenScriptDir\certs\iot-device-${leafDeviceId}-sec-full-chain.cert.pem`" ``
                -ctsk `"$EdgeCertGenScriptDir\private\iot-device-${leafDeviceId}-sec.key.pem`" ``
                -ed-id `"$edgeDeviceId`" ``
                -ed `"$env:computername`""
            break
        }

        default
        {
            $(Throw "Unsupported auth mode $authType")
        }
     }

    $testStartAt = Get-Date
    Invoke-Expression $testCommand | Out-Host
    $testExitCode = $LastExitCode
    PrintLogs $testStartAt $testExitCode

    Return $testExitCode
}

Function RunTransparentGatewayTest
{
    PrintHighlightedMessage "Run Transparent Gateway test for $Architecture"

    if ([string]::IsNullOrWhiteSpace($EdgeE2ERootCACertRSAFile))
    {
        $EdgeE2ERootCACertRSAFile=$DefaultInstalledRSARootCACert
    }
    if ([string]::IsNullOrWhiteSpace($EdgeE2ERootCAKeyRSAFile))
    {
        $EdgeE2ERootCAKeyRSAFile=$DefaultInstalledRSARootCAKey
    }
    TestSetup

    $testStartAt = Get-Date
    $deviceId = "e2e-${ReleaseLabel}-Windows-${Architecture}-TransGW"
    PrintHighlightedMessage "Run quickstart test with -d ""$deviceId"" started at $testStartAt."

    # setup environment before invoking cert gen script
    $OpenSSLExeName="openssl.exe"
    if ($NULL -eq (Get-Command $OpenSSLExeName -ErrorAction SilentlyContinue))
    {
        # if openssl is not in path add default openssl install path and try again
        $env:PATH += ";$DefaultOpensslInstallPath"
        if ($NULL -eq (Get-Command $OpenSSLExeName -ErrorAction SilentlyContinue))
        {
            throw ("$OpenSSLExeName is unavailable. Please install $OpenSSLExeName and set it in the PATH before proceeding.")
        }
    }
    $env:FORCE_NO_PROD_WARNING="True"
    # dot source the certificate script
    . "$EdgeCertGenScript"
    # install the provided root CA to seed the certificate chain
    Install-RootCACertificate $EdgeE2ERootCACertRSAFile $EdgeE2ERootCAKeyRSAFile "rsa" $EdgeE2ETestRootCAPassword
    # generate the edge gateway certs
    New-CACertsEdgeDevice $edgeDeviceId

    #launch the edge as a transparent gateway
    $testCommand = "&$IoTEdgeQuickstartExeTestPath ``
        -d `"$edgeDeviceId`" ``
        -c `"$IoTHubConnectionString`" ``
        -e `"doesNotNeed`" ``
        -n `"$env:computername`" ``
        -r `"$ContainerRegistry`" ``
        -u `"$ContainerRegistryUsername`" ``
        -p `"$ContainerRegistryPassword`" ``
<<<<<<< HEAD
        --optimize_for_performance true ``
        -t `"${ArtifactImageBuildNumber}-windows-$(GetImageArchitectureLabel)`" ``
        --leave-running=Core ``
        --no-verify ``
        --device_ca_cert `"$EdgeCertGenScriptDir\certs\iot-edge-device-$edgeDeviceId-full-chain.cert.pem`" ``
        --device_ca_pk `"$EdgeCertGenScriptDir\private\iot-edge-device-$edgeDeviceId.key.pem`" ``
        --trusted_ca_certs `"$TrustedCACertificatePath`""

    $testCommand = AppendInstallationOption($testCommand)
    Invoke-Expression $testCommand | Out-Host
=======
        -t `"${ArtifactImageBuildNumber}-windows-$(GetImageArchitectureLabel)`" ``
        --device_ca_cert `"$DeviceCACertificatePath`" ``
        --device_ca_pk `"$DeviceCAPrimaryKeyPath`" ``
        --trusted_ca_certs `"$TrustedCACertificatePath`" ``
        --optimize_for_performance true ``
        --leave-running=All ``
        --no-verify"
    If ($ProxyUri) {
        $testCommand = "$testCommand ``
            -l `"$DeploymentWorkingFilePath`" ``
            --upstream-protocol 'AmqpWs' ``
            --proxy `"$ProxyUri`""
    }
    $testCommand = AppendInstallationOption($testCommand)
    Invoke-Expression $testCommand | Out-Host

    Write-Host "Run LeafDevice"
    $testCommand = "&$LeafDeviceExeTestPath ``
        -d `"${deviceId}-leaf`" ``
        -c `"$IoTHubConnectionString`" ``
        -e `"$EventHubConnectionString`" ``
        -ct `"$TrustedCACertificatePath`" ``
        -ed `"$env:computername`""
    If ($ProxyUri) {
        $testCommand = "$testCommand --proxy `"$ProxyUri`""
    }
    Invoke-Expression $testCommand | Out-Host
>>>>>>> d5914c76
    $testExitCode = $LastExitCode
    PrintLogs $testStartAt $testExitCode

    # run the various leaf device tests
    RunLeafDeviceTest "sas" "Mqtt" "$deviceId-mqtt-sas-noscope-leaf" $NULL
    RunLeafDeviceTest "sas" "Amqp" "$deviceId-amqp-sas-noscope-leaf" $NULL

    RunLeafDeviceTest "sas" "Mqtt" "$deviceId-mqtt-sas-inscope-leaf" $edgeDeviceId
    RunLeafDeviceTest "sas" "Amqp" "$deviceId-amqp-sas-inscope-leaf" $edgeDeviceId

    RunLeafDeviceTest "x509CA" "Mqtt" "$deviceId-mqtt-x509ca-inscope-leaf" $edgeDeviceId
    RunLeafDeviceTest "x509CA" "Amqp" "$deviceId-amqp-x509ca-inscope-leaf" $edgeDeviceId

    RunLeafDeviceTest "x509Thumprint" "Mqtt" "$deviceId-mqtt-x509th-inscope-leaf" $edgeDeviceId
    RunLeafDeviceTest "x509Thumprint" "Amqp" "$deviceId-amqp-x509th-inscope-leaf" $edgeDeviceId

    Return $testExitCode
}

Function RunTest
{
    $testExitCode = 0

    Switch ($TestName)
    {
        "All" { $testExitCode = RunAllTests; break }
        "DirectMethodAmqp" { $testExitCode = RunDirectMethodAmqpTest; break }
        "DirectMethodMqtt" { $testExitCode = RunDirectMethodMqttTest; break }
        "QuickstartCerts" { $testExitCode = RunQuickstartCertsTest; break }
        "TempFilter" { $testExitCode = RunTempFilterTest; break }
        "TempFilterFunctions" { $testExitCode = RunTempFilterFunctionsTest; break }
        "TempSensor" { $testExitCode = RunTempSensorTest; break }
        "TransparentGateway" { $testExitCode = RunTransparentGatewayTest; break }
		default { Throw "$TestName test is not supported." }
    }

    Return $testExitCode
}

Function TestSetup
{
    ValidateTestParameters
    CleanUp | Out-Host
    InitializeWorkingFolder
    PrepareTestFromArtifacts
}

Function ValidateTestParameters
{
    PrintHighlightedMessage "Validate test parameters for $TestName"

    If (-Not((Test-Path (Join-Path $IoTEdgedArtifactFolder "*")) -Or (Test-Path (Join-Path $PackagesArtifactFolder "*"))))
    {
        Throw "Either $IoTEdgedArtifactFolder or $PackagesArtifactFolder should exist"
    }

    $validatingItems = @(
        (Join-Path $IoTEdgeQuickstartArtifactFolder "*"),
        $InstallationScriptPath)

    If (($TestName -eq "DirectMethodAmqp") -Or ($TestName -eq "DirectMethodMqtt"))
    {
        $validatingItems += $DirectMethodModuleToModuleDeploymentArtifactFilePath
    }

    If (($TestName -eq "QuickstartCerts") -Or ($TestName -eq "TransparentGateway"))
    {
        if ($ProxyUri)
        {
            $validatingItems += $RuntimeOnlyDeploymentArtifactFilePath
        }
        $validatingItems += (Join-Path $LeafDeviceArtifactFolder "*")
    }

    If ($TestName -eq "TempFilter")
    {
        $validatingItems += $ModuleToModuleDeploymentArtifactFilePath
    }

    If ($TestName -eq "TempFilterFunctions")
    {
        $validatingItems += $ModuleToFunctionDeploymentArtifactFilePath
    }

    If ($TestName -eq "TempSensor")
    {
        if ($ProxyUri)
        {
            $validatingItems += $QuickstartDeploymentArtifactFilePath
        }
        $validatingItems += $TwinTestFileArtifactFilePath
    }

    If ($TestName -eq "TransparentGateway")
    {
        $validatingItems += $EdgeCertGenScriptDir
        $validatingItems += $EdgeE2ERootCACertRSAFile
        $validatingItems += $EdgeE2ERootCAKeyRSAFile
    }

    $validatingItems | ForEach-Object {
        If (-Not (Test-Path -Path $_))
        {
            Throw "$_ is not found or it is empty"
        }
    }
}

Function PrintHighlightedMessage
{
    param ([string] $heading)

    Write-Host -f Cyan $heading
}

$Architecture = GetArchitecture
$E2ETestFolder = (Resolve-Path $E2ETestFolder).Path
$DefaultOpensslInstallPath = "C:\vcpkg\installed\x64-windows\tools\openssl"
$InstallationScriptPath = Join-Path $E2ETestFolder "artifacts\core-windows\scripts\windows\setup\IotEdgeSecurityDaemon.ps1"
$EdgeCertGenScriptDir = Join-Path $E2ETestFolder "artifacts\core-windows\CACertificates"
$EdgeCertGenScript = Join-Path $EdgeCertGenScriptDir "ca-certs.ps1"
$DefaultInstalledRSARootCACert = Join-Path $EdgeCertGenScriptDir "rsa_root_ca.cert.pem"
$DefaultInstalledRSARootCAKey = Join-Path $EdgeCertGenScriptDir "rsa_root_ca.key.pem"
$TrustedCACertificatePath= Join-Path $EdgeCertGenScriptDir "\certs\azure-iot-test-only.root.ca.cert.pem"
$ModuleToModuleDeploymentFilename = "module_to_module_deployment.template.json"
$ModuleToFunctionsDeploymentFilename = "module_to_functions_deployment.template.json"
$DirectMethodModuleToModuleDeploymentFilename = "dm_module_to_module_deployment.json"
$RuntimeOnlyDeploymentFilename = 'runtime_only_deployment.template.json'
$QuickstartDeploymentFilename = 'quickstart_deployment.template.json'
$TwinTestFilename = "twin_test_tempSensor.json"

$IoTEdgeQuickstartArtifactFolder = Join-Path $E2ETestFolder "artifacts\core-windows\IoTEdgeQuickstart\$Architecture"
$LeafDeviceArtifactFolder = Join-Path $E2ETestFolder "artifacts\core-windows\LeafDevice\$Architecture"
$IoTEdgedArtifactFolder = Join-Path $E2ETestFolder "artifacts\iotedged-windows"
$PackagesArtifactFolder = Join-Path $E2ETestFolder "artifacts\packages"
$DeploymentFilesFolder = Join-Path $E2ETestFolder "artifacts\core-windows\e2e_deployment_files"
$TestFileFolder = Join-Path $E2ETestFolder "artifacts\core-windows\e2e_test_files"
$ModuleToModuleDeploymentArtifactFilePath = Join-Path $DeploymentFilesFolder $ModuleToModuleDeploymentFilename
$ModuleToFunctionDeploymentArtifactFilePath = Join-Path $DeploymentFilesFolder $ModuleToFunctionsDeploymentFilename
$RuntimeOnlyDeploymentArtifactFilePath = Join-Path $DeploymentFilesFolder $RuntimeOnlyDeploymentFilename
$QuickstartDeploymentArtifactFilePath = Join-Path $DeploymentFilesFolder $QuickstartDeploymentFilename
$TwinTestFileArtifactFilePath = Join-Path $TestFileFolder $TwinTestFilename
$DirectMethodModuleToModuleDeploymentArtifactFilePath = Join-Path $DeploymentFilesFolder $DirectMethodModuleToModuleDeploymentFilename

$TestWorkingFolder = Join-Path $E2ETestFolder "working"
$QuickstartWorkingFolder = (Join-Path $TestWorkingFolder "quickstart")
$LeafDeviceWorkingFolder = (Join-Path $TestWorkingFolder "leafdevice")
$IoTEdgedWorkingFolder = (Join-Path $TestWorkingFolder "iotedged")
$PackagesWorkingFolder = (Join-Path $TestWorkingFolder "packages")
$IoTEdgeQuickstartExeTestPath = (Join-Path $QuickstartWorkingFolder "IotEdgeQuickstart.exe")
$LeafDeviceExeTestPath = (Join-Path $LeafDeviceWorkingFolder "LeafDevice.exe")
$DeploymentWorkingFilePath = Join-Path $QuickstartWorkingFolder "deployment.json"

&$InstallationScriptPath

$retCode = RunTest
Write-Host "Exit test with code $retCode"
Exit $retCode -gt 0<|MERGE_RESOLUTION|>--- conflicted
+++ resolved
@@ -48,7 +48,6 @@
         (Optional) The URI of an HTTPS proxy server; if specified, all communications to IoT Hub will go through this proxy.
 
     .EXAMPLE
-<<<<<<< HEAD
         .\Run-E2ETest.ps1
             -E2ETestFolder "C:\Data\e2etests"
             -ReleaseLabel "Release-ARM-1"
@@ -59,8 +58,9 @@
             -ContainerRegistryPassword "xxxx"
             -IoTHubConnectionString "xxxx"
             -EventHubConnectionString "xxxx"
-
-        Transparent Gateway Test Command:
+            -ProxyUri "http://proxyserver:3128"
+
+        Transparent gateway test command with custom Edge device certificates:
         .\Run-E2ETest.ps1
             -E2ETestFolder "C:\Data\e2etests"
             -ReleaseLabel "Release-ARM-1"
@@ -71,12 +71,10 @@
             -ContainerRegistryPassword "xxxx"
             -IoTHubConnectionString "xxxx"
             -EventHubConnectionString "xxxx"
-            -EdgeE2ERootCACertRSAFile "file path"
-            -EdgeE2ERootCAKeyRSAFile "file path"
+            -ProxyUri "http://proxyserver:3128"
+            -EdgeE2ERootCACertRSAFile "file path"  #if not provided, a default path will be checked
+            -EdgeE2ERootCAKeyRSAFile "file path"   #if not provided, a default path will be checked
             -EdgeE2ETestRootCAPassword "xxxx"
-=======
-        .\Run-E2ETest.ps1 -E2ETestFolder "C:\Data\e2etests" -ReleaseLabel "Release-ARM-1" -ArtifactImageBuildNumber "20190101.1" -TestName "TempSensor" -ContainerRegistry "edgebuilds.azurecr.io" -ContainerRegistryUsername "EdgeBuilds" -ContainerRegistryPassword "xxxx" -IoTHubConnectionString "xxxx" -EventHubConnectionString "xxxx" -ProxyUri "http://proxyserver:3128"
->>>>>>> d5914c76
 
     .NOTES
         This script is to make running E2E tests easier and centralize E2E test steps in 1 place for reusability.
@@ -114,7 +112,6 @@
     [ValidateNotNullOrEmpty()]
     [string] $EventHubConnectionString = $(Throw "Event hub connection string is required"),
 
-<<<<<<< HEAD
     [ValidateNotNullOrEmpty()]
     [string] $EdgeE2ERootCACertRSAFile = $NULL,
 
@@ -123,10 +120,9 @@
 
     [ValidateNotNullOrEmpty()]
     [string] $EdgeE2ETestRootCAPassword = $NULL
-=======
+
     [ValidateScript({($_ -as [System.Uri]).AbsoluteUri -ne $null})]
     [string] $ProxyUri = $null
->>>>>>> d5914c76
 )
 
 Set-StrictMode -Version "Latest"
@@ -322,7 +318,7 @@
                 Add-Member -Name 'https_proxy' -Value $httpsProxy -MemberType NoteProperty
             $edgeAgentDesired.systemModules.edgeHub.env | `
                 Add-Member -Name 'UpstreamProtocol' -Value $upstreamProtocol -MemberType NoteProperty -Force
-            
+
             $json | ConvertTo-Json -Depth 20 | Set-Content $DeploymentWorkingFilePath
         }
     }
@@ -356,13 +352,8 @@
     Try
     {
         Write-Host "EDGE AGENT LOGS"
-<<<<<<< HEAD
-        Invoke-Expression "$dockerCmd logs edgeAgent"
-    }
-=======
         Invoke-Expression "$dockerCmd logs edgeAgent" | Out-Host
-    } 
->>>>>>> d5914c76
+    }
     Catch
     {
         Write-Host "Exception caught when output Edge Agent logs"
@@ -371,13 +362,8 @@
     Try
     {
         Write-Host "EDGE HUB LOGS"
-<<<<<<< HEAD
-        Invoke-Expression "$dockerCmd logs edgeHub"
-    }
-=======
         Invoke-Expression "$dockerCmd logs edgeHub" | Out-Host
-    } 
->>>>>>> d5914c76
+    }
     Catch
     {
         Write-Host "Exception caught when output Edge Hub logs"
@@ -390,13 +376,8 @@
         Try
         {
             Write-Host "TEMP SENSOR LOGS"
-<<<<<<< HEAD
-            Invoke-Expression "$dockerCmd logs tempSensor"
-        }
-=======
             Invoke-Expression "$dockerCmd logs tempSensor" | Out-Host
-        } 
->>>>>>> d5914c76
+        }
         Catch
         {
             Write-Host "Exception caught when output Temp Sensor logs"
@@ -467,13 +448,8 @@
 
     $testStartAt = Get-Date
     $deviceId = "e2e-${ReleaseLabel}-Windows-${Architecture}-DMAmqp"
-<<<<<<< HEAD
-    PrintHighlightedMessage "Run quickstart test with -d ""$deviceId"" and deployment file $DeploymentWorkingFilePath started at $testStartAt"
-
-=======
     PrintHighlightedMessage "Run quickstart test with -d ""$deviceId"" started at $testStartAt"
-    
->>>>>>> d5914c76
+
     $testCommand = "&$IoTEdgeQuickstartExeTestPath ``
             -d `"$deviceId`" ``
             -c `"$IoTHubConnectionString`" ``
@@ -503,13 +479,8 @@
 
     $testStartAt = Get-Date
     $deviceId = "e2e-${ReleaseLabel}-Windows-${Architecture}-DMMqtt"
-<<<<<<< HEAD
-    PrintHighlightedMessage "Run quickstart test with -d ""$deviceId"" and deployment file $DeploymentWorkingFilePath started at $testStartAt"
-
-=======
     PrintHighlightedMessage "Run quickstart test with -d ""$deviceId"" started at $testStartAt"
-    
->>>>>>> d5914c76
+
     $testCommand = "&$IoTEdgeQuickstartExeTestPath ``
             -d `"$deviceId`" ``
             -c `"$IoTHubConnectionString`" ``
@@ -549,10 +520,6 @@
         -r `"$ContainerRegistry`" ``
         -u `"$ContainerRegistryUsername`" ``
         -p `"$ContainerRegistryPassword`" ``
-<<<<<<< HEAD
-        --optimize_for_performance true ``
-=======
->>>>>>> d5914c76
         -t `"${ArtifactImageBuildNumber}-windows-$(GetImageArchitectureLabel)`" ``
         --optimize_for_performance true ``
         --leave-running=All ``
@@ -593,13 +560,8 @@
 
     $testStartAt = Get-Date
     $deviceId = "e2e-${ReleaseLabel}-Windows-${Architecture}-tempFilter"
-<<<<<<< HEAD
-    PrintHighlightedMessage "Run quickstart test with -d ""$deviceId"" and deployment file $DeploymentWorkingFilePath started at $testStartAt"
-
-=======
     PrintHighlightedMessage "Run quickstart test with -d ""$deviceId"" started at $testStartAt"
-    
->>>>>>> d5914c76
+
     $testCommand = "&$IoTEdgeQuickstartExeTestPath ``
             -d `"$deviceId`" ``
             -c `"$IoTHubConnectionString`" ``
@@ -635,13 +597,8 @@
 
     $testStartAt = Get-Date
     $deviceId = "e2e-${ReleaseLabel}-Windows-${Architecture}-tempFilterFunc"
-<<<<<<< HEAD
-    PrintHighlightedMessage "Run quickstart test with -d ""$deviceId"" and deployment file $DeploymentWorkingFilePath started at $testStartAt"
-
-=======
     PrintHighlightedMessage "Run quickstart test with -d ""$deviceId"" started at $testStartAt"
-    
->>>>>>> d5914c76
+
     $testCommand = "&$IoTEdgeQuickstartExeTestPath ``
             -d `"$deviceId`" ``
             -c `"$IoTHubConnectionString`" ``
@@ -680,10 +637,6 @@
         -r `"$ContainerRegistry`" ``
         -u `"$ContainerRegistryUsername`" ``
         -p `"$ContainerRegistryPassword`" ``
-<<<<<<< HEAD
-        --optimize_for_performance true ``
-=======
->>>>>>> d5914c76
         -t `"${ArtifactImageBuildNumber}-windows-$(GetImageArchitectureLabel)`" ``
         -tw `"$TwinTestFileArtifactFilePath`" ``
         --optimize_for_performance true"
@@ -844,21 +797,9 @@
         -r `"$ContainerRegistry`" ``
         -u `"$ContainerRegistryUsername`" ``
         -p `"$ContainerRegistryPassword`" ``
-<<<<<<< HEAD
-        --optimize_for_performance true ``
         -t `"${ArtifactImageBuildNumber}-windows-$(GetImageArchitectureLabel)`" ``
-        --leave-running=Core ``
-        --no-verify ``
         --device_ca_cert `"$EdgeCertGenScriptDir\certs\iot-edge-device-$edgeDeviceId-full-chain.cert.pem`" ``
         --device_ca_pk `"$EdgeCertGenScriptDir\private\iot-edge-device-$edgeDeviceId.key.pem`" ``
-        --trusted_ca_certs `"$TrustedCACertificatePath`""
-
-    $testCommand = AppendInstallationOption($testCommand)
-    Invoke-Expression $testCommand | Out-Host
-=======
-        -t `"${ArtifactImageBuildNumber}-windows-$(GetImageArchitectureLabel)`" ``
-        --device_ca_cert `"$DeviceCACertificatePath`" ``
-        --device_ca_pk `"$DeviceCAPrimaryKeyPath`" ``
         --trusted_ca_certs `"$TrustedCACertificatePath`" ``
         --optimize_for_performance true ``
         --leave-running=All ``
@@ -883,7 +824,6 @@
         $testCommand = "$testCommand --proxy `"$ProxyUri`""
     }
     Invoke-Expression $testCommand | Out-Host
->>>>>>> d5914c76
     $testExitCode = $LastExitCode
     PrintLogs $testStartAt $testExitCode
 
