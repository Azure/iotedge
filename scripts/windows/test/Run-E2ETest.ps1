<#
    .SYNOPSIS
        Powershell utility to streamline running E2E tests for Windows.

    .DESCRIPTION
        It is used to wrap all related steps to run E2E tests for Windows;
        it runs clean up, E2E test of given name, and print logs.

        To get details about parameters, please run "Get-Help .\Run-E2ETest.ps1 -Parameter *"
        To find out what E2E tests are supported, just run "Get-Help .\Run-E2ETest.ps1 -Parameter TestName"

        Please ensure that E2E test folder have below folders/files:
        - artifacts\core-windows: artifact from Image build.
        - artifacts\iotedged-windows: artifact from edgelet build.
        - artifacts\packages: contains packages of Moby docker engine, CLI and IoT Edge security daemon.
          Either artifacts\iotedged-windows or packages folder exists, which is used for IoT Edge security daemon installation.

    .PARAMETER E2ETestFolder
        Path of E2E test folder which contains artifacts and certs folders; Default is current directory.

    .PARAMETER ReleaseLabel
        Release label, can be uniquely identify the build (e.g <ReleaseName>-<ReleaseAttempt>); which is used as part of Edge device name.

    .PARAMETER ArtifactImageBuildNumber
        Artifact image build number; it is used to construct path of docker images, pulling from docker registry. E.g. 20190101.1.

    .PARAMETER TestName
        Name of E2E test to be run
        Note: Valid values are:
            "All", "DirectMethodAmqp", "DirectMethodAmqpMqtt", "DirectMethodMqtt", "DirectMethodMqttAmqp", "LongHaul", "QuickstartCerts", "Stress", "TempFilter", "TempFilterFunctions", "TempSensor", "TransparentGateway"

    .PARAMETER ContainerRegistry
        Host address of container registry. It could be azure container registry, docker hub, or your own hosted container registry.

    .PARAMETER ContainerRegistryUsername
        Username of container registry.

    .PARAMETER ContainerRegistryPassword
        Password of given username for container registory

    .PARAMETER DesiredModulesToRestartCSV
        Optional CSV string of module names for long haul specifying what modules to restart. If specified, then "RestartIntervalInMins" must be specified as well.

    .PARAMETER IoTHubConnectionString
        IoT hub connection string for creating edge device

    .PARAMETER EventHubConnectionString
        Event hub connection string for receive D2C messages

    .PARAMETER EventHubConsumerGroupId
        Event hub consumer group id used by the Analyzer module to subscribe to events from the Event Hub endpoint.

    .PARAMETER ProxyUri
        (Optional) The URI of an HTTPS proxy server; if specified, all communications to IoT Hub will go through this proxy.

    .PARAMETER LoadGenMessageFrequency
        Frequency to send messages in LoadGen module for long haul and stress test. Default is 00.00.01 for long haul and 00:00:00.03 for stress test.

    .PARAMETER RestartIntervalInMins
        Optional value for long haul specifying how often a random module will restart. If specified, then "desiredModulesToRestartJsonPath" must be specified as well.

    .PARAMETER SnitchAlertUrl
        Alert Url pointing to Azure Logic App for email preparation and sending for long haul and stress test.

    .PARAMETER SnitchBuildNumber
        Build number for snitcher docker image for long haul and stress test. Default is 1.1.

    .PARAMETER SnitchReportingIntervalInSecs
        Reporting frequency in seconds to send status email for long hual and stress test. Default is 86400 (1 day) for long haul and 1700000 for stress test.

    .PARAMETER SnitchStorageAccount
        Azure blob Sstorage account for store logs used in status email for long haul and stress test.

    .PARAMETER SnitchStorageMasterKey
        Master key of snitch storage account for long haul and stress test.

    .PARAMETER SnitchTestDurationInSecs
        Test duration in seconds for long haul and stress test.

    .PARAMETER TransportType1
        Transport type for LoadGen1 and TwinTester1 for stress test. Default is amqp.

    .PARAMETER TransportType2
        Transport type for LoadGen2 and TwinTester2 for stress test. Default is amqp.

    .PARAMETER TransportType3
        Transport type for LoadGen3 and TwinTester3 for stress test. Default is mqtt.

    .PARAMETER TransportType4
        Transport type for LoadGen4 and TwinTester4 for stress test. Default is mqtt.

    .PARAMETER AmqpSettingsEnabled
        Enable amqp protocol head in Edge Hub.

    .PARAMETER MqttSettingsEnabled
        Enable mqtt protocol head in Edge Hub.

    .PARAMETER DpsScopeId
        DPS scope id. Required only when using DPS to provision the device.

    .PARAMETER DpsMasterSymmetricKey
        DPS master symmetric key. Required only when using DPS symmetric key to provision the Edge device.
    
    .PARAMETER AnalyzerLaEnabled
        Analyzer's Log Analytic module enabled.

    .PARAMETER AnalyzerLaWorkspaceId
        Analyzer's Log Analytic workspace ID.

    .PARAMETER AnalyzerLaSharedKey
        Analyzer's Log Analytic shared key.

    .PARAMETER AnalyzerLaLogType
        Analyzer's Log Analytic log type.

    .PARAMETER TwinUpdateCharCount
        Specifies the char count (i.e. size) of each twin update. Default is 1 for long haul and 100 for stress test.

    .PARAMETER TwinUpdateFrequency
        Frequency to make twin updates. This should be specified in DateTime format. Default is 00:00:15 for long haul and 00:00:05 for stress test.

    .PARAMETER TwinUpdateFailureThreshold
        Specifies the longest period of time a twin update can take before being marked as a failure. This should be specified in DateTime format. Default is 00:01:00

    .EXAMPLE
        .\Run-E2ETest.ps1
            -E2ETestFolder "C:\Data\e2etests"
            -ReleaseLabel "Release-ARM-1"
            -ArtifactImageBuildNumber "20190101.1"
            -TestName "TempSensor"
            -ContainerRegistry "yourpipeline.azurecr.io"
            -ContainerRegistryUsername "xxxx"
            -ContainerRegistryPassword "xxxx"
            -IoTHubConnectionString "xxxx"
            -EventHubConnectionString "xxxx"
            -ProxyUri "http://proxyserver:3128"

        Transparent gateway test command with custom Edge device certificates:
        .\Run-E2ETest.ps1
            -E2ETestFolder "C:\Data\e2etests"
            -ReleaseLabel "Release-ARM-1"
            -ArtifactImageBuildNumber "20190101.1"
            -TestName "TransparentGateway"
            -ContainerRegistry "yourpipeline.azurecr.io"
            -ContainerRegistryUsername "xxxx"
            -ContainerRegistryPassword "xxxx"
            -IoTHubConnectionString "xxxx"
            -EventHubConnectionString "xxxx"
            -ProxyUri "http://proxyserver:3128"
            -EdgeE2ERootCACertRSAFile "file path"  #if not provided, a default path will be checked
            -EdgeE2ERootCAKeyRSAFile "file path"   #if not provided, a default path will be checked
            -EdgeE2ETestRootCAPassword "xxxx"

        DPS symmetric key provisioning test command
        .\Run-E2ETest.ps1
            -E2ETestFolder "C:\Data\e2etests"
            -ReleaseLabel "Release-ARM-1"
            -ArtifactImageBuildNumber "20190101.1"
            -TestName "DpsSymmetricKeyProvisioning"
            -ContainerRegistry "yourpipeline.azurecr.io"
            -ContainerRegistryUsername "xxxx"
            -ContainerRegistryPassword "xxxx"
            -IoTHubConnectionString "xxxx"
            -EventHubConnectionString "xxxx"
            -ProxyUri "http://proxyserver:3128"
            -DpsScopeId "scope-id"
            -DpsMasterSymmetricKey "key"

        DPS X.509 provisioning test command using test generated identity certificates
        .\Run-E2ETest.ps1
            -E2ETestFolder "C:\Data\e2etests"
            -ReleaseLabel "Release-ARM-1"
            -ArtifactImageBuildNumber "20190101.1"
            -TestName "DpsX509Provisioning"
            -ContainerRegistry "yourpipeline.azurecr.io"
            -ContainerRegistryUsername "xxxx"
            -ContainerRegistryPassword "xxxx"
            -IoTHubConnectionString "xxxx"
            -EventHubConnectionString "xxxx"
            -ProxyUri "http://proxyserver:3128"
            -DpsScopeId "scope-id"
            -EdgeE2ERootCACertRSAFile "file path"  #if not provided, a default path will be checked
            -EdgeE2ERootCAKeyRSAFile "file path"   #if not provided, a default path will be checked
            -EdgeE2ETestRootCAPassword "xxxx"

    .NOTES
        This script is to make running E2E tests easier and centralize E2E test steps in 1 place for reusability.
        It shares common tasks such as clean up and installation of IoT Edge Security Daemon.
        Each test should have its own function to implement test steps.
    #>

[CmdletBinding()]
Param (
    [ValidateNotNullOrEmpty()]
    [ValidateScript({(Test-Path $_ -PathType Container)})]
    [string] $E2ETestFolder = ".",

    [ValidateNotNullOrEmpty()]
    [string] $ReleaseLabel = $(Throw "Release label is required"),

    [ValidateNotNullOrEmpty()]
    [string] $ArtifactImageBuildNumber = $(Throw "Artifact image build number is required"),

    [ValidateSet("All",
                 "DirectMethodAmqp",
                 "DirectMethodAmqpMqtt",
                 "DirectMethodMqtt",
                 "DirectMethodMqttAmqp",
                 "DpsSymmetricKeyProvisioning",
                 "DpsTpmProvisioning",
                 "DpsX509Provisioning",
                 "LongHaul",
                 "QuickstartCerts",
                 "Stress",
                 "TempFilter",
                 "TempFilterFunctions",
                 "TempSensor",
                 "TransparentGateway")]
    [string] $TestName = "All",

    [ValidateNotNullOrEmpty()]
    [string] $ContainerRegistry = "edgebuilds.azurecr.io",

    [ValidateNotNullOrEmpty()]
    [string] $ContainerRegistryUsername = $(Throw "Container registry username is required"),

    [ValidateNotNullOrEmpty()]
    [string] $ContainerRegistryPassword = $(Throw "Container registry password is required"),

    [string] $DesiredModulesToRestartCSV = $null,

    [ValidateNotNullOrEmpty()]
    [string] $DpsScopeId = $null,

    [ValidateNotNullOrEmpty()]
    [string] $DpsMasterSymmetricKey = $null,

    [ValidateNotNullOrEmpty()]
    [string] $EventHubConnectionString = $(Throw "Event hub connection string is required"),

    [string] $EventHubConsumerGroupId = '$Default',

    [string] $EdgeE2ERootCACertRSAFile = $null,

    [string] $EdgeE2ERootCAKeyRSAFile = $null,

    [ValidateNotNullOrEmpty()]
    [string] $EdgeE2ETestRootCAPassword = $null,

    [ValidateNotNullOrEmpty()]
    [string] $IoTHubConnectionString = $(Throw "IoT hub connection string is required"),

    [string] $LoadGenMessageFrequency = $null,

    [ValidateScript({($_ -as [System.Uri]).AbsoluteUri -ne $null})]
    [string] $ProxyUri = $null,

    [string] $RestartIntervalInMins = $null,

    [ValidateNotNullOrEmpty()]
    [string] $SnitchAlertUrl = $null,

    [string] $SnitchBuildNumber = "1.2",

    [string] $SnitchReportingIntervalInSecs = $null,

    [ValidateNotNullOrEmpty()]
    [string] $SnitchStorageAccount = $null,

    [ValidateNotNullOrEmpty()]
    [string] $SnitchStorageMasterKey = $null,

    [string] $SnitchTestDurationInSecs = $null,

    [string] $TransportType1 = "amqp",

    [string] $TransportType2 = "amqp",

    [string] $TransportType3 = "mqtt",

    [string] $TransportType4 = "mqtt",

    [ValidateSet("true", "false")]
    [string] $AmqpSettingsEnabled = "true",

    [ValidateSet("true", "false")]
    [string] $MqttSettingsEnabled = "true",

<<<<<<< HEAD
    [string] $TwinUpdateCharCount = $null,

    [string] $TwinUpdateFrequency = "00:00:10",

    [string] $TwinUpdateFailureThreshold = "00:01:00",

    [switch] $BypassEdgeInstallation
=======
    [ValidateSet("true", "false")]
    [string] $AnalyzerLaEnabled = "false",

    [string] $AnalyzerLaWorkspaceId = $null,

    [string] $AnalyzerLaSharedKey = $null,
>>>>>>> 5c79b1d2

    [string] $AnalyzerLaLogType = $null,

    [switch] $BypassEdgeInstallation
)

Add-Type -TypeDefinition @"
public enum DpsProvisioningType
{
    SymmetricKey = 0,
    Tpm = 1,
    X509 = 2,
}
"@

Set-StrictMode -Version "Latest"
$ErrorActionPreference = "Stop"
$global:ProgressPreference = "SilentlyContinue"

Function AppendInstallationOption([string] $testCommand)
{
    If (Test-Path (Join-Path $PackagesWorkingFolder "*"))
    {
        Return $testCommand + " --offline-installation-path `"$PackagesWorkingFolder`""
    }

    Return $testCommand += " -a `"$IoTEdgedWorkingFolder`""
}

Function GetArchitecture
{
    $processorArchitecture = $ENV:PROCESSOR_ARCHITECTURE
    $Is64Bit = if ((Get-CimInstance -ClassName win32_operatingsystem).OSArchitecture.StartsWith("64")) { $True } Else { $False }

    If ($processorArchitecture.StartsWith("AMD") -And $Is64Bit)
    {
        Return "x64"
    }

    If ($processorArchitecture.StartsWith("ARM") -And -Not $Is64Bit)
    {
        Return "arm32v7"
    }

    Throw "Unsupported processor architecture $processorArchitecture (64-bit: $Is64Bit)"
}

Function GetImageArchitectureLabel
{
    Switch ($Architecture)
    {
        "x64" { Return "amd64" }
        "arm32v7" {Return "arm32v7" }
    }

    Throw "Can't find image architecture label for $Architecture"
}

Function GetLongHaulDeploymentFilename
{
    If (GetImageArchitectureLabel -eq "amd64")
    {
        # Using versions without snitcher and influxdb, as they are currently not working in windows
        return "long_haul_deployment.template.windows.json"
    }
    Throw "Unsupported long haul test architecture: $Architecture"
}

Function GetStressDeploymentFilename
{
    If (GetImageArchitectureLabel -eq "amd64")
    {
        # Using versions without snitcher and influxdb, as they are currently not working in windows
        return "stress_deployment.template.windows.json"
    }
    Throw "Unsupported stress test architecture: $Architecture"
}

Function InitializeWorkingFolder
{
    PrintHighlightedMessage "Prepare $TestWorkingFolder for test run"
    Remove-Item $TestWorkingFolder -Force -Recurse -ErrorAction SilentlyContinue
}

Function PrepareTestFromArtifacts
{
    PrintHighlightedMessage "Copy artifact files to $TestWorkingFolder"

    # IoT Edgelet
    If (Test-Path $PackagesArtifactFolder -PathType Container)
    {
        Write-Host "Copy packages artifact from $PackagesArtifactFolder to $PackagesWorkingFolder"
        Copy-Item $PackagesArtifactFolder -Destination $PackagesWorkingFolder -Recurse -Force
        Copy-Item $InstallationScriptPath -Destination $PackagesWorkingFolder -Force
    }
    ElseIf (Test-Path $IoTEdgedArtifactFolder -PathType Container)
    {
        Write-Host "Copy packages artifact from $IoTEdgedArtifactFolder to $PackagesWorkingFolder"
        Copy-Item $IoTEdgedArtifactFolder -Destination $IoTEdgedWorkingFolder -Recurse -Force
        Copy-Item $InstallationScriptPath -Destination $IoTEdgedWorkingFolder -Force
    }
    Else
    {
        Throw "Package and iotedged artifact folder doesn't exist"
    }

    # IoT Edge Quickstart
    Write-Host "Copy IoT Edge Quickstart from $IotEdgeQuickstartArtifactFolder to $QuickstartWorkingFolder"
    Copy-Item $IotEdgeQuickstartArtifactFolder -Destination $QuickstartWorkingFolder -Recurse -Force

    # Leaf device
    If (($TestName -eq "QuickstartCerts") -Or ($TestName -eq "TransparentGateway"))
    {
        Write-Host "Copy Leaf device from $LeafDeviceArtifactFolder to $LeafDeviceWorkingFolder"
        Copy-Item $LeafDeviceArtifactFolder -Destination $LeafDeviceWorkingFolder -Recurse -Force
    }

    # Deployment file
    If (($TestName -like "DirectMethod*") -Or
        ($TestName -like "Dps*") -Or
        ($TestName -eq "LongHaul") -Or
        ($TestName -eq "Stress") -Or
        ($TestName -eq "TempFilter") -Or
        ($TestName -eq "TempFilterFunctions") -Or
        (($ProxyUri) -and ($TestName -in "TempSensor", "QuickstartCerts", "TransparentGateway")))
    {
        Switch -regex ($TestName)
        {
            "DirectMethod.*"
            {
                Write-Host "Copy deployment file from $DirectMethodModuleToModuleDeploymentArtifactFilePath"
                Copy-Item $DirectMethodModuleToModuleDeploymentArtifactFilePath -Destination $DeploymentWorkingFilePath -Force

                Switch ($TestName)
                {
                    "DirectMethodAmqp"
                    {
                        (Get-Content $DeploymentWorkingFilePath).replace('<UpstreamProtocol>','Amqp') | Set-Content $DeploymentWorkingFilePath
                        (Get-Content $DeploymentWorkingFilePath).replace('<ClientTransportType>','Amqp_Tcp_Only') | Set-Content $DeploymentWorkingFilePath
                    }
                    "DirectMethodAmqpMqtt"
                    {
                        (Get-Content $DeploymentWorkingFilePath).replace('<UpstreamProtocol>','Amqp') | Set-Content $DeploymentWorkingFilePath
                        (Get-Content $DeploymentWorkingFilePath).replace('<ClientTransportType>','Mqtt_Tcp_Only') | Set-Content $DeploymentWorkingFilePath
                    }
                    "DirectMethodMqtt"
                    {
                        (Get-Content $DeploymentWorkingFilePath).replace('<UpstreamProtocol>','Mqtt') | Set-Content $DeploymentWorkingFilePath
                        (Get-Content $DeploymentWorkingFilePath).replace('<ClientTransportType>','Mqtt_Tcp_Only') | Set-Content $DeploymentWorkingFilePath
                    }
                    "DirectMethodMqttAmqp"
                    {
                        (Get-Content $DeploymentWorkingFilePath).replace('<UpstreamProtocol>','Mqtt') | Set-Content $DeploymentWorkingFilePath
                        (Get-Content $DeploymentWorkingFilePath).replace('<ClientTransportType>','Amqp_Tcp_Only') | Set-Content $DeploymentWorkingFilePath
                    }
                }
            }
            "Dps.*"
            {
                Write-Host "Copy deployment file from $QuickstartDeploymentArtifactFilePath"
                Copy-Item $QuickstartDeploymentArtifactFilePath -Destination $DeploymentWorkingFilePath -Force
            }
            {$_ -in "LongHaul","Stress"}
            {
                If ($TestName -eq "LongHaul")
                {
                    Write-Host "Copy deployment file from $LongHaulDeploymentArtifactFilePath"
                    Copy-Item $LongHaulDeploymentArtifactFilePath -Destination $DeploymentWorkingFilePath -Force
                    (Get-Content $DeploymentWorkingFilePath).replace('<DesiredModulesToRestartCSV>',$DesiredModulesToRestartCSV) | Set-Content $DeploymentWorkingFilePath
                    (Get-Content $DeploymentWorkingFilePath).replace('<RestartIntervalInMins>',$RestartIntervalInMins) | Set-Content $DeploymentWorkingFilePath
                }
                Else
                {
                    Write-Host "Copy deployment file from $StressDeploymentArtifactFilePath"
                    Copy-Item $StressDeploymentArtifactFilePath -Destination $DeploymentWorkingFilePath -Force
                    (Get-Content $DeploymentWorkingFilePath).replace('<TransportType1>',$TransportType1) | Set-Content $DeploymentWorkingFilePath
                    (Get-Content $DeploymentWorkingFilePath).replace('<TransportType2>',$TransportType2) | Set-Content $DeploymentWorkingFilePath
                    (Get-Content $DeploymentWorkingFilePath).replace('<TransportType3>',$TransportType3) | Set-Content $DeploymentWorkingFilePath
                    (Get-Content $DeploymentWorkingFilePath).replace('<TransportType4>',$TransportType4) | Set-Content $DeploymentWorkingFilePath
                    (Get-Content $DeploymentWorkingFilePath).replace('<amqpSettings__enabled>',$AmqpSettingsEnabled) | Set-Content $DeploymentWorkingFilePath
                    (Get-Content $DeploymentWorkingFilePath).replace('<mqttSettings__enabled>',$MqttSettingsEnabled) | Set-Content $DeploymentWorkingFilePath
                }

                (Get-Content $DeploymentWorkingFilePath).replace('<Analyzer.EventHubConnectionString>',$EventHubConnectionString) | Set-Content $DeploymentWorkingFilePath
                (Get-Content $DeploymentWorkingFilePath).replace('<Analyzer.ConsumerGroupId>',$EventHubConsumerGroupId) | Set-Content $DeploymentWorkingFilePath
                (Get-Content $DeploymentWorkingFilePath).replace('<Analyzer.LogAnalyticEnabled>',$AnalyzerLaEnabled) | Set-Content $DeploymentWorkingFilePath
                (Get-Content $DeploymentWorkingFilePath).replace('<Analyzer.LogAnalyticWorkspaceId>',$AnalyzerLaWorkspaceId) | Set-Content $DeploymentWorkingFilePath
                (Get-Content $DeploymentWorkingFilePath).replace('<Analyzer.LogAnalyticSharedKey>',$AnalyzerLaSharedKey) | Set-Content $DeploymentWorkingFilePath
                (Get-Content $DeploymentWorkingFilePath).replace('<Analyzer.LogAnalyticLogType>',$AnalyzerLaLogType) | Set-Content $DeploymentWorkingFilePath
                (Get-Content $DeploymentWorkingFilePath).replace('<LoadGen.MessageFrequency>',$LoadGenMessageFrequency) | Set-Content $DeploymentWorkingFilePath
                $escapedBuildId= $ArtifactImageBuildNumber -replace "\.",""
                (Get-Content $DeploymentWorkingFilePath).replace('<ServiceClientConnectionString>',$IoTHubConnectionString) | Set-Content $DeploymentWorkingFilePath
                (Get-Content $DeploymentWorkingFilePath).replace('<Snitch.AlertUrl>',$SnitchAlertUrl) | Set-Content $DeploymentWorkingFilePath
                (Get-Content $DeploymentWorkingFilePath).replace('<Snitch.BuildNumber>',$SnitchBuildNumber) | Set-Content $DeploymentWorkingFilePath
                (Get-Content $DeploymentWorkingFilePath).replace('<Snitch.BuildId>',"$ReleaseLabel-$(GetImageArchitectureLabel)-windows-$escapedBuildId") | Set-Content $DeploymentWorkingFilePath
                (Get-Content $DeploymentWorkingFilePath).replace('<Snitch.ReportingIntervalInSecs>',$SnitchReportingIntervalInSecs) | Set-Content $DeploymentWorkingFilePath
                (Get-Content $DeploymentWorkingFilePath).replace('<Snitch.StorageAccount>',$SnitchStorageAccount) | Set-Content $DeploymentWorkingFilePath
                (Get-Content $DeploymentWorkingFilePath).replace('<Snitch.StorageMasterKey>',$SnitchStorageMasterKey) | Set-Content $DeploymentWorkingFilePath
                (Get-Content $DeploymentWorkingFilePath).replace('<Snitch.TestDurationInSecs>',$SnitchTestDurationInSecs) | Set-Content $DeploymentWorkingFilePath
                $SnitcherBinds = "\""$($env:ProgramData.Replace("\", "\\\\"))\\\\iotedge\\\\mgmt:$($env:ProgramData.Replace("\", "\\\\"))\\\\iotedge\\\\mgmt\"""
                (Get-Content $DeploymentWorkingFilePath).replace('<Snitch.Binds>',$SnitcherBinds) | Set-Content $DeploymentWorkingFilePath
                $ManagementUri = "unix:///$($env:ProgramData.Replace("\", "/"))/iotedge/mgmt/sock"
                (Get-Content $DeploymentWorkingFilePath).replace('<Management.Uri>',$ManagementUri) | Set-Content $DeploymentWorkingFilePath
                (Get-Content $DeploymentWorkingFilePath).replace('<TwinUpdateCharCount>',$TwinUpdateCharCount) | Set-Content $DeploymentWorkingFilePath
                (Get-Content $DeploymentWorkingFilePath).replace('<TwinUpdateFrequency>',$TwinUpdateFrequency) | Set-Content $DeploymentWorkingFilePath
                (Get-Content $DeploymentWorkingFilePath).replace('<TwinUpdateFailureThreshold>',$TwinUpdateFailureThreshold) | Set-Content $DeploymentWorkingFilePath
            }
            "TempFilter"
            {
                Write-Host "Copy deployment file from $ModuleToModuleDeploymentArtifactFilePath"
                Copy-Item $ModuleToModuleDeploymentArtifactFilePath -Destination $DeploymentWorkingFilePath -Force
            }
            "TempFilterFunctions"
            {
                Write-Host "Copy deployment file from $ModuleToFunctionDeploymentArtifactFilePath"
                Copy-Item $ModuleToFunctionDeploymentArtifactFilePath -Destination $DeploymentWorkingFilePath -Force
            }
            "TempSensor"
            {
                Write-Host "Copy deployment file from $QuickstartDeploymentArtifactFilePath"
                Copy-Item $QuickstartDeploymentArtifactFilePath -Destination $DeploymentWorkingFilePath -Force
            }
            {$_ -in "QuickstartCerts","TransparentGateway"} # Only when $ProxyUri is specified
            {
                Write-Host "Copy deployment file from $RuntimeOnlyDeploymentArtifactFilePath"
                Copy-Item $RuntimeOnlyDeploymentArtifactFilePath -Destination $DeploymentWorkingFilePath -Force
            }
        }

        $ImageArchitectureLabel = $(GetImageArchitectureLabel)
        (Get-Content $DeploymentWorkingFilePath).replace('<Architecture>', $ImageArchitectureLabel) | Set-Content $DeploymentWorkingFilePath
        (Get-Content $DeploymentWorkingFilePath).replace('<Build.BuildNumber>', $ArtifactImageBuildNumber) | Set-Content $DeploymentWorkingFilePath
        (Get-Content $DeploymentWorkingFilePath).replace('<CR.Username>', $ContainerRegistryUsername) | Set-Content $DeploymentWorkingFilePath
        (Get-Content $DeploymentWorkingFilePath).replace('<CR.Password>', $ContainerRegistryPassword) | Set-Content $DeploymentWorkingFilePath
        (Get-Content $DeploymentWorkingFilePath).replace('-linux-', '-windows-') | Set-Content $DeploymentWorkingFilePath
        (Get-Content $DeploymentWorkingFilePath).replace('<Container_Registry>', $ContainerRegistry) | Set-Content $DeploymentWorkingFilePath

        If ($ProxyUri)
        {
            # Add/remove/edit JSON values *after* replacing all the '<>' placeholders because
            # ConvertTo-Json will encode angle brackets.
            $httpsProxy = "{ `"value`": `"$ProxyUri`" }" | ConvertFrom-Json
            $json = Get-Content $DeploymentWorkingFilePath | ConvertFrom-Json
            $edgeAgentDesired = $json.modulesContent.'$edgeAgent'.'properties.desired'
            $upstreamProtocol = $edgeAgentDesired.systemModules.edgeHub.env.PSObject.Properties['UpstreamProtocol']
            If (($upstreamProtocol -ne $null) -and ($upstreamProtocol.Value.value -eq 'Mqtt')) {
                $upstreamProtocol = '{ "value": "MqttWs" }' | ConvertFrom-Json
            } else {
                $upstreamProtocol = '{ "value": "AmqpWs" }' | ConvertFrom-Json
            }

            # Add edgeAgent env with 'https_proxy' and 'UpstreamProtocol'
            if ($edgeAgentDesired.systemModules.edgeAgent.PSObject.Properties['env'] -eq $null) {
                $edgeAgentDesired.systemModules.edgeAgent | `
                    Add-Member -Name 'env' -Value ([pscustomobject]@{}) -MemberType NoteProperty
            }
            $edgeAgentDesired.systemModules.edgeAgent.env | `
                Add-Member -Name 'https_proxy' -Value $httpsProxy -MemberType NoteProperty
            $edgeAgentDesired.systemModules.edgeAgent.env | `
                Add-Member -Name 'UpstreamProtocol' -Value $upstreamProtocol -MemberType NoteProperty -Force

            # Add 'https_proxy' and 'UpstreamProtocol' to edgeHub env
            $edgeAgentDesired.systemModules.edgeHub.env | `
                Add-Member -Name 'https_proxy' -Value $httpsProxy -MemberType NoteProperty
            $edgeAgentDesired.systemModules.edgeHub.env | `
                Add-Member -Name 'UpstreamProtocol' -Value $upstreamProtocol -MemberType NoteProperty -Force

            $json | ConvertTo-Json -Depth 20 | Set-Content $DeploymentWorkingFilePath
        }
    }
}

Function PrepareCertificateTools
{
    # setup environment before invoking cert gen script
    $OpenSSLExeName="openssl.exe"
    if ($null -eq (Get-Command $OpenSSLExeName -ErrorAction SilentlyContinue))
    {
        # if openssl is not in path add default openssl install path and try again
        $env:PATH += ";$DefaultOpensslInstallPath"
        if ($null -eq (Get-Command $OpenSSLExeName -ErrorAction SilentlyContinue))
        {
            throw ("$OpenSSLExeName is unavailable. Please install $OpenSSLExeName and set it in the PATH before proceeding.")
        }
    }
    $env:FORCE_NO_PROD_WARNING="True"
}

Function PrintLogs
{
    Param (
        [Datetime] $testStartTime,
        [int] $testExitCode
        )

    $now = Get-Date
    PrintHighlightedMessage "Test finished with exit code $testExitCode at $now, took $($now - $testStartTime)"

    If ($testExitCode -eq 0)
    {
        Return
    }

    # Need to use Get-WinEvent, since Get-EventLog is not supported in Windows IoT Core ARM
    Get-WinEvent -ea SilentlyContinue `
        -FilterHashtable @{ProviderName= "iotedged";
        LogName = "application"; StartTime = $testStartTime} |
        select TimeCreated, Message |
        sort-object @{Expression="TimeCreated";Descending=$false} |
        format-table -autosize -wrap | Out-Host

    $dockerCmd ="docker -H npipe:////./pipe/iotedge_moby_engine"

    Try
    {
        Write-Host "EDGE AGENT LOGS"
        Invoke-Expression "$dockerCmd logs edgeAgent" | Out-Host
    }
    Catch
    {
        Write-Host "Exception caught when output Edge Agent logs"
    }

    Try
    {
        Write-Host "EDGE HUB LOGS"
        Invoke-Expression "$dockerCmd logs edgeHub" | Out-Host
    }
    Catch
    {
        Write-Host "Exception caught when output Edge Hub logs"
    }

    if (($TestName -eq "TempSensor") -Or `
        ($TestName -eq "TempFilter") -Or `
        ($TestName -eq "TempFilterFunctions"))
    {
        Try
        {
            Write-Host "TEMP SENSOR LOGS"
            Invoke-Expression "$dockerCmd logs tempSensor" | Out-Host
        }
        Catch
        {
            Write-Host "Exception caught when output Temp Sensor logs"
        }
    }

    if ($TestName -eq "TempFilter")
    {
        Try {
            Write-Host "TEMP FILTER LOGS"
            Invoke-Expression "$dockerCmd logs tempFilter" | Out-Host
        }
        Catch
        {
            Write-Host "Cannot output Temp Filter logs"
        }
    }

    if ($TestName -eq "TempFilterFunctions")
    {
        Try {
            Write-Host "TEMP FILTER FUNCTIONS LOGS"
            Invoke-Expression "$dockerCmd logs tempFilterFunctions" | Out-Host
        }
        Catch
        {
            Write-Host "Cannot output Temp Filter Functions logs"
        }
    }
}

Function RunAllTests
{
    $TestName = "DirectMethodAmqp"
    $lastTestExitCode = RunDirectMethodAmqpTest

    $TestName = "DirectMethodAmqpMqtt"
    $testExitCode = RunDirectMethodAmqpMqttTest
    $lastTestExitCode = If ($testExitCode -ne 0) { $testExitCode } Else { $lastTestExitCode }

    $TestName = "DirectMethodMqtt"
    $testExitCode = RunDirectMethodMqttTest
    $lastTestExitCode = If ($testExitCode -ne 0) { $testExitCode } Else { $lastTestExitCode }

    $TestName = "DirectMethodMqttAmqp"
    $testExitCode = RunDirectMethodMqttAmqpTest
    $lastTestExitCode = If ($testExitCode -ne 0) { $testExitCode } Else { $lastTestExitCode }

    $TestName = "DpsSymmetricKeyProvisioning"
    $testExitCode = RunDpsProvisioningTest ([DpsProvisioningType]::SymmetricKey)
    $lastTestExitCode = If ($testExitCode -ne 0) { $testExitCode } Else { $lastTestExitCode }

    $TestName = "DpsTpmProvisioning"
    $testExitCode = RunDpsProvisioningTest ([DpsProvisioningType]::Tpm)
    $lastTestExitCode = If ($testExitCode -ne 0) { $testExitCode } Else { $lastTestExitCode }

    $TestName = "DpsX509Provisioning"
    $testExitCode = RunDpsProvisioningTest ([DpsProvisioningType]::X509)
    $lastTestExitCode = If ($testExitCode -ne 0) { $testExitCode } Else { $lastTestExitCode }

    $TestName = "QuickstartCerts"
    $testExitCode = RunQuickstartCertsTest
    $lastTestExitCode = If ($testExitCode -ne 0) { $testExitCode } Else { $lastTestExitCode }

    $TestName = "TempFilter"
    $testExitCode = RunTempFilterTest
    $lastTestExitCode = If ($testExitCode -ne 0) { $testExitCode } Else { $lastTestExitCode }

    $TestName = "TempFilterFunctions"
    $testExitCode = RunTempFilterFunctionsTest
    $lastTestExitCode = If ($testExitCode -ne 0) { $testExitCode } Else { $lastTestExitCode }

    $TestName = "TempSensor"
    $testExitCode = RunTempSensorTest
    $lastTestExitCode = If ($testExitCode -ne 0) { $testExitCode } Else { $lastTestExitCode }

    $TestName = "TransparentGateway"
    $testExitCode = RunTransparentGatewayTest
    $lastTestExitCode = If ($testExitCode -ne 0) { $testExitCode } Else { $lastTestExitCode }

    Return $lastTestExitCode
}

Function RunDirectMethodAmqpTest
{
    PrintHighlightedMessage "Run Direct Method test with Amqp/AmqpWs upstream protocol and Amqp client transport type for $Architecture"
    TestSetup

    $testStartAt = Get-Date
    $deviceId = "e2e-${ReleaseLabel}-Windows-${Architecture}-DMAmqp"
    PrintHighlightedMessage "Run direct method test with Amqp/AmqpWs upstream protocol and Amqp client transport type on device ""$deviceId"" started at $testStartAt"

    $testCommand = "&$IotEdgeQuickstartExeTestPath ``
            -d `"$deviceId`" ``
            -c `"$IoTHubConnectionString`" ``
            -e `"$EventHubConnectionString`" ``
            -n `"$env:computername`" ``
            -r `"$ContainerRegistry`" ``
            -u `"$ContainerRegistryUsername`" ``
            -p `"$ContainerRegistryPassword`" --verify-data-from-module `"DirectMethodSender`" ``
            -t `"${ArtifactImageBuildNumber}-windows-$(GetImageArchitectureLabel)`" ``
            -l `"$DeploymentWorkingFilePath`" ``
            $BypassInstallationFlag"
    If ($ProxyUri) {
        $testCommand = "$testCommand ``
            --upstream-protocol 'AmqpWs' ``
            --proxy `"$ProxyUri`""
    }
    $testCommand = AppendInstallationOption($testCommand)
    Invoke-Expression $testCommand | Out-Host
    $testExitCode = $LastExitCode

    PrintLogs $testStartAt $testExitCode
    Return $testExitCode
}

Function RunDirectMethodAmqpMqttTest
{
    PrintHighlightedMessage "Run Direct Method test with Amqp/AmqpWs upstream protocol and Mqtt client transport type for $Architecture"
    TestSetup

    $testStartAt = Get-Date
    $deviceId = "e2e-${ReleaseLabel}-Windows-${Architecture}-DMAmqpMqtt"
    PrintHighlightedMessage "Run direct method test with Amqp/AmqpWs upstream protocol and Mqtt client transport type on device ""$deviceId"" started at $testStartAt"

    $testCommand = "&$IotEdgeQuickstartExeTestPath ``
            -d `"$deviceId`" ``
            -c `"$IoTHubConnectionString`" ``
            -e `"$EventHubConnectionString`" ``
            -n `"$env:computername`" ``
            -r `"$ContainerRegistry`" ``
            -u `"$ContainerRegistryUsername`" ``
            -p `"$ContainerRegistryPassword`" --verify-data-from-module `"DirectMethodSender`" ``
            -t `"${ArtifactImageBuildNumber}-windows-$(GetImageArchitectureLabel)`" ``
            -l `"$DeploymentWorkingFilePath`" ``
            $BypassInstallationFlag"
    If ($ProxyUri) {
        $testCommand = "$testCommand ``
            --upstream-protocol 'AmqpWs' ``
            --proxy `"$ProxyUri`""
    }
    $testCommand = AppendInstallationOption($testCommand)
    Invoke-Expression $testCommand | Out-Host
    $testExitCode = $LastExitCode

    PrintLogs $testStartAt $testExitCode
    Return $testExitCode
}

Function RunDirectMethodMqttTest
{
    PrintHighlightedMessage "Run Direct Method test with Mqtt/MqttWs upstream protocol and Mqtt client transport type for $Architecture"
    TestSetup

    $testStartAt = Get-Date
    $deviceId = "e2e-${ReleaseLabel}-Windows-${Architecture}-DMMqtt"
    PrintHighlightedMessage "Run direct method test with Mqtt/MqttWs upstream protocol and Mqtt client transport type on device ""$deviceId"" started at $testStartAt"

    $testCommand = "&$IotEdgeQuickstartExeTestPath ``
            -d `"$deviceId`" ``
            -c `"$IoTHubConnectionString`" ``
            -e `"$EventHubConnectionString`" ``
            -n `"$env:computername`" ``
            -r `"$ContainerRegistry`" ``
            -u `"$ContainerRegistryUsername`" ``
            -p `"$ContainerRegistryPassword`" --verify-data-from-module `"DirectMethodSender`" ``
            -t `"${ArtifactImageBuildNumber}-windows-$(GetImageArchitectureLabel)`" ``
            -l `"$DeploymentWorkingFilePath`" ``
            $BypassInstallationFlag"
    If ($ProxyUri) {
        $testCommand = "$testCommand ``
            --upstream-protocol 'MqttWs' ``
            --proxy `"$ProxyUri`""
    }
    $testCommand = AppendInstallationOption($testCommand)
    Invoke-Expression $testCommand | Out-Host
    $testExitCode = $LastExitCode

    PrintLogs $testStartAt $testExitCode
    Return $testExitCode
}

Function RunDirectMethodMqttAmqpTest
{
    PrintHighlightedMessage "Run Direct Method test with Mqtt/MqttWs upstream protocol and Amqp client transport type for $Architecture"
    TestSetup

    $testStartAt = Get-Date
    $deviceId = "e2e-${ReleaseLabel}-Windows-${Architecture}-DMMqttAmqp"
    PrintHighlightedMessage "Run direct method test with Mqtt/MqttWs upstream protocol and Amqp client transport type on device ""$deviceId"" started at $testStartAt"

    $testCommand = "&$IotEdgeQuickstartExeTestPath ``
            -d `"$deviceId`" ``
            -c `"$IoTHubConnectionString`" ``
            -e `"$EventHubConnectionString`" ``
            -n `"$env:computername`" ``
            -r `"$ContainerRegistry`" ``
            -u `"$ContainerRegistryUsername`" ``
            -p `"$ContainerRegistryPassword`" --verify-data-from-module `"DirectMethodSender`" ``
            -t `"${ArtifactImageBuildNumber}-windows-$(GetImageArchitectureLabel)`" ``
            -l `"$DeploymentWorkingFilePath`" ``
            $BypassInstallationFlag"
    If ($ProxyUri) {
        $testCommand = "$testCommand ``
            --upstream-protocol 'MqttWs' ``
            --proxy `"$ProxyUri`""
    }
    $testCommand = AppendInstallationOption($testCommand)
    Invoke-Expression $testCommand | Out-Host
    $testExitCode = $LastExitCode

    PrintLogs $testStartAt $testExitCode
    Return $testExitCode
}

Function RunDpsProvisioningTest
{
    param
    (
        [DpsProvisioningType] $provisioningType
    )

    PrintHighlightedMessage "Run DPS provisioning test $provisioningType"
    TestSetup

    $testStartAt = Get-Date
    $registrationId = "e2e-${ReleaseLabel}-Win-${Architecture}-DPS-$provisioningType"
    PrintHighlightedMessage "Run DPS provisioning test $provisioningType for registration id ""$registrationId"" started at $testStartAt"

    $testCommand = "&$IotEdgeQuickstartExeTestPath ``
            -d `"$registrationId`" ``
            -c `"$IoTHubConnectionString`" ``
            -e `"$EventHubConnectionString`" ``
            -n `"$env:computername`" ``
            -r `"$ContainerRegistry`" ``
            -u `"$ContainerRegistryUsername`" ``
            -p `"$ContainerRegistryPassword`" ``
            -t `"${ArtifactImageBuildNumber}-windows-$(GetImageArchitectureLabel)`" ``
            -l `"$DeploymentWorkingFilePath`" ``
            --dps-scope-id `"$DpsScopeId`" ``
            $BypassInstallationFlag"

    switch ($provisioningType) {
        ([DpsProvisioningType]::SymmetricKey)
        {
            $testCommand = "$testCommand ``
                --dps-registration-id `"$registrationId`" ``
                --dps-master-symmetric-key `"$DpsMasterSymmetricKey`""
        }

        ([DpsProvisioningType]::Tpm)
        {
            $testCommand = "$testCommand ``
                --dps-registration-id `"$registrationId`""
        }

        ([DpsProvisioningType]::X509)
        {
            # for windows X.509 mutual auth clients to work, the expectation is that the root
            # and any intermediate certificates (public certs only) be installed in the certificate store
            $installCACommand = "Import-Certificate -CertStoreLocation 'cert:\LocalMachine\Root' -FilePath $EdgeCertGenScriptDir\certs\azure-iot-test-only.root.ca.cert.pem"
            Invoke-Expression $installCACommand | Out-Host
            $installCACommand = "Import-Certificate -CertStoreLocation 'cert:\LocalMachine\Root' -FilePath $EdgeCertGenScriptDir\certs\azure-iot-test-only.intermediate.cert.pem"
            Invoke-Expression $installCACommand | Out-Host

            New-CACertsDevice "$registrationId"
            $identityPkPath = "$EdgeCertGenScriptDir\private\iot-device-${registrationId}.key.pem"
            $identityCertPath = "$EdgeCertGenScriptDir\certs\iot-device-${registrationId}-full-chain.cert.pem"

            $testCommand = "$testCommand ``
                --device_identity_pk `"$identityPkPath`" ``
                --device_identity_cert `"$identityCertPath`""
        }
    }

    If ($ProxyUri) {
        $testCommand = "$testCommand ``
            --upstream-protocol 'AmqpWs' ``
            --proxy `"$ProxyUri`""
    }
    $testCommand = AppendInstallationOption($testCommand)
    Invoke-Expression $testCommand | Out-Host
    $testExitCode = $LastExitCode

    PrintLogs $testStartAt $testExitCode
    Return $testExitCode
}

Function RunQuickstartCertsTest
{
    PrintHighlightedMessage "Run Quickstart Certs test for $Architecture"
    TestSetup

    $testStartAt = Get-Date
    $deviceId = "e2e-${ReleaseLabel}-Windows-${Architecture}-QuickstartCerts"
    PrintHighlightedMessage "Run quickstart certs test on device ""$deviceId"" started at $testStartAt"

    $testCommand = "&$IotEdgeQuickstartExeTestPath ``
        -d `"$deviceId`" ``
        -c `"$IoTHubConnectionString`" ``
        -e `"doesNotNeed`" ``
        -n `"$env:computername`" ``
        -r `"$ContainerRegistry`" ``
        -u `"$ContainerRegistryUsername`" ``
        -p `"$ContainerRegistryPassword`" ``
        -t `"${ArtifactImageBuildNumber}-windows-$(GetImageArchitectureLabel)`" ``
        --optimize_for_performance=`"$OptimizeForPerformance`" ``
        --leave-running=All ``
        --no-verify ``
        $BypassInstallationFlag"
    If ($ProxyUri) {
        $testCommand = "$testCommand ``
            -l `"$DeploymentWorkingFilePath`" ``
            --upstream-protocol 'AmqpWs' ``
            --proxy `"$ProxyUri`""
    }
    $testCommand = AppendInstallationOption($testCommand)
    Invoke-Expression $testCommand | Out-Host

    $caCertPath = (Get-ChildItem $env:ProgramData\iotedge\hsm\certs\edge_owner_ca*.pem | Select -First 1).FullName
    Write-Host "CA certificate path=$caCertPath"

    Write-Host "Run LeafDevice"
    $testCommand = "&$LeafDeviceExeTestPath ``
        -d `"${deviceId}-leaf`" ``
        -c `"$IoTHubConnectionString`" ``
        -e `"$EventHubConnectionString`" ``
        -ct `"$caCertPath`" ``
        -ed `"$env:computername`""
    If ($ProxyUri) {
        $testCommand = "$testCommand --proxy `"$ProxyUri`""
    }
    Invoke-Expression $testCommand | Out-Host
    $testExitCode = $LastExitCode

    PrintLogs $testStartAt $testExitCode
    Return $testExitCode
}

Function RunLongHaulTest
{
    PrintHighlightedMessage "Run Long Haul test for $Architecture"
    TestSetup

    $testStartAt = Get-Date
    $deviceId = "${ReleaseLabel}-Windows-${Architecture}-longHaul"
    PrintHighlightedMessage "Run Long Haul test with -d ""$deviceId"" started at $testStartAt"

    $testCommand = "&$IotEdgeQuickstartExeTestPath ``
            -d `"$deviceId`" ``
            -c `"$IoTHubConnectionString`" ``
            -e `"$EventHubConnectionString`" ``
            -n `"$env:computername`" ``
            -r `"$ContainerRegistry`" ``
            -u `"$ContainerRegistryUsername`" ``
            -p `"$ContainerRegistryPassword`" ``
            -t `"${ArtifactImageBuildNumber}-windows-$(GetImageArchitectureLabel)`" ``
            --leave-running=All ``
            -l `"$DeploymentWorkingFilePath`" ``
            --runtime-log-level `"Info`" ``
            --no-verify ``
            $BypassInstallationFlag"
    $testCommand = AppendInstallationOption($testCommand)
    Invoke-Expression $testCommand | Out-Host
    $testExitCode = $LastExitCode

    PrintLogs $testStartAt $testExitCode
    Return $testExitCode
}

Function RunStressTest
{
    PrintHighlightedMessage "Run Stress test for $Architecture"
    TestSetup

    $testStartAt = Get-Date
    $deviceId = "${ReleaseLabel}-Windows-${Architecture}-stress"
    PrintHighlightedMessage "Run Stress test with -d ""$deviceId"" started at $testStartAt"

    $testCommand = "&$IotEdgeQuickstartExeTestPath ``
            -d `"$deviceId`" ``
            -c `"$IoTHubConnectionString`" ``
            -e `"doesNotNeed`" ``
            -n `"$env:computername`" ``
            -r `"$ContainerRegistry`" ``
            -u `"$ContainerRegistryUsername`" ``
            -p `"$ContainerRegistryPassword`" ``
            -t `"${ArtifactImageBuildNumber}-windows-$(GetImageArchitectureLabel)`" ``
            --leave-running=All ``
            -l `"$DeploymentWorkingFilePath`" ``
            --runtime-log-level `"Info`" ``
            --no-verify ``
            $BypassInstallationFlag"
    $testCommand = AppendInstallationOption($testCommand)
    Invoke-Expression $testCommand | Out-Host
    $testExitCode = $LastExitCode

    PrintLogs $testStartAt $testExitCode
    Return $testExitCode
}

Function RunTempFilterTest
{
    PrintHighlightedMessage "Run TempFilter test for $Architecture"
    TestSetup

    $testStartAt = Get-Date
    $deviceId = "e2e-${ReleaseLabel}-Windows-${Architecture}-tempFilter"
    PrintHighlightedMessage "Run TempFilter test on device ""$deviceId"" started at $testStartAt"

    $testCommand = "&$IotEdgeQuickstartExeTestPath ``
            -d `"$deviceId`" ``
            -c `"$IoTHubConnectionString`" ``
            -e `"$EventHubConnectionString`" ``
            -n `"$env:computername`" ``
            -r `"$ContainerRegistry`" ``
            -u `"$ContainerRegistryUsername`" ``
            -p `"$ContainerRegistryPassword`" --verify-data-from-module `"tempFilter`" ``
            -t `"${ArtifactImageBuildNumber}-windows-$(GetImageArchitectureLabel)`" ``
            -l `"$DeploymentWorkingFilePath`" ``
            $BypassInstallationFlag"
    If ($ProxyUri) {
        $testCommand = "$testCommand ``
            --upstream-protocol 'AmqpWs' ``
            --proxy `"$ProxyUri`""
    }
    $testCommand = AppendInstallationOption($testCommand)
    Invoke-Expression $testCommand | Out-Host
    $testExitCode = $LastExitCode

    PrintLogs $testStartAt $testExitCode
    Return $testExitCode
}

Function RunTempFilterFunctionsTest
{
    if ($Architecture -eq "arm32v7")
    {
        PrintHighlightedMessage "Temp Filter Functions test is not supported for $Architecture"
        Return 0
    }

    PrintHighlightedMessage "Run TempFilterFunctions test for $Architecture"
    TestSetup

    $testStartAt = Get-Date
    $deviceId = "e2e-${ReleaseLabel}-Windows-${Architecture}-tempFilterFunc"
    PrintHighlightedMessage "Run Temp Filter Functions test on device ""$deviceId"" started at $testStartAt"

    $testCommand = "&$IotEdgeQuickstartExeTestPath ``
            -d `"$deviceId`" ``
            -c `"$IoTHubConnectionString`" ``
            -e `"$EventHubConnectionString`" ``
            -n `"$env:computername`" ``
            -r `"$ContainerRegistry`" ``
            -u `"$ContainerRegistryUsername`" ``
            -p `"$ContainerRegistryPassword`" --verify-data-from-module `"tempFilterFunctions`" ``
            -t `"${ArtifactImageBuildNumber}-windows-$(GetImageArchitectureLabel)`" ``
            -l `"$DeploymentWorkingFilePath`" ``
            $BypassInstallationFlag"
    If ($ProxyUri) {
        $testCommand = "$testCommand ``
            --upstream-protocol 'AmqpWs' ``
            --proxy `"$ProxyUri`""
    }
    $testCommand = AppendInstallationOption($testCommand)
    Invoke-Expression $testCommand | Out-Host
    $testExitCode = $LastExitCode

    PrintLogs $testStartAt $testExitCode
    Return $testExitCode
}

Function RunTempSensorTest
{
    PrintHighlightedMessage "Run TempSensor test for $Architecture"
    TestSetup

    $testStartAt = Get-Date
    $deviceId = "e2e-${ReleaseLabel}-Windows-${Architecture}-tempSensor"
    PrintHighlightedMessage "Run TempSensor test on device ""$deviceId"" started at $testStartAt."

    $testCommand = "&$IotEdgeQuickstartExeTestPath ``
        -d `"$deviceId`" ``
        -c `"$IoTHubConnectionString`" ``
        -e `"$EventHubConnectionString`" ``
        -n `"$env:computername`" ``
        -r `"$ContainerRegistry`" ``
        -u `"$ContainerRegistryUsername`" ``
        -p `"$ContainerRegistryPassword`" ``
        -t `"${ArtifactImageBuildNumber}-windows-$(GetImageArchitectureLabel)`" ``
        -tw `"$TwinTestFileArtifactFilePath`" ``
        --optimize_for_performance=`"$OptimizeForPerformance`" ``
        $BypassInstallationFlag"

    If ($ProxyUri) {
        $testCommand = "$testCommand ``
            -l `"$DeploymentWorkingFilePath`" ``
            --upstream-protocol 'AmqpWs' ``
            --proxy `"$ProxyUri`""
    }
    $testCommand = AppendInstallationOption($testCommand)
    Invoke-Expression $testCommand | Out-Host
    $testExitCode = $LastExitCode

    PrintLogs $testStartAt $testExitCode
    Return $testExitCode
}

Function RunLeafDeviceTest
(
    [ValidateSet("sas","x509CA","x509Thumprint")][string]$authType,
    [ValidateSet("Mqtt","MqttWs","Amqp", "AmqpWs")][string]$protocol,
    [ValidateNotNullOrEmpty()][string]$leafDeviceId,
    [string]$edgeDeviceId,
    [bool]$useSecondaryCredential = $False
)
{

    if ($leafDeviceId.Length -gt 64) {
        throw "can't generate cert. asn1 device name length of 64 exceeded. $leafDeviceId"
    }
    
    $testCommand = $null
    switch ($authType) {
        "sas"
        {
            if ([string]::IsNullOrWhiteSpace($edgeDeviceId))
            {
                Write-Host "Run LeafDevice with SAS auth not in scope"
                $testCommand = "&$LeafDeviceExeTestPath ``
                    -d `"$leafDeviceId`" ``
                    -c `"$IoTHubConnectionString`" ``
                    -e `"$EventHubConnectionString`" ``
                    -proto `"$protocol`" ``
                    -ct `"$TrustedCACertificatePath`" ``
                    -ed `"$env:computername`""
            }
            else
            {
                Write-Host "Run LeafDevice with SAS auth in scope"
                $testCommand = "&$LeafDeviceExeTestPath ``
                    -d `"$leafDeviceId`" ``
                    -c `"$IoTHubConnectionString`" ``
                    -e `"$EventHubConnectionString`" ``
                    -proto `"$protocol`" ``
                    -ct `"$TrustedCACertificatePath`" ``
                    -ed-id `"$edgeDeviceId`" ``
                    -ed `"$env:computername`""
            }
            break
        }

        "x509CA"
        {
            if ([string]::IsNullOrWhiteSpace($edgeDeviceId))
            {
                $(Throw "For X.509 leaf device, the Edge device Id is requried")
            }
            Write-Host "Run LeafDevice with X.509 CA auth in scope"
            New-CACertsDevice "$leafDeviceId"
            $testCommand = "&$LeafDeviceExeTestPath ``
                -d `"$leafDeviceId`" ``
                -c `"$IoTHubConnectionString`" ``
                -e `"$EventHubConnectionString`" ``
                -proto `"$protocol`" ``
                -ct `"$TrustedCACertificatePath`" ``
                -cac `"$EdgeCertGenScriptDir\certs\iot-device-${leafDeviceId}-full-chain.cert.pem`" ``
                -cak `"$EdgeCertGenScriptDir\private\iot-device-${leafDeviceId}.key.pem`" ``
                -ed-id `"$edgeDeviceId`" ``
                -ed `"$env:computername`""
            break
        }

        "x509Thumprint"
        {
            if ([string]::IsNullOrWhiteSpace($edgeDeviceId))
            {
                $(Throw "For X.509 leaf device, the Edge device Id is requried")
            }
            Write-Host "Run LeafDevice with X.509 thumbprint auth in scope"
            New-CACertsDevice "$leafDeviceId-pri"
            New-CACertsDevice "$leafDeviceId-sec"
            $testCommand = "&$LeafDeviceExeTestPath ``
                -d `"$leafDeviceId`" ``
                -c `"$IoTHubConnectionString`" ``
                -e `"$EventHubConnectionString`" ``
                -proto `"$protocol`" ``
                -ct `"$TrustedCACertificatePath`" ``
                -ctpc `"$EdgeCertGenScriptDir\certs\iot-device-${leafDeviceId}-pri-full-chain.cert.pem`" ``
                -ctpk `"$EdgeCertGenScriptDir\private\iot-device-${leafDeviceId}-pri.key.pem`" ``
                -ctsc `"$EdgeCertGenScriptDir\certs\iot-device-${leafDeviceId}-sec-full-chain.cert.pem`" ``
                -ctsk `"$EdgeCertGenScriptDir\private\iot-device-${leafDeviceId}-sec.key.pem`" ``
                -ed-id `"$edgeDeviceId`" ``
                -ed `"$env:computername`""

            If ($useSecondaryCredential) {
                $testCommand = "$testCommand --use-secondary-credential"
            }

            break
        }

        default
        {
            $(Throw "Unsupported auth mode $authType")
        }
    }

    If ($ProxyUri) {
        $testCommand = "$testCommand --proxy `"$ProxyUri`""
    }

    $testStartAt = Get-Date
    Invoke-Expression $testCommand | Out-Host
    $testExitCode = $LastExitCode
    PrintLogs $testStartAt $testExitCode

    Return $testExitCode
}

Function RunTransparentGatewayTest
{
    PrintHighlightedMessage "Run Transparent Gateway test for $Architecture"

    TestSetup

    $testStartAt = Get-Date
    $edgeDeviceId = "e2e-${ReleaseLabel}-Windows-${Architecture}-TransGW"
    PrintHighlightedMessage "Run transparent gateway test on device ""$edgeDeviceId"" started at $testStartAt."

    # generate the edge gateway certs
    New-CACertsEdgeDevice $edgeDeviceId

    #launch the edge as a transparent gateway
    $testCommand = "&$IotEdgeQuickstartExeTestPath ``
        -d `"$edgeDeviceId`" ``
        -c `"$IoTHubConnectionString`" ``
        -e `"doesNotNeed`" ``
        -n `"$env:computername`" ``
        -r `"$ContainerRegistry`" ``
        -u `"$ContainerRegistryUsername`" ``
        -p `"$ContainerRegistryPassword`" ``
        -t `"${ArtifactImageBuildNumber}-windows-$(GetImageArchitectureLabel)`" ``
        --device_ca_cert `"$EdgeCertGenScriptDir\certs\iot-edge-device-$edgeDeviceId-full-chain.cert.pem`" ``
        --device_ca_pk `"$EdgeCertGenScriptDir\private\iot-edge-device-$edgeDeviceId.key.pem`" ``
        --trusted_ca_certs `"$TrustedCACertificatePath`" ``
        --optimize_for_performance=`"$OptimizeForPerformance`" ``
        --leave-running=All ``
        --no-verify ``
        $BypassInstallationFlag"

    If ($ProxyUri) {
        $testCommand = "$testCommand ``
            -l `"$DeploymentWorkingFilePath`" ``
            --upstream-protocol 'AmqpWs' ``
            --proxy `"$ProxyUri`""
    }
    $testCommand = AppendInstallationOption($testCommand)
    Invoke-Expression $testCommand | Out-Host

    # if the deployment of edge runtime and modules fails, then return immediately.
    If($LastExitCode -eq 1) {
      Return $LastExitCode
    }

    # run the various leaf device tests
    $deviceId = "e2e-${ReleaseLabel}-Win-${Architecture}"

    # NOTE: device name cannot be > 64 chars because of asn1 limits for certs
    # thus we're abbreviating noscope/inscope as no/in and leaf as lf, x509ca as x5c, x509th as x5t, pri as p, sec as s.
    RunLeafDeviceTest "sas" "Mqtt" "$deviceId-mqtt-sas-no-lf" $null
    RunLeafDeviceTest "sas" "Amqp" "$deviceId-amqp-sas-no-lf" $null

    RunLeafDeviceTest "sas" "Mqtt" "$deviceId-mqtt-sas-in-lf" $edgeDeviceId
    RunLeafDeviceTest "sas" "Amqp" "$deviceId-amqp-sas-in-lf" $edgeDeviceId

    RunLeafDeviceTest "x509CA" "Mqtt" "$deviceId-mqtt-x5c-in-lf" $edgeDeviceId
    RunLeafDeviceTest "x509CA" "Amqp" "$deviceId-amqp-x5c-in-lf" $edgeDeviceId

    # run thumbprint test using primary cert with MQTT
    RunLeafDeviceTest "x509Thumprint" "Mqtt" "$deviceId-mqtt-p-x5t-in-lf" $edgeDeviceId
    # run thumbprint test using secondary cert with MQTT
    RunLeafDeviceTest "x509Thumprint" "Mqtt" "$deviceId-mqtt-s-x5t-in-lf" $edgeDeviceId $True
    # run thumbprint test using primary cert with AMQP
    RunLeafDeviceTest "x509Thumprint" "Amqp" "$deviceId-amqp-p-x5t-in-lf" $edgeDeviceId
    # run thumbprint test using secondary cert with AMQP
    RunLeafDeviceTest "x509Thumprint" "Amqp" "$deviceId-amqp-s-x5t-in-lf" $edgeDeviceId $True

    Return $testExitCode
}

Function RunTest
{
    $testExitCode = 0

    If ($TestName -eq "DpsX509Provisioning" -Or $TestName -eq "TransparentGateway")
    {
        # setup certificate generation tools to create the Edge device and leaf device certificates
        PrepareCertificateTools

        # dot source the certificate generation script
        . "$EdgeCertGenScript"

        # install the provided root CA to seed the certificate chain
        If ($EdgeE2ERootCACertRSAFile -and $EdgeE2ERootCAKeyRSAFile)
        {
            Install-RootCACertificate $EdgeE2ERootCACertRSAFile $EdgeE2ERootCAKeyRSAFile "rsa" $EdgeE2ETestRootCAPassword
        }
    }

    Switch ($TestName)
    {
        "All" { $testExitCode = RunAllTests; break }
        "DirectMethodAmqp" { $testExitCode = RunDirectMethodAmqpTest; break }
        "DirectMethodAmqpMqtt" { $testExitCode = RunDirectMethodAmqpMqttTest; break }
        "DirectMethodMqtt" { $testExitCode = RunDirectMethodMqttTest; break }
        "DirectMethodMqttAmqp" { $testExitCode = RunDirectMethodMqttAmqpTest; break }
        "DpsSymmetricKeyProvisioning" { $testExitCode = RunDpsProvisioningTest ([DpsProvisioningType]::SymmetricKey); break }
        "DpsTpmProvisioning" { $testExitCode = RunDpsProvisioningTest ([DpsProvisioningType]::Tpm); break }
        "DpsX509Provisioning" { $testExitCode = RunDpsProvisioningTest ([DpsProvisioningType]::X509); break }
        "QuickstartCerts" { $testExitCode = RunQuickstartCertsTest; break }
        "LongHaul" { $testExitCode = RunLongHaulTest; break }
        "Stress" { $testExitCode = RunStressTest; break }
        "TempFilter" { $testExitCode = RunTempFilterTest; break }
        "TempFilterFunctions" { $testExitCode = RunTempFilterFunctionsTest; break }
        "TempSensor" { $testExitCode = RunTempSensorTest; break }
        "TransparentGateway" { $testExitCode = RunTransparentGatewayTest; break }
        default { Throw "$TestName test is not supported." }
    }

    Return $testExitCode
}

Function SetEnvironmentVariable
{
    # IotEdgeQuickstart runs different processes to call iotedge list right after running installation script.
    # E2E test failed randomly when running iotedge list command throws Win32Exception as Path environment variable may not be in place yet.
    # Therefore set it explicitly before running each test.
    $env:Path="$env:Path;C:\Program Files\iotedge-moby;C:\Program Files\iotedge"
}

Function TestSetup
{
    Write-Host "Environment setup..."
    ValidateTestParameters
    If (!$BypassEdgeInstallation)
    {
        # Cleanup/Setup
        $testCommand = "&$EnvSetupScriptPath ``
            -ArtifactImageBuildNumber `"$ArtifactImageBuildNumber`" ``
            -E2ETestFolder `"$E2ETestFolder`""

        Invoke-Expression $testCommand | Out-Host
    }
    InitializeWorkingFolder
    PrepareTestFromArtifacts
    SetEnvironmentVariable
}

Function ValidateTestParameters
{
    PrintHighlightedMessage "Validate test parameters for $TestName"

    If (-Not((Test-Path (Join-Path $IoTEdgedArtifactFolder "*")) -Or (Test-Path (Join-Path $PackagesArtifactFolder "*"))))
    {
        Throw "Either $IoTEdgedArtifactFolder or $PackagesArtifactFolder should exist"
    }

    $validatingItems = @(
        (Join-Path $IotEdgeQuickstartArtifactFolder "*"),
        $InstallationScriptPath)

    If (($TestName -eq "DirectMethodAmqp") -Or ($TestName -eq "DirectMethodMqtt"))
    {
        $validatingItems += $DirectMethodModuleToModuleDeploymentArtifactFilePath
    }

    If (($TestName -eq "QuickstartCerts") -Or ($TestName -eq "TransparentGateway"))
    {
        if ($ProxyUri)
        {
            $validatingItems += $RuntimeOnlyDeploymentArtifactFilePath
        }
        $validatingItems += (Join-Path $LeafDeviceArtifactFolder "*")
    }

    If ($TestName -eq "TempFilter")
    {
        $validatingItems += $ModuleToModuleDeploymentArtifactFilePath
    }

    If ($TestName -eq "TempFilterFunctions")
    {
        $validatingItems += $ModuleToFunctionDeploymentArtifactFilePath
    }

    If ($TestName -eq "TempSensor")
    {
        if ($ProxyUri)
        {
            $validatingItems += $QuickstartDeploymentArtifactFilePath
        }
        $validatingItems += $TwinTestFileArtifactFilePath
    }

    If ($TestName -eq "TransparentGateway")
    {
        $validatingItems += $EdgeCertGenScriptDir
        $validatingItems += $EdgeE2ERootCACertRSAFile
        $validatingItems += $EdgeE2ERootCAKeyRSAFile
    }

    If ($TestName -eq "LongHaul")
    {
        $validatingItems += $LongHaulDeploymentArtifactFilePath
    }

    If ($TestName -eq "Stress")
    {
        $validatingItems += $StressDeploymentArtifactFilePath
    }

    $validatingItems | ForEach-Object {
        If (-Not (Test-Path -Path $_))
        {
            Throw "$_ is not found or it is empty"
        }
    }

    If ($TestName -eq "LongHaul" -Or $TestName -eq "Stress")
    {
        If ([string]::IsNullOrEmpty($SnitchAlertUrl)) {Throw "Required snith alert URL."}
        If ([string]::IsNullOrEmpty($SnitchStorageAccount)) {Throw "Required snitch storage account."}
        If ([string]::IsNullOrEmpty($SnitchStorageMasterKey)) {Throw "Required snitch storage master key."}
        If ($ProxyUri) {Throw "Proxy not supported for $TestName test"}
    }
}

Function PrintHighlightedMessage
{
    param ([string] $heading)

    Write-Host -f Cyan $heading
}

$Architecture = GetArchitecture
$OptimizeForPerformance=$True
If ($Architecture -eq "arm32v7")
{
    $OptimizeForPerformance=$False
}
$E2ETestFolder = (Resolve-Path $E2ETestFolder).Path
$DefaultOpensslInstallPath = "C:\vcpkg\installed\x64-windows\tools\openssl"
$EnvSetupScriptPath = Join-Path $E2ETestFolder "artifacts\core-windows\scripts\windows\test\Setup-Env.ps1"
$InstallationScriptPath = Join-Path $E2ETestFolder "artifacts\core-windows\scripts\windows\setup\IotEdgeSecurityDaemon.ps1"
$EdgeCertGenScriptDir = Join-Path $E2ETestFolder "artifacts\core-windows\CACertificates"
$EdgeCertGenScript = Join-Path $EdgeCertGenScriptDir "ca-certs.ps1"
$DefaultInstalledRSARootCACert = Join-Path $EdgeCertGenScriptDir "rsa_root_ca.cert.pem"
$DefaultInstalledRSARootCAKey = Join-Path $EdgeCertGenScriptDir "rsa_root_ca.key.pem"
$TrustedCACertificatePath= Join-Path $EdgeCertGenScriptDir "\certs\azure-iot-test-only.root.ca.cert.pem"
$ModuleToModuleDeploymentFilename = "module_to_module_deployment.template.json"
$ModuleToFunctionsDeploymentFilename = "module_to_functions_deployment.template.json"
$DirectMethodModuleToModuleDeploymentFilename = "dm_module_to_module_deployment.json"
$RuntimeOnlyDeploymentFilename = 'runtime_only_deployment.template.json'
$QuickstartDeploymentFilename = 'quickstart_deployment.template.json'
$TwinTestFilename = "twin_test_tempSensor.json"
$LongHaulDeploymentFilename = GetLongHaulDeploymentFilename
$StressDeplymentFilename = GetStressDeploymentFilename

$IotEdgeQuickstartArtifactFolder = Join-Path $E2ETestFolder "artifacts\core-windows\IotEdgeQuickstart\$Architecture"
$LeafDeviceArtifactFolder = Join-Path $E2ETestFolder "artifacts\core-windows\LeafDevice\$Architecture"
$IoTEdgedArtifactFolder = Join-Path $E2ETestFolder "artifacts\iotedged-windows"
$PackagesArtifactFolder = Join-Path $E2ETestFolder "artifacts\packages"
$DeploymentFilesFolder = Join-Path $E2ETestFolder "artifacts\core-windows\e2e_deployment_files"
$TestFileFolder = Join-Path $E2ETestFolder "artifacts\core-windows\e2e_test_files"
$ModuleToModuleDeploymentArtifactFilePath = Join-Path $DeploymentFilesFolder $ModuleToModuleDeploymentFilename
$ModuleToFunctionDeploymentArtifactFilePath = Join-Path $DeploymentFilesFolder $ModuleToFunctionsDeploymentFilename
$RuntimeOnlyDeploymentArtifactFilePath = Join-Path $DeploymentFilesFolder $RuntimeOnlyDeploymentFilename
$QuickstartDeploymentArtifactFilePath = Join-Path $DeploymentFilesFolder $QuickstartDeploymentFilename
$TwinTestFileArtifactFilePath = Join-Path $TestFileFolder $TwinTestFilename
$DirectMethodModuleToModuleDeploymentArtifactFilePath = Join-Path $DeploymentFilesFolder $DirectMethodModuleToModuleDeploymentFilename
$LongHaulDeploymentArtifactFilePath = Join-Path $DeploymentFilesFolder $LongHaulDeploymentFilename
$StressDeploymentArtifactFilePath = Join-Path $DeploymentFilesFolder $StressDeplymentFilename

$TestWorkingFolder = Join-Path $E2ETestFolder "working"
$QuickstartWorkingFolder = (Join-Path $TestWorkingFolder "quickstart")
$LeafDeviceWorkingFolder = (Join-Path $TestWorkingFolder "leafdevice")
$IoTEdgedWorkingFolder = (Join-Path $TestWorkingFolder "iotedged")
$PackagesWorkingFolder = (Join-Path $TestWorkingFolder "packages")
$IotEdgeQuickstartExeTestPath = (Join-Path $QuickstartWorkingFolder "IotEdgeQuickstart.exe")
$LeafDeviceExeTestPath = (Join-Path $LeafDeviceWorkingFolder "LeafDevice.exe")
$DeploymentWorkingFilePath = Join-Path $TestWorkingFolder "deployment.json"

If ([string]::IsNullOrWhiteSpace($EdgeE2ERootCACertRSAFile))
{
    $EdgeE2ERootCACertRSAFile=$DefaultInstalledRSARootCACert
}

If ([string]::IsNullOrWhiteSpace($EdgeE2ERootCAKeyRSAFile))
{
    $EdgeE2ERootCAKeyRSAFile=$DefaultInstalledRSARootCAKey
}

If ($TestName -eq "LongHaul")
{
    If ([string]::IsNullOrEmpty($DesiredModulesToRestartCSV)) {$DesiredModulesToRestartCSV = ","}
    If ([string]::IsNullOrEmpty($LoadGenMessageFrequency)) {$LoadGenMessageFrequency = "00:00:01"}
    If ([string]::IsNullOrEmpty($RestartIntervalInMins)) {$RestartIntervalInMins = "10"}
    If ([string]::IsNullOrEmpty($SnitchReportingIntervalInSecs)) {$SnitchReportingIntervalInSecs = "86400"}
    If ([string]::IsNullOrEmpty($SnitchTestDurationInSecs)) {$SnitchTestDurationInSecs = "604800"}
    If ([string]::IsNullOrEmpty($TwinUpdateCharCount)) {$TwinUpdateCharCount = "1"}
}

If ($TestName -eq "Stress")
{
    If ([string]::IsNullOrEmpty($LoadGenMessageFrequency)) {$LoadGenMessageFrequency = "00:00:00.03"}
    If ([string]::IsNullOrEmpty($SnitchReportingIntervalInSecs)) {$SnitchReportingIntervalInSecs = "1700000"}
    If ([string]::IsNullOrEmpty($SnitchTestDurationInSecs)) {$SnitchTestDurationInSecs = "14400"}
    If ([string]::IsNullOrEmpty($TwinUpdateCharCount)) {$TwinUpdateCharCount = "100"}
}

If ($BypassEdgeInstallation)
{
    $BypassInstallationFlag = "--bypass-edge-installation"
}
Else
{
    $BypassInstallationFlag = $null
}

# Evaluate collection of test results for final pass/fail result
RunTest | ForEach-Object {$retCode = 0} {$retCode = $retCode -bor $_}
Write-Host "Exit test with code $retCode"

Exit $retCode -gt 0<|MERGE_RESOLUTION|>--- conflicted
+++ resolved
@@ -286,24 +286,20 @@
     [ValidateSet("true", "false")]
     [string] $MqttSettingsEnabled = "true",
 
-<<<<<<< HEAD
-    [string] $TwinUpdateCharCount = $null,
-
-    [string] $TwinUpdateFrequency = "00:00:10",
-
-    [string] $TwinUpdateFailureThreshold = "00:01:00",
-
-    [switch] $BypassEdgeInstallation
-=======
     [ValidateSet("true", "false")]
     [string] $AnalyzerLaEnabled = "false",
 
     [string] $AnalyzerLaWorkspaceId = $null,
 
     [string] $AnalyzerLaSharedKey = $null,
->>>>>>> 5c79b1d2
 
     [string] $AnalyzerLaLogType = $null,
+
+    [string] $TwinUpdateCharCount = $null,
+
+    [string] $TwinUpdateFrequency = "00:00:10",
+
+    [string] $TwinUpdateFailureThreshold = "00:01:00",
 
     [switch] $BypassEdgeInstallation
 )
