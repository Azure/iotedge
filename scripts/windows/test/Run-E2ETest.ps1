--- conflicted
+++ resolved
@@ -45,12 +45,12 @@
         Event hub connection string for receive D2C messages
 
     .EXAMPLE
-<<<<<<< HEAD
         .\Run-E2ETest.ps1
             -E2ETestFolder "C:\Data\e2etests"
             -ReleaseLabel "Release-ARM-1"
-            -ReleaseArtifactImageBuildNumber "20190101.1"
+            -ArtifactImageBuildNumber "20190101.1"
             -TestName "TempSensor"
+            -ContainerRegistry "edgebuilds.azurecr.io"
             -ContainerRegistryUsername "EdgeBuilds"
             -ContainerRegistryPassword "xxxx"
             -IoTHubConnectionString "xxxx"
@@ -60,8 +60,9 @@
         .\Run-E2ETest.ps1
             -E2ETestFolder "C:\Data\e2etests"
             -ReleaseLabel "Release-ARM-1"
-            -ReleaseArtifactImageBuildNumber "20190101.1"
+            -ArtifactImageBuildNumber "20190101.1"
             -TestName "TransparentGateway"
+            -ContainerRegistry "edgebuilds.azurecr.io"
             -ContainerRegistryUsername "EdgeBuilds"
             -ContainerRegistryPassword "xxxx"
             -IoTHubConnectionString "xxxx"
@@ -70,12 +71,6 @@
             -EdgeE2ERootCAKeyRSAFile "file path"
             -EdgeE2ETestRootCAPassword "xxxx"
 
-        Note: Default container registry is "edgebuilds.azurecr.io".
-        To override, set parameter -ContainerRegistry "your.registry"
-=======
-        .\Run-E2ETest.ps1 -E2ETestFolder "C:\Data\e2etests" -ReleaseLabel "Release-ARM-1" -ArtifactImageBuildNumber "20190101.1" -TestName "TempSensor" -ContainerRegistry "edgebuilds.azurecr.io" -ContainerRegistryUsername "EdgeBuilds" -ContainerRegistryPassword "xxxx" -IoTHubConnectionString "xxxx" -EventHubConnectionString "xxxx"
->>>>>>> 462ebc1f
-
     .NOTES
         This script is to make running E2E tests easier and centralize E2E test steps in 1 place for reusability.
         It shares common tasks such as clean up and installation of IoT Edge Security Daemon.
@@ -99,15 +94,9 @@
 
     [ValidateNotNullOrEmpty()]
     [string] $ContainerRegistry = "edgebuilds.azurecr.io",
-<<<<<<< HEAD
-
-    [ValidateNotNullOrEmpty()]
-    [string] $ContainerRegistryUsername = $(Throw "Container registry username is required"),
-=======
-    
+
     [ValidateNotNullOrEmpty()]
     [string] $ContainerRegistryUsername = "EdgeBuilds",
->>>>>>> 462ebc1f
 
     [ValidateNotNullOrEmpty()]
     [string] $ContainerRegistryPassword = $(Throw "Container registry password is required"),
@@ -466,14 +455,8 @@
         -n `"$env:computername`" ``
         -r `"$ContainerRegistry`" ``
         -u `"$ContainerRegistryUsername`" ``
-<<<<<<< HEAD
-        -p `"$ContainerRegistryPassword`" ``
-        --optimize_for_performance true ``
-        -t `"${ReleaseArtifactImageBuildNumber}-windows-$(GetImageArchitectureLabel)`" ``
-=======
         -p `"$ContainerRegistryPassword`" --optimize_for_performance true ``
         -t `"${ArtifactImageBuildNumber}-windows-$(GetImageArchitectureLabel)`" ``
->>>>>>> 462ebc1f
         --leave-running=Core ``
         --no-verify"
     $testCommand = AppendInstallationOption($testCommand)
@@ -568,14 +551,8 @@
         -e `"$EventHubConnectionString`" ``
         -r `"$ContainerRegistry`" ``
         -u `"$ContainerRegistryUsername`" ``
-<<<<<<< HEAD
-        -p `"$ContainerRegistryPassword`" ``
-        --optimize_for_performance true ``
-        -t `"${ReleaseArtifactImageBuildNumber}-windows-$(GetImageArchitectureLabel)`" ``
-=======
         -p `"$ContainerRegistryPassword`" --optimize_for_performance true ``
         -t `"${ArtifactImageBuildNumber}-windows-$(GetImageArchitectureLabel)`" ``
->>>>>>> 462ebc1f
         -tw `"$TwinTestFileArtifactFilePath`""
     $testCommand = AppendInstallationOption($testCommand)
     Invoke-Expression $testCommand | Out-Host
@@ -708,14 +685,8 @@
         -n `"$env:computername`" ``
         -r `"$ContainerRegistry`" ``
         -u `"$ContainerRegistryUsername`" ``
-<<<<<<< HEAD
-        -p `"$ContainerRegistryPassword`" ``
-        --optimize_for_performance true ``
-        -t `"${ReleaseArtifactImageBuildNumber}-windows-$(GetImageArchitectureLabel)`" ``
-=======
         -p `"$ContainerRegistryPassword`" --optimize_for_performance true ``
         -t `"${ArtifactImageBuildNumber}-windows-$(GetImageArchitectureLabel)`" ``
->>>>>>> 462ebc1f
         --leave-running=Core ``
         --no-verify ``
         --device_ca_cert `"$EdgeCertGenScriptDir\certs\iot-edge-device-$edgeDeviceId-full-chain.cert.pem`" ``
