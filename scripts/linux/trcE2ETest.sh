#!/bin/bash

###############################################################################
# This script is used to run Connectivity test for Linux.
###############################################################################
set -eo pipefail

function usage() {
    echo "trcE2ETest.sh [options]"
    echo ''
    echo 'options'
    echo ' -testDir                                 Path of E2E test directory which contains artifacts and certs folders; defaults to current directory.'
    echo ' -releaseLabel                            Release label is used as part of Edge device id to make it unique.'
    echo ' -artifactImageBuildNumber                Artifact image build number is used to construct path of docker images, pulling from docker registry. E.g. 20190101.1.'
    echo " -containerRegistry                       Host address of container registry."
    echo " -containerRegistryUsername               Username of container registry."
    echo ' -containerRegistryPassword               Password of given username for container registory.'
    echo ' -iotHubConnectionString                  IoT hub connection string for creating edge device.'
    echo ' -eventHubConnectionString                Event hub connection string for receive D2C messages.'
    echo ' -eventHubConsumerGroupId                 Event hub consumer group for receive D2C messages.'
    echo ' -testDuration                            Connectivity test duration'
    echo ' -testStartDelay                          Tests start after delay for applicable modules'
    echo ' -networkControllerFrequency              Frequency for controlling the network with offlineFrequence, onlineFrequence, runsCount. Example "00:05:00 00:05:00 6"'
    echo ' -networkControllerRunProfile             Online, Offline, SatelliteGood or Cellular3G'
    echo ' -logAnalyticsWorkspaceId                 Log Analytics Workspace Id'
    echo ' -logAnalyticsSharedKey                   Log Analytics shared key'
    echo ' -logAnalyticsLogType                     Log Analytics log type'
    echo ' -verificationDelay                       Delay before starting the verification after test finished'
    echo ' -upstreamProtocol                        Upstream protocol used to connect to IoT Hub'
    echo ' -deploymentTestUpdatePeriod              duration of updating deployment of target module in deployment test'
    echo ' -timeForReportingGeneration              Time reserved for report generation'
    echo ' -waitForTestComplete                     Wait for test to complete if this parameter is provided.  Otherwise it will finish once deployment is done.'
    echo ' -metricsEndpointsCSV                     Csv of exposed endpoints for which to scrape metrics.'
    echo ' -metricsScrapeFrequencyInSecs            Frequency at which the MetricsCollector module will scrape metrics from the exposed metrics endpoints. Default is 300 seconds.'
    echo ' -metricsUploadTarget                     Upload target for metrics. Valid values are AzureLogAnalytics or IoTHub. Default is AzureLogAnalytics.'
    echo ' -deploymentFileName                      Deployment file name'
    echo ' -EdgeHubRestartTestRestartPeriod         EdgeHub restart period (must be greater than 1 minutes)'
    echo ' -EdgeHubRestartTestSdkOperationTimeout   SDK retry timeout'
    echo ' -storageAccountConnectionString          Azure storage account connection string with privilege to create blob container.'
    echo ' -edgeRuntimeBuildNumber                  Build number for specifying edge runtime (edgeHub and edgeAgent)'
    echo ' -testRuntimeLogLevel                     RuntimeLogLevel given to Quickstart, which is given to edgeAgent and edgeHub.'
    echo ' -testInfo                                Contains comma delimiter test information, e.g. build number and id, source branches of build, edgelet and images.'
    echo ' -twinUpdateSize                          Specifies the char count (i.e. size) of each twin update.'
    echo " -testName                                Name of test to run. Either 'LongHaul' or 'Connectivity'"
    echo ' -connectManagementUri                    Customize connect management socket'
    echo ' -connectWorkloadUri                      Customize connect workload socket'
    echo ' -listenManagementUri                     Customize listen management socket'
    echo ' -listenWorkloadUri                       Customize listen workload socket'
    echo ' -desiredModulesToRestartCSV              CSV string of module names for long haul specifying what modules to restart. If specified, then "restartIntervalInMins" must be specified as well.'
    echo ' -restartIntervalInMins                   Value for long haul specifying how often a random module will restart. If specified, then "desiredModulesToRestartCSV" must be specified as well.'
    echo ' -sendReportFrequency                     Value for long haul specifying how often TRC will send reports to LogAnalytics.'
    echo " -testMode                                Test mode for TestResultCoordinator to start up with correct settings. Value is either 'LongHaul' or 'Connectivity'."
    echo " -repoPath                                Path of the checked-out iotedge repository for getting the deployment file."
    echo " -clientModuleTransportType               Value for contrained long haul specifying transport type for all client modules."
    echo ' -cleanAll                                Do docker prune for containers, logs and volumes.'
    exit 1;
}

function print_error() {
    local message=$1
    local red='\033[0;31m'
    local color_reset='\033[0m'
    echo -e "${red}$message${color_reset}"
}

function print_highlighted_message() {
    local message=$1
    local cyan='\033[0;36m'
    local color_reset='\033[0m'
    echo -e "${cyan}$message${color_reset}"
}

function get_image_architecture_label() {
    local arch
    arch="$(uname -m)"

    case "$arch" in
        'x86_64' ) echo 'amd64';;
        'armv7l' ) echo 'arm32v7';;
        'aarch64' ) echo 'arm64v8';;
        *) print_error "Unsupported OS architecture: $arch"; exit 1;;
    esac
}

function get_artifact_file() {
    local testDir=$1
    local fileType=$2

    local filter
    case "$fileType" in
        'aziot_edge' ) filter='aziot-edge_*.deb';;
        'aziot_is' ) filter='aziot-identity-service_*.deb';;
        'quickstart' ) filter='core-linux/IotEdgeQuickstart.linux*.tar.gz';;
        *) print_error "Unknown file type: $fileType"; exit 1;;
    esac

    local path
    local path_count
    # shellcheck disable=SC2086
    path=$(ls "$testDir/artifacts/"$filter)
    path_count="$(echo "$path" | wc -w)"

    if [ "$path_count"  -eq 0 ]; then
        print_error "No files for $fileType found."
        exit 1
    fi

    if [ "$path_count" -ne 1 ]; then
        print_error "Multiple files for $fileType found."
        exit 1
    fi

    printf "$path"
}

function is_cancel_build_requested() {
    local accessToken=$1
    local buildId=$2

    if [[ ( -z "$accessToken" ) || ( -z "$buildId" ) ]]; then
        printf 0
    fi

    local output1
    local output2
    output1=$(curl -s -u :"$accessToken" --request GET "https://dev.azure.com/msazure/one/_apis/build/builds/$buildId?api-version=5.1" | grep -oe '"status":"cancel')
    output2=$(curl -s -u :"$accessToken" --request GET "https://dev.azure.com/msazure/one/_apis/build/builds/$buildId/Timeline?api-version=5.1" | grep -oe '"result":"canceled"')

    if [[ -z "$output1" && -z "$output2" ]]; then
        printf 0
    else
        printf 1
    fi
}

function stop_aziot_edge() {
    echo 'Stop IoT Edge services'
    systemctl stop aziot-keyd aziot-certd aziot-identityd aziot-edged || true
}

function parse_result() {
    found_test_passed="$(docker logs testResultCoordinator 2>&1 | sed -n '/Test summary/,/"TestResultReports"/p' | grep '"IsPassed": true')"

    if [[ -z "$found_test_passed" ]]; then
        echo 0
    else
        echo 1
    fi
}

function prepare_test_from_artifacts() {
    print_highlighted_message 'Prepare test from artifacts'

    echo 'Clean working folder'
    rm -rf "$working_folder"
    mkdir -p "$working_folder"

    echo 'Extract quickstart to working folder'
    mkdir -p "$quickstart_working_folder"
    tar -C "$quickstart_working_folder" -xzf "$(get_artifact_file "$E2E_TEST_DIR" quickstart)"

    echo "Copy deployment artifact $DEPLOYMENT_FILE_NAME to $deployment_working_file"
    cp "$REPO_PATH/e2e_deployment_files/$DEPLOYMENT_FILE_NAME" "$deployment_working_file"

    sed -i -e "s@<Architecture>@$image_architecture_label@g" "$deployment_working_file"
    sed -i -e "s/<Build.BuildNumber>/$ARTIFACT_IMAGE_BUILD_NUMBER/g" "$deployment_working_file"
    sed -i -e "s/<EdgeRuntime.BuildNumber>/$EDGE_RUNTIME_BUILD_NUMBER/g" "$deployment_working_file"
    sed -i -e "s@<Container_Registry>@$CONTAINER_REGISTRY@g" "$deployment_working_file"
    sed -i -e "s@<CR.Username>@$CONTAINER_REGISTRY_USERNAME@g" "$deployment_working_file"
    sed -i -e "s@<CR.Password>@$CONTAINER_REGISTRY_PASSWORD@g" "$deployment_working_file"
    sed -i -e "s@<IoTHubConnectionString>@$IOT_HUB_CONNECTION_STRING@g" "$deployment_working_file"
    sed -i -e "s@<TestStartDelay>@$TEST_START_DELAY@g" "$deployment_working_file"
    sed -i -e "s@<TrackingId>@$tracking_id@g" "$deployment_working_file"
    sed -i -e "s@<LogAnalyticsWorkspaceId>@$LOG_ANALYTICS_WORKSPACEID@g" "$deployment_working_file"
    sed -i -e "s@<LogAnalyticsSharedKey>@$LOG_ANALYTICS_SHAREDKEY@g" "$deployment_working_file"
    sed -i -e "s@<UpstreamProtocol>@$UPSTREAM_PROTOCOL@g" "$deployment_working_file"

    if [[ ! -z "$CUSTOM_EDGE_AGENT_IMAGE" ]]; then
        sed -i -e "s@\"image\":.*azureiotedge-agent:.*\"@\"image\": \"$CUSTOM_EDGE_AGENT_IMAGE\"@g" "$deployment_working_file"
    fi

    if [[ ! -z "$CUSTOM_EDGE_HUB_IMAGE" ]]; then
        sed -i -e "s@\"image\":.*azureiotedge-hub:.*\"@\"image\": \"$CUSTOM_EDGE_HUB_IMAGE\"@g" "$deployment_working_file"
    fi

    sed -i -e "s@<LoadGen.MessageFrequency>@$LOADGEN_MESSAGE_FREQUENCY@g" "$deployment_working_file"

    sed -i -e "s@<TestResultCoordinator.ConsumerGroupId>@$EVENT_HUB_CONSUMER_GROUP_ID@g" "$deployment_working_file"
    sed -i -e "s@<TestResultCoordinator.EventHubConnectionString>@$EVENTHUB_CONNECTION_STRING@g" "$deployment_working_file"
    sed -i -e "s@<OptimizeForPerformance>@$optimize_for_performance@g" "$deployment_working_file"
    sed -i -e "s@<TestResultCoordinator.LogAnalyticsLogType>@$LOG_ANALYTICS_LOGTYPE@g" "$deployment_working_file"
    sed -i -e "s@<TestResultCoordinator.logUploadEnabled>@$log_upload_enabled@g" "$deployment_working_file"
    sed -i -e "s@<TestResultCoordinator.StorageAccountConnectionString>@$STORAGE_ACCOUNT_CONNECTION_STRING@g" "$deployment_working_file"
    sed -i -e "s@<TestInfo>@$TEST_INFO@g" "$deployment_working_file"

    sed -i -e "s@<NetworkController.RunProfile>@$NETWORK_CONTROLLER_RUNPROFILE@g" "$deployment_working_file"

    sed -i -e "s@<MetricsCollector.MetricsEndpointsCSV>@$METRICS_ENDPOINTS_CSV@g" "$deployment_working_file"
    sed -i -e "s@<MetricsCollector.ScrapeFrequencyInSecs>@$METRICS_SCRAPE_FREQUENCY_IN_SECS@g" "$deployment_working_file"
    sed -i -e "s@<MetricsCollector.UploadTarget>@$METRICS_UPLOAD_TARGET@g" "$deployment_working_file"

    sed -i -e "s@<TwinUpdateSize>@$TWIN_UPDATE_SIZE@g" "$deployment_working_file"
    sed -i -e "s@<TwinUpdateFrequency>@$TWIN_UPDATE_FREQUENCY@g" "$deployment_working_file"
    sed -i -e "s@<EdgeHubRestartFailureTolerance>@$EDGEHUB_RESTART_FAILURE_TOLERANCE@g" "$deployment_working_file"
    sed -i -e "s@<TwinUpdateFailureThreshold>@$TWIN_UPDATE_FAILURE_THRESHOLD@g" "$deployment_working_file"
    sed -i -e "s@<DirectMethodFrequency>@$DIRECT_METHOD_FREQUENCY@g" "$deployment_working_file"

    sed -i -e "s@<NetworkController.OfflineFrequency0>@${NETWORK_CONTROLLER_FREQUENCIES[0]}@g" "$deployment_working_file"
    sed -i -e "s@<NetworkController.OnlineFrequency0>@${NETWORK_CONTROLLER_FREQUENCIES[1]}@g" "$deployment_working_file"
    sed -i -e "s@<NetworkController.RunsCount0>@${NETWORK_CONTROLLER_FREQUENCIES[2]}@g" "$deployment_working_file"

    sed -i -e "s@<TestMode>@$TEST_MODE@g" "$deployment_working_file"

    sed -i -e "s@<LogRotationMaxFile>@$log_rotation_max_file@g" "$deployment_working_file"
    sed -i -e "s@<LogRotationMaxFileEdgeHub>@$log_rotation_max_file_edgehub@g" "$deployment_working_file"

    if [[ "${TEST_NAME,,}" == "${LONGHAUL_TEST_NAME,,}" ]]; then
        sed -i -e "s@<DesiredModulesToRestartCSV>@$DESIRED_MODULES_TO_RESTART_CSV@g" "$deployment_working_file"
        sed -i -e "s@<RestartIntervalInMins>@$RESTART_INTERVAL_IN_MINS@g" "$deployment_working_file"
        sed -i -e "s@<SendReportFrequency>@$SEND_REPORT_FREQUENCY@g" "$deployment_working_file"
        sed -i -e "s@<ClientModuleTransportType>@$CLIENT_MODULE_TRANSPORT_TYPE@g" "$deployment_working_file"

        if [ "$image_architecture_label" = 'arm32v7' ] ||
            [ "$image_architecture_label" = 'arm64v8' ]; then
            sed -i -e "s@<EdgeAgentMemoryThreshold>@$EDGE_AGENT_MEMORY_THRESHOLD@g" "$deployment_working_file"
            sed -i -e "s@<EdgeHubMemoryThreshold>@$EDGE_HUB_MEMORY_THRESHOLD@g" "$deployment_working_file"
            sed -i -e "s@<LoadGenMemoryThreshold>@$LOAD_GEN_MEMORY_THRESHOLD@g" "$deployment_working_file"
            sed -i -e "s@<RelayerMemoryThreshold>@$RELAYER_MEMORY_THRESHOLD@g" "$deployment_working_file"
            sed -i -e "s@<TwinTesterMemoryThreshold>@$TWIN_TESTER_MEMORY_THRESHOLD@g" "$deployment_working_file"
            sed -i -e "s@<DirectMethodSenderMemoryThreshold>@$DIRECT_METHOD_SENDER_MEMORY_THRESHOLD@g" "$deployment_working_file"
            sed -i -e "s@<DirectMethodReceiverMemoryThreshold>@$DIRECT_METHOD_RECEIVER_MEMORY_THRESHOLD@g" "$deployment_working_file"
            sed -i -e "s@<TrcMemoryThreshold>@$TRC_MEMORY_THRESHOLD@g" "$deployment_working_file"
            sed -i -e "s@<NetworkControllerMemoryThreshold>@$NETWORK_CONTROLLER_MEMORY_THRESHOLD@g" "$deployment_working_file"
            sed -i -e "s@<MetricsCollectorMemoryThreshold>@$METRICS_COLLECTOR_MEMORY_THRESHOLD@g" "$deployment_working_file"
            sed -i -e "s@<ModuleRestarterMemoryThreshold>@$MODULE_RESTARTER_MEMORY_THRESHOLD@g" "$deployment_working_file"

            sed -i -e "s@<EdgeHubMqttEnabled>@$EDGE_HUB_MQTT_ENABLED@g" "$deployment_working_file"
            sed -i -e "s@<EdgeHubAmqpEnabled>@$EDGE_HUB_AMQP_ENABLED@g" "$deployment_working_file"
        fi
    fi

    if [[ "${TEST_NAME,,}" == "${CONNECTIVITY_TEST_NAME,,}" ]]; then
        sed -i -e "s@<TestDuration>@$TEST_DURATION@g" "$deployment_working_file"
        sed -i -e "s@<DeploymentTester1.DeploymentUpdatePeriod>@$DEPLOYMENT_TEST_UPDATE_PERIOD@g" "$deployment_working_file"
        sed -i -e "s@<EdgeHubRestartTest.RestartPeriod>@$RESTART_TEST_RESTART_PERIOD@g" "$deployment_working_file"
        sed -i -e "s@<EdgeHubRestartTest.SdkOperationTimeout>@$RESTART_TEST_SDK_OPERATION_TIMEOUT@g" "$deployment_working_file"
        sed -i -e "s@<TestResultCoordinator.VerificationDelay>@$VERIFICATION_DELAY@g" "$deployment_working_file"
    fi
}

function clean_up() {
    print_highlighted_message 'Clean up'

    # TODO: Need to fix this script to deploy correct iotedge artifact.
    # Because it deploys iotedge installed from apt, we need to stop 1.0.10 service.
    echo 'Stop IoT Edge services'
    systemctl stop iotedge.socket iotedge.mgmt.socket || true
    systemctl kill iotedge || true
    systemctl stop iotedge || true

    stop_aziot_edge || true

    echo 'Remove IoT Edge and config files'
    rm -rf /var/lib/aziot/
    rm -rf /var/lib/iotedge/
    rm -rf /etc/aziot/
    rm -rf /etc/systemd/system/aziot-*.service.d/

    if [ "$CLEAN_ALL" = '1' ]; then
        echo 'Prune docker system'
        docker system prune -af --volumes || true

        echo 'Restart docker'
        systemctl restart docker # needed due to https://github.com/moby/moby/issues/23302
    else
        echo 'Remove docker containers'
        docker rm -f "$(docker ps -aq)" || true
    fi
}

function print_deployment_logs() {
    print_highlighted_message 'LOGS FROM AZIOT-EDGED'
    journalctl -u aziot-edged -u aziot-keyd -u aziot-certd -u aziot-identityd --since "$test_start_time" --no-pager || true

    print_highlighted_message 'edgeAgent LOGS'
    docker logs edgeAgent || true
}

function print_test_run_logs() {
    local ret=$1

    print_highlighted_message "test run exit code=$ret"
    print_highlighted_message 'Print logs'
    print_highlighted_message 'testResultCoordinator LOGS'
    docker logs testResultCoordinator || true

    if (( ret < 1 )); then
        return;
    fi

    print_highlighted_message 'LOGS FROM IOTEDGED'
    journalctl -u iotedge -u docker --since "$test_start_time" --no-pager || true

    print_highlighted_message 'edgeAgent LOGS'
    docker logs edgeAgent || true

    print_highlighted_message 'edgeHub LOGS'
    docker logs edgeHub || true

    print_highlighted_message 'loadGen1 LOGS'
    docker logs loadGen1 || true

    print_highlighted_message 'loadGen2 LOGS'
    docker logs loadGen2 || true

    print_highlighted_message 'relayer1 LOGS'
    docker logs relayer1 || true

    print_highlighted_message 'relayer2 LOGS'
    docker logs relayer2 || true

    print_highlighted_message 'directMethodSender1 LOGS'
    docker logs directMethodSender1 || true

    print_highlighted_message 'directMethodReceiver1 LOGS'
    docker logs directMethodReceiver1 || true

    print_highlighted_message 'directMethodSender2 LOGS'
    docker logs directMethodSender2 || true

    print_highlighted_message 'directMethodReceiver2 LOGS'
    docker logs directMethodReceiver2 || true

    print_highlighted_message 'directMethodSender3 LOGS'
    docker logs directMethodSender3 || true

    print_highlighted_message 'twinTester1 LOGS'
    docker logs twinTester1 || true

    print_highlighted_message 'twinTester2 LOGS'
    docker logs twinTester2 || true

    print_highlighted_message 'twinTester3 LOGS'
    docker logs twinTester3 || true

    print_highlighted_message 'twinTester4 LOGS'
    docker logs twinTester4 || true

    print_highlighted_message 'deploymentTester1 LOGS'
    docker logs deploymentTester1 || true

    print_highlighted_message 'deploymentTester2 LOGS'
    docker logs deploymentTester2 || true

    print_highlighted_message 'cloudToDeviceMessageSender1 LOGS'
    docker logs cloudToDeviceMessageSender1 || true

    print_highlighted_message 'cloudToDeviceMessageReceiver1 LOGS'
    docker logs cloudToDeviceMessageReceiver1 || true

    print_highlighted_message 'cloudToDeviceMessageSender2 LOGS'
    docker logs cloudToDeviceMessageSender2 || true

    print_highlighted_message 'cloudToDeviceMessageReceiver2 LOGS'
    docker logs cloudToDeviceMessageReceiver2 || true


    print_highlighted_message 'networkController LOGS'
    docker logs networkController || true
}

function process_args() {
    print_highlighted_message 'Process arguments'
    saveNextArg=0
    for arg in "$@"
    do
        if [ $saveNextArg -eq 1 ]; then
            E2E_TEST_DIR="$arg"
            saveNextArg=0
        elif [ $saveNextArg -eq 2 ]; then
            RELEASE_LABEL="$arg"
            saveNextArg=0
        elif [ $saveNextArg -eq 3 ]; then
            ARTIFACT_IMAGE_BUILD_NUMBER="$arg"
            saveNextArg=0
        elif [ $saveNextArg -eq 4 ]; then
            CONTAINER_REGISTRY="$arg"
            saveNextArg=0
        elif [ $saveNextArg -eq 5 ]; then
            CONTAINER_REGISTRY_USERNAME="$arg"
            saveNextArg=0
        elif [ $saveNextArg -eq 6 ]; then
            CONTAINER_REGISTRY_PASSWORD="$arg"
            saveNextArg=0
        elif [ $saveNextArg -eq 7 ]; then
            IOT_HUB_CONNECTION_STRING="$arg"
            saveNextArg=0
        elif [ $saveNextArg -eq 8 ]; then
            EVENTHUB_CONNECTION_STRING="$arg"
            saveNextArg=0
        elif [ $saveNextArg -eq 9 ]; then
            EVENT_HUB_CONSUMER_GROUP_ID="$arg"
            saveNextArg=0
        elif [ $saveNextArg -eq 10 ]; then
            TEST_DURATION="$arg"
            saveNextArg=0
        elif [ $saveNextArg -eq 11 ]; then
            TEST_START_DELAY="$arg"
            saveNextArg=0
        elif [ $saveNextArg -eq 12 ]; then
            NETWORK_CONTROLLER_FREQUENCIES=($arg)
            saveNextArg=0
        elif [ $saveNextArg -eq 13 ]; then
            NETWORK_CONTROLLER_RUNPROFILE="$arg"
            saveNextArg=0
        elif [ $saveNextArg -eq 14 ]; then
            LOG_ANALYTICS_WORKSPACEID="$arg"
            saveNextArg=0
        elif [ $saveNextArg -eq 15 ]; then
            LOG_ANALYTICS_SHAREDKEY="$arg"
            saveNextArg=0
        elif [ $saveNextArg -eq 16 ]; then
            LOG_ANALYTICS_LOGTYPE="$arg"
            saveNextArg=0
        elif [ $saveNextArg -eq 17 ]; then
            VERIFICATION_DELAY="$arg"
            saveNextArg=0
        elif [ $saveNextArg -eq 18 ]; then
            UPSTREAM_PROTOCOL="$arg"
            saveNextArg=0
        elif [ $saveNextArg -eq 19 ]; then
            DEPLOYMENT_TEST_UPDATE_PERIOD="$arg"
            saveNextArg=0
        elif [ $saveNextArg -eq 20 ]; then
            TIME_FOR_REPORT_GENERATION="$arg"
            saveNextArg=0
        elif [ $saveNextArg -eq 21 ]; then
            METRICS_ENDPOINTS_CSV="$arg"
            saveNextArg=0
        elif [ $saveNextArg -eq 22 ]; then
            METRICS_SCRAPE_FREQUENCY_IN_SECS="$arg"
            saveNextArg=0
        elif [ $saveNextArg -eq 23 ]; then
            METRICS_UPLOAD_TARGET="$arg"
            saveNextArg=0
        elif [ $saveNextArg -eq 24 ]; then
            STORAGE_ACCOUNT_CONNECTION_STRING="$arg"
            saveNextArg=0
        elif [ $saveNextArg -eq 25 ]; then
            DEVOPS_ACCESS_TOKEN="$arg"
            saveNextArg=0
        elif [ $saveNextArg -eq 26 ]; then
            DEVOPS_BUILDID="$arg"
            saveNextArg=0
        elif [ $saveNextArg -eq 27 ]; then
            DEPLOYMENT_FILE_NAME="$arg"
            saveNextArg=0
        elif [ $saveNextArg -eq 28 ]; then
            RESTART_TEST_RESTART_PERIOD="$arg"
            saveNextArg=0
        elif [ $saveNextArg -eq 29 ]; then
            RESTART_TEST_SDK_OPERATION_TIMEOUT="$arg"
            saveNextArg=0
        elif [ $saveNextArg -eq 30 ]; then
            EDGE_RUNTIME_BUILD_NUMBER="$arg"
            saveNextArg=0
        elif [ $saveNextArg -eq 31 ]; then
            CUSTOM_EDGE_AGENT_IMAGE="$arg"
            saveNextArg=0
        elif [ $saveNextArg -eq 32 ]; then
            CUSTOM_EDGE_HUB_IMAGE="$arg"
            saveNextArg=0
        elif [ $saveNextArg -eq 33 ]; then
            TEST_RUNTIME_LOG_LEVEL="$arg"
            saveNextArg=0
        elif [ $saveNextArg -eq 34 ]; then
            TEST_INFO="$arg"
            saveNextArg=0
        elif [ $saveNextArg -eq 35 ]; then
            TWIN_UPDATE_SIZE="$arg"
            saveNextArg=0;
        elif [ $saveNextArg -eq 36 ]; then
            TEST_NAME="$arg"
            saveNextArg=0
        elif [ $saveNextArg -eq 37 ]; then
            CONNECT_MANAGEMENT_URI="$arg"
            saveNextArg=0
        elif [ $saveNextArg -eq 38 ]; then
            CONNECT_WORKLOAD_URI="$arg"
            saveNextArg=0
        elif [ $saveNextArg -eq 39 ]; then
            LISTEN_MANAGEMENT_URI="$arg"
            saveNextArg=0
        elif [ $saveNextArg -eq 40 ]; then
            LISTEN_WORKLOAD_URI="$arg"
            saveNextArg=0
        elif [ $saveNextArg -eq 41 ]; then
            DESIRED_MODULES_TO_RESTART_CSV="$arg"
            saveNextArg=0
        elif [ $saveNextArg -eq 42 ]; then
            RESTART_INTERVAL_IN_MINS="$arg"
            saveNextArg=0;
        elif [ $saveNextArg -eq 43 ]; then
            SEND_REPORT_FREQUENCY="$arg"
            saveNextArg=0;
        elif [ $saveNextArg -eq 44 ]; then
            TEST_MODE="$arg"
            saveNextArg=0;
        elif [ $saveNextArg -eq 45 ]; then
            REPO_PATH="$arg"
            saveNextArg=0;
        elif [ $saveNextArg -eq 46 ]; then
            CLIENT_MODULE_TRANSPORT_TYPE="$arg"
            saveNextArg=0;
        else
            case "$arg" in
                '-h' | '--help' ) usage;;
                '-testDir' ) saveNextArg=1;;
                '-releaseLabel' ) saveNextArg=2;;
                '-artifactImageBuildNumber' ) saveNextArg=3;;
                '-containerRegistry' ) saveNextArg=4;;
                '-containerRegistryUsername' ) saveNextArg=5;;
                '-containerRegistryPassword' ) saveNextArg=6;;
                '-iotHubConnectionString' ) saveNextArg=7;;
                '-eventHubConnectionString' ) saveNextArg=8;;
                '-eventHubConsumerGroupId' ) saveNextArg=9;;
                '-testDuration' ) saveNextArg=10;;
                '-testStartDelay' ) saveNextArg=11;;
                '-networkControllerFrequency' ) saveNextArg=12;;
                '-networkControllerRunProfile' ) saveNextArg=13;;
                '-logAnalyticsWorkspaceId' ) saveNextArg=14;;
                '-logAnalyticsSharedKey' ) saveNextArg=15;;
                '-logAnalyticsLogType' ) saveNextArg=16;;
                '-verificationDelay' ) saveNextArg=17;;
                '-upstreamProtocol' ) saveNextArg=18;;
                '-deploymentTestUpdatePeriod' ) saveNextArg=19;;
                '-timeForReportingGeneration' ) saveNextArg=20;;
                '-metricsEndpointsCSV' ) saveNextArg=21;;
                '-metricsScrapeFrequencyInSecs' ) saveNextArg=22;;
                '-metricsUploadTarget' ) saveNextArg=23;;
                '-storageAccountConnectionString' ) saveNextArg=24;;
                '-devOpsAccessToken' ) saveNextArg=25;;
                '-devOpsBuildId' ) saveNextArg=26;;
                '-deploymentFileName' ) saveNextArg=27;;
                '-EdgeHubRestartTestRestartPeriod' ) saveNextArg=28;;
                '-EdgeHubRestartTestSdkOperationTimeout' ) saveNextArg=29;;
                '-edgeRuntimeBuildNumber' ) saveNextArg=30;;
                '-customEdgeAgentImage' ) saveNextArg=31;;
                '-customEdgeHubImage' ) saveNextArg=32;;
                '-testRuntimeLogLevel' ) saveNextArg=33;;
                '-testInfo' ) saveNextArg=34;;
                '-twinUpdateSize' ) saveNextArg=35;;
                '-testName' ) saveNextArg=36;;
                '-connectManagementUri' ) saveNextArg=37;;
                '-connectWorkloadUri' ) saveNextArg=38;;
                '-listenManagementUri' ) saveNextArg=39;;
                '-listenWorkloadUri' ) saveNextArg=40;;
                '-desiredModulesToRestartCSV' ) saveNextArg=41;;
                '-restartIntervalInMins' ) saveNextArg=42;;
                '-sendReportFrequency' ) saveNextArg=43;;
                '-testMode' ) saveNextArg=44;;
                '-repoPath' ) saveNextArg=45;;
                '-clientModuleTransportType' ) saveNextArg=46;;
                '-waitForTestComplete' ) WAIT_FOR_TEST_COMPLETE=1;;
                '-cleanAll' ) CLEAN_ALL=1;;

                * )
                    echo "Unsupported argument: $saveNextArg $arg"
                    usage
                    ;;
            esac
        fi
    done

    # Required parameters
    [[ -z "$RELEASE_LABEL" ]] && { print_error 'Release label is required.'; exit 1; }
    [[ -z "$ARTIFACT_IMAGE_BUILD_NUMBER" ]] && { print_error 'Artifact image build number is required'; exit 1; }
    [[ -z "$CONTAINER_REGISTRY_USERNAME" ]] && { print_error 'Container registry username is required'; exit 1; }
    [[ -z "$CONTAINER_REGISTRY_PASSWORD" ]] && { print_error 'Container registry password is required'; exit 1; }
    [[ -z "$DEPLOYMENT_FILE_NAME" ]] && { print_error 'Deployment file name is required'; exit 1; }
    [[ -z "$EVENTHUB_CONNECTION_STRING" ]] && { print_error 'Event hub connection string is required'; exit 1; }
    [[ -z "$IOT_HUB_CONNECTION_STRING" ]] && { print_error 'IoT hub connection string is required'; exit 1; }
    [[ -z "$LOG_ANALYTICS_SHAREDKEY" ]] && { print_error 'Log analytics shared key is required'; exit 1; }
    [[ -z "$LOG_ANALYTICS_WORKSPACEID" ]] && { print_error 'Log analytics workspace id is required'; exit 1; }
    [[ -z "$LOG_ANALYTICS_LOGTYPE" ]] && { print_error 'Log analytics log type is required'; exit 1; }
    [[ -z "$METRICS_ENDPOINTS_CSV" ]] && { print_error 'Metrics endpoints csv is required'; exit 1; }
    [[ -z "$METRICS_SCRAPE_FREQUENCY_IN_SECS" ]] && { print_error 'Metrics scrape frequency is required'; exit 1; }
    [[ -z "$METRICS_UPLOAD_TARGET" ]] && { print_error 'Metrics upload target is required'; exit 1; }
    [[ -z "$STORAGE_ACCOUNT_CONNECTION_STRING" ]] && { print_error 'Storage account connection string is required'; exit 1; }
    [[ -z "$TEST_INFO" ]] && { print_error 'Test info is required'; exit 1; }
    [[ -z "$REPO_PATH" ]] && { print_error 'Repo path is required'; exit 1; }
    [[ (-z "${TEST_NAME,,}") || ("${TEST_NAME,,}" != "${LONGHAUL_TEST_NAME,,}" && "${TEST_NAME,,}" != "${CONNECTIVITY_TEST_NAME,,}") ]] && { print_error 'Invalid test name'; exit 1; }
    [[ (-z "${CLIENT_MODULE_TRANSPORT_TYPE,,}") && ("${image_architecture_label,,}" == "arm32v7" || "${image_architecture_label,,}" == "arm64v8") ]] && { print_error 'Arm platform needs to run with client module transport type set'; exit 1; }

    echo 'Required parameters are provided'
}

function validate_test_parameters() {
    print_highlighted_message "Validate test parameters"
    echo "aziot_edge: $(get_artifact_file $E2E_TEST_DIR aziot_edge)"
    echo "aziot_identity_service: $(get_artifact_file $E2E_TEST_DIR aziot_is)"
    echo "IotEdgeQuickstart: $(get_artifact_file $E2E_TEST_DIR quickstart)"

    if [[ -z "$TEST_INFO" ]]; then
        print_error "Required test info."
        ((error++))
    fi

    if (( error > 0 )); then
        exit 1
    fi
}

function test_setup() {
    local funcRet=0

    validate_test_parameters && funcRet=$? || funcRet=$?
    if [ $funcRet -ne 0 ]; then return $funcRet; fi

    clean_up && funcRet=$? || funcRet=$?
    if [ $funcRet -ne 0 ]; then return $funcRet; fi

    prepare_test_from_artifacts && funcRet=$? || funcRet=$?
    if [ $funcRet -ne 0 ]; then return $funcRet; fi

    print_highlighted_message 'Create IoT Edge service config'
    mkdir -p /etc/systemd/system/aziot-edged.service.d/
    echo -e '[Service]\nEnvironment=IOTEDGE_LOG=edgelet=debug' > /etc/systemd/system/aziot-edged.service.d/override.conf

    if [ $funcRet -ne 0 ]; then return $funcRet; fi
}

function run_connectivity_test() {
    print_highlighted_message "Run connectivity test for $image_architecture_label"

    local funcRet=0
    test_setup && funcRet=$? || funcRet=$?
    if [ $funcRet -ne 0 ]; then return $funcRet; fi

    local hash
    hash=$(tr -dc 'a-zA-Z0-9' < /dev/urandom | head -c 8)
    local device_id="$RELEASE_LABEL-Linux-$image_architecture_label-connect-$hash"

    test_start_time="$(date '+%Y-%m-%d %H:%M:%S')"
    print_highlighted_message "Run connectivity test with -d '$device_id' started at $test_start_time"

    SECONDS=0

    NESTED_EDGE_TEST=$(printenv E2E_nestedEdgeTest)

    DEVICE_CA_CERT=$(printenv E2E_deviceCaCert)
    DEVICE_CA_PRIVATE_KEY=$(printenv E2E_deviceCaPrivateKey)
    TRUSTED_CA_CERTS=$(printenv E2E_trustedCaCerts)
    echo "Device CA cert=$DEVICE_CA_CERT"
    echo "Device CA private key=$DEVICE_CA_PRIVATE_KEY"
    echo "Trusted CA certs=$TRUSTED_CA_CERTS"

    if [[ ! -z "$NESTED_EDGE_TEST" ]]; then
        PARENT_HOSTNAME=$(printenv E2E_parentHostname)
        PARENT_EDGE_DEVICE=$(printenv E2E_parentEdgeDevice)

        echo "Running with nested Edge."
        echo "Parent hostname=$PARENT_HOSTNAME"
        echo "Parent Edge Device=$PARENT_EDGE_DEVICE"

        "$quickstart_working_folder/IotEdgeQuickstart" \
        -d "$device_id" \
        -a "$E2E_TEST_DIR/artifacts/" \
        -c "$IOT_HUB_CONNECTION_STRING" \
        -e "$EVENTHUB_CONNECTION_STRING" \
        -r "$CONTAINER_REGISTRY" \
        -u "$CONTAINER_REGISTRY_USERNAME" \
        -p "$CONTAINER_REGISTRY_PASSWORD" \
        -n "$(hostname)" \
        --parent-hostname "$PARENT_HOSTNAME" \
        --parent-edge-device "$PARENT_EDGE_DEVICE" \
        --device_ca_cert "$DEVICE_CA_CERT" \
        --device_ca_pk "$DEVICE_CA_PRIVATE_KEY" \
        --trusted_ca_certs "$TRUSTED_CA_CERTS" \
        --initialize-with-agent-artifact true \
        -t "$ARTIFACT_IMAGE_BUILD_NUMBER-linux-$image_architecture_label" \
        --leave-running=All \
        -l "$deployment_working_file" \
        --runtime-log-level "$TEST_RUNTIME_LOG_LEVEL" \
        --no-verify \
        --overwrite-packages && funcRet=$? || funcRet=$?
    else
        "$quickstart_working_folder/IotEdgeQuickstart" \
            -d "$device_id" \
            -a "$E2E_TEST_DIR/artifacts/" \
            -c "$IOT_HUB_CONNECTION_STRING" \
            -e "$EVENTHUB_CONNECTION_STRING" \
            -r "$CONTAINER_REGISTRY" \
            -u "$CONTAINER_REGISTRY_USERNAME" \
            -p "$CONTAINER_REGISTRY_PASSWORD" \
            -n "$(hostname)" \
            -t "$ARTIFACT_IMAGE_BUILD_NUMBER-linux-$image_architecture_label" \
            --leave-running=All \
            -l "$deployment_working_file" \
            --device_ca_cert "$DEVICE_CA_CERT" \
            --device_ca_pk "$DEVICE_CA_PRIVATE_KEY" \
            --trusted_ca_certs "$TRUSTED_CA_CERTS" \
            --runtime-log-level "$TEST_RUNTIME_LOG_LEVEL" \
            --no-verify \
            --overwrite-packages && funcRet=$? || funcRet=$?
    fi

    local elapsed_time
    elapsed_time="$(TZ=UTC0 printf '%(%H:%M:%S)T\n' "$SECONDS")"
    print_highlighted_message "Deploy connectivity test with -d '$device_id' completed in $elapsed_time"

    if [ $funcRet -ne 0 ]; then
        print_error "Deploy connectivity test failed."
        print_deployment_logs
        return $funcRet
    fi

    print_highlighted_message "Deploy connectivity test succeeded."

    # Delay for (buffer for module download + test start delay + test duration + verification delay + report generation)
    local module_download_buffer=300
    local time_for_test_to_complete=$((module_download_buffer + \
                                    $(echo $TEST_START_DELAY | awk -F: '{ print ($1 * 3600) + ($2 * 60) + $3 }') + \
                                    $(echo $TEST_DURATION | awk -F: '{ print ($1 * 3600) + ($2 * 60) + $3 }') + \
                                    $(echo $VERIFICATION_DELAY | awk -F: '{ print ($1 * 3600) + ($2 * 60) + $3 }') + \
                                    $(echo $TIME_FOR_REPORT_GENERATION | awk -F: '{ print ($1 * 3600) + ($2 * 60) + $3 }')))
    echo "test start delay=$TEST_START_DELAY"
    echo "test duration=$TEST_DURATION"
    echo "verification delay=$VERIFICATION_DELAY"
    echo "time for report generation=$TIME_FOR_REPORT_GENERATION"
    echo "time for test to complete in seconds=$time_for_test_to_complete"

    if [ "$WAIT_FOR_TEST_COMPLETE" -eq 1 ]; then
        local sleep_frequency_secs=60
        local total_wait=0

        while [ $total_wait -lt $time_for_test_to_complete ]
        do
            local is_build_canceled
            is_build_canceled=$(is_cancel_build_requested $DEVOPS_ACCESS_TOKEN $DEVOPS_BUILDID)

            if [ "$is_build_canceled" -eq '1' ]; then
                print_highlighted_message "build is canceled."
                stop_aziot_edge || true
                return 3
            fi

            sleep "${sleep_frequency_secs}s"
            total_wait=$((total_wait+sleep_frequency_secs))
            echo "total wait time=$(TZ=UTC0 printf '%(%H:%M:%S)T\n' "$total_wait")"
        done

        test_end_time="$(date '+%Y-%m-%d %H:%M:%S')"
        print_highlighted_message "Connectivity test should be completed at $test_end_time."
        testExitCode=$(parse_result)
        if [[ "$(parse_result)" -eq '0' ]]; then
            testExitCode=1
        else
            testExitCode=0
        fi

        print_test_run_logs $testExitCode

        # stop IoT Edge service after test complete to prevent sending metrics
        stop_aziot_edge
    fi

    return $testExitCode
}

function run_longhaul_test() {
    print_highlighted_message "Run Long Haul test for $image_architecture_label"
    test_setup

	NESTED_EDGE_TEST=$(printenv E2E_nestedEdgeTest)

	local hash
	hash=$(tr -dc 'a-zA-Z0-9' < /dev/urandom | head -c 8)
	local device_id="$RELEASE_LABEL-Linux-$image_architecture_label-longhaul-$hash"

    test_start_time="$(date '+%Y-%m-%d %H:%M:%S')"
    print_highlighted_message "Run Long Haul test with -d '$device_id' started at $test_start_time"

    SECONDS=0

    local ret=0

    DEVICE_CA_CERT=$(printenv E2E_deviceCaCert)
    DEVICE_CA_PRIVATE_KEY=$(printenv E2E_deviceCaPrivateKey)
    TRUSTED_CA_CERTS=$(printenv E2E_trustedCaCerts)
    echo "Device CA cert=$DEVICE_CA_CERT"
    echo "Device CA private key=$DEVICE_CA_PRIVATE_KEY"
    echo "Trusted CA certs=$TRUSTED_CA_CERTS"

    if [[ -z "$BYPASS_EDGE_INSTALLATION" ]]; then
        BYPASS_EDGE_INSTALLATION=--overwrite-packages
    fi

    if [[ ! -z "$NESTED_EDGE_TEST" ]]; then
        HOSTNAME=$(printenv E2E_hostname)
        PARENT_HOSTNAME=$(printenv E2E_parentHostname)
        PARENT_EDGE_DEVICE=$(printenv E2E_parentEdgeDevice)

        echo "Running with nested Edge."
        echo "HostName=$HOSTNAME"
        echo "ParentHostName=$PARENT_HOSTNAME"
        echo "ParentEdgeDevice=$PARENT_EDGE_DEVICE"

        "$quickstart_working_folder/IotEdgeQuickstart" \
            -d "$device_id" \
            -a "$E2E_TEST_DIR/artifacts/" \
            -c "$IOT_HUB_CONNECTION_STRING" \
            -e "$EVENTHUB_CONNECTION_STRING" \
            -r "$CONTAINER_REGISTRY" \
            -u "$CONTAINER_REGISTRY_USERNAME" \
            -p "$CONTAINER_REGISTRY_PASSWORD" \
            -n "$HOSTNAME" \
            --parent-hostname "$PARENT_HOSTNAME" \
            --parent-edge-device "$PARENT_EDGE_DEVICE" \
            --device_ca_cert "$DEVICE_CA_CERT" \
            --device_ca_pk "$DEVICE_CA_PRIVATE_KEY" \
            --trusted_ca_certs "$TRUSTED_CA_CERTS" \
            -t "$ARTIFACT_IMAGE_BUILD_NUMBER-linux-$image_architecture_label" \
            --initialize-with-agent-artifact "true" \
            --leave-running=All \
            -l "$deployment_working_file" \
            --runtime-log-level "$TEST_RUNTIME_LOG_LEVEL" \
            --use-connect-management-uri="$CONNECT_MANAGEMENT_URI" \
            --use-connect-workload-uri="$CONNECT_WORKLOAD_URI" \
            --use-listen-management-uri="$LISTEN_MANAGEMENT_URI" \
            --use-listen-workload-uri="$LISTEN_WORKLOAD_URI" \
            $BYPASS_EDGE_INSTALLATION \
            --no-verify && ret=$? || ret=$?
    else
        "$quickstart_working_folder/IotEdgeQuickstart" \
            -d "$device_id" \
            -a "$E2E_TEST_DIR/artifacts/" \
            -c "$IOT_HUB_CONNECTION_STRING" \
            -e "$EVENTHUB_CONNECTION_STRING" \
            -r "$CONTAINER_REGISTRY" \
            -u "$CONTAINER_REGISTRY_USERNAME" \
            -p "$CONTAINER_REGISTRY_PASSWORD" \
            -n "$(hostname)" \
            -t "$ARTIFACT_IMAGE_BUILD_NUMBER-linux-$image_architecture_label" \
            --initialize-with-agent-artifact "true" \
            --leave-running=All \
            -l "$deployment_working_file" \
            --runtime-log-level "$TEST_RUNTIME_LOG_LEVEL" \
            --use-connect-management-uri="$CONNECT_MANAGEMENT_URI" \
            --use-connect-workload-uri="$CONNECT_WORKLOAD_URI" \
            --use-listen-management-uri="$LISTEN_MANAGEMENT_URI" \
            --use-listen-workload-uri="$LISTEN_WORKLOAD_URI" \
            --device_ca_cert "$DEVICE_CA_CERT" \
            --device_ca_pk "$DEVICE_CA_PRIVATE_KEY" \
            --trusted_ca_certs "$TRUSTED_CA_CERTS" \
            $BYPASS_EDGE_INSTALLATION \
            --no-verify && ret=$? || ret=$?
    fi

    local elapsed_seconds=$SECONDS
    test_end_time="$(date '+%Y-%m-%d %H:%M:%S')"

    if [ $ret -ne 0 ]; then
        elapsed_time="$(TZ=UTC0 printf '%(%H:%M:%S)T\n' "$elapsed_seconds")"
        print_highlighted_message "Test completed at $test_end_time, took $elapsed_time."

        print_error "Deploy longhaul test failed."

        print_deployment_logs
    fi

    return $ret
}

<<<<<<< HEAD
function set_output_params() {
    L3_IP_ADDRESS=$(ip route get 8.8.8.8 | sed -n '/src/{s/.*src *\([^ ]*\).*/\1/p;q}')
    echo "##vso[task.setvariable variable=L3_IP_ADDRESS;isOutput=true]${L3_IP_ADDRESS}"
=======
function configure_longhaul_settings() {
    DESIRED_MODULES_TO_RESTART_CSV="${DESIRED_MODULES_TO_RESTART_CSV:-,}"
    RESTART_INTERVAL_IN_MINS="${RESTART_INTERVAL_IN_MINS:-240}"
    NETWORK_CONTROLLER_RUNPROFILE=${NETWORK_CONTROLLER_RUNPROFILE:-Online}

    if [ "$image_architecture_label" = 'amd64' ]; then
        log_rotation_max_file="125"
        log_rotation_max_file_edgehub="400"
    fi
    if [ "$image_architecture_label" = 'arm32v7' ] ||
        [ "$image_architecture_label" = 'arm64v8' ]; then
        log_rotation_max_file="7"
        log_rotation_max_file_edgehub="30"

        MB_CONSTANT=$((1024 * 1024))
        EDGE_AGENT_MEMORY_THRESHOLD=$((70 * $MB_CONSTANT))
        EDGE_HUB_MEMORY_THRESHOLD=$((140 * $MB_CONSTANT))
        LOAD_GEN_MEMORY_THRESHOLD=$((40 * $MB_CONSTANT))
        RELAYER_MEMORY_THRESHOLD=$((30 * $MB_CONSTANT))
        TWIN_TESTER_MEMORY_THRESHOLD=$((70 * $MB_CONSTANT))
        DIRECT_METHOD_SENDER_MEMORY_THRESHOLD=$((30 * $MB_CONSTANT))
        DIRECT_METHOD_RECEIVER_MEMORY_THRESHOLD=$((40 * $MB_CONSTANT))
        TRC_MEMORY_THRESHOLD=$((180 * $MB_CONSTANT))
        NETWORK_CONTROLLER_MEMORY_THRESHOLD=$((10 * $MB_CONSTANT))
        METRICS_COLLECTOR_MEMORY_THRESHOLD=$((55 * $MB_CONSTANT))
        MODULE_RESTARTER_MEMORY_THRESHOLD=$((30 * $MB_CONSTANT))

        if [ "${CLIENT_MODULE_TRANSPORT_TYPE,,}" = 'amqp' ]; then
            EDGE_HUB_MQTT_ENABLED="false"
            EDGE_HUB_AMQP_ENABLED="true"
        else
            EDGE_HUB_MQTT_ENABLED="true"
            EDGE_HUB_AMQP_ENABLED="false"
        fi
    fi
}

function configure_connectivity_settings() {
    NETWORK_CONTROLLER_RUNPROFILE=${NETWORK_CONTROLLER_RUNPROFILE:-Offline}
    TEST_DURATION="${TEST_DURATION:-01:00:00}"
    VERIFICATION_DELAY="${VERIFICATION_DELAY:-00:15:00}"

    TEST_INFO="$TEST_INFO,TestDuration=${TEST_DURATION}"
>>>>>>> e19e5d2f
}

LONGHAUL_TEST_NAME="LongHaul"
CONNECTIVITY_TEST_NAME="Connectivity"

is_build_canceled=$(is_cancel_build_requested $DEVOPS_ACCESS_TOKEN $DEVOPS_BUILDID)
if [ "$is_build_canceled" -eq '1' ]; then
    print_highlighted_message "build is canceled."
    exit 3
fi

image_architecture_label=$(get_image_architecture_label)
process_args "$@"

CONTAINER_REGISTRY="${CONTAINER_REGISTRY:-edgebuilds.azurecr.io}"
E2E_TEST_DIR="${E2E_TEST_DIR:-$(pwd)}"
DEPLOYMENT_TEST_UPDATE_PERIOD="${DEPLOYMENT_TEST_UPDATE_PERIOD:-00:03:00}"
EVENT_HUB_CONSUMER_GROUP_ID=${EVENT_HUB_CONSUMER_GROUP_ID:-\$Default}
EDGE_RUNTIME_BUILD_NUMBER=${EDGE_RUNTIME_BUILD_NUMBER:-$ARTIFACT_IMAGE_BUILD_NUMBER}
TEST_START_DELAY="${TEST_START_DELAY:-00:02:00}"
UPSTREAM_PROTOCOL="${UPSTREAM_PROTOCOL:-Amqp}"
TIME_FOR_REPORT_GENERATION="${TIME_FOR_REPORT_GENERATION:-00:10:00}"
TWIN_UPDATE_SIZE="${TWIN_UPDATE_SIZE:-1}"
EDGEHUB_RESTART_FAILURE_TOLERANCE="${EDGEHUB_RESTART_FAILURE_TOLERANCE:-00:02:00}"
TWIN_UPDATE_FAILURE_THRESHOLD="${TWIN_UPDATE_FAILURE_THRESHOLD:-00:02:00}"
NETWORK_CONTROLLER_FREQUENCIES=${NETWORK_CONTROLLER_FREQUENCIES:(null)}

working_folder="$E2E_TEST_DIR/working"
quickstart_working_folder="$working_folder/quickstart"

if [ "$image_architecture_label" = 'amd64' ]; then
    optimize_for_performance=true
    log_upload_enabled=true

    LOADGEN_MESSAGE_FREQUENCY="00:00:01"
    TWIN_UPDATE_FREQUENCY="00:00:15"
    DIRECT_METHOD_FREQUENCY="00:00:10"
fi
if [ "$image_architecture_label" = 'arm32v7' ] ||
    [ "$image_architecture_label" = 'arm64v8' ]; then
    optimize_for_performance=false
    log_upload_enabled=false

    LOADGEN_MESSAGE_FREQUENCY="00:00:10"
    TWIN_UPDATE_FREQUENCY="00:01:00"
    DIRECT_METHOD_FREQUENCY="00:01:00"
fi

deployment_working_file="$working_folder/deployment.json"

tracking_id=$(cat /proc/sys/kernel/random/uuid)
TEST_INFO="$TEST_INFO,TestId=$tracking_id"
TEST_INFO="$TEST_INFO,UpstreamProtocol=$UPSTREAM_PROTOCOL"
TEST_INFO="$TEST_INFO,NetworkControllerOfflineFrequency=${NETWORK_CONTROLLER_FREQUENCIES[0]}"
TEST_INFO="$TEST_INFO,NetworkControllerOnlineFrequency=${NETWORK_CONTROLLER_FREQUENCIES[1]}"
TEST_INFO="$TEST_INFO,NetworkControllerRunsCount=${NETWORK_CONTROLLER_FREQUENCIES[2]}"

set_output_params

testRet=0
if [[ "${TEST_NAME,,}" == "${LONGHAUL_TEST_NAME,,}" ]]; then
    configure_longhaul_settings

    run_longhaul_test && testRet=$? || testRet=$?
elif [[ "${TEST_NAME,,}" == "${CONNECTIVITY_TEST_NAME,,}" ]]; then
    configure_connectivity_settings

    is_build_canceled=$(is_cancel_build_requested $DEVOPS_ACCESS_TOKEN $DEVOPS_BUILDID)
    if [ "$is_build_canceled" -eq '1' ]; then
        print_highlighted_message "build is canceled."
        exit 3
    fi

    run_connectivity_test && testRet=$? || testRet=$?
fi

echo "Test exit with result code $testRet"
exit $testRet<|MERGE_RESOLUTION|>--- conflicted
+++ resolved
@@ -872,11 +872,10 @@
     return $ret
 }
 
-<<<<<<< HEAD
 function set_output_params() {
     L3_IP_ADDRESS=$(ip route get 8.8.8.8 | sed -n '/src/{s/.*src *\([^ ]*\).*/\1/p;q}')
     echo "##vso[task.setvariable variable=L3_IP_ADDRESS;isOutput=true]${L3_IP_ADDRESS}"
-=======
+
 function configure_longhaul_settings() {
     DESIRED_MODULES_TO_RESTART_CSV="${DESIRED_MODULES_TO_RESTART_CSV:-,}"
     RESTART_INTERVAL_IN_MINS="${RESTART_INTERVAL_IN_MINS:-240}"
@@ -920,7 +919,6 @@
     VERIFICATION_DELAY="${VERIFICATION_DELAY:-00:15:00}"
 
     TEST_INFO="$TEST_INFO,TestDuration=${TEST_DURATION}"
->>>>>>> e19e5d2f
 }
 
 LONGHAUL_TEST_NAME="LongHaul"
