--- conflicted
+++ resolved
@@ -459,13 +459,11 @@
             TRACKING_ID="$arg"
             saveNextArg=0;
         elif [ $saveNextArg -eq 48 ]; then
-<<<<<<< HEAD
-            PACKAGE_TYPE="$arg"
-            saveNextArg=0
-=======
             TOPOLOGY="$arg"
             saveNextArg=0;
->>>>>>> dfaf0d26
+        elif [ $saveNextArg -eq 49 ]; then
+            PACKAGE_TYPE="$arg"
+            saveNextArg=0
         else
             case "$arg" in
                 '-h' | '--help' ) usage;;
@@ -516,11 +514,8 @@
                 '-repoPath' ) saveNextArg=45;;
                 '-clientModuleTransportType' ) saveNextArg=46;;
                 '-trackingId' ) saveNextArg=47;;
-<<<<<<< HEAD
-                '-packageType' ) saveNextArg=48;;
-=======
                 '-topology' ) saveNextArg=48;;
->>>>>>> dfaf0d26
+                '-packageType' ) saveNextArg=49;;
                 '-waitForTestComplete' ) WAIT_FOR_TEST_COMPLETE=1;;
                 '-cleanAll' ) CLEAN_ALL=1;;
 
