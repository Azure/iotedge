--- conflicted
+++ resolved
@@ -389,13 +389,9 @@
                 '-installRootCAKeyPassword' ) saveNextArg=26;;
                 '-dpsScopeId' ) saveNextArg=27;;
                 '-dpsMasterSymmetricKey' ) saveNextArg=28;;
-<<<<<<< HEAD
-                '-eventHubConsumerGroup' ) saveNextArg=29;;
+                '-eventHubConsumerGroupId' ) saveNextArg=29;;
                 '-desiredModulesToRestartCSV' ) saveNextArg=30;;
                 '-randomRestartIntervalInMins' ) saveNextArg=31;;
-=======
-                '-eventHubConsumerGroupId' ) saveNextArg=29;;
->>>>>>> 031909f8
                 '-cleanAll' ) CLEAN_ALL=1;;
                 * ) usage;;
             esac
