--- conflicted
+++ resolved
@@ -383,10 +383,7 @@
                 '-installRootCAKeyPassword' ) saveNextArg=27;;
                 '-dpsScopeId' ) saveNextArg=28;;
                 '-dpsMasterSymmetricKey' ) saveNextArg=29;;
-<<<<<<< HEAD
                 '-cleanAll' ) CLEAN_ALL=1;;
-=======
->>>>>>> 3c2b79e4
                 * ) usage;;
             esac
         fi
@@ -575,13 +572,8 @@
     local dps_command_flags=""
     if [[ $provisioning_type == "SymmetricKey" ]]; then
         dps_command_flags="--dps-scope-id=$DPS_SCOPE_ID \
-<<<<<<< HEAD
-		                   --dps-registration-id=$registration_id \
-			               --dps-master-symmetric-key=$DPS_MASTER_SYMMETRIC_KEY"
-=======
                            --dps-registration-id=$registration_id \
                            --dps-master-symmetric-key=$DPS_MASTER_SYMMETRIC_KEY"
->>>>>>> 3c2b79e4
     elif [[ $provisioning_type == "Tpm"  ]]; then
         dps_command_flags="--dps-scope-id=$DPS_SCOPE_ID \
                            --dps-registration-id=$registration_id"
@@ -597,12 +589,8 @@
 
     SECONDS=0
     local ret=0
-<<<<<<< HEAD
-    echo "$quickstart_working_folder/IotEdgeQuickstart.linux-x64/IotEdgeQuickstart" \
-=======
     # note the registration id is the expected device id to be provisioned by DPS
     "$quickstart_working_folder/IotEdgeQuickstart" \
->>>>>>> 3c2b79e4
         -d "$registration_id" \
         -a "$iotedge_package" \
         -c "$IOTHUB_CONNECTION_STRING" \
@@ -616,23 +604,6 @@
         $dps_command_flags \
         -t "$ARTIFACT_IMAGE_BUILD_NUMBER-linux-$image_architecture_label" && ret=$? || ret=$?
 
-<<<<<<< HEAD
-    "$quickstart_working_folder/IotEdgeQuickstart.linux-x64/IotEdgeQuickstart" \
-	        -d "$registration_id" \
-	            -a "$iotedge_package" \
-	            -c "$IOTHUB_CONNECTION_STRING" \
-	        -e "$EVENTHUB_CONNECTION_STRING" \
-            -r "$CONTAINER_REGISTRY" \
-        -u "$CONTAINER_REGISTRY_USERNAME" \
-        -p "$CONTAINER_REGISTRY_PASSWORD" \
-        -n "$(hostname)" \
-        -tw "$E2E_TEST_DIR/artifacts/core-linux/e2e_test_files/twin_test_tempSensor.json" \
-        --optimize_for_performance="$optimize_for_performance" \
-        $dps_command_flags \
-        -t "$ARTIFACT_IMAGE_BUILD_NUMBER-linux-$image_architecture_label" && ret=$? || ret=$?
-
-=======
->>>>>>> 3c2b79e4
     local elapsed_seconds=$SECONDS
     test_end_time="$(date '+%Y-%m-%d %H:%M:%S')"
     print_logs $ret "$test_end_time" $elapsed_seconds
@@ -861,15 +832,9 @@
         'directmethodmqtt') run_directmethodmqtt_test && ret=$? || ret=$?;;
         'directmethodmqttamqp') run_directmethodmqttamqp_test && ret=$? || ret=$?;;
         'directmethodmqttws') run_directmethodmqttws_test && ret=$? || ret=$?;;
-<<<<<<< HEAD
-	    'dpssymmetrickeyprovisioning') run_dps_provisioning_test "SymmetricKey" && ret=$? || ret=$?;;
-	    'dpstpmprovisioning') run_dps_provisioning_test "Tpm" && ret=$? || ret=$?;;
-	    'dpsx509provisioning') run_dps_provisioning_test "X509" && ret=$? || ret=$?;;
-=======
         'dpssymmetrickeyprovisioning') run_dps_provisioning_test "SymmetricKey" && ret=$? || ret=$?;;
         'dpstpmprovisioning') run_dps_provisioning_test "Tpm" && ret=$? || ret=$?;;
         'dpsx509provisioning') run_dps_provisioning_test "X509" && ret=$? || ret=$?;;
->>>>>>> 3c2b79e4
         'quickstartcerts') run_quickstartcerts_test && ret=$? || ret=$?;;
         'longhaul') run_longhaul_test && ret=$? || ret=$?;;
         'stress') run_stress_test && ret=$? || ret=$?;;
