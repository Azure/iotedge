--- conflicted
+++ resolved
@@ -421,20 +421,13 @@
                 '-eventHubConsumerGroupId' ) saveNextArg=29;;
                 '-desiredModulesToRestartCSV' ) saveNextArg=30;;
                 '-restartIntervalInMins' ) saveNextArg=31;;
-<<<<<<< HEAD
-                '-analyzerLaEnabled' ) saveNextArg=32;;
-                '-analyzerLaWorkspaceId' ) saveNextArg=33;;
-                '-analyzerLaSharedKey' ) saveNextArg=34;;
-                '-analyzerLaLogType' ) saveNextArg=35;;
-                '-twinUpdateCharCount' ) saveNextArg=36;;
-                '-twinUpdateFrequency' ) saveNextArg=37;;
-                '-twinUpdateFailureThreshold' ) saveNextArg=38;;
-=======
                 '-logAnalyticsEnabled' ) saveNextArg=32;;
                 '-logAnalyticsWorkspaceId' ) saveNextArg=33;;
                 '-logAnalyticsSharedKey' ) saveNextArg=34;;
                 '-logAnalyticsLogType' ) saveNextArg=35;;
->>>>>>> 41983759
+                '-twinUpdateCharCount' ) saveNextArg=36;;
+                '-twinUpdateFrequency' ) saveNextArg=37;;
+                '-twinUpdateFailureThreshold' ) saveNextArg=38;;
                 '-cleanAll' ) CLEAN_ALL=1;;
                 * ) usage;;
             esac
@@ -983,7 +976,6 @@
     echo "$SCRIPT_NAME [options]"
     echo ''
     echo 'options'
-<<<<<<< HEAD
     echo ' -testDir                          Path of E2E test directory which contains artifacts and certs folders; defaul to current directory.'
     echo ' -releaseLabel                     Release label can be uniquely identify the build (e.g <ReleaseName>-<ReleaseAttempt>); which is used as part of Edge device name.'
     echo ' -testName                         Name of E2E test to be run.'
@@ -998,12 +990,12 @@
     echo ' -containerRegistryPassword        Password of given username for container registory.'
     echo ' -iotHubConnectionString           IoT hub connection string for creating edge device.'
     echo ' -eventHubConnectionString         Event hub connection string for receive D2C messages.'
-    echo ' -eventHubConsumerGroup            An existing consumer group id for D2C messages.'
+    echo ' -eventHubConsumerGroupId          Optional Event Hub Consumer Group ID for the Analyzer module.'
     echo ' -loadGenMessageFrequency          Frequency to send messages in LoadGen module for long haul and stress test. Default is 00.00.01 for long haul and 00:00:00.03 for stress test.'
     echo ' -snitchAlertUrl                   Alert Url pointing to Azure Logic App for email preparation and sending for long haul and stress test.'
     echo ' -snitchBuildNumber                Build number for snitcher docker image for long haul and stress test. Default is 1.1.'
     echo ' -snitchReportingIntervalInSecs    Reporting frequency in seconds to send status email for long hual and stress test. Default is 86400 (1 day) for long haul and 1700000 for stress test.'
-    echo ' -snitchStorageAccount             Azure blob Sstorage account for store logs used in status email for long haul and stress test.'
+    echo ' -snitchStorageAccount             Azure blob Storage account for store logs used in status email for long haul and stress test.'
     echo ' -snitchStorageMasterKey           Master key of snitch storage account for long haul and stress test.'
     echo ' -snitchTestDurationInSecs         Test duration in seconds for long haul and stress test.'
     echo ' -transportType1                   Transport type for LoadGen1 and TwinTester1 for stress test. Default is amqp.'
@@ -1012,7 +1004,6 @@
     echo ' -transportType4                   Transport type for LoadGen4 and TwinTester4 for stress test. Default is mqtt.'
     echo ' -amqpSettingsEnabled              Enable amqp protocol head in Edge Hub.'
     echo ' -mqttSettingsEnabled              Enable mqtt protocol head in Edge Hub.'
-    echo ' -longHaulProtocolHead             Specify which protocol head is used to run long haul test for ARM32v7 device. Valid values are amqp (default) and mqtt.'
     echo ' -dpsScopeId                       DPS scope id. Required only when using DPS to provision the device.'
     echo ' -dpsMasterSymmetricKey            DPS master symmetric key. Required only when using DPS symmetric key to provision the Edge device.'
     echo ' -certScriptDir                    Optional path to certificate generation script dir'
@@ -1021,55 +1012,13 @@
     echo ' -installRootCAKeyPassword         Optional password to access the root CA certificate private key to be used for certificate generation'
     echo ' -desiredModulesToRestartCSV       Optional CSV string of module names for long haul specifying what modules to restart. If specified, then "restartIntervalInMins" must be specified as well.'
     echo ' -restartIntervalInMins            Optional value for long haul specifying how often a random module will restart. If specified, then "desiredModulesToRestartCSV" must be specified as well.'
-    echo ' -analyzerLaEnabled                Optional Log Analytics enable string for the Message Analyzer module. If analyzerLaEnabled is set to enable (true), the rest of Log Analytics parameters must be provided.'
-    echo ' -analyzerLaWorkspaceId            Optional Log Analytics workspace ID for the Message Analyzer module.'
-    echo ' -analyzerLaSharedKey              Optional Log Analytics shared key for the Message Analyzer module.'
-    echo ' -analyzerLaLogType                Optional Log Analytics log type for the Message Analyzer module.'
+    echo ' -logAnalyticsEnabled              Optional Log Analytics enable string for the Analyzer module. If logAnalyticsEnabled is set to enable (true), the rest of Log Analytics parameters must be provided.'
+    echo ' -logAnalyticsWorkspaceId          Optional Log Analytics workspace ID for metrics collection and reporting.'
+    echo ' -logAnalyticsSharedKey            Optional Log Analytics shared key for metrics collection and reporting.'
+    echo ' -logAnalyticsLogType              Optional Log Analytics log type for the Analyzer module.'
     echo ' -twinUpdateCharCount              Specifies the char count (i.e. size) of each twin update. Default is 1 for long haul and 100 for stress test.'
     echo ' -twinUpdateFrequency              Frequency to make twin updates. This should be specified in DateTime format. Default is 00:00:15 for long haul and 00:00:05 for stress test.'
     echo ' -twinUpdateFailureThreshold       Specifies the longest period of time a twin update can take before being marked as a failure. This should be specified in DateTime format. Default is 00:01:00'
-=======
-    echo ' -testDir                        Path of E2E test directory which contains artifacts and certs folders; defaul to current directory.'
-    echo ' -releaseLabel                   Release label can be uniquely identify the build (e.g <ReleaseName>-<ReleaseAttempt>); which is used as part of Edge device name.'
-    echo ' -testName                       Name of E2E test to be run.'
-    echo "                                 Values are 'All', 'DirectMethodAmqp', 'DirectMethodAmqpMqtt', 'DirectMethodAmqpWs', 'DirectMethodMqtt', 'DirectMethodMqttAmqp', "
-    echo "                                 'DirectMethodMqttWs', 'LongHaul', 'QuickstartCerts', 'Stress', 'TempFilter', 'TempFilterFunctions', 'TempSensor'"
-    echo "                                 'DpsSymmetricKeyProvisioning', 'DpsTpmProvisioning', 'DpsX509Provisioning'"
-    echo "                                 'LongHaul', 'QuickstartCerts', 'Stress', 'TempFilter', 'TempFilterFunctions', 'TempSensor'"
-    echo "                                 Note: 'All' option doesn't include long hual and stress test."
-    echo ' -artifactImageBuildNumber       Artifact image build number is used to construct path of docker images, pulling from docker registry. E.g. 20190101.1.'
-    echo " -containerRegistry              Host address of container registry."
-    echo " -containerRegistryUsername      Username of container registry."
-    echo ' -containerRegistryPassword      Password of given username for container registory.'
-    echo ' -iotHubConnectionString         IoT hub connection string for creating edge device.'
-    echo ' -eventHubConnectionString       Event hub connection string for receive D2C messages.'
-    echo ' -loadGenMessageFrequency        Frequency to send messages in LoadGen module for long haul and stress test. Default is 00.00.01 for long haul and 00:00:00.03 for stress test.'
-    echo ' -snitchAlertUrl                 Alert Url pointing to Azure Logic App for email preparation and sending for long haul and stress test.'
-    echo ' -snitchBuildNumber              Build number for snitcher docker image for long haul and stress test. Default is 1.1.'
-    echo ' -snitchReportingIntervalInSecs  Reporting frequency in seconds to send status email for long hual and stress test. Default is 86400 (1 day) for long haul and 1700000 for stress test.'
-    echo ' -snitchStorageAccount           Azure blob Storage account for store logs used in status email for long haul and stress test.'
-    echo ' -snitchStorageMasterKey         Master key of snitch storage account for long haul and stress test.'
-    echo ' -snitchTestDurationInSecs       Test duration in seconds for long haul and stress test.'
-    echo ' -loadGen1TransportType          Transport type for LoadGen1 for stress test. Default is amqp.'
-    echo ' -loadGen2TransportType          Transport type for LoadGen2 for stress test. Default is amqp.'
-    echo ' -loadGen3TransportType          Transport type for LoadGen3 for stress test. Default is mqtt.'
-    echo ' -loadGen4TransportType          Transport type for LoadGen4 for stress test. Default is mqtt.'
-    echo ' -amqpSettingsEnabled            Enable amqp protocol head in Edge Hub.'
-    echo ' -mqttSettingsEnabled            Enable mqtt protocol head in Edge Hub.'
-    echo ' -dpsScopeId                     DPS scope id. Required only when using DPS to provision the device.'
-    echo ' -dpsMasterSymmetricKey          DPS master symmetric key. Required only when using DPS symmetric key to provision the Edge device.'
-    echo ' -certScriptDir                  Optional path to certificate generation script dir'
-    echo ' -installRootCACertPath          Optional path to root CA certificate to be used for certificate generation'
-    echo ' -installRootCAKeyPath           Optional path to root CA certificate private key to be used for certificate generation'
-    echo ' -installRootCAKeyPassword       Optional password to access the root CA certificate private key to be used for certificate generation'
-    echo ' -eventHubConsumerGroupId        Optional Event Hub Consumer Group ID for the Analyzer module.'
-    echo ' -desiredModulesToRestartCSV     Optional CSV string of module names for long haul specifying what modules to restart. If specified, then "restartIntervalInMins" must be specified as well.'
-    echo ' -restartIntervalInMins          Optional value for long haul specifying how often a random module will restart. If specified, then "desiredModulesToRestartCSV" must be specified as well.'
-    echo ' -logAnalyticsEnabled            Optional Log Analytics enable string for the Analyzer module. If logAnalyticsEnabled is set to enable (true), the rest of Log Analytics parameters must be provided.'
-    echo ' -logAnalyticsWorkspaceId        Optional Log Analytics workspace ID for metrics collection and reporting.'
-    echo ' -logAnalyticsSharedKey          Optional Log Analytics shared key for metrics collection and reporting.'
-    echo ' -logAnalyticsLogType            Optional Log Analytics log type for the Analyzer module.'
->>>>>>> 41983759
     exit 1;
 }
 
