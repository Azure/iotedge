--- conflicted
+++ resolved
@@ -799,28 +799,6 @@
     echo "                                 'Stress', 'TempFilter', 'TempFilterFunctions', 'TempSensor'"
     echo "                                 Note: 'All' option doesn't include long hual and stress test."
     echo ' -artifactImageBuildNumber       Artifact image build number is used to construct path of docker images, pulling from docker registry. E.g. 20190101.1.'
-<<<<<<< HEAD
-    echo " -containerRegistry              Host address of container registry, default is 'edgebuilds.azurecr.io'"
-    echo " -containerRegistryUsername      Username of container registry, default is 'EdgeBuilds'"
-    echo ' -containerRegistryPassword      Password of given username for container registory'
-    echo ' -iotHubConnectionString         IoT hub connection string for creating edge device'
-    echo ' -eventHubConnectionString       Event hub connection string for receive D2C messages'
-    echo ' -loadGenTransportType           Transport type for LoadGen for long haul test. Default is mqtt'
-    echo ' -loadGenMessageFrequency        Frequency to send messages in LoadGen module for long haul and stress test. Default is 00.00.01'
-    echo ' -snitchAlertUrl                 Alert Url pointing to Azure Logic App for email preparation and sending for long haul and stress test'
-    echo ' -snitchBuildNumber              Build number for snitcher docker image for long haul and stress test. Default is 1.1'
-    echo ' -snitchReportingIntervalInSecs  Reporting frequency in seconds to send status email for long hual and stress test. Default is 86400 (1 day)'
-    echo ' -snitchStorageAccount           Azure blob Sstorage account for store logs used in status email for long haul and stress test. Default is snitchstore'
-    echo ' -snitchStorageMasterKey         Master key of snitch storage account for long haul and stress test'
-    echo ' -snitchTestDurationInSecs       Test duration in seconds for long haul and stress test'
-    echo ' -loadGen1TransportType          Transport type for LoadGen1 for stress test. Default is amqp'
-    echo ' -loadGen2TransportType          Transport type for LoadGen2 for stress test. Default is amqp'
-    echo ' -loadGen3TransportType          Transport type for LoadGen3 for stress test. Default is mqtt'
-    echo ' -loadGen4TransportType          Transport type for LoadGen4 for stress test. Default is mqtt'
-    echo ' -amqpSettingsEnabled            Enable amqp protocol head in Edge Hub'
-    echo ' -mqttSettingsEnabled            Enable mqtt protocol head in Edge Hub'
-    echo ' -longHaulProtocolHead           Specify which protocol head is used to run long haul test for ARM32v7 device. Valid values are amqp and mqtt.'
-=======
     echo " -containerRegistry              Host address of container registry."
     echo " -containerRegistryUsername      Username of container registry."
     echo ' -containerRegistryPassword      Password of given username for container registory.'
@@ -840,7 +818,7 @@
     echo ' -loadGen4TransportType          Transport type for LoadGen4 for stress test. Default is mqtt.'
     echo ' -amqpSettingsEnabled            Enable amqp protocol head in Edge Hub.'
     echo ' -mqttSettingsEnabled            Enable mqtt protocol head in Edge Hub.'
->>>>>>> 13f7283d
+    echo ' -longHaulProtocolHead           Specify which protocol head is used to run long haul test for ARM32v7 device. Valid values are amqp and mqtt.'
     exit 1;
 }
 
