--- conflicted
+++ resolved
@@ -15,8 +15,8 @@
             string deviceId,
             string trustedCACertificateFileName,
             string edgeHostName,
-<<<<<<< HEAD
-            bool useWebSockets) :
+            bool useWebSockets)
+            :
             base(iothubConnectionString,
                 eventhubCompatibleEndpointWithEntityPath,
                 deviceId,
@@ -25,10 +25,6 @@
                 useWebSockets,
                 Option.None<Details.DeviceCertificate>(),
                 Option.None<IList<string>>())
-=======
-            bool useWebSockets)
-            : base(iothubConnectionString, eventhubCompatibleEndpointWithEntityPath, deviceId, certificateFileName, edgeHostName, useWebSockets)
->>>>>>> c5679bb5
         {
         }
 
@@ -74,25 +70,17 @@
                 Option.Some(thumprintCertificates))
         {
         }
-        
+
         public async Task RunAsync()
         {
             // This test assumes that there is an edge deployment running as transparent gateway.
             try
             {
-<<<<<<< HEAD
                 await this.InitializeTrustedCertsAsync();
-                await GetOrCreateDeviceIdentityAsync();
-                await ConnectToEdgeAndSendDataAsync();
+                await this.GetOrCreateDeviceIdentityAsync();
+                await this.ConnectToEdgeAndSendDataAsync();
                 await this.VerifyDataOnIoTHubAsync();
                 await this.VerifyDirectMethodAsync();
-=======
-                await this.InitializeServerCerts();
-                await this.GetOrCreateDeviceIdentity();
-                await this.ConnectToEdgeAndSendData();
-                await this.VerifyDataOnIoTHub();
-                await this.VerifyDirectMethod();
->>>>>>> c5679bb5
             }
             catch (Exception)
             {
