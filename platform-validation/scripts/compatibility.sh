#!/usr/bin/env sh

###############################################################################
# This script checks whether IoT Edge can run on a target OS
###############################################################################

#Variables
OSTYPE=""
ARCH=""

# ------------------------------------------------------------------------------
#  Text Formatting
#  Derived from : https://github.com/moby/moby/blob/master/contrib/check-config.sh
# ------------------------------------------------------------------------------

POSSIBLE_CONFIGS="
	/proc/config.gz
	/boot/config-$(uname -r)
	/usr/src/linux-$(uname -r)/.config
	/usr/src/linux/.config
"
if [ $# -gt 0 ]; then
    CONFIG="$1"
else
    : "${CONFIG:=/proc/config.gz}"
fi

if ! command -v zgrep >/dev/null 2>&1; then
    zgrep() {
        zcat "$2" | grep "$1"
    }
fi

is_set() {
    zgrep "CONFIG_$1=[y|m]" "$CONFIG" >/dev/null
}

color() {
    codes=
    if [ "$1" = 'bold' ]; then
        codes='1'
        shift
    fi
    if [ "$#" -gt 0 ]; then
        code=
        case "$1" in
        # see https://en.wikipedia.org/wiki/ANSI_escape_code#Colors
        black) code=30 ;;
        red) code=31 ;;
        green) code=32 ;;
        yellow) code=33 ;;
        blue) code=34 ;;
        magenta) code=35 ;;
        cyan) code=36 ;;
        white) code=37 ;;
        esac
        if [ "$code" ]; then
            codes="${codes:+$codes;}$code"
        fi
    fi
    printf '\033[%sm' "$codes"
}

wrap_color() {
    text="$1"
    shift
    color "$@"
    printf '%s' "$text"
    color reset
    echo
}

wrap_good() {
    echo "$(wrap_color "$1" white): $(wrap_color "$2" green)"
}
wrap_bad() {
    echo "$(wrap_color "$1" bold): $(wrap_color "$2" bold red)"
}

wrap_debug() {
    echo "$(wrap_color "$1" white)"
}

wrap_pass() {
    echo "$(wrap_color "$1 - OK" green)"
}
wrap_fail() {
    echo "$(wrap_color "$1 - Error" bold red)"
}

wrap_warn() {
    echo "$(wrap_color "$1 - Warning!!" yellow)"
}

wrap_warning() {
<<<<<<< HEAD
	wrap_color >&2 "$*" magenta
=======
    wrap_color >&2 "$*" yellow
>>>>>>> eb792450
}

# ------------------------------------------------------------------------------
#  Retrieve OS TYPE AND ARCHITECTURE (Required for Getting IoT)
#  Derived from https://sh.rustup.rs
# ------------------------------------------------------------------------------
need_cmd() {
    if ! check_cmd "$1"; then
        wrap_warning "'$1' (command not found)"
        exit 1
    fi
}

check_cmd() {
    command -v "$1" >/dev/null 2>&1
}

get_libc() {
    need_cmd ldd
    need_cmd awk
    # Detect both gnu and musl
    # Also detect glibc versions older than 2.18 and return musl for these
    # Required until we identify minimum supported version
    # TODO: https://github.com/vectordotdev/vector/issues/10807
    local _ldd_version
    local _libc_version
    _ldd_version=$(ldd --version 2>&1)
    if [ -z "${_ldd_version##*GNU*}" ] || [ -z "${_ldd_version##*GLIBC*}" ]; then
        _libc_version=$(echo "$_ldd_version" | awk '/ldd/{print $NF}')
        version_check=$(echo $_libc_version 2.18 | awk '{if ($1 < $2) print 1; else print 0}')
        if [ $version_check -eq 1 ]; then
            echo "musl"
        else
            echo "gnu"
        fi
    elif [ -z "${_ldd_version##*musl*}" ]; then
        echo "musl"
    else
        wrap_err "Unknown implementation of libc. ldd --version returns: ${_ldd_version}"
    fi
}

get_bitness() {
    need_cmd head
    # Architecture detection without dependencies beyond coreutils.
    # ELF files start out "\x7fELF", and the following byte is
    #   0x01 for 32-bit and
    #   0x02 for 64-bit.
    # The printf builtin on some shells like dash only supports octal
    # escape sequences, so we use those.
    local _current_exe_head
    _current_exe_head=$(head -c 5 /proc/self/exe)
    if [ "$_current_exe_head" = "$(printf '\177ELF\001')" ]; then
        echo 32
    elif [ "$_current_exe_head" = "$(printf '\177ELF\002')" ]; then
        echo 64
    else
        wrap_err "Unknown platform bitness"
    fi
}

get_endianness() {
    local cputype=$1
    local suffix_eb=$2
    local suffix_el=$3

    # detect endianness without od/hexdump, like get_bitness() does.
    need_cmd head
    need_cmd tail

    local _current_exe_endianness
    _current_exe_endianness="$(head -c 6 /proc/self/exe | tail -c 1)"
    if [ "$_current_exe_endianness" = "$(printf '\001')" ]; then
        echo "${cputype}${suffix_el}"
    elif [ "$_current_exe_endianness" = "$(printf '\002')" ]; then
        echo "${cputype}${suffix_eb}"
    else
        wrap_err "Unknown platform endianness"
    fi
}

get_architecture() {
    local _ostype _cputype _bitness _arch
    _ostype="$(uname -s)"
    _cputype="$(uname -m)"

    if [ "$_ostype" = Linux ]; then
        if [ "$(uname -o)" = Android ]; then
            _ostype=Android
        fi
    fi

    if [ "$_ostype" = Darwin ] && [ "$_cputype" = i386 ]; then
        # Darwin `uname -m` lies
        if sysctl hw.optional.x86_64 | grep -q ': 1'; then
            _cputype=x86_64
        fi
    fi

    case "$_ostype" in

    Android)
        _ostype=linux-android
        ;;

    Linux)
        case $(get_libc) in
        "musl")
            _ostype=unknown-linux-musl
            ;;
        "gnu")
            _ostype=unknown-linux-gnu
            ;;
        # Fallback
        *)
            _ostype=unknown-linux-gnu
            ;;
        esac
        _bitness=$(get_bitness)
        ;;

    FreeBSD)
        _ostype=unknown-freebsd
        ;;

    NetBSD)
        _ostype=unknown-netbsd
        ;;

    DragonFly)
        _ostype=unknown-dragonfly
        ;;

    Darwin)
        _ostype=apple-darwin
        ;;

    MINGW* | MSYS* | CYGWIN*)
        _ostype=pc-windows-gnu
        ;;

    *)
        err "unrecognized OS type: $_ostype"
        ;;

    esac

    case "$_cputype" in

    i386 | i486 | i686 | i786 | x86)
        _cputype=i686
        ;;

    xscale | arm)
        _cputype=arm
        if [ "$_ostype" = "linux-android" ]; then
            _ostype=linux-androideabi
        fi
        ;;

    armv6l)
        _cputype=arm
        if [ "$_ostype" = "linux-android" ]; then
            _ostype=linux-androideabi
        else
            _ostype="${_ostype}eabihf"
        fi
        ;;

    armv7l | armv8l)
        _cputype=armv7
        if [ "$_ostype" = "linux-android" ]; then
            _ostype=linux-androideabi
        else
            _ostype="${_ostype}eabihf"
        fi
        ;;

    aarch64)
        _cputype=aarch64
        ;;

    x86_64 | x86-64 | x64 | amd64)
        _cputype=x86_64
        ;;

    mips)
        _cputype=$(get_endianness mips '' el)
        ;;

    mips64)
        if [ "$_bitness" -eq 64 ]; then
            # only n64 ABI is supported for now
            _ostype="${_ostype}abi64"
            _cputype=$(get_endianness mips64 '' el)
        fi
        ;;

    ppc)
        _cputype=powerpc
        ;;

    ppc64)
        _cputype=powerpc64
        ;;

    ppc64le)
        _cputype=powerpc64le
        ;;

    s390x)
        _cputype=s390x
        ;;

    *)
        err "Unknown CPU type: $_cputype"
        ;;

    esac

    # Detect 64-bit linux with 32-bit userland
    if [ "${_ostype}" = unknown-linux-gnu ] && [ "${_bitness}" -eq 32 ]; then
        case $_cputype in
        x86_64)
            _cputype=i686
            ;;
        mips64)
            _cputype=$(get_endianness mips '' el)
            ;;
        powerpc64)
            _cputype=powerpc
            ;;
        aarch64)
            _cputype=armv7
            if [ "$_ostype" = "linux-android" ]; then
                _ostype=linux-androideabi
            else
                _ostype="${_ostype}eabihf"
            fi
            ;;
        esac
    fi

    # Detect armv7 but without the CPU features Rust needs in that build,
    # and fall back to arm.
    # See https://github.com/rust-lang/rustup.rs/issues/587.
    if [ "$_ostype" = "unknown-linux-gnueabihf" ] && [ "$_cputype" = armv7 ]; then
        if ensure grep '^Features' /proc/cpuinfo | grep -q -v neon; then
            # At least one processor does not have NEON.
            _cputype=arm
        fi
    fi

    OSTYPE=$_ostype
    ARCH=$_cputype
}

perform_cleanup() {
    rm -rf cap.txt || true
    #TODO : Cleanup docker images
}

<<<<<<< HEAD
check_kernel_file(){
if [ ! -e "$CONFIG" ]; then
	wrap_warning "warning: $CONFIG does not exist, searching other paths for kernel config ..."
	for tryConfig in $POSSIBLE_CONFIGS; do
		if [ -e "$tryConfig" ]; then
			CONFIG="$tryConfig"
			break
		fi
	done
	if [ ! -e "$CONFIG" ]; then
		wrap_warning "error: cannot find kernel config"
		wrap_warning "  try running this script again, specifying the kernel config:"
		wrap_warning "    CONFIG=/path/to/kernel/.config $0 or $0 /path/to/kernel/.config"
		EXIT_CODE=1
	fi
fi
}


=======
>>>>>>> eb792450
# ------------------------------------------------------------------------------
# Check whether the Target Device can be used to set capability. EdgeHub   Runtime component sets CAP_NET_BIND which is Required for Azure IoT Edge Operation.
# ------------------------------------------------------------------------------

<<<<<<< HEAD
check_flag() {
	if is_set "$1"; then
		wrap_pass "CONFIG_$1"
    else
		wrap_fail "CONFIG_$1"
	fi
}

check_kernel_flags(){
    EXIT_CODE=0
    check_kernel_file
    if [ $EXIT_CODE != 0 ]; then 
        wrap_fail "check_kernel_flags"
        return
    fi
    EXIT_CODE=0
    wrap_debug "Reading Kernel Config from $CONFIG"
    for flag in "$@"; do
		printf -- '- '
		check_flag "$flag"
	done

}

check_net_cap_bind_host(){
=======
check_net_cap_bind_host() {
>>>>>>> eb792450
    wrap_debug "Setting the CAP_NET_BIND_SERVICE capability on the host..."

    # Check dependencies
    ret=$(need_cmd setcap)
    if [ $? != 0 ]; then
        wrap_fail "check_net_cap_bind_host"
        return
    fi

    touch cap.txt
    setcap "cap_net_bind_service=+ep" cap.txt
    ret=$?
    if [ $ret != 0 ]; then
        wrap_debug "setcap 'cap_net_bind_service=+ep' returned $ret"
        wrap_fail "check_net_cap_bind_host"
        return
    fi

    contains=$(getcap cap.txt | grep 'cap_net_bind_service+ep')
    ret=$?
    if [ $? != 0 ] && [ -z "${contains##*cap_net_bind_service+ep*}" ]; then
        wrap_debug "setcap 'cap_net_bind_service=+ep' returned 0, but did not set the capability"
        wrap_fail "check_net_cap_bind_host"
        return
    fi

    wrap_pass "check_net_cap_bind_host" "Pass"
}

check_net_cap_bind_container() {
    #Check For Docker
    wrap_debug "Setting the CAP_NET_BIND_SERVICE capability in a container..."

    # Check dependencies
    ret=$(need_cmd docker)
    if [ $? != 0 ]; then
        wrap_fail "check_net_cap_bind_container" "Fail"
        return
    fi
    CAP_CMD="getcap cap.txt"
    DOCKER_VOLUME_MOUNTS=''
    #Todo: Look into replacing this with alpine
    DOCKER_IMAGE="ubuntu:18.04"
    docker run --rm \
        --user root \
        -e 'USER=root' \
        -i \
        $DOCKER_VOLUME_MOUNTS \
        "$DOCKER_IMAGE" \
        sh -c "
        export DEBIAN_FRONTEND=noninteractive
        set -e &&
        apt-get update 1>/dev/null 2>&1 &&
        apt-get install -y libcap2-bin 1>/dev/null 2>&1
        touch cap.txt
        setcap 'cap_net_bind_service=+ep' cap.txt
    "
    ret=$?
    if [ $ret != 0 ]; then
        wrap_debug "setcap 'cap_net_bind_service=+ep' on container returned error code $ret"
        wrap_fail "check_net_cap_bind_container" "Fail"
        return
    fi
    wrap_pass "check_net_cap_bind_container" "Pass"
}

# bits of this were adapted from moby check-config.shells
# See https://github.com/moby/moby/blob/master/contrib/check-config.sh

#Reference Issue : https://github.com/Azure/iotedge/issues/5812
check_cgroup_heirachy() {
    wrap_debug "Checking cgroup hierarchy..."
    EXITCODE=0
    if [ "$(stat -f -c %t /sys/fs/cgroup 2>/dev/null)" = '63677270' ]; then
        wrap_good 'cgroup hierarchy' 'cgroupv2'
        cgroupv2ControllerFile='/sys/fs/cgroup/cgroup.controllers'
        if [ -f "$cgroupv2ControllerFile" ]; then
            echo '  Controllers:'
            for controller in cpu cpuset io memory pids; do
                if grep -qE '(^| )'"$controller"'($| )' "$cgroupv2ControllerFile"; then
                    echo "  - $(wrap_good "$controller" 'available')"
                else
                    echo "  - $(wrap_bad "$controller" 'missing')"
                    EXITCODE=1
                fi
            done
        else
            wrap_bad "$cgroupv2ControllerFile" 'nonexistent??'
            EXITCODE=1
        fi
        # TODO find an efficient way to check if cgroup.freeze exists in subdir
    else
        cgroupSubsystemDir="$(sed -rne '/^[^ ]+ ([^ ]+) cgroup ([^ ]*,)?(cpu|cpuacct|cpuset|devices|freezer|memory)[, ].*$/ { s//\1/p; q }' /proc/mounts)"
        cgroupDir="$(dirname "$cgroupSubsystemDir")"
        if [ -d "$cgroupDir/cpu" ] || [ -d "$cgroupDir/cpuacct" ] || [ -d "$cgroupDir/cpuset" ] || [ -d "$cgroupDir/devices" ] || [ -d "$cgroupDir/freezer" ] || [ -d "$cgroupDir/memory" ]; then
            echo "$(wrap_good 'cgroup hierarchy' 'properly mounted') [$cgroupDir]"
        else
            if [ "$cgroupSubsystemDir" ]; then
                echo "$(wrap_bad 'cgroup hierarchy' 'single mountpoint!') [$cgroupSubsystemDir]"
            else
                wrap_bad 'cgroup hierarchy' 'nonexistent??'
            fi
            EXITCODE=1
            echo "    $(wrap_color '(see https://github.com/tianon/cgroupfs-mount)' yellow)"
        fi
    fi

    if [ $EXITCODE -eq 0 ]; then
        wrap_pass "check_cgroup_heirachy"
    else
        wrap_fail "check_cgroup_heirachy"
    fi
}

check_systemd() {
    wrap_debug "Checking presence of systemd..."
    if [ -z "$(pidof systemd)" ]; then
        wrap_warn "check_systemd"
        wrap_debug "Systemd is not present on this device, As a result azure iot edge services will need to be run and managed independently.
        For instructions on running azure iot edge without systemd, visit: https://github.com/Azure/iotedge/blob/master/edgelet/doc/devguide.md#run"
    else
        wrap_pass "check_systemd"
    fi
}

<<<<<<< HEAD
cat /etc/os-release
get_architecture
echo "Architecture:$ARCH"
echo "OS Type:$OSTYPE"
=======
check_architecture() {

    wrap_debug "Checking architecture Compatibility..."
    get_architecture
    wrap_debug "Architecture:$ARCH"

    case $ARCH in
    x86_64 | armv7 | aarch64)
        wrap_pass "check_architecture"
        ;;
    arm)
        wrap_fail "check_architecture"
        wrap_bad "armv6 architecture is incompatible with IoT Edge due to .NET incompatibility. Please see : https://github.com/dotnet/runtime/issues/7764"
        ;;
    *)
        wrap_warning "check_architecture"
        wrap_warn "Compatibility for IoT Edge not known for architecture $ARCH"
        ;;
    esac

}

#Todo : This will need to be checked here : https://github.com/Azure/iotedge/blob/main/edgelet/docker-rs/src/apis/configuration.rs#L14 for every build
#to make sure we still support the version.
MINIMUM_DOCKER_API_VERSION=1.34
check_docker_api_version(){
    # Check dependencies
    if ! need_cmd docker; then
        wrap_warning "check_docker_api_version"
        wrap_warn "Docker Enginer does not exist on this device!!, Please follow instructions here on how to install a compatible container engine
        https://docs.microsoft.com/en-us/azure/iot-edge/how-to-provision-single-device-linux-symmetric?view=iotedge-2020-11&tabs=azure-portal%2Cubuntu#install-a-container-engine"
        return
    fi

    version=$(docker version -f '{{.Client.APIVersion}}')
    version_check=$(echo "$version" $MINIMUM_DOCKER_API_VERSION | awk '{if ($1 < $2) print 1; else print 0}')
    if [ "$version_check" -eq 0 ]; then
        wrap_pass "check_docker_api_version"
    else
        wrap_fail "check_docker_api_version"
        wrap_warning "Docker API Version on device $version is lower than Minumum API Version $MINIMUM_DOCKER_API_VERSION. Please upgrade docker engine."
    fi

}
>>>>>>> eb792450

check_cgroup_heirachy
#Flags Required for setting elevated capabilities in a container.
check_kernel_flags EXT4_FS_SECURITY

#Todo : Only check if docker engine is not present?
#Check for Required Container Engine Flags if docker is not present
check_kernel_flags \
	NAMESPACES NET_NS PID_NS IPC_NS UTS_NS \
	CGROUPS CGROUP_CPUACCT CGROUP_DEVICE CGROUP_FREEZER CGROUP_SCHED CPUSETS MEMCG \
	KEYS \
	VETH BRIDGE BRIDGE_NETFILTER \
	IP_NF_FILTER IP_NF_TARGET_MASQUERADE \
	NETFILTER_XT_MATCH_ADDRTYPE \
	NETFILTER_XT_MATCH_CONNTRACK \
	NETFILTER_XT_MATCH_IPVS \
	NETFILTER_XT_MARK \
	IP_NF_NAT NF_NAT \
	POSIX_MQUEUE
# (POSIX_MQUEUE is required for bind-mounting /dev/mqueue into containers)

check_systemd
check_architecture
check_docker_api_version
perform_cleanup
echo "IoT Edge Compatibility Tool Check Complete"<|MERGE_RESOLUTION|>--- conflicted
+++ resolved
@@ -93,11 +93,7 @@
 }
 
 wrap_warning() {
-<<<<<<< HEAD
-	wrap_color >&2 "$*" magenta
-=======
-    wrap_color >&2 "$*" yellow
->>>>>>> eb792450
+    wrap_color >&2 "$*" magenta
 }
 
 # ------------------------------------------------------------------------------
@@ -360,125 +356,50 @@
     #TODO : Cleanup docker images
 }
 
-<<<<<<< HEAD
-check_kernel_file(){
-if [ ! -e "$CONFIG" ]; then
-	wrap_warning "warning: $CONFIG does not exist, searching other paths for kernel config ..."
-	for tryConfig in $POSSIBLE_CONFIGS; do
-		if [ -e "$tryConfig" ]; then
-			CONFIG="$tryConfig"
-			break
-		fi
-	done
-	if [ ! -e "$CONFIG" ]; then
-		wrap_warning "error: cannot find kernel config"
-		wrap_warning "  try running this script again, specifying the kernel config:"
-		wrap_warning "    CONFIG=/path/to/kernel/.config $0 or $0 /path/to/kernel/.config"
-		EXIT_CODE=1
-	fi
-fi
-}
-
-
-=======
->>>>>>> eb792450
+check_kernel_file() {
+    if [ ! -e "$CONFIG" ]; then
+        wrap_warning "warning: $CONFIG does not exist, searching other paths for kernel config ..."
+        for tryConfig in $POSSIBLE_CONFIGS; do
+            if [ -e "$tryConfig" ]; then
+                CONFIG="$tryConfig"
+                break
+            fi
+        done
+        if [ ! -e "$CONFIG" ]; then
+            wrap_warning "error: cannot find kernel config"
+            wrap_warning "  try running this script again, specifying the kernel config:"
+            wrap_warning "    CONFIG=/path/to/kernel/.config $0 or $0 /path/to/kernel/.config"
+            EXIT_CODE=1
+        fi
+    fi
+}
+
 # ------------------------------------------------------------------------------
 # Check whether the Target Device can be used to set capability. EdgeHub   Runtime component sets CAP_NET_BIND which is Required for Azure IoT Edge Operation.
 # ------------------------------------------------------------------------------
 
-<<<<<<< HEAD
 check_flag() {
-	if is_set "$1"; then
-		wrap_pass "CONFIG_$1"
-    else
-		wrap_fail "CONFIG_$1"
-	fi
-}
-
-check_kernel_flags(){
+    if is_set "$1"; then
+        wrap_pass "CONFIG_$1"
+    else
+        wrap_fail "CONFIG_$1"
+    fi
+}
+
+check_kernel_flags() {
     EXIT_CODE=0
     check_kernel_file
-    if [ $EXIT_CODE != 0 ]; then 
+    if [ $EXIT_CODE != 0 ]; then
         wrap_fail "check_kernel_flags"
         return
     fi
     EXIT_CODE=0
     wrap_debug "Reading Kernel Config from $CONFIG"
     for flag in "$@"; do
-		printf -- '- '
-		check_flag "$flag"
-	done
-
-}
-
-check_net_cap_bind_host(){
-=======
-check_net_cap_bind_host() {
->>>>>>> eb792450
-    wrap_debug "Setting the CAP_NET_BIND_SERVICE capability on the host..."
-
-    # Check dependencies
-    ret=$(need_cmd setcap)
-    if [ $? != 0 ]; then
-        wrap_fail "check_net_cap_bind_host"
-        return
-    fi
-
-    touch cap.txt
-    setcap "cap_net_bind_service=+ep" cap.txt
-    ret=$?
-    if [ $ret != 0 ]; then
-        wrap_debug "setcap 'cap_net_bind_service=+ep' returned $ret"
-        wrap_fail "check_net_cap_bind_host"
-        return
-    fi
-
-    contains=$(getcap cap.txt | grep 'cap_net_bind_service+ep')
-    ret=$?
-    if [ $? != 0 ] && [ -z "${contains##*cap_net_bind_service+ep*}" ]; then
-        wrap_debug "setcap 'cap_net_bind_service=+ep' returned 0, but did not set the capability"
-        wrap_fail "check_net_cap_bind_host"
-        return
-    fi
-
-    wrap_pass "check_net_cap_bind_host" "Pass"
-}
-
-check_net_cap_bind_container() {
-    #Check For Docker
-    wrap_debug "Setting the CAP_NET_BIND_SERVICE capability in a container..."
-
-    # Check dependencies
-    ret=$(need_cmd docker)
-    if [ $? != 0 ]; then
-        wrap_fail "check_net_cap_bind_container" "Fail"
-        return
-    fi
-    CAP_CMD="getcap cap.txt"
-    DOCKER_VOLUME_MOUNTS=''
-    #Todo: Look into replacing this with alpine
-    DOCKER_IMAGE="ubuntu:18.04"
-    docker run --rm \
-        --user root \
-        -e 'USER=root' \
-        -i \
-        $DOCKER_VOLUME_MOUNTS \
-        "$DOCKER_IMAGE" \
-        sh -c "
-        export DEBIAN_FRONTEND=noninteractive
-        set -e &&
-        apt-get update 1>/dev/null 2>&1 &&
-        apt-get install -y libcap2-bin 1>/dev/null 2>&1
-        touch cap.txt
-        setcap 'cap_net_bind_service=+ep' cap.txt
-    "
-    ret=$?
-    if [ $ret != 0 ]; then
-        wrap_debug "setcap 'cap_net_bind_service=+ep' on container returned error code $ret"
-        wrap_fail "check_net_cap_bind_container" "Fail"
-        return
-    fi
-    wrap_pass "check_net_cap_bind_container" "Pass"
+        printf -- '- '
+        check_flag "$flag"
+    done
+
 }
 
 # bits of this were adapted from moby check-config.shells
@@ -540,76 +461,32 @@
     fi
 }
 
-<<<<<<< HEAD
 cat /etc/os-release
 get_architecture
 echo "Architecture:$ARCH"
 echo "OS Type:$OSTYPE"
-=======
-check_architecture() {
-
-    wrap_debug "Checking architecture Compatibility..."
-    get_architecture
-    wrap_debug "Architecture:$ARCH"
-
-    case $ARCH in
-    x86_64 | armv7 | aarch64)
-        wrap_pass "check_architecture"
-        ;;
-    arm)
-        wrap_fail "check_architecture"
-        wrap_bad "armv6 architecture is incompatible with IoT Edge due to .NET incompatibility. Please see : https://github.com/dotnet/runtime/issues/7764"
-        ;;
-    *)
-        wrap_warning "check_architecture"
-        wrap_warn "Compatibility for IoT Edge not known for architecture $ARCH"
-        ;;
-    esac
-
-}
-
-#Todo : This will need to be checked here : https://github.com/Azure/iotedge/blob/main/edgelet/docker-rs/src/apis/configuration.rs#L14 for every build
-#to make sure we still support the version.
-MINIMUM_DOCKER_API_VERSION=1.34
-check_docker_api_version(){
-    # Check dependencies
-    if ! need_cmd docker; then
-        wrap_warning "check_docker_api_version"
-        wrap_warn "Docker Enginer does not exist on this device!!, Please follow instructions here on how to install a compatible container engine
-        https://docs.microsoft.com/en-us/azure/iot-edge/how-to-provision-single-device-linux-symmetric?view=iotedge-2020-11&tabs=azure-portal%2Cubuntu#install-a-container-engine"
-        return
-    fi
-
-    version=$(docker version -f '{{.Client.APIVersion}}')
-    version_check=$(echo "$version" $MINIMUM_DOCKER_API_VERSION | awk '{if ($1 < $2) print 1; else print 0}')
-    if [ "$version_check" -eq 0 ]; then
-        wrap_pass "check_docker_api_version"
-    else
-        wrap_fail "check_docker_api_version"
-        wrap_warning "Docker API Version on device $version is lower than Minumum API Version $MINIMUM_DOCKER_API_VERSION. Please upgrade docker engine."
-    fi
-
-}
->>>>>>> eb792450
-
+
+#Required for resource allocation for containers
 check_cgroup_heirachy
-#Flags Required for setting elevated capabilities in a container.
+
+#Flags Required for setting elevated capabilities in a container. EdgeHub currently requires setting CAP_NET_BIND on dotnet binary.
 check_kernel_flags EXT4_FS_SECURITY
 
+# The Following kernel flags are required for running a container engine. For description on each of the config flags : Visit -https://www.kernelconfig.io/
 #Todo : Only check if docker engine is not present?
 #Check for Required Container Engine Flags if docker is not present
 check_kernel_flags \
-	NAMESPACES NET_NS PID_NS IPC_NS UTS_NS \
-	CGROUPS CGROUP_CPUACCT CGROUP_DEVICE CGROUP_FREEZER CGROUP_SCHED CPUSETS MEMCG \
-	KEYS \
-	VETH BRIDGE BRIDGE_NETFILTER \
-	IP_NF_FILTER IP_NF_TARGET_MASQUERADE \
-	NETFILTER_XT_MATCH_ADDRTYPE \
-	NETFILTER_XT_MATCH_CONNTRACK \
-	NETFILTER_XT_MATCH_IPVS \
-	NETFILTER_XT_MARK \
-	IP_NF_NAT NF_NAT \
-	POSIX_MQUEUE
+    NAMESPACES NET_NS PID_NS IPC_NS UTS_NS \
+    CGROUPS CGROUP_CPUACCT CGROUP_DEVICE CGROUP_FREEZER CGROUP_SCHED CPUSETS MEMCG \
+    KEYS \
+    VETH BRIDGE BRIDGE_NETFILTER \
+    IP_NF_FILTER IP_NF_TARGET_MASQUERADE \
+    NETFILTER_XT_MATCH_ADDRTYPE \
+    NETFILTER_XT_MATCH_CONNTRACK \
+    NETFILTER_XT_MATCH_IPVS \
+    NETFILTER_XT_MARK \
+    IP_NF_NAT NF_NAT \
+    POSIX_MQUEUE
 # (POSIX_MQUEUE is required for bind-mounting /dev/mqueue into containers)
 
 check_systemd
