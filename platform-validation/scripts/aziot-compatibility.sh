#!/usr/bin/env sh

###############################################################################
# This script checks whether IoT Edge can run on a target OS
###############################################################################

#Variables
OSTYPE=""
ARCH=""

# ------------------------------------------------------------------------------
#  Text Formatting
#  Derived from : https://github.com/moby/moby/blob/master/contrib/check-config.sh
# ------------------------------------------------------------------------------

POSSIBLE_CONFIGS="
	/proc/config.gz
	/boot/config-$(uname -r)
	/usr/src/linux-$(uname -r)/.config
	/usr/src/linux/.config
"

if ! command -v zgrep >/dev/null 2>&1; then
    zgrep() {
        zcat "$2" | grep "$1"
    }
fi

is_set() {
    zgrep "CONFIG_$1=[y|m]" "$CONFIG" >/dev/null
}

color() {
    codes=
    if [ "$1" = 'bold' ]; then
        codes='1'
        shift
    fi
    if [ "$#" -gt 0 ]; then
        code=
        case "$1" in
        # see https://en.wikipedia.org/wiki/ANSI_escape_code#Colors
        black) code=30 ;;
        red) code=31 ;;
        green) code=32 ;;
        yellow) code=33 ;;
        blue) code=34 ;;
        magenta) code=35 ;;
        cyan) code=36 ;;
        white) code=37 ;;
        esac
        if [ "$code" ]; then
            codes="${codes:+$codes;}$code"
        fi
    fi
    printf '\033[%sm' "$codes"
}

wrap_color() {
    text="$1"
    shift
    color "$@"
    printf '%s' "$text"
    color reset
    echo
}

wrap_good() {
    echo "$(wrap_color "$1" white): $(wrap_color "$2" green)"
}
wrap_bad() {
    echo "$(wrap_color "$1" bold): $(wrap_color "$2" bold red)"
}

wrap_debug() {
    echo "$(wrap_color "$1" white)"
}

wrap_pass() {
    echo "$(wrap_color "$1 - OK" green)"
}
wrap_fail() {
    echo "$(wrap_color "$1 - Error" bold red)"
}

wrap_warn() {
    echo "$(wrap_color "$1 - Warning!!" yellow)"
}

wrap_warning() {
    wrap_color >&2 "$*" magenta
}

# ------------------------------------------------------------------------------
#  Retrieve OS TYPE AND ARCHITECTURE (Required for Getting IoT)
#  Derived from https://sh.rustup.rs
# ------------------------------------------------------------------------------
need_cmd() {
    if ! check_cmd "$1"; then
        exit 1
    fi
}

check_cmd() {
    command -v "$1" >/dev/null 2>&1
}

get_libc() {
    need_cmd ldd
    need_cmd awk
    # Detect both gnu and musl
    # Also detect glibc versions older than 2.18 and return musl for these
    # Required until we identify minimum supported version
    # TODO: https://github.com/vectordotdev/vector/issues/10807
    _ldd_version=""
    _libc_version=""
    _ldd_version=$(ldd --version 2>&1)
    if [ -z "${_ldd_version##*GNU*}" ] || [ -z "${_ldd_version##*GLIBC*}" ]; then
        _libc_version=$(echo "$_ldd_version" | awk '/ldd/{print $NF}')
        version_check=$(echo $_libc_version 2.18 | awk '{if ($1 < $2) print 1; else print 0}')
        if [ $version_check -eq 1 ]; then
            echo "musl"
        else
            echo "gnu"
        fi
    elif [ -z "${_ldd_version##*musl*}" ]; then
        echo "musl"
    else
        wrap_err "Unknown implementation of libc. ldd --version returns: ${_ldd_version}"
    fi
}

get_bitness() {
    need_cmd head
    # Architecture detection without dependencies beyond coreutils.
    # ELF files start out "\x7fELF", and the following byte is
    #   0x01 for 32-bit and
    #   0x02 for 64-bit.
    # The printf builtin on some shells like dash only supports octal
    # escape sequences, so we use those.
    _current_exe_head=""
    _current_exe_head=$(head -c 5 /proc/self/exe)
    if [ "$_current_exe_head" = "$(printf '\177ELF\001')" ]; then
        echo 32
    elif [ "$_current_exe_head" = "$(printf '\177ELF\002')" ]; then
        echo 64
    else
        wrap_err "Unknown platform bitness"
    fi
}

get_endianness() {
    cputype=$1
    suffix_eb=$2
    suffix_el=$3

    # detect endianness without od/hexdump, like get_bitness() does.
    need_cmd head
    need_cmd tail

    _current_exe_endianness
    _current_exe_endianness="$(head -c 6 /proc/self/exe | tail -c 1)"
    if [ "$_current_exe_endianness" = "$(printf '\001')" ]; then
        echo "${cputype}${suffix_el}"
    elif [ "$_current_exe_endianness" = "$(printf '\002')" ]; then
        echo "${cputype}${suffix_eb}"
    else
        wrap_err "Unknown platform endianness"
    fi
}

get_architecture() {
    _ostype=""
    _cputype=""
    _bitness=""
    _arch=""
    _ostype="$(uname -s)"
    _cputype="$(uname -m)"

    if [ "$_ostype" = Linux ]; then
        if [ "$(uname -o)" = Android ]; then
            _ostype=Android
        fi
    fi

    if [ "$_ostype" = Darwin ] && [ "$_cputype" = i386 ]; then
        # Darwin `uname -m` lies
        if sysctl hw.optional.x86_64 | grep -q ': 1'; then
            _cputype=x86_64
        fi
    fi

    case "$_ostype" in

    Android)
        _ostype=linux-android
        ;;

    Linux)
        case $(get_libc) in
        "musl")
            _ostype=unknown-linux-musl
            ;;
        "gnu")
            _ostype=unknown-linux-gnu
            ;;
        # Fallback
        *)
            _ostype=unknown-linux-gnu
            ;;
        esac
        _bitness=$(get_bitness)
        ;;

    FreeBSD)
        _ostype=unknown-freebsd
        ;;

    NetBSD)
        _ostype=unknown-netbsd
        ;;

    DragonFly)
        _ostype=unknown-dragonfly
        ;;

    Darwin)
        _ostype=apple-darwin
        ;;

    MINGW* | MSYS* | CYGWIN*)
        _ostype=pc-windows-gnu
        ;;

    *)
        err "unrecognized OS type: $_ostype"
        ;;

    esac

    case "$_cputype" in

    i386 | i486 | i686 | i786 | x86)
        _cputype=i686
        ;;

    xscale | arm)
        _cputype=arm
        if [ "$_ostype" = "linux-android" ]; then
            _ostype=linux-androideabi
        fi
        ;;

    armv6l)
        _cputype=arm
        if [ "$_ostype" = "linux-android" ]; then
            _ostype=linux-androideabi
        else
            _ostype="${_ostype}eabihf"
        fi
        ;;

    armv7l | armv8l)
        _cputype=armv7l
        if [ "$_ostype" = "linux-android" ]; then
            _ostype=linux-androideabi
        else
            _ostype="${_ostype}eabihf"
        fi
        ;;

    aarch64)
        _cputype=aarch64
        ;;

    x86_64 | x86-64 | x64 | amd64)
        _cputype=x86_64
        ;;

    mips)
        _cputype=$(get_endianness mips '' el)
        ;;

    mips64)
        if [ "$_bitness" -eq 64 ]; then
            # only n64 ABI is supported for now
            _ostype="${_ostype}abi64"
            _cputype=$(get_endianness mips64 '' el)
        fi
        ;;

    ppc)
        _cputype=powerpc
        ;;

    ppc64)
        _cputype=powerpc64
        ;;

    ppc64le)
        _cputype=powerpc64le
        ;;

    s390x)
        _cputype=s390x
        ;;

    *)
        err "Unknown CPU type: $_cputype"
        ;;

    esac

    # Detect 64-bit linux with 32-bit userland
    if [ "${_ostype}" = unknown-linux-gnu ] && [ "${_bitness}" -eq 32 ]; then
        case $_cputype in
        x86_64)
            _cputype=i686
            ;;
        mips64)
            _cputype=$(get_endianness mips '' el)
            ;;
        powerpc64)
            _cputype=powerpc
            ;;
        aarch64)
            _cputype=armv7l
            if [ "$_ostype" = "linux-android" ]; then
                _ostype=linux-androideabi
            else
                _ostype="${_ostype}eabihf"
            fi
            ;;
        esac
    fi

    # Detect armv7 but without the CPU features Rust needs in that build,
    # and fall back to arm.
    # See https://github.com/rust-lang/rustup.rs/issues/587.
    if [ "$_ostype" = "unknown-linux-gnueabihf" ] && [ "$_cputype" = armv7l ]; then
        if ensure grep '^Features' /proc/cpuinfo | grep -q -v neon; then
            # At least one processor does not have NEON.
            _cputype=arm
        fi
    fi

    OSTYPE=$_ostype
    ARCH=$_cputype
}

check_kernel_file() {
    if [ ! -e "$CONFIG" ]; then
        wrap_warning "warning: $CONFIG does not exist, searching other paths for kernel config ..."
        for tryConfig in $POSSIBLE_CONFIGS; do
            if [ -e "$tryConfig" ]; then
                CONFIG="$tryConfig"
                break
            fi
        done
        if [ ! -e "$CONFIG" ]; then
            wrap_warning "error: cannot find kernel config"
            wrap_warning "  try running this script again, specifying the kernel config:"
            wrap_warning "    CONFIG=/path/to/kernel/.config $0"
            EXIT_CODE=1
        fi
    fi
}

check_flag() {
    if is_set "$1"; then
        wrap_pass "CONFIG_$1"
    else
        wrap_fail "CONFIG_$1"
    fi
}

legacy_find_and_report_libs() {
    found_library=0
    for path in $SHARED_LIB_PATH; do
        if [ ! -e "$path" ]; then
            wrap_warning "Path : $path does not exist, Searching for other paths"
            continue
        else
            if [ ! "$(find "$path" -name "$1" | grep .)" ]; then
                found_library=0
            else
                found_library=1
                wrap_pass "$1"
                break
            fi
        fi
    done
    if [ $found_library -eq 0 ]; then
        wrap_fail "$1"
        display_missing_library_warning "$1"
    fi
}

display_missing_library_warning() {

    wrap_warning "error: cannot find Library $1 in $SHARED_LIB_PATH"
    wrap_warning "  try running this script again, providing the shared library path for your distro"
    wrap_warning "    SHARED_LIB_PATH=/path/to/shared_lib $0"
    case $1 in
    "libssl.so.1.1" | "libcrypto.so.1.1")
        wrap_warning "If Problem still persists, Please install openssl and libssl-dev for your OS distribution."
        ;;
    "libdl.so.2" | "librt.so.1" | "libpthread.so.0" | "libc.so.6" | "libm.so.6")
        wrap_warning "If Problem still persists, Please install libc6-dev for your OS distribution."
        ;;
    "ld-linux-x86-64.so.2" | "ld-linux-aarch64.so.1" | "ld-linux-armhf.so.3")
        wrap_warning "If Problem still persists, Please install libc6 for your OS distribution."
        ;;
    "libgcc_s.so.1")
        wrap_warning "If Problem still persists, Please install gcc for your OS distribution."
        ;;
    esac
}

# ------------------------------------------------------------------------------
#
#  Compatibility Tool Checks
#
# ------------------------------------------------------------------------------

check_kernel_flags() {
    EXIT_CODE=0
    check_kernel_file
    if [ $EXIT_CODE != 0 ]; then
        wrap_fail "check_kernel_flags"
        return
    fi
    EXIT_CODE=0
    wrap_debug "Reading Kernel Config from $CONFIG"
    for flag in "$@"; do
        printf -- '- '
        check_flag "$flag"
    done

}

# bits of this were adapted from moby check-config.shells
# See https://github.com/moby/moby/blob/master/contrib/check-config.sh
#Reference Issue : https://github.com/Azure/iotedge/issues/5812
check_cgroup_heirachy() {
    wrap_debug "Checking cgroup hierarchy..."
    EXITCODE=0
    if [ "$(stat -f -c %t /sys/fs/cgroup 2>/dev/null)" = '63677270' ]; then
        wrap_good 'cgroup hierarchy' 'cgroupv2'
        cgroupv2ControllerFile='/sys/fs/cgroup/cgroup.controllers'
        if [ -f "$cgroupv2ControllerFile" ]; then
            echo '  Controllers:'
            for controller in cpu cpuset io memory pids; do
                if grep -qE '(^| )'"$controller"'($| )' "$cgroupv2ControllerFile"; then
                    echo "  - $(wrap_good "$controller" 'available')"
                else
                    echo "  - $(wrap_bad "$controller" 'missing')"
                    EXITCODE=1
                fi
            done
        else
            wrap_bad "$cgroupv2ControllerFile" 'nonexistent??'
            EXITCODE=1
        fi
        # TODO find an efficient way to check if cgroup.freeze exists in subdir
    else
        cgroupSubsystemDir="$(sed -rne '/^[^ ]+ ([^ ]+) cgroup ([^ ]*,)?(cpu|cpuacct|cpuset|devices|freezer|memory)[, ].*$/ { s//\1/p; q }' /proc/mounts)"
        cgroupDir="$(dirname "$cgroupSubsystemDir")"
        if [ -d "$cgroupDir/cpu" ] || [ -d "$cgroupDir/cpuacct" ] || [ -d "$cgroupDir/cpuset" ] || [ -d "$cgroupDir/devices" ] || [ -d "$cgroupDir/freezer" ] || [ -d "$cgroupDir/memory" ]; then
            echo "$(wrap_good 'cgroup hierarchy' 'properly mounted') [$cgroupDir]"
        else
            if [ "$cgroupSubsystemDir" ]; then
                echo "$(wrap_bad 'cgroup hierarchy' 'single mountpoint!') [$cgroupSubsystemDir]"
            else
                wrap_bad 'cgroup hierarchy' 'nonexistent??'
            fi
            EXITCODE=1
            echo "    $(wrap_color '(see https://github.com/tianon/cgroupfs-mount)' yellow)"
        fi
    fi

    if [ $EXITCODE -eq 0 ]; then
        wrap_pass "check_cgroup_heirachy"
    else
        wrap_fail "check_cgroup_heirachy"
    fi
}

check_systemd() {
    wrap_debug "Checking presence of systemd..."
    if [ -z "$(pidof systemd)" ]; then
        wrap_warn "check_systemd"
        wrap_debug "Systemd is not present on this device, As a result azure iot edge services will need to be run and managed independently.
        For instructions on running azure iot edge without systemd, visit: https://github.com/Azure/iotedge/blob/master/edgelet/doc/devguide.md#run"
    else
        wrap_pass "check_systemd"
    fi
}

check_architecture() {

    wrap_debug "Checking architecture Compatibility..."
    wrap_debug "Architecture:$ARCH"

    case $ARCH in
    x86_64 | armv7l | aarch64)
        wrap_pass "check_architecture"
        ;;
    arm)
        wrap_fail "check_architecture"
        wrap_bad "armv6 architecture is incompatible with IoT Edge due to .NET incompatibility. Please see" "https://github.com/dotnet/runtime/issues/7764"
        ;;
    *)
        wrap_warning "check_architecture"
        wrap_warn "Compatibility for IoT Edge not known for architecture $ARCH"
        ;;
    esac

}

#Todo : This will need to be checked here : https://github.com/Azure/iotedge/blob/main/edgelet/docker-rs/src/apis/configuration.rs#L14 for every build
#to make sure we still support the version.

check_docker_api_version() {
    # Check dependencies
    ret=$(need_cmd docker)
    if [ "$?" -ne 0 ]; then
        wrap_warning "check_docker_api_version"
        wrap_warn "Docker Enginer does not exist on this device!!, Please follow instructions here on how to install a compatible container engine
        https://docs.microsoft.com/en-us/azure/iot-edge/how-to-provision-single-device-linux-symmetric?view=iotedge-2020-11&tabs=azure-portal%2Cubuntu#install-a-container-engine"
        return
    fi

    version=$(docker version -f '{{.Client.APIVersion}}')
    version_check=$(echo "$version" $1 | awk '{if ($1 < $2) print 1; else print 0}')
    if [ "$version_check" -eq 0 ]; then
        wrap_pass "check_docker_api_version"
    else
        wrap_fail "check_docker_api_version"
        wrap_warning "Docker API Version on device $version is lower than Minumum API Version $MINIMUM_DOCKER_API_VERSION. Please upgrade docker engine."
    fi

}

SHARED_LIB_PATH="/usr /lib /lib32 /lib64"
check_shared_library_dependency() {
    for lib in $SHARED_LIBRARIES; do
        # check dependencies for `ldconfig` and fall back to `find` when its not possible
        if [ "$(id -u)" -ne 0 ]; then
            legacy_find_and_report_libs "$lib"
        else
            ret=$(need_cmd ldconfig)
            if [ "$?" -ne 0 ]; then
                legacy_find_and_report_libs "$lib"
            else
                ret=$(ldconfig -p | grep "$lib")
                if [ -z "$ret" ]; then
                    display_missing_library_warning "$lib"
                else
                    wrap_pass "$lib"
                fi
            fi
        fi
    done
}

check_storage_space() {
    storage_path=$1
    application_size=$2
    buffer=$3

    # Check dependencies
    ret=$(need_cmd d1)
    if [ "$?" -ne 0 ]; then
        wrap_warn "check_storage_space"
        wrap_warning "Could not find df utility to calculate disk space, Skipping the check"
        return 2
    fi

    if ! echo "$application_size" | grep -Eq '^[0-9]+\.?[0-9]+$'; then
        wrap_bad "Invalid Application Size provided" "$application_size"
        wrap_fail "check_storage_space"
        return 2
    fi

    #Provide a Buffer of $buffer to account for any additional log files and storage.
    application_size=$(echo "$application_size" "$buffer" | awk '{print $1 + $2}')
    wrap_debug "Application Size is $application_size"

    # Print storage space in pos
    available_storage=$(df -P -m "$storage_path" | awk '{print $4}' | sed "s/[^0-9]//g" | tr -d '\n')
    adequate_storage=$(echo "$available_storage" "$application_size" | awk '{if ($1 > $2) print 1; else print 0}')

    if [ "$adequate_storage" -eq 1 ]; then
        wrap_pass "check_storage_space"
        return 0
    else
        wrap_fail "check_storage_space"
        return 1
    fi

}

<<<<<<< HEAD
check_package_manager() {
    not_found=0
    package_managers="apt-get dnf yum dpkg rpm"
    for package in $package_managers; do
    {
        res="$(need_cmd $package)"  
        if [ $? -eq 0 ] ; then
            not_found=0
            wrap_debug "Current target platform supports $package package manager"
            wrap_pass "check_package_manager"
            if [ $package = "rpm" ] || [ $package = "dpkg" ]; then
                check_ca_cert
            fi
            break;
        else
            not_found=1
            wrap_debug "Current target platform does not support $package package manager"
        fi
    }
    done
    if [ "$not_found" -eq 1 ]; then
        wrap_warn "check_package_manager"
        wrap_warning "IoT Edge supports the following package types [*deb, *rpm] and following package managers [apt-get].We have identified that this device does not have support for the supported package type. Please head to aka.ms/iotedge for instructions on how to build the iotedge binaries from source"
        check_ca_cert
    fi
}

check_ca_cert() {
    if [ ! -d "/etc/ca-certificates" ]; then
        wrap_warn "Install ca-certificates package"
    else
        wrap_pass "check_ca_cert"
    fi
}
=======
#TODO : Update these numbers after Automated Run. The goal is that for every release, we would update these numbers
armv7l_iotedge_binaries_size=36.68
armv7l_iotedge_binaries_avg_memory=35.51
armv7l_iotedge_container_size=322.98
armv7l_iotedge_container_memory=164.53
x86_64_iotedge_binaries_size=42.39
x86_64_iotedge_binaries_avg_memory=54.24
x86_64_iotedge_container_size=254.96
x86_64_iotedge_container_memory=245.5
aarch64_iotedge_binaries_size=36.68
aarch64_iotedge_binaries_avg_memory=26.62
aarch64_iotedge_container_size=322.6
aarch64_iotedge_container_memory=154.53
iot_edge_size_buffer=50
iot_edge_memory_buffer=50
>>>>>>> 99ae1e3e
aziotedge_check() {

    # Todo : As we add new versions, these checks will need to be changed. Keep a common check for now
    case $APP_VERSION in
    *) wrap_debug "Checking aziot-edge compatibility for Release 1.2" ;;
    esac

    SHARED_LIBRARIES="libssl.so.1.1 libcrypto.so.1.1 libdl.so.2 librt.so.1 libpthread.so.0 libc.so.6 libm.so.6 libgcc_s.so.1"
    MINIMUM_DOCKER_API_VERSION=1.34
    #Required for resource allocation for containers
    check_cgroup_heirachy

    #Flags Required for setting elevated capabilities in a container. EdgeHub currently requires setting CAP_NET_BIND on dotnet binary.
    check_kernel_flags EXT4_FS_SECURITY

    # The Following kernel flags are required for running a container engine. For description on each of the config flags : Visit -https://www.kernelconfig.io/
    #Todo : Only check if docker engine is not present?
    #Check for Required Container Engine Flags if docker is not present
    check_kernel_flags \
        NAMESPACES NET_NS PID_NS IPC_NS UTS_NS \
        CGROUPS CGROUP_CPUACCT CGROUP_DEVICE CGROUP_FREEZER CGROUP_SCHED CPUSETS MEMCG \
        KEYS \
        VETH BRIDGE BRIDGE_NETFILTER \
        IP_NF_FILTER IP_NF_TARGET_MASQUERADE \
        NETFILTER_XT_MATCH_ADDRTYPE \
        NETFILTER_XT_MATCH_CONNTRACK \
        NETFILTER_XT_MATCH_IPVS \
        NETFILTER_XT_MARK \
        IP_NF_NAT NF_NAT \
        POSIX_MQUEUE
    # (POSIX_MQUEUE is required for bind-mounting /dev/mqueue into containers)

    check_systemd
    check_architecture

    check_docker_api_version $MINIMUM_DOCKER_API_VERSION

    if [ $ARCH = x86_64 ]; then
        SHARED_LIBRARIES="$(echo $SHARED_LIBRARIES "ld-linux-x86-64.so.2")"
    elif [ $ARCH = aarch64 ]; then
        SHARED_LIBRARIES="$(echo $SHARED_LIBRARIES "ld-linux-aarch64.so.1")"
    elif [ $ARCH = armv7l ]; then
        SHARED_LIBRARIES="$(echo $SHARED_LIBRARIES "ld-linux-armhf.so.3")"
    fi

    check_shared_library_dependency
    check_package_manager

    eval binary_size='$'"$(echo "$ARCH"_iotedge_binaries_size)"
    eval container_size='$'"$(echo "$ARCH"_iotedge_container_size)"
    TOTAL_SIZE=$(echo $binary_size $container_size | awk '{print $1 + $2}')
    if [ -z "$MOUNTPOINT" ]; then
        wrap_debug "No Storage Path Provided, Using Present working directory"
        MOUNTPOINT=$(pwd)
    fi

    check_storage_space "$MOUNTPOINT" "$TOTAL_SIZE" "$iot_edge_size_buffer"
    ret="$?"

    base_message="IoT Edge requires a minimum storage space of $binary_size MB for installing edge daemon and $container_size MB for installing runtime docker containers. We verified that the the device has $available_storage MB of available storage for File System $(df -P -m "$MOUNTPOINT" | awk '{print $6}')"

    if [ $ret -eq 0 ]; then
        wrap_warning "$base_message"
        #TODO : Check with PM on messaging
        wrap_warning "Additional storage space maybe required for based on usage of iotedge and has not been measured here.Please visit aka.ms/iotedge for more information"
    elif [ $ret -eq 1 ]; then
        wrap_warning "$base_message"
        wrap_warning "If you are planning to install iotedge on a different mountpoint, please run the script with MOUNTPOINT='<Path-to-mount>' $(basename "$0")"
    fi

    echo "IoT Edge Compatibility Tool Check Complete"
}

list_apps() {
    #Add Supported Applications here - Space delimited
    echo "aziotedge"
}

###############################################################################
# Print usage information pertaining to this script and exit
###############################################################################
usage() {
    echo "$(basename "$0") [options]"
    echo ""
    echo "options"
    echo " -a, --app-name              The name of the application to check for compatibility. Execute \"$(basename "$0")\" -l to get list of supported applications"
    echo " -v, --app-version           The version of the application to check compatibility for. Defaults to latest version of the application."
    echo " -l, --list-apps             List of application checks supported by the compatibility script"
    echo " -h, --help                  Print this help and exit."
    exit 1
}

process_args() {
    save_next_arg=0
    for arg in "$@"; do
        if [ $save_next_arg -eq 1 ]; then
            APP_NAME=$arg
            save_next_arg=0
        elif [ $save_next_arg -eq 2 ]; then
            APP_VERSION=$arg
            save_next_arg=0
        else
            case "$arg" in
            "-h" | "--help") usage ;;
            "-a" | "--app-name") save_next_arg=1 ;;
            "-v" | "--app-version") save_next_arg=2 ;;
            "-l" | "--list-apps") list_apps && exit 0 ;;
            *) usage ;;
            esac
        fi
    done
}

#LATEST VERSIONS
process_args "$@"
get_architecture
if [ -z "$APP_NAME" ]; then
    wrap_warning "No Application Name Provided, Performing Check on all supported Applications"
    for app in $(list_apps); do
        wrap_debug "Performing Compatibility Check for Application: $app"
        "$app"_check
    done
else
    if [ -z "$(list_apps | grep "$APP_NAME")" ]; then
        wrap_bad "Application $APP_NAME does not exist in Supported Applications" "$(list_apps)"
        exit 1
    fi
    "$APP_NAME"_check
fi<|MERGE_RESOLUTION|>--- conflicted
+++ resolved
@@ -601,7 +601,6 @@
 
 }
 
-<<<<<<< HEAD
 check_package_manager() {
     not_found=0
     package_managers="apt-get dnf yum dpkg rpm"
@@ -636,7 +635,7 @@
         wrap_pass "check_ca_cert"
     fi
 }
-=======
+
 #TODO : Update these numbers after Automated Run. The goal is that for every release, we would update these numbers
 armv7l_iotedge_binaries_size=36.68
 armv7l_iotedge_binaries_avg_memory=35.51
@@ -652,7 +651,7 @@
 aarch64_iotedge_container_memory=154.53
 iot_edge_size_buffer=50
 iot_edge_memory_buffer=50
->>>>>>> 99ae1e3e
+
 aziotedge_check() {
 
     # Todo : As we add new versions, these checks will need to be changed. Keep a common check for now
