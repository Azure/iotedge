--- conflicted
+++ resolved
@@ -634,21 +634,6 @@
     not_found=0
     package_managers="apt-get dnf yum dpkg rpm"
     for package in $package_managers; do
-<<<<<<< HEAD
-        res="$(need_cmd $package)"
-        if [ $? -eq 0 ]; then
-            not_found=0
-            wrap_debug "Current target platform supports $package package manager"
-            wrap_pass "check_package_manager"
-            if [ $package = "rpm" ] || [ $package = "dpkg" ]; then
-                check_ca_cert
-            fi
-            break
-        else
-            not_found=1
-            wrap_debug "Current target platform does not support $package package manager"
-        fi
-=======
         {
             # TODO : Is there a better way to do this?
             res="$(need_cmd $package)"
@@ -665,7 +650,6 @@
                 wrap_debug_message "Current target platform does not support $package package manager"
             fi
         }
->>>>>>> aa5d58ab
     done
     if [ "$not_found" -eq 1 ]; then
         wrap_warning "check_package_manager"
@@ -711,13 +695,9 @@
     eval iotedge_binary_memory='$'"$(echo "$ARCH"_iotedge_binaries_avg_memory)"
     eval iotedge_container_memory='$'"$(echo "$ARCH"_iotedge_container_memory)"
     total_iotedge_memory_size=$(echo $iotedge_binary_memory $iotedge_container_memory $iotedge_memory_buffer | awk '{print $1 + $2 + $3}')
-<<<<<<< HEAD
-    current_free_memory=$(free -m | awk '/^Mem/ {print $4}')
-=======
 
     # /proc/meminfo returns the memory size in KB, but our memory calculations are in MB, convert it to appropriate units
     current_free_memory=$(cat /proc/meminfo | grep "MemAvailable" | awk '{print $2/1024}')
->>>>>>> aa5d58ab
 
     #TODO: correct final link of aka.ms/iotedge with the setup info of memory analysis.
     base_message="IoT Edge requires a minimum memory of $total_iotedge_memory_size MB for running the default setup as described in aka.ms/iotedge. We verified that the the device has $current_free_memory MB of free memory"
