// Copyright (c) Microsoft. All rights reserved.
namespace DevOpsLib.VstsModels
{
    using System;
    using Newtonsoft.Json;

    // Schema reference: https://docs.microsoft.com/en-us/rest/api/azure/devops/build/builds/get?view=azure-devops-rest-5.1
    [JsonConverter(typeof(JsonPathConverter))]
    public class VstsBuild : IEquatable<VstsBuild>
    {
<<<<<<< HEAD
=======
        [JsonProperty("id")]
        public string BuildId { get; set; }

>>>>>>> a5436419
        [JsonProperty("definition.id")]
        public BuildDefinitionId DefinitionId { get; set; }

        [JsonProperty("buildNumber")]
        public string BuildNumber { get; set; }

        [JsonProperty("sourceBranch")]
        public string SourceBranch { get; set; }

        [JsonProperty("_links.sourceVersionDisplayUri.href")]
        public Uri SourceVersionDisplayUri { get; set; }

        [JsonProperty("_links.web.href")]
        public Uri WebUri { get; set; }

        [JsonProperty("status")]
        public VstsBuildStatus Status { get; set; }

        [JsonProperty("result")]
        public VstsBuildResult Result { get; set; }

        [JsonProperty("queueTime")]
        public DateTime QueueTime { get; set; }

        [JsonProperty("startTime")]
        public DateTime StartTime { get; set; }

        [JsonProperty("finishTime")]
        public DateTime FinishTime { get; set; }

        [JsonProperty("lastChangedDate")]
        public DateTime LastChangedDate { get; set; }

<<<<<<< HEAD
=======
        [JsonProperty("requestedBy")]
        public Dictionary<string, object> RequestedBy { get; set; }

>>>>>>> a5436419
        public static VstsBuild CreateBuildWithNoResult(BuildDefinitionId buildDefinitionId, string sourceBranch) =>
            new VstsBuild
            {
                DefinitionId = buildDefinitionId,
                BuildNumber = string.Empty,
                SourceBranch = sourceBranch,
                SourceVersionDisplayUri = new Uri("https://dev.azure.com/msazure/One/_build"),
                WebUri = new Uri("https://dev.azure.com/msazure/One/_build"),
                Status = VstsBuildStatus.None,
                Result = VstsBuildResult.None,
                QueueTime = DateTime.MinValue,
                StartTime = DateTime.MinValue,
                FinishTime = DateTime.MinValue,
                LastChangedDate = DateTime.MinValue,
<<<<<<< HEAD
=======
                RequestedBy = new Dictionary<string, Object>()
>>>>>>> a5436419
            };

        public bool HasResult()
        {
            return !string.IsNullOrEmpty(this.BuildNumber);
        }

<<<<<<< HEAD
=======
        public bool WasScheduled()
        {
            if (this.RequestedBy["displayName"] != null && (string)this.RequestedBy["displayName"] == "Microsoft.VisualStudio.Services.TFS")
            {
                return true;
            }

            return false;
        }

>>>>>>> a5436419
        public bool Equals(VstsBuild other)
        {
            if (ReferenceEquals(null, other))
            {
                return false;
            }

            if (ReferenceEquals(this, other))
            {
                return true;
            }

            return this.BuildNumber == other.BuildNumber;
        }

        public override bool Equals(object obj)
        {
            if (ReferenceEquals(null, obj))
            {
                return false;
            }

            if (ReferenceEquals(this, obj))
            {
                return true;
            }

            if (obj.GetType() != this.GetType())
            {
                return false;
            }

            return this.Equals((VstsBuild) obj);
        }

        public override int GetHashCode() => this.BuildNumber.GetHashCode();
    }
}<|MERGE_RESOLUTION|>--- conflicted
+++ resolved
@@ -8,12 +8,9 @@
     [JsonConverter(typeof(JsonPathConverter))]
     public class VstsBuild : IEquatable<VstsBuild>
     {
-<<<<<<< HEAD
-=======
         [JsonProperty("id")]
         public string BuildId { get; set; }
 
->>>>>>> a5436419
         [JsonProperty("definition.id")]
         public BuildDefinitionId DefinitionId { get; set; }
 
@@ -47,12 +44,9 @@
         [JsonProperty("lastChangedDate")]
         public DateTime LastChangedDate { get; set; }
 
-<<<<<<< HEAD
-=======
         [JsonProperty("requestedBy")]
         public Dictionary<string, object> RequestedBy { get; set; }
 
->>>>>>> a5436419
         public static VstsBuild CreateBuildWithNoResult(BuildDefinitionId buildDefinitionId, string sourceBranch) =>
             new VstsBuild
             {
@@ -67,10 +61,7 @@
                 StartTime = DateTime.MinValue,
                 FinishTime = DateTime.MinValue,
                 LastChangedDate = DateTime.MinValue,
-<<<<<<< HEAD
-=======
                 RequestedBy = new Dictionary<string, Object>()
->>>>>>> a5436419
             };
 
         public bool HasResult()
@@ -78,8 +69,6 @@
             return !string.IsNullOrEmpty(this.BuildNumber);
         }
 
-<<<<<<< HEAD
-=======
         public bool WasScheduled()
         {
             if (this.RequestedBy["displayName"] != null && (string)this.RequestedBy["displayName"] == "Microsoft.VisualStudio.Services.TFS")
@@ -90,7 +79,6 @@
             return false;
         }
 
->>>>>>> a5436419
         public bool Equals(VstsBuild other)
         {
             if (ReferenceEquals(null, other))
