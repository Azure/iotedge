--- conflicted
+++ resolved
@@ -14,11 +14,8 @@
     {
         readonly DevOpsAccessSetting devOpsAccessSetting;
         readonly string dbConnectionString;
-        Dictionary<string, Dictionary<BuildDefinitionId, DateTime>> buildLastUpdatePerBranchPerDefinition;
-<<<<<<< HEAD
-        HashSet<string> branches;
-=======
->>>>>>> eb21538b
+        readonly Dictionary<string, Dictionary<BuildDefinitionId, DateTime>> buildLastUpdatePerBranchPerDefinition;
+        readonly HashSet<string> branches;
 
         public VstsBuildBatchUpdate(DevOpsAccessSetting devOpsAccessSetting, string dbConnectionString, HashSet<string> branches)
         {
@@ -28,10 +25,7 @@
             this.devOpsAccessSetting = devOpsAccessSetting;
             this.dbConnectionString = dbConnectionString;
             this.buildLastUpdatePerBranchPerDefinition = new Dictionary<string, Dictionary<BuildDefinitionId, DateTime>>();
-<<<<<<< HEAD
             this.branches = branches;
-=======
->>>>>>> eb21538b
         }
 
         public async Task RunAsync(TimeSpan waitPeriodAfterEachUpdate, CancellationToken ct)
@@ -45,7 +39,6 @@
                 {
                     Console.WriteLine($"Import Vsts Builds data started at {DateTime.UtcNow}");
 
-<<<<<<< HEAD
                     foreach (string branch in this.branches)
                     {
                         buildLastUpdatePerBranchPerDefinition.Upsert(
@@ -62,23 +55,10 @@
                 {
                     Console.WriteLine($"Import Vsts Releases data started at {DateTime.UtcNow}");
 
-                    await ImportVstsReleasesDataAsync(releaseManagement, "refs/heads/master", ReleaseDefinitionId.E2ETest);
-=======
-                    buildLastUpdatePerBranchPerDefinition.Upsert(
-                        "refs/heads/master",
-                        await ImportVstsBuildsDataAsync(buildManagement, "refs/heads/master", BuildExtension.MasterBranchBuildDefinitions));
->>>>>>> eb21538b
-                }
-                catch (Exception ex)
-                {
-                    Console.WriteLine($"Unexcepted Exception: {ex}");
-                }
-
-                try
-                {
-                    Console.WriteLine($"Import Vsts Releases data started at {DateTime.UtcNow}");
-
-                    await ImportVstsReleasesDataAsync(releaseManagement, "refs/heads/master", ReleaseDefinitionId.E2ETest);
+                    foreach (string branch in this.branches)
+                    {
+                        await ImportVstsReleasesDataAsync(releaseManagement, branch, ReleaseDefinitionId.E2ETest);
+                    }
                 }
                 catch (Exception ex)
                 {
@@ -92,13 +72,9 @@
 
         async Task<Dictionary<BuildDefinitionId, DateTime>> ImportVstsBuildsDataAsync(BuildManagement buildManagement, string branch, HashSet<BuildDefinitionId> buildDefinitionIds)
         {
-<<<<<<< HEAD
             Console.WriteLine($"Import VSTS builds from branch [{branch}]");
             Dictionary<BuildDefinitionId, DateTime> lastUpdatePerDefinition = this.buildLastUpdatePerBranchPerDefinition.GetIfExists(branch);
 
-=======
-            Dictionary<BuildDefinitionId, DateTime> lastUpdatePerDefinition = this.buildLastUpdatePerBranchPerDefinition.GetIfExists(branch);
->>>>>>> eb21538b
             if (lastUpdatePerDefinition == null)
             {
                 lastUpdatePerDefinition = new Dictionary<BuildDefinitionId, DateTime>();
@@ -224,10 +200,7 @@
 
             cmd.Parameters.Add(new SqlParameter("@Id", release.Id));
             cmd.Parameters.Add(new SqlParameter("@Name", release.DefinitionId.DisplayName()));
-<<<<<<< HEAD
-=======
             cmd.Parameters.Add(new SqlParameter("@SourceBranch", release.SourceBranch));
->>>>>>> eb21538b
             cmd.Parameters.Add(new SqlParameter("@Status", release.Status.ToString()));
             cmd.Parameters.Add(new SqlParameter("@WebUri", release.WebUri.AbsoluteUri));
             cmd.Parameters.Add(new SqlParameter("@DefinitionId", release.DefinitionId));
