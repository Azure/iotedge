--- conflicted
+++ resolved
@@ -20,13 +20,8 @@
     <DefineConstants>DEBUG;TRACE</DefineConstants>
   </PropertyGroup>
   <ItemGroup>
-<<<<<<< HEAD
-    <PackageReference Include="Microsoft.Azure.Devices" Version="1.17.2" />
+    <PackageReference Include="Microsoft.Azure.Devices" Version="1.17.3" />
     <PackageReference Include="Stateless" Version="4.2.1" />
-=======
-    <PackageReference Include="Microsoft.Azure.Devices" Version="1.17.3" />
-    <PackageReference Include="Stateless" Version="4.0.0" />
->>>>>>> 5bd14b2c
   </ItemGroup>
 
   <ItemGroup>
