--- conflicted
+++ resolved
@@ -67,88 +67,6 @@
         public void BindEdgeHub(IEdgeHub edgeHubInstance)
         {
             this.edgeHub = Option.Some(Preconditions.CheckNotNull(edgeHubInstance, nameof(edgeHubInstance)));
-        }
-
-        public async Task<Try<ICloudConnection>> Connect(IClientCredentials identity, Action<string, CloudConnectionStatus> connectionStatusChangedHandler)
-        {
-            Preconditions.CheckNotNull(identity, nameof(identity));
-
-            try
-            {
-                var cloudListener = new CloudListener(this.edgeHub.Expect(() => new InvalidOperationException("EdgeHub reference should not be null")), identity.Identity.Id);
-                var cloudConnection = new CloudConnection(
-                    connectionStatusChangedHandler,
-                    this.transportSettings,
-                    this.messageConverterProvider,
-                    this.clientProvider,
-                    cloudListener,
-                    this.edgeHubTokenProvider,
-                    this.deviceScopeIdentitiesCache,
-                    this.idleTimeout,
-                    this.closeOnIdleTimeout);
-
-                await cloudConnection.CreateOrUpdateAsync(identity);
-                Events.SuccessCreatingCloudConnection(identity.Identity);
-                return Try.Success<ICloudConnection>(cloudConnection);
-            }
-            catch (Exception ex)
-            {
-                Events.ErrorCreatingCloudConnection(identity.Identity, ex);
-                return Try<ICloudConnection>.Failure(ex);
-            }
-        }
-
-        internal static ITransportSettings[] GetTransportSettings(Option<UpstreamProtocol> upstreamProtocol, int connectionPoolSize)
-        {
-            return upstreamProtocol
-                .Map(
-                    up =>
-                    {
-                        TransportType transportType = UpstreamProtocolTransportTypeMap[up];
-                        switch (transportType)
-                        {
-                            case TransportType.Amqp_Tcp_Only:
-                            case TransportType.Amqp_WebSocket_Only:
-                                return new ITransportSettings[]
-                                {
-                                    new AmqpTransportSettings(transportType)
-                                    {
-                                        AmqpConnectionPoolSettings = new AmqpConnectionPoolSettings
-                                        {
-                                            Pooling = true,
-                                            MaxPoolSize = (uint)connectionPoolSize,
-                                            ConnectionIdleTimeout = MinAmqpConnectionMuxIdleTimeout
-                                        }
-                                    }
-                                };
-
-                            case TransportType.Mqtt_Tcp_Only:
-                            case TransportType.Mqtt_WebSocket_Only:
-                                return new ITransportSettings[]
-                                {
-                                    new MqttTransportSettings(transportType)
-                                };
-
-                            default:
-                                throw new ArgumentException($"Unsupported transport type {up}");
-                        }
-                    })
-                .GetOrElse(
-                    () => new ITransportSettings[]
-                    {
-                        new AmqpTransportSettings(TransportType.Amqp_Tcp_Only)
-                        {
-                            AmqpConnectionPoolSettings = new AmqpConnectionPoolSettings
-                            {
-                                Pooling = true,
-                                MaxPoolSize = (uint)connectionPoolSize,
-                                ConnectionIdleTimeout = MinAmqpConnectionMuxIdleTimeout
-                            }
-<<<<<<< HEAD
-                        }
-                    });
-=======
-                        });
         }
 
         public async Task<Try<ICloudConnection>> Connect(IClientCredentials clientCredentials, Action<string, CloudConnectionStatus> connectionStatusChangedHandler)
@@ -211,22 +129,23 @@
                 Option<ServiceIdentity> serviceIdentity = (await this.deviceScopeIdentitiesCache.GetServiceIdentity(identity.Id))
                     .Filter(s => s.Status == ServiceIdentityStatus.Enabled);
                 return await serviceIdentity
-                    .Map(async si =>
-                    {
-                        Events.CreatingCloudConnectionOnBehalfOf(identity);
-                        ICloudConnection cc = await CloudConnection.Create(
-                            identity,
-                            connectionStatusChangedHandler,
-                            this.transportSettings,
-                            this.messageConverterProvider,
-                            this.clientProvider,
-                            cloudListener,
-                            this.edgeHubTokenProvider,
-                            this.idleTimeout,
-                            this.closeOnIdleTimeout);
-                        Events.SuccessCreatingCloudConnection(identity);
-                        return Try.Success(cc);
-                    })
+                    .Map(
+                        async si =>
+                        {
+                            Events.CreatingCloudConnectionOnBehalfOf(identity);
+                            ICloudConnection cc = await CloudConnection.Create(
+                                identity,
+                                connectionStatusChangedHandler,
+                                this.transportSettings,
+                                this.messageConverterProvider,
+                                this.clientProvider,
+                                cloudListener,
+                                this.edgeHubTokenProvider,
+                                this.idleTimeout,
+                                this.closeOnIdleTimeout);
+                            Events.SuccessCreatingCloudConnection(identity);
+                            return Try.Success(cc);
+                        })
                     .GetOrElse(
                         async () =>
                         {
@@ -242,7 +161,56 @@
                 Events.ErrorCreatingCloudConnection(identity, ex);
                 return Try<ICloudConnection>.Failure(ex);
             }
->>>>>>> 5081408a
+        }
+
+        internal static ITransportSettings[] GetTransportSettings(Option<UpstreamProtocol> upstreamProtocol, int connectionPoolSize)
+        {
+            return upstreamProtocol
+                .Map(
+                    up =>
+                    {
+                        TransportType transportType = UpstreamProtocolTransportTypeMap[up];
+                        switch (transportType)
+                        {
+                            case TransportType.Amqp_Tcp_Only:
+                            case TransportType.Amqp_WebSocket_Only:
+                                return new ITransportSettings[]
+                                {
+                                    new AmqpTransportSettings(transportType)
+                                    {
+                                        AmqpConnectionPoolSettings = new AmqpConnectionPoolSettings
+                                        {
+                                            Pooling = true,
+                                            MaxPoolSize = (uint)connectionPoolSize,
+                                            ConnectionIdleTimeout = MinAmqpConnectionMuxIdleTimeout
+                                        }
+                                    }
+                                };
+
+                            case TransportType.Mqtt_Tcp_Only:
+                            case TransportType.Mqtt_WebSocket_Only:
+                                return new ITransportSettings[]
+                                {
+                                    new MqttTransportSettings(transportType)
+                                };
+
+                            default:
+                                throw new ArgumentException($"Unsupported transport type {up}");
+                        }
+                    })
+                .GetOrElse(
+                    () => new ITransportSettings[]
+                    {
+                        new AmqpTransportSettings(TransportType.Amqp_Tcp_Only)
+                        {
+                            AmqpConnectionPoolSettings = new AmqpConnectionPoolSettings
+                            {
+                                Pooling = true,
+                                MaxPoolSize = (uint)connectionPoolSize,
+                                ConnectionIdleTimeout = MinAmqpConnectionMuxIdleTimeout
+                            }
+                        }
+                    });
         }
 
         static class Events
@@ -259,29 +227,29 @@
                 ServiceIdentityNotFound
             }
 
+            public static void CreatingCloudConnectionOnBehalfOf(IIdentity identity)
+            {
+                Log.LogDebug((int)EventIds.CreatingCloudConnectionOnBehalfOf, $"Creating cloud connection for client {identity.Id} using EdgeHub credentials");
+            }
+
+            public static void CreatingCloudConnectionUsingClientCredentials(IClientCredentials clientCredentials)
+            {
+                Log.LogDebug((int)EventIds.CreatingCloudConnectionUsingClientCredentials, $"Creating cloud connection for client {clientCredentials.Identity.Id} using client credentials");
+            }
+
             public static void ErrorCreatingCloudConnection(IIdentity identity, Exception exception)
             {
                 Log.LogWarning((int)EventIds.CloudConnectError, exception, $"Error creating cloud connection for client {identity.Id}");
             }
 
+            public static void ServiceIdentityNotFound(IIdentity identity)
+            {
+                Log.LogDebug((int)EventIds.ServiceIdentityNotFound, $"Creating cloud connection for client {identity.Id}. Client identity is not in device scope, attempting to use client credentials.");
+            }
+
             public static void SuccessCreatingCloudConnection(IIdentity identity)
             {
                 Log.LogInformation((int)EventIds.CloudConnectSuccess, $"Created cloud connection for client {identity.Id}");
-            }
-
-            public static void CreatingCloudConnectionUsingClientCredentials(IClientCredentials clientCredentials)
-            {
-                Log.LogDebug((int)EventIds.CreatingCloudConnectionUsingClientCredentials, $"Creating cloud connection for client {clientCredentials.Identity.Id} using client credentials");
-            }
-
-            public static void CreatingCloudConnectionOnBehalfOf(IIdentity identity)
-            {
-                Log.LogDebug((int)EventIds.CreatingCloudConnectionOnBehalfOf, $"Creating cloud connection for client {identity.Id} using EdgeHub credentials");
-            }
-
-            public static void ServiceIdentityNotFound(IIdentity identity)
-            {
-                Log.LogDebug((int)EventIds.ServiceIdentityNotFound, $"Creating cloud connection for client {identity.Id}. Client identity is not in device scope, attempting to use client credentials.");
             }
         }
     }
