// Copyright (c) Microsoft. All rights reserved.
namespace Microsoft.Azure.Devices.Routing.Core.Endpoints
{
    using System;
    using System.Collections.Generic;
    using System.Linq;
    using System.Threading;
    using System.Threading.Tasks;
    using Microsoft.Azure.Devices.Edge.Util;
    using Microsoft.Azure.Devices.Edge.Util.Concurrency;
    using Microsoft.Azure.Devices.Routing.Core.Endpoints.StateMachine;
    using Microsoft.Extensions.Logging;
    using Nito.AsyncEx;
    using static System.FormattableString;
<<<<<<< HEAD
    using AsyncLock = Edge.Util.Concurrency.AsyncLock;
=======
    using AsyncLock = Microsoft.Azure.Devices.Edge.Util.Concurrency.AsyncLock;
>>>>>>> b5b2fac5

    public class StoringAsyncEndpointExecutor : IEndpointExecutor
    {
        readonly AtomicBoolean closed = new AtomicBoolean();
        readonly IMessageStore messageStore;
        readonly Task sendMessageTask;
        readonly AsyncManualResetEvent hasMessagesInQueue = new AsyncManualResetEvent(true);
        readonly ICheckpointer checkpointer;
        readonly AsyncEndpointExecutorOptions options;
        readonly EndpointExecutorFsm machine;
        readonly CancellationTokenSource cts = new CancellationTokenSource();

        public StoringAsyncEndpointExecutor(
            Endpoint endpoint,
            ICheckpointer checkpointer,
            EndpointExecutorConfig config,
            AsyncEndpointExecutorOptions options,
            IMessageStore messageStore)
        {
            Preconditions.CheckNotNull(endpoint);
            Preconditions.CheckNotNull(config);
            this.checkpointer = Preconditions.CheckNotNull(checkpointer);
            this.options = Preconditions.CheckNotNull(options);
            this.machine = new EndpointExecutorFsm(endpoint, checkpointer, config);
            this.messageStore = messageStore;
            this.sendMessageTask = Task.Run(this.SendMessagesPump);
        }

        public Endpoint Endpoint => this.machine.Endpoint;

        public EndpointExecutorStatus Status => this.machine.Status;

        public async Task Invoke(IMessage message)
        {
            try
            {
                if (this.closed)
                {
                    throw new InvalidOperationException($"Endpoint executor for endpoint {this.Endpoint} is closed.");
                }

                long offset = await this.messageStore.Add(this.Endpoint.Id, message);
                this.checkpointer.Propose(message);
                Events.AddMessageSuccess(this, offset);

                this.hasMessagesInQueue.Set();
            }
            catch (Exception ex)
            {
                Events.AddMessageFailure(this, ex);
                throw;
            }
        }

        public void Dispose() => this.Dispose(true);

        public async Task CloseAsync()
        {
            Events.Close(this);

            try
            {
                if (!this.closed.GetAndSet(true))
                {
                    this.cts.Cancel();
                    await (this.messageStore?.RemoveEndpoint(this.Endpoint.Id) ?? Task.CompletedTask);
                    await (this.sendMessageTask ?? Task.CompletedTask);
                }

                Events.CloseSuccess(this);
            }
            catch (Exception ex)
            {
                Events.CloseFailure(this, ex);
                throw;
            }
        }

        public async Task SetEndpoint(Endpoint newEndpoint)
        {
            Events.SetEndpoint(this);

            try
            {
                Preconditions.CheckNotNull(newEndpoint);
                Preconditions.CheckArgument(newEndpoint.Id.Equals(this.Endpoint.Id), $"Can only set new endpoint with same id. Given {newEndpoint.Id}, expected {this.Endpoint.Id}");

                if (this.closed)
                {
                    throw new InvalidOperationException($"Endpoint executor for endpoint {this.Endpoint} is closed.");
                }

                await this.machine.RunAsync(Commands.UpdateEndpoint(newEndpoint));
                Events.SetEndpointSuccess(this);
            }
            catch (Exception ex)
            {
                Events.SetEndpointFailure(this, ex);
                throw;
            }
        }

        async Task SendMessagesPump()
        {
            try
            {
                Events.StartSendMessagesPump(this);
                IMessageIterator iterator = this.messageStore.GetMessageIterator(this.Endpoint.Id, this.checkpointer.Offset + 1);
                int batchSize = this.options.BatchSize * this.Endpoint.FanOutFactor;
                var storeMessagesProvider = new StoreMessagesProvider(iterator, this.options.BatchTimeout, batchSize);
                while (!this.cts.IsCancellationRequested)
                {
                    try
                    {
                        await this.hasMessagesInQueue.WaitAsync(this.options.BatchTimeout);
                        IMessage[] messages = await storeMessagesProvider.GetMessages();
                        if (messages.Length > 0)
                        {
                            await this.ProcessMessages(messages);
                            Events.SendMessagesSuccess(this, messages);
                        }
                        else
                        {
                            // If store has no messages, then reset the hasMessagesInQueue flag.
                            this.hasMessagesInQueue.Reset();
                        }
                    }
                    catch (Exception ex)
                    {
                        Events.SendMessagesError(this, ex);
                        // Swallow exception and keep trying.
                    }
                }
            }
            catch (Exception ex)
            {
                Events.SendMessagesPumpFailure(this, ex);
            }
        }

        async Task ProcessMessages(IMessage[] messages)
        {
            Events.ProcessingMessages(this, messages);
            SendMessage command = Commands.SendMessage(messages);
            await this.machine.RunAsync(command);
            await command.Completion;
        }

        void Dispose(bool disposing)
        {
            if (disposing)
            {
                this.cts.Dispose();
                this.machine.Dispose();
            }
        }

        // This class is used to prefetch messages from the store before they are needed.
        // As soon as the previous batch is consumed, the next batch is fetched.
        // A pump is started as soon as the object is created, and it keeps the messages list populated.
        internal class StoreMessagesProvider
        {
            readonly IMessageIterator iterator;
            readonly int batchSize;
            readonly AsyncLock messagesLock = new AsyncLock();
            readonly AsyncManualResetEvent messagesResetEvent = new AsyncManualResetEvent(true);
            readonly TimeSpan timeout;
            readonly Task populateTask;
            List<IMessage> messagesList;

            public StoreMessagesProvider(IMessageIterator iterator, TimeSpan timeout, int batchSize)
            {
                this.iterator = iterator;
                this.batchSize = batchSize;
                this.timeout = timeout;
                this.messagesList = new List<IMessage>(this.batchSize);
                this.populateTask = this.PopulatePump();
            }

            public async Task<IMessage[]> GetMessages()
            {
                List<IMessage> currentMessagesList;
                using (await this.messagesLock.LockAsync())
                {
                    currentMessagesList = this.messagesList;
                    this.messagesList = new List<IMessage>(this.batchSize);
                    this.messagesResetEvent.Set();
                }

                return currentMessagesList.ToArray();
            }

            async Task PopulatePump()
            {
                while (true)
                {
                    try
                    {
                        await this.messagesResetEvent.WaitAsync(this.timeout);
                        while (this.messagesList.Count < this.batchSize)
                        {
                            int curBatchSize = this.batchSize - this.messagesList.Count;
                            IList<IMessage> messages = (await this.iterator.GetNext(curBatchSize)).ToList();
                            if (!messages.Any())
                            {
                                break;
                            }

                            using (await this.messagesLock.LockAsync())
                            {
                                this.messagesList.AddRange(messages);
                            }
                        }

                        this.messagesResetEvent.Reset();
                    }
                    catch (Exception e)
                    {
                        Events.ErrorInPopulatePump(e);
                    }
                }
            }
        }

        static class Events
        {
            const int IdStart = Routing.EventIds.StoringAsyncEndpointExecutor;
            static readonly ILogger Log = Routing.LoggerFactory.CreateLogger<StoringAsyncEndpointExecutor>();

            enum EventIds
            {
                AddMessageSuccess = IdStart,
                StartSendMessagesPump,
                SendMessagesError,
                ProcessMessagesSuccess,
                SendMessagesPumpFailure,
                ProcessingMessages,
                SetEndpoint,
                SetEndpointSuccess,
                SetEndpointFailure,
                Close,
                CloseSuccess,
                CloseFailure,
                ErrorInPopulatePump
            }

            public static void AddMessageSuccess(StoringAsyncEndpointExecutor executor, long offset)
            {
                Log.LogDebug((int)EventIds.AddMessageSuccess, $"[AddMessageSuccess] Successfully added message to store for EndpointId: {executor.Endpoint.Id}, Message offset: {offset}");
            }

            public static void AddMessageFailure(StoringAsyncEndpointExecutor executor, Exception ex)
            {
                Log.LogError((int)EventIds.AddMessageSuccess, ex, $"[AddMessageFailure] Error adding added message to store for EndpointId: {executor.Endpoint.Id}");
            }

            public static void StartSendMessagesPump(StoringAsyncEndpointExecutor executor)
            {
                Log.LogInformation((int)EventIds.StartSendMessagesPump, $"[StartSendMessagesPump] Starting pump to send stored messages to EndpointId: {executor.Endpoint.Id}.");
            }

            public static void SendMessagesError(StoringAsyncEndpointExecutor executor, Exception ex)
            {
                Log.LogWarning((int)EventIds.SendMessagesError, ex, $"[SendMessageError] Error sending message batch to endpoint to IPL head for EndpointId: {executor.Endpoint.Id}.");
            }

            public static void SendMessagesSuccess(StoringAsyncEndpointExecutor executor, ICollection<IMessage> messages)
            {
                if (messages.Count > 0)
                {
                    Log.LogDebug((int)EventIds.ProcessMessagesSuccess, Invariant($"[ProcessMessagesSuccess] Successfully processed {messages.Count} messages for EndpointId: {executor.Endpoint.Id}."));
                }
            }

            public static void ProcessingMessages(StoringAsyncEndpointExecutor executor, ICollection<IMessage> messages)
            {
                if (messages.Count > 0)
                {
                    Log.LogDebug((int)EventIds.ProcessingMessages, Invariant($"[ProcessingMessages] Processing {messages.Count} messages for EndpointId: {executor.Endpoint.Id}."));
                }
            }

            public static void SendMessagesPumpFailure(StoringAsyncEndpointExecutor executor, Exception ex)
            {
                Log.LogCritical((int)EventIds.SendMessagesPumpFailure, ex, $"[SendMessagesPumpFailure] Unable to start pump to send stored messages for EndpointId: {executor.Endpoint.Id}.");
            }

            public static void SetEndpoint(StoringAsyncEndpointExecutor executor)
            {
                Log.LogInformation((int)EventIds.SetEndpoint, "[SetEndpoint] Set endpoint began. EndpointId: {0}, EndpointName: {1}", executor.Endpoint.Id, executor.Endpoint.Name);
            }

            public static void SetEndpointSuccess(StoringAsyncEndpointExecutor executor)
            {
                Log.LogInformation((int)EventIds.SetEndpointSuccess, "[SetEndpointSuccess] Set endpoint succeeded. EndpointId: {0}, EndpointName: {1}", executor.Endpoint.Id, executor.Endpoint.Name);
            }

            public static void SetEndpointFailure(StoringAsyncEndpointExecutor executor, Exception ex)
            {
                Log.LogError((int)EventIds.SetEndpointFailure, ex, "[SetEndpointFailure] Set endpoint failed. EndpointId: {0}, EndpointName: {1}", executor.Endpoint.Id, executor.Endpoint.Name);
            }

            public static void Close(StoringAsyncEndpointExecutor executor)
            {
                Log.LogInformation((int)EventIds.Close, "[Close] Close began. EndpointId: {0}, EndpointName: {1}", executor.Endpoint.Id, executor.Endpoint.Name);
            }

            public static void CloseSuccess(StoringAsyncEndpointExecutor executor)
            {
                Log.LogInformation((int)EventIds.CloseSuccess, "[CloseSuccess] Close succeeded. EndpointId: {0}, EndpointName: {1}", executor.Endpoint.Id, executor.Endpoint.Name);
            }

            public static void CloseFailure(StoringAsyncEndpointExecutor executor, Exception ex)
            {
                Log.LogError((int)EventIds.CloseFailure, ex, "[CloseFailure] Close failed. EndpointId: {0}, EndpointName: {1}", executor.Endpoint.Id, executor.Endpoint.Name);
            }

            public static void ErrorInPopulatePump(Exception ex)
            {
                Log.LogWarning((int)EventIds.ErrorInPopulatePump, ex, "Error in populate messages pump");
            }
        }
    }
}<|MERGE_RESOLUTION|>--- conflicted
+++ resolved
@@ -12,11 +12,7 @@
     using Microsoft.Extensions.Logging;
     using Nito.AsyncEx;
     using static System.FormattableString;
-<<<<<<< HEAD
-    using AsyncLock = Edge.Util.Concurrency.AsyncLock;
-=======
     using AsyncLock = Microsoft.Azure.Devices.Edge.Util.Concurrency.AsyncLock;
->>>>>>> b5b2fac5
 
     public class StoringAsyncEndpointExecutor : IEndpointExecutor
     {
