--- conflicted
+++ resolved
@@ -3,13 +3,8 @@
     <TargetFramework>netstandard2.0</TargetFramework>
     <TreatWarningsAsErrors>True</TreatWarningsAsErrors>
     <NoWarn>3021</NoWarn>
-<<<<<<< HEAD
     <Configurations>Debug;Release;CodeCoverage;CheckInBuild</Configurations>
     <HighEntropyVA>true</HighEntropyVA>
-=======
-    <Configurations>Debug;Release;CodeCoverage</Configurations>
-    <HighEntropyVA>true</HighEntropyVA>    
->>>>>>> 95362f10
   </PropertyGroup>
 
   <PropertyGroup>
