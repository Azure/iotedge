--- conflicted
+++ resolved
@@ -27,14 +27,16 @@
             this.callerProductInfo = callerProductInfo;
         }
 
-<<<<<<< HEAD
-=======
-        public IClientCredentials GetWithX509Cert(string deviceId, string moduleId, string deviceClientType)
+        public IClientCredentials GetWithConnectionString(string connectionString)
         {
-            string productInfo = string.Join(" ", this.callerProductInfo, deviceClientType).Trim();
-            IIdentity identity = this.identityProvider.Create(deviceId, moduleId);
-            return new X509CertCredentials(identity, productInfo);
+            Preconditions.CheckNonWhiteSpace(connectionString, nameof(connectionString));
+            IotHubConnectionStringBuilder iotHubConnectionStringBuilder = IotHubConnectionStringBuilder.Create(connectionString);
+            IIdentity identity = this.identityProvider.Create(iotHubConnectionStringBuilder.DeviceId, iotHubConnectionStringBuilder.ModuleId);
+            return new SharedKeyCredentials(identity, connectionString, this.callerProductInfo);
         }
+
+        public IClientCredentials GetWithIotEdged(string deviceId, string moduleId) =>
+            new IotEdgedCredentials(this.identityProvider.Create(deviceId, moduleId), this.callerProductInfo);
 
         public IClientCredentials GetWithSasToken(string deviceId, string moduleId, string deviceClientType, string token, bool updatable)
         {
@@ -43,45 +45,11 @@
             return new TokenCredentials(identity, token, productInfo, updatable);
         }
 
->>>>>>> 5081408a
-        public IClientCredentials GetWithConnectionString(string connectionString)
-        {
-            Preconditions.CheckNonWhiteSpace(connectionString, nameof(connectionString));
-            IotHubConnectionStringBuilder iotHubConnectionStringBuilder = IotHubConnectionStringBuilder.Create(connectionString);
-            IIdentity identity = this.identityProvider.Create(iotHubConnectionStringBuilder.DeviceId, iotHubConnectionStringBuilder.ModuleId);
-            return new SharedKeyCredentials(identity, connectionString, this.callerProductInfo);
-        }
-
-<<<<<<< HEAD
-        public IClientCredentials GetWithIotEdged(string deviceId, string moduleId)
-        {
-            return new IotEdgedCredentials(this.GetIdentity(deviceId, moduleId), this.callerProductInfo);
-        }
-
-        public IClientCredentials GetWithSasToken(string deviceId, string moduleId, string deviceClientType, string token, bool updatable)
-        {
-            string productInfo = string.Join(" ", this.callerProductInfo, deviceClientType).Trim();
-            IIdentity identity = this.GetIdentity(deviceId, moduleId);
-            return new TokenCredentials(identity, token, productInfo, updatable);
-        }
-
         public IClientCredentials GetWithX509Cert(string deviceId, string moduleId, string deviceClientType)
         {
             string productInfo = string.Join(" ", this.callerProductInfo, deviceClientType).Trim();
-            IIdentity identity = this.GetIdentity(deviceId, moduleId);
+            IIdentity identity = this.identityProvider.Create(deviceId, moduleId);
             return new X509CertCredentials(identity, productInfo);
         }
-
-        IIdentity GetIdentity(string deviceId, string moduleId)
-        {
-            IIdentity identity = string.IsNullOrWhiteSpace(moduleId)
-                ? new DeviceIdentity(this.iotHubHostName, deviceId)
-                : new ModuleIdentity(this.iotHubHostName, deviceId, moduleId) as IIdentity;
-            return identity;
-        }
-=======
-        public IClientCredentials GetWithIotEdged(string deviceId, string moduleId) =>
-            new IotEdgedCredentials(this.identityProvider.Create(deviceId, moduleId), this.callerProductInfo);
->>>>>>> 5081408a
     }
 }