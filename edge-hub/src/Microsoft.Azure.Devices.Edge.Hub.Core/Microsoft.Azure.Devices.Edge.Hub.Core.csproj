﻿<Project Sdk="Microsoft.NET.Sdk">

  <PropertyGroup>
    <TargetFramework>netstandard2.0</TargetFramework>
    <TreatWarningsAsErrors>True</TreatWarningsAsErrors>
    <Configurations>Debug;Release;CodeCoverage;CheckInBuild</Configurations>
    <HighEntropyVA>true</HighEntropyVA>
  </PropertyGroup>

  <!--
    Normally, the 'Debug' configuration would work for code coverage, but Microsoft.CodeCoverage currently requires '<DebugType>full</DebugType>' for .NET Core.
    See https://github.com/Microsoft/vstest-docs/blob/06f9dc0aeb47be7204dc4e1a98c110ead3e978c7/docs/analyze.md#setup-a-project.
    That setting seems to break the "Open Test" context menu in VS IDE, so we'll use a dedicated configuration for code coverage.
    -->
  <PropertyGroup Condition=" '$(Configuration)|$(Platform)' == 'CodeCoverage|AnyCPU' ">
    <IntermediateOutputPath>obj\CodeCoverage</IntermediateOutputPath>
    <DebugType>full</DebugType>
    <Optimize>false</Optimize>
    <OutputPath>bin\CodeCoverage</OutputPath>
    <DefineConstants>DEBUG;TRACE</DefineConstants>
  </PropertyGroup>

  <ItemGroup>
    <Compile Remove="Listeners\**" />
    <EmbeddedResource Remove="Listeners\**" />
    <None Remove="Listeners\**" />
  </ItemGroup>

  <ItemGroup>
<<<<<<< HEAD
    <PackageReference Include="App.Metrics" Version="3.0.0" />
    <PackageReference Include="JetBrains.Annotations" Version="2018.3.0" />
    <PackageReference Include="Microsoft.Azure.Devices.Client" Version="1.19.0" />
=======
    <PackageReference Include="App.Metrics" Version="3.0.0-alpha-0780" />
    <PackageReference Include="JetBrains.Annotations" Version="11.1.0" />
    <PackageReference Include="Microsoft.Azure.Devices.Client" Version="1.21.0" />
>>>>>>> 5bd14b2c
    <PackageReference Include="Nito.AsyncEx" Version="5.0.0-pre-05" />
    <PackageReference Include="System.ValueTuple" Version="4.5.0" />
  </ItemGroup>

  <ItemGroup>
    <ProjectReference Include="..\..\..\edge-util\src\Microsoft.Azure.Devices.Edge.Storage\Microsoft.Azure.Devices.Edge.Storage.csproj" />
    <ProjectReference Include="..\..\..\edge-util\src\Microsoft.Azure.Devices.Edge.Util\Microsoft.Azure.Devices.Edge.Util.csproj" />
    <ProjectReference Include="..\Microsoft.Azure.Devices.Routing.Core\Microsoft.Azure.Devices.Routing.Core.csproj" />
  </ItemGroup>

  <ItemGroup>
    <AdditionalFiles Include="..\..\..\stylecop.json" Link="stylecop.json" />
  </ItemGroup>
  <PropertyGroup>
    <CodeAnalysisRuleSet>..\..\..\stylecop.ruleset</CodeAnalysisRuleSet>
  </PropertyGroup>  
  <Import Project="..\..\..\stylecop.props" />
</Project><|MERGE_RESOLUTION|>--- conflicted
+++ resolved
@@ -27,15 +27,9 @@
   </ItemGroup>
 
   <ItemGroup>
-<<<<<<< HEAD
     <PackageReference Include="App.Metrics" Version="3.0.0" />
     <PackageReference Include="JetBrains.Annotations" Version="2018.3.0" />
-    <PackageReference Include="Microsoft.Azure.Devices.Client" Version="1.19.0" />
-=======
-    <PackageReference Include="App.Metrics" Version="3.0.0-alpha-0780" />
-    <PackageReference Include="JetBrains.Annotations" Version="11.1.0" />
     <PackageReference Include="Microsoft.Azure.Devices.Client" Version="1.21.0" />
->>>>>>> 5bd14b2c
     <PackageReference Include="Nito.AsyncEx" Version="5.0.0-pre-05" />
     <PackageReference Include="System.ValueTuple" Version="4.5.0" />
   </ItemGroup>
