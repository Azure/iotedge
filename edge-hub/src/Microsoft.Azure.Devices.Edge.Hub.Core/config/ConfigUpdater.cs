// Copyright (c) Microsoft. All rights reserved.
namespace Microsoft.Azure.Devices.Edge.Hub.Core.Config
{
    using System;
    using System.Collections.Generic;
    using System.Linq;
    using System.Threading.Tasks;
    using Microsoft.Azure.Devices.Edge.Storage;
    using Microsoft.Azure.Devices.Edge.Util;
    using Microsoft.Azure.Devices.Edge.Util.Concurrency;
    using Microsoft.Azure.Devices.Routing.Core;
    using Microsoft.Extensions.Logging;

    public class ConfigUpdater
    {
        readonly Router router;
        readonly IMessageStore messageStore;
        readonly TimeSpan configUpdateFrequency;
        readonly IStorageSpaceChecker storageSpaceChecker;

        readonly AsyncLock updateLock = new AsyncLock();

        Option<PeriodicTask> configUpdater;
        Option<EdgeHubConfig> currentConfig;
        Option<IConfigSource> configProvider;

        public ConfigUpdater(Router router, IMessageStore messageStore, TimeSpan configUpdateFrequency, IStorageSpaceChecker storageSpaceChecker)
        {
            this.router = Preconditions.CheckNotNull(router, nameof(router));
            this.messageStore = messageStore;
            this.configUpdateFrequency = configUpdateFrequency;
            this.storageSpaceChecker = Preconditions.CheckNotNull(storageSpaceChecker, nameof(storageSpaceChecker));
        }

        public async Task Init(IConfigSource configProvider)
        {
            Preconditions.CheckNotNull(configProvider, nameof(configProvider));
            try
            {
                configProvider.SetConfigUpdatedCallback(this.UpdateConfig);
                this.configProvider = Option.Some(configProvider);

                // Get the config and initialize the EdgeHub now.
                await this.PullConfig();

                // Start a periodic task to pull the config.
                this.configUpdater = Option.Some(new PeriodicTask(this.PullConfig, this.configUpdateFrequency, this.configUpdateFrequency, Events.Log, "Get EdgeHub config"));
                Events.Initialized();
            }
            catch (Exception ex)
            {
                Events.InitializingError(ex);
                throw;
            }
        }

        async Task PullConfig()
        {
            try
            {
                Option<EdgeHubConfig> edgeHubConfig = await this.configProvider
                    .Map(c => c.GetConfig())
                    .GetOrElse(Task.FromResult(Option.None<EdgeHubConfig>()));
                if (!edgeHubConfig.HasValue)
                {
                    Events.EmptyConfigReceived();
                }
                else
                {
                    using (await this.updateLock.LockAsync())
                    {
                        await edgeHubConfig.ForEachAsync(
                            async ehc =>
                            {
                                bool hasUpdates = this.currentConfig.Map(cc => !cc.Equals(ehc)).GetOrElse(true);
                                if (hasUpdates)
                                {
                                    await this.UpdateRoutes(ehc.Routes, this.currentConfig.HasValue);
                                    this.UpdateStoreAndForwardConfig(ehc.StoreAndForwardConfiguration);
                                    this.currentConfig = Option.Some(ehc);
                                }
                            });
                    }
                }
            }
            catch (Exception ex)
            {
                Events.ErrorPullingConfig(ex);
            }
        }

        async Task UpdateConfig(EdgeHubConfig edgeHubConfig)
        {
            Preconditions.CheckNotNull(edgeHubConfig, nameof(edgeHubConfig));
            Events.UpdatingConfig();
            try
            {
                using (await this.updateLock.LockAsync())
                {
                    await this.UpdateRoutes(edgeHubConfig.Routes, true);
                    this.UpdateStoreAndForwardConfig(edgeHubConfig.StoreAndForwardConfiguration);
                }
            }
            catch (Exception ex)
            {
                Events.UpdateError(ex);
            }
        }

        async Task UpdateRoutes(IReadOnlyDictionary<string, RouteConfig> routes, bool replaceExisting)
        {
            if (routes != null)
            {
                ISet<Route> routeSet = new HashSet<Route>(routes.Select(r => r.Value.Route));
                if (replaceExisting)
                {
                    await this.router.ReplaceRoutes(routeSet);
                }
                else
                {
                    foreach (Route route in routeSet)
                    {
                        await this.router.SetRoute(route);
                    }
                }

                Events.RoutesUpdated(routes);
            }
        }

        void UpdateStoreAndForwardConfig(StoreAndForwardConfiguration storeAndForwardConfiguration)
        {
            if (storeAndForwardConfiguration != null)
            {
<<<<<<< HEAD
                this.messageStore?.SetTimeToLive(TimeSpan.FromSeconds(storeAndForwardConfiguration.TimeToLiveSecs));

                storeAndForwardConfiguration.StoreLimits.Match(
                    s =>
                    {
                        this.storageSpaceChecker.SetMaxSizeBytes(Option.Some(s.MaxSizeBytes));
                        return this.storageSpaceChecker;
                    },
                    () =>
                    {
                        this.storageSpaceChecker.SetMaxSizeBytes(Option.None<long>());
                        return this.storageSpaceChecker;
                    });

=======
                this.messageStore?.SetTimeToLive(storeAndForwardConfiguration.TimeToLive);
>>>>>>> 93870438
                Events.UpdatedStoreAndForwardConfiguration();
            }
        }

        static class Events
        {
            public static readonly ILogger Log = Logger.Factory.CreateLogger<ConfigUpdater>();
            const int IdStart = HubCoreEventIds.ConfigUpdater;

            enum EventIds
            {
                Initialized = IdStart,
                InitializeError,
                UpdateError,
                UpdatingConfig,
                UpdatedRoutes,
                UpdatedStoreAndForwardConfig,
                EmptyConfig,
                ErrorPullingConfig
            }

            public static void ErrorPullingConfig(Exception ex)
            {
                Log.LogWarning((int)EventIds.ErrorPullingConfig, ex, FormattableString.Invariant($"Error getting edge hub configuration."));
            }

            internal static void Initialized()
            {
                Log.LogInformation((int)EventIds.Initialized, FormattableString.Invariant($"Initialized edge hub configuration"));
            }

            internal static void InitializingError(Exception ex)
            {
                Log.LogError(
                    (int)EventIds.InitializeError,
                    ex,
                    FormattableString.Invariant($"Error initializing edge hub configuration"));
            }

            internal static void UpdateError(Exception ex)
            {
                Log.LogError(
                    (int)EventIds.UpdateError,
                    ex,
                    FormattableString.Invariant($"Error updating edge hub configuration"));
            }

            internal static void UpdatingConfig()
            {
                Log.LogInformation((int)EventIds.UpdatingConfig, "Updating edge hub configuration");
            }

            internal static void RoutesUpdated(IReadOnlyDictionary<string, RouteConfig> routes)
            {
                if (routes.Count > 0)
                {
                    Log.LogInformation((int)EventIds.UpdatedRoutes, $"Set the following {routes.Count} route(s) in edge hub");
                    foreach (KeyValuePair<string, RouteConfig> route in routes)
                    {
                        Log.LogInformation((int)EventIds.UpdatedRoutes, $"{route.Value.Name}: {route.Value.Value}");
                    }
                }
                else
                {
                    Log.LogInformation((int)EventIds.UpdatedRoutes, "No routes set in the edge hub");
                }
            }

            internal static void UpdatedStoreAndForwardConfiguration()
            {
                Log.LogInformation((int)EventIds.UpdatedStoreAndForwardConfig, "Updated the edge hub store and forward configuration");
            }

            internal static void EmptyConfigReceived()
            {
                Log.LogWarning((int)EventIds.EmptyConfig, FormattableString.Invariant($"Empty edge hub configuration received. Ignoring..."));
            }
        }
    }
}<|MERGE_RESOLUTION|>--- conflicted
+++ resolved
@@ -132,8 +132,7 @@
         {
             if (storeAndForwardConfiguration != null)
             {
-<<<<<<< HEAD
-                this.messageStore?.SetTimeToLive(TimeSpan.FromSeconds(storeAndForwardConfiguration.TimeToLiveSecs));
+                this.messageStore?.SetTimeToLive(storeAndForwardConfiguration.TimeToLive);
 
                 storeAndForwardConfiguration.StoreLimits.Match(
                     s =>
@@ -147,9 +146,6 @@
                         return this.storageSpaceChecker;
                     });
 
-=======
-                this.messageStore?.SetTimeToLive(storeAndForwardConfiguration.TimeToLive);
->>>>>>> 93870438
                 Events.UpdatedStoreAndForwardConfiguration();
             }
         }
