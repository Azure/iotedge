// Copyright (c) Microsoft. All rights reserved.
namespace Microsoft.Azure.Devices.Edge.Hub.Core.Routing
{
    using System;
    using System.Collections.Generic;
    using System.Collections.Immutable;
    using System.IO;
    using System.Linq;
    using System.Threading;
    using System.Threading.Tasks;
    using App.Metrics;
    using App.Metrics.Counter;
    using App.Metrics.Timer;
    using Microsoft.Azure.Devices.Client.Exceptions;
    using Microsoft.Azure.Devices.Edge.Hub.Core.Cloud;
    using Microsoft.Azure.Devices.Edge.Util;
    using Microsoft.Azure.Devices.Edge.Util.TransientFaultHandling;
    using Microsoft.Azure.Devices.Routing.Core;
    using Microsoft.Azure.Devices.Routing.Core.Util;
    using Microsoft.Extensions.Logging;
    using static System.FormattableString;
    using Constants = Microsoft.Azure.Devices.Edge.Hub.Core.Constants;
    using IMessage = Microsoft.Azure.Devices.Edge.Hub.Core.IMessage;
    using IRoutingMessage = Microsoft.Azure.Devices.Routing.Core.IMessage;
    using ISinkResult = Microsoft.Azure.Devices.Routing.Core.ISinkResult<Microsoft.Azure.Devices.Routing.Core.IMessage>;
    using SystemProperties = Microsoft.Azure.Devices.Edge.Hub.Core.SystemProperties;

    public class CloudEndpoint : Endpoint
    {
        readonly Func<string, Task<Try<ICloudProxy>>> cloudProxyGetterFunc;
        readonly Core.IMessageConverter<IRoutingMessage> messageConverter;
        readonly int maxBatchSize;
        readonly bool trackDeviceState;

        public CloudEndpoint(
            string id,
            Func<string, Task<Try<ICloudProxy>>> cloudProxyGetterFunc,
            Core.IMessageConverter<IRoutingMessage> messageConverter,
            bool trackDeviceState = false,
            int maxBatchSize = 10,
            int fanoutFactor = 10)
            : base(id)
        {
            Preconditions.CheckArgument(maxBatchSize > 0, "MaxBatchSize should be greater than 0");
            this.cloudProxyGetterFunc = Preconditions.CheckNotNull(cloudProxyGetterFunc);
            this.messageConverter = Preconditions.CheckNotNull(messageConverter);
            this.maxBatchSize = maxBatchSize;
            this.FanOutFactor = fanoutFactor;
            this.trackDeviceState = trackDeviceState;
            Events.Created(id, maxBatchSize, fanoutFactor);
        }

        public override string Type => this.GetType().Name;

        public override int FanOutFactor { get; }

        public override IProcessor CreateProcessor() => new CloudMessageProcessor(this, this.trackDeviceState);

        public override void LogUserMetrics(long messageCount, long latencyInMs)
        {
            // TODO - No-op for now
        }

        internal class CloudMessageProcessor : IProcessor
        {
            readonly ISet<Type> retryableExceptions = new HashSet<Type>
            {
                typeof(TimeoutException),
                typeof(IOException),
                typeof(IotHubException),
                typeof(UnauthorizedException) // This indicates the SAS token has expired, and will get a new one.
            };

            readonly CloudEndpoint cloudEndpoint;

<<<<<<< HEAD
            readonly bool trackDeviceState;

            public CloudMessageProcessor(CloudEndpoint endpoint, bool trackDeviceState)
            {
                this.cloudEndpoint = Preconditions.CheckNotNull(endpoint);
                this.trackDeviceState = trackDeviceState;
=======
            public CloudMessageProcessor(CloudEndpoint endpoint, bool giveupOnInvalidState)
            {
                this.cloudEndpoint = Preconditions.CheckNotNull(endpoint);

                if (!giveupOnInvalidState)
                {
                    this.retryableExceptions.Add(typeof(DeviceInvalidStateException));
                }
>>>>>>> 026f66b8
            }

            public Endpoint Endpoint => this.cloudEndpoint;

            public ITransientErrorDetectionStrategy ErrorDetectionStrategy => new ErrorDetectionStrategy(this.IsTransientException);

            public async Task<ISinkResult> ProcessAsync(IRoutingMessage routingMessage, CancellationToken token)
            {
                Preconditions.CheckNotNull(routingMessage, nameof(routingMessage));

                string id = this.GetIdentity(routingMessage);
                ISinkResult result = await this.ProcessClientMessagesBatch(id, new List<IRoutingMessage> { routingMessage }, token);
                Events.DoneProcessing(token);
                return result;
            }

            public Task<ISinkResult> ProcessAsync(ICollection<IRoutingMessage> routingMessages, CancellationToken token)
            {
                Events.ProcessingMessages(Preconditions.CheckNotNull(routingMessages, nameof(routingMessages)));
                Task<ISinkResult> syncResult = this.ProcessByClients(routingMessages, token);
                Events.DoneProcessing(token);
                return syncResult;
            }

            public Task CloseAsync(CancellationToken token) => Task.CompletedTask;

            internal static int GetBatchSize(int batchSize, long messageSize) =>
                Math.Min((int)(Constants.MaxMessageSize / Math.Max(1, messageSize)), batchSize);

<<<<<<< HEAD
            bool IsRetryable(Exception ex) => ex != null && (RetryableExceptions.Any(re => re.IsInstanceOfType(ex)) || (!this.trackDeviceState && ex is DeviceInvalidStateException));
=======
            bool IsRetryable(Exception ex) => ex != null && this.retryableExceptions.Any(re => re.IsInstanceOfType(ex));
>>>>>>> 026f66b8

            static ISinkResult HandleNoIdentity(List<IRoutingMessage> routingMessages)
            {
                Events.InvalidMessageNoIdentity();
                return GetSyncResultForInvalidMessages(new InvalidOperationException("Message does not contain device id"), routingMessages);
            }

            static ISinkResult HandleCancelled(List<IRoutingMessage> routingMessages)
                => GetSyncResultForFailedMessages(new EdgeHubConnectionException($"Cancelled sending messages to IotHub"), routingMessages);

            static ISinkResult GetSyncResultForFailedMessages(Exception ex, List<IRoutingMessage> routingMessages)
            {
                var sendFailureDetails = new SendFailureDetails(FailureKind.Transient, ex);
                return new SinkResult<IRoutingMessage>(ImmutableList<IRoutingMessage>.Empty, routingMessages, sendFailureDetails);
            }

            static ISinkResult GetSyncResultForInvalidMessages(Exception ex, List<IRoutingMessage> routingMessages)
            {
                List<InvalidDetails<IRoutingMessage>> invalid = routingMessages
                    .Select(m => new InvalidDetails<IRoutingMessage>(m, FailureKind.InvalidInput))
                    .ToList();
                var sendFailureDetails = new SendFailureDetails(FailureKind.InvalidInput, ex);
                return new SinkResult<IRoutingMessage>(ImmutableList<IRoutingMessage>.Empty, ImmutableList<IRoutingMessage>.Empty, invalid, sendFailureDetails);
            }

            async Task<ISinkResult> ProcessByClients(ICollection<IRoutingMessage> routingMessages, CancellationToken token)
            {
                var result = new MergingSinkResult<IRoutingMessage>();

                var routingMessageGroups = (from r in routingMessages
                                            group r by this.GetIdentity(r)
                                            into g
                                            select new { Id = g.Key, RoutingMessages = g.ToList() })
                    .ToList();

                Events.ProcessingMessageGroups(routingMessages, routingMessageGroups.Count, this.cloudEndpoint.FanOutFactor);

                foreach (var groupBatch in routingMessageGroups.Batch(this.cloudEndpoint.FanOutFactor))
                {
                    IEnumerable<Task<ISinkResult<IRoutingMessage>>> sendTasks = groupBatch
                        .Select(item => this.ProcessClientMessages(item.Id, item.RoutingMessages, token));
                    ISinkResult<IRoutingMessage>[] sinkResults = await Task.WhenAll(sendTasks);

                    foreach (var res in sinkResults)
                    {
                        result.Merge(res);
                    }
                }

                return result;
            }

            // Process all messages for a particular client
            async Task<ISinkResult<IRoutingMessage>> ProcessClientMessages(string id, List<IRoutingMessage> routingMessages, CancellationToken token)
            {
                var result = new MergingSinkResult<IRoutingMessage>();

                // Find the maximum message size, and divide messages into largest batches
                // not exceeding max allowed IoTHub message size.
                long maxMessageSize = routingMessages.Select(r => r.Size()).Max();
                int batchSize = GetBatchSize(Math.Min(this.cloudEndpoint.maxBatchSize, routingMessages.Count), maxMessageSize);

                var iterator = routingMessages.Batch(batchSize).GetEnumerator();
                while (iterator.MoveNext())
                {
                    result.Merge(await this.ProcessClientMessagesBatch(id, iterator.Current.ToList(), token));
                    if (!result.IsSuccessful)
                        break;
                }

                // if failed earlier, fast-fail the rest
                while (iterator.MoveNext())
                {
                    result.AddFailed(iterator.Current);
                }

                return result;
            }

            async Task<ISinkResult<IRoutingMessage>> ProcessClientMessagesBatch(string id, List<IRoutingMessage> routingMessages, CancellationToken token)
            {
                if (string.IsNullOrEmpty(id))
                {
                    return HandleNoIdentity(routingMessages);
                }

                if (token.IsCancellationRequested)
                {
                    return HandleCancelled(routingMessages);
                }

                Try<ICloudProxy> cloudProxy = await this.cloudEndpoint.cloudProxyGetterFunc(id);
                if (cloudProxy.Success)
                {
                    var cp = cloudProxy.Value;
                    try
                    {
                        List<IMessage> messages = routingMessages
                            .Select(r => this.cloudEndpoint.messageConverter.ToMessage(r))
                            .ToList();

                        if (messages.Count == 1)
                        {
                            await cp.SendMessageAsync(messages[0]);
                        }
                        else
                        {
                            await cp.SendMessageBatchAsync(messages);
                        }

                        return new SinkResult<IRoutingMessage>(routingMessages);
                    }
                    catch (Exception ex)
                    {
                        return this.HandleException(ex, id, routingMessages);
                    }
                }
                else
                {
                    if (this.IsRetryable(cloudProxy.Exception))
                    {
                        return this.HandleNoConnection(id, routingMessages);
                    }
                    else
                    {
                        return this.HandleException(cloudProxy.Exception, id, routingMessages);
                    }
                }
            }

            ISinkResult HandleNoConnection(string identity, List<IRoutingMessage> routingMessages)
            {
                Events.IoTHubNotConnected(identity);
                return GetSyncResultForFailedMessages(new EdgeHubConnectionException($"Could not get connection to IoT Hub for {identity}"), routingMessages);
            }

            ISinkResult HandleException(Exception ex, string id, List<IRoutingMessage> routingMessages)
            {
                if (this.IsRetryable(ex))
                {
                    Events.RetryingMessage(id, ex);
                    return GetSyncResultForFailedMessages(new EdgeHubIOException($"Error sending messages to IotHub for device {this.cloudEndpoint.Id}"), routingMessages);
                }
                else
                {
                    Events.InvalidMessage(id, ex);
                    return GetSyncResultForInvalidMessages(ex, routingMessages);
                }
            }

            bool IsTransientException(Exception ex) => ex is EdgeHubIOException || ex is EdgeHubConnectionException;

            string GetIdentity(IRoutingMessage routingMessage)
            {
                if (routingMessage.SystemProperties.TryGetValue(SystemProperties.ConnectionDeviceId, out string deviceId))
                {
                    return routingMessage.SystemProperties.TryGetValue(SystemProperties.ConnectionModuleId, out string moduleId)
                        ? $"{deviceId}/{moduleId}"
                        : deviceId;
                }

                Events.DeviceIdNotFound(routingMessage);
                return string.Empty;
            }
        }

        static class Events
        {
            const int IdStart = HubCoreEventIds.CloudEndpoint;
            static readonly ILogger Log = Logger.Factory.CreateLogger<CloudEndpoint>();

            enum EventIds
            {
                DeviceIdNotFound = IdStart,
                IoTHubNotConnected,
                RetryingMessages,
                InvalidMessage,
                ProcessingMessages,
                InvalidMessageNoIdentity,
                CancelledProcessing,
                Created,
                DoneProcessing
            }

            public static void DeviceIdNotFound(IRoutingMessage routingMessage)
            {
                string message = routingMessage.SystemProperties.TryGetValue(SystemProperties.MessageId, out string messageId)
                    ? Invariant($"Message with MessageId {messageId} does not contain a device Id.")
                    : "Received message does not contain a device Id";
                Log.LogWarning((int)EventIds.DeviceIdNotFound, message);
            }

            public static void ProcessingMessages(ICollection<IRoutingMessage> routingMessages)
            {
                Log.LogDebug((int)EventIds.ProcessingMessages, Invariant($"Sending {routingMessages.Count} message(s) upstream."));
            }

            public static void CancelledProcessingMessages(ICollection<IRoutingMessage> messages)
            {
                if (messages.Count > 0)
                {
                    IRoutingMessage firstMessage = messages.OrderBy(m => m.Offset).First();
                    Log.LogDebug((int)EventIds.CancelledProcessing, $"Cancelled sending messages from offset {firstMessage.Offset}");
                }
                else
                {
                    Log.LogDebug((int)EventIds.CancelledProcessing, "Cancelled sending messages");
                }
            }

            public static void CancelledProcessingMessage(IRoutingMessage message)
            {
                Log.LogDebug((int)EventIds.CancelledProcessing, $"Cancelled sending messages from offset {message.Offset}");
            }

            public static void InvalidMessageNoIdentity()
            {
                Log.LogWarning((int)EventIds.InvalidMessageNoIdentity, "Cannot process message with no identity, discarding it.");
            }

            public static void ProcessingMessageGroups(ICollection<IRoutingMessage> routingMessages, int groups, int fanoutFactor)
            {
                Log.LogDebug((int)EventIds.ProcessingMessages, Invariant($"Sending {routingMessages.Count} message(s) upstream, divided into {groups} groups. Processing maximum {fanoutFactor} groups in parallel."));
            }

            public static void Created(string id, int maxbatchSize, int fanoutFactor)
            {
                Log.LogInformation((int)EventIds.Created, Invariant($"Created cloud endpoint {id} with max batch size {maxbatchSize} and fan-out factor of {fanoutFactor}."));
            }

            public static void DoneProcessing(CancellationToken token)
            {
                if (token.IsCancellationRequested)
                {
                    Log.LogInformation((int)EventIds.CancelledProcessing, "Stopped sending messages to upstream as the operation was cancelled");
                }
                else
                {
                    Log.LogDebug((int)EventIds.DoneProcessing, "Finished processing messages to upstream");
                }
            }

            internal static void IoTHubNotConnected(string id)
            {
                Log.LogWarning((int)EventIds.IoTHubNotConnected, Invariant($"Could not get an active Iot Hub connection for client {id}"));
            }

            internal static void RetryingMessage(string id, Exception ex)
            {
                Log.LogDebug((int)EventIds.RetryingMessages, Invariant($"Retrying sending message from {id} to Iot Hub due to exception {ex.GetType()}:{ex.Message}."));
            }

            internal static void InvalidMessage(string id, Exception ex)
            {
                Log.LogWarning((int)EventIds.InvalidMessage, ex, Invariant($"Non retryable exception occurred while sending message for client {id}."));
            }
        }

        static class MetricsV0
        {
            static readonly CounterOptions EdgeHubToCloudMessageCountOptions = new CounterOptions
            {
                Name = "EdgeHubToCloudMessageSentCount",
                MeasurementUnit = Unit.Events,
                ResetOnReporting = true,
            };

            static readonly TimerOptions EdgeHubToCloudMessageLatencyOptions = new TimerOptions
            {
                Name = "EdgeHubToCloudMessageLatencyMs",
                MeasurementUnit = Unit.None,
                DurationUnit = TimeUnit.Milliseconds,
                RateUnit = TimeUnit.Seconds
            };

            static MetricTags GetTags(string id)
            {
                return new MetricTags("DeviceId", id);
            }
        }
    }
}<|MERGE_RESOLUTION|>--- conflicted
+++ resolved
@@ -73,23 +73,16 @@
 
             readonly CloudEndpoint cloudEndpoint;
 
-<<<<<<< HEAD
             readonly bool trackDeviceState;
 
             public CloudMessageProcessor(CloudEndpoint endpoint, bool trackDeviceState)
             {
                 this.cloudEndpoint = Preconditions.CheckNotNull(endpoint);
                 this.trackDeviceState = trackDeviceState;
-=======
-            public CloudMessageProcessor(CloudEndpoint endpoint, bool giveupOnInvalidState)
-            {
-                this.cloudEndpoint = Preconditions.CheckNotNull(endpoint);
-
-                if (!giveupOnInvalidState)
+                if (!trackDeviceState)
                 {
                     this.retryableExceptions.Add(typeof(DeviceInvalidStateException));
                 }
->>>>>>> 026f66b8
             }
 
             public Endpoint Endpoint => this.cloudEndpoint;
@@ -119,11 +112,7 @@
             internal static int GetBatchSize(int batchSize, long messageSize) =>
                 Math.Min((int)(Constants.MaxMessageSize / Math.Max(1, messageSize)), batchSize);
 
-<<<<<<< HEAD
-            bool IsRetryable(Exception ex) => ex != null && (RetryableExceptions.Any(re => re.IsInstanceOfType(ex)) || (!this.trackDeviceState && ex is DeviceInvalidStateException));
-=======
             bool IsRetryable(Exception ex) => ex != null && this.retryableExceptions.Any(re => re.IsInstanceOfType(ex));
->>>>>>> 026f66b8
 
             static ISinkResult HandleNoIdentity(List<IRoutingMessage> routingMessages)
             {
