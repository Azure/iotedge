// Copyright (c) Microsoft. All rights reserved.
namespace Microsoft.Azure.Devices.Edge.Hub.Core.Routing
{
    using System;
    using System.Collections.Generic;
    using System.Collections.Immutable;
    using System.IO;
    using System.Linq;
    using System.Threading;
    using System.Threading.Tasks;
    using Microsoft.Azure.Devices.Client.Exceptions;
    using Microsoft.Azure.Devices.Edge.Hub.Core.Cloud;
    using Microsoft.Azure.Devices.Edge.Util;
    using Microsoft.Azure.Devices.Edge.Util.TransientFaultHandling;
    using Microsoft.Azure.Devices.Routing.Core;
    using Microsoft.Azure.Devices.Routing.Core.Util;
    using Microsoft.Extensions.Logging;
    using static System.FormattableString;
    using Constants = Microsoft.Azure.Devices.Edge.Hub.Core.Constants;
    using IMessage = Microsoft.Azure.Devices.Edge.Hub.Core.IMessage;
    using IRoutingMessage = Microsoft.Azure.Devices.Routing.Core.IMessage;
<<<<<<< HEAD
    using ISinkResult = Microsoft.Azure.Devices.Routing.Core.ISinkResult<Devices.Routing.Core.IMessage>;
=======
    using ISinkResult = Microsoft.Azure.Devices.Routing.Core.ISinkResult<Microsoft.Azure.Devices.Routing.Core.IMessage>;
>>>>>>> b5b2fac5
    using SystemProperties = Microsoft.Azure.Devices.Edge.Hub.Core.SystemProperties;

    public class CloudEndpoint : Endpoint
    {
        readonly Func<string, Task<Util.Option<ICloudProxy>>> cloudProxyGetterFunc;
        readonly Core.IMessageConverter<IRoutingMessage> messageConverter;
        readonly int maxBatchSize;

        public CloudEndpoint(
            string id,
            Func<string, Task<Util.Option<ICloudProxy>>> cloudProxyGetterFunc,
            Core.IMessageConverter<IRoutingMessage> messageConverter,
            int maxBatchSize = 10,
            int fanoutFactor = 10)
            : base(id)
        {
            Preconditions.CheckArgument(maxBatchSize > 0, "MaxBatchSize should be greater than 0");
            this.cloudProxyGetterFunc = Preconditions.CheckNotNull(cloudProxyGetterFunc);
            this.messageConverter = Preconditions.CheckNotNull(messageConverter);
            this.maxBatchSize = maxBatchSize;
            this.FanOutFactor = fanoutFactor;
            Events.Created(id, maxBatchSize, fanoutFactor);
        }

        public override string Type => this.GetType().Name;

        public override int FanOutFactor { get; }

        public override IProcessor CreateProcessor() => new CloudMessageProcessor(this);

        public override void LogUserMetrics(long messageCount, long latencyInMs)
        {
            // TODO - No-op for now
        }

        internal class CloudMessageProcessor : IProcessor
        {
            static readonly ISet<Type> RetryableExceptions = new HashSet<Type>
            {
                typeof(TimeoutException),
                typeof(IOException),
                typeof(IotHubException),
                typeof(UnauthorizedException) // This indicates the SAS token has expired, and will get a new one.
            };

            readonly CloudEndpoint cloudEndpoint;

            public CloudMessageProcessor(CloudEndpoint endpoint)
            {
                this.cloudEndpoint = Preconditions.CheckNotNull(endpoint);
            }

            public Endpoint Endpoint => this.cloudEndpoint;

            public ITransientErrorDetectionStrategy ErrorDetectionStrategy => new ErrorDetectionStrategy(this.IsTransientException);

            public async Task<ISinkResult> ProcessAsync(IRoutingMessage routingMessage, CancellationToken token)
            {
                Preconditions.CheckNotNull(routingMessage, nameof(routingMessage));

                string id = this.GetIdentity(routingMessage);
                ISinkResult result = await this.ProcessClientMessagesBatch(id, new List<IRoutingMessage> { routingMessage }, token);
                Events.DoneProcessing(token);
                return result;
            }

            public Task<ISinkResult> ProcessAsync(ICollection<IRoutingMessage> routingMessages, CancellationToken token)
            {
                Events.ProcessingMessages(Preconditions.CheckNotNull(routingMessages, nameof(routingMessages)));
                Task<ISinkResult> syncResult = this.ProcessByClients(routingMessages, token);
                Events.DoneProcessing(token);
                return syncResult;
            }

            public Task CloseAsync(CancellationToken token) => Task.CompletedTask;

            internal static int GetBatchSize(int batchSize, long messageSize) =>
                Math.Min((int)(Constants.MaxMessageSize / messageSize), batchSize);

            static bool IsRetryable(Exception ex) => ex != null && RetryableExceptions.Any(re => re.IsInstanceOfType(ex));

            static ISinkResult HandleNoIdentity(List<IRoutingMessage> routingMessages)
            {
                Events.InvalidMessageNoIdentity();
                return GetSyncResultForInvalidMessages(new InvalidOperationException("Message does not contain device id"), routingMessages);
            }

            static ISinkResult HandleNoConnection(string identity, List<IRoutingMessage> routingMessages)
            {
                Events.IoTHubNotConnected(identity);
                return GetSyncResultForFailedMessages(new EdgeHubConnectionException($"Could not get connection to IoT Hub for {identity}"), routingMessages);
            }

            static ISinkResult HandleCancelled(List<IRoutingMessage> routingMessages)
                => GetSyncResultForFailedMessages(new EdgeHubConnectionException($"Cancelled sending messages to IotHub"), routingMessages);

            static ISinkResult GetSyncResultForFailedMessages(Exception ex, List<IRoutingMessage> routingMessages)
            {
                var sendFailureDetails = new SendFailureDetails(FailureKind.Transient, ex);
                return new SinkResult<IRoutingMessage>(ImmutableList<IRoutingMessage>.Empty, routingMessages, sendFailureDetails);
            }

            static ISinkResult GetSyncResultForInvalidMessages(Exception ex, List<IRoutingMessage> routingMessages)
            {
                List<InvalidDetails<IRoutingMessage>> invalid = routingMessages
                    .Select(m => new InvalidDetails<IRoutingMessage>(m, FailureKind.InvalidInput))
                    .ToList();
                var sendFailureDetails = new SendFailureDetails(FailureKind.InvalidInput, ex);
                return new SinkResult<IRoutingMessage>(ImmutableList<IRoutingMessage>.Empty, ImmutableList<IRoutingMessage>.Empty, invalid, sendFailureDetails);
            }

            async Task<ISinkResult> ProcessByClients(ICollection<IRoutingMessage> routingMessages, CancellationToken token)
            {
                var routingMessageGroups = (from r in routingMessages
                                            group r by this.GetIdentity(r)
                                            into g
                                            select new { Id = g.Key, RoutingMessages = g.ToList() })
                    .ToList();

                var succeeded = new List<IRoutingMessage>();
                var failed = new List<IRoutingMessage>();
                var invalid = new List<InvalidDetails<IRoutingMessage>>();
                Option<SendFailureDetails> sendFailureDetails =
                    Option.None<SendFailureDetails>();

                Events.ProcessingMessageGroups(routingMessages, routingMessageGroups.Count, this.cloudEndpoint.FanOutFactor);

                foreach (var groupBatch in routingMessageGroups.Batch(this.cloudEndpoint.FanOutFactor))
                {
                    IEnumerable<Task<ISinkResult<IRoutingMessage>>> sendTasks = groupBatch
                        .Select(item => this.ProcessClientMessages(item.Id, item.RoutingMessages, token));
                    ISinkResult<IRoutingMessage>[] sinkResults = await Task.WhenAll(sendTasks);
                    foreach (ISinkResult<IRoutingMessage> res in sinkResults)
                    {
                        succeeded.AddRange(res.Succeeded);
                        failed.AddRange(res.Failed);
                        invalid.AddRange(res.InvalidDetailsList);
                        // Different branches could have different results, but only the first one will be reported
                        if (!sendFailureDetails.HasValue)
                        {
                            sendFailureDetails = res.SendFailureDetails;
                        }
                    }
                }

                return new SinkResult<IRoutingMessage>(
                    succeeded,
                    failed,
                    invalid,
                    sendFailureDetails.GetOrElse(default(SendFailureDetails)));
            }

            // Process all messages for a particular client
            async Task<ISinkResult<IRoutingMessage>> ProcessClientMessages(string id, List<IRoutingMessage> routingMessages, CancellationToken token)
            {
                var succeeded = new List<IRoutingMessage>();
                var failed = new List<IRoutingMessage>();
                var invalid = new List<InvalidDetails<IRoutingMessage>>();
                Option<SendFailureDetails> sendFailureDetails =
                    Option.None<SendFailureDetails>();

                // Find the maximum message size, and divide messages into largest batches
                // not exceeding max allowed IoTHub message size.
                long maxMessageSize = routingMessages.Select(r => r.Size()).Max();
                int batchSize = GetBatchSize(Math.Min(this.cloudEndpoint.maxBatchSize, routingMessages.Count), maxMessageSize);
                foreach (IEnumerable<IRoutingMessage> batch in routingMessages.Batch(batchSize))
                {
                    ISinkResult res = await this.ProcessClientMessagesBatch(id, batch.ToList(), token);
                    succeeded.AddRange(res.Succeeded);
                    failed.AddRange(res.Failed);
                    invalid.AddRange(res.InvalidDetailsList);
                    sendFailureDetails = res.SendFailureDetails;
                }

                return new SinkResult<IRoutingMessage>(
                    succeeded,
                    failed,
                    invalid,
                    sendFailureDetails.GetOrElse(default(SendFailureDetails)));
            }

            async Task<ISinkResult<IRoutingMessage>> ProcessClientMessagesBatch(string id, List<IRoutingMessage> routingMessages, CancellationToken token)
            {
                if (string.IsNullOrEmpty(id))
                {
                    return HandleNoIdentity(routingMessages);
                }

                if (token.IsCancellationRequested)
                {
                    return HandleCancelled(routingMessages);
                }

                Util.Option<ICloudProxy> cloudProxy = await this.cloudEndpoint.cloudProxyGetterFunc(id);
                ISinkResult result = await cloudProxy.Match(
                    async cp =>
                    {
                        try
                        {
                            List<IMessage> messages = routingMessages
                                .Select(r => this.cloudEndpoint.messageConverter.ToMessage(r))
                                .ToList();

                            if (messages.Count == 1)
                            {
                                await cp.SendMessageAsync(messages[0]);
                            }
                            else
                            {
                                await cp.SendMessageBatchAsync(messages);
                            }

                            return new SinkResult<IRoutingMessage>(routingMessages);
                        }
                        catch (Exception ex)
                        {
                            return this.HandleException(ex, id, routingMessages);
                        }
                    },
                    () => Task.FromResult(HandleNoConnection(id, routingMessages)));

                return result;
            }

            ISinkResult HandleException(Exception ex, string id, List<IRoutingMessage> routingMessages)
            {
                if (IsRetryable(ex))
                {
                    Events.RetryingMessage(id, ex);
                    return GetSyncResultForFailedMessages(new EdgeHubIOException($"Error sending messages to IotHub for device {this.cloudEndpoint.Id}"), routingMessages);
                }
                else
                {
                    Events.InvalidMessage(id, ex);
                    return GetSyncResultForInvalidMessages(ex, routingMessages);
                }
            }

            bool IsTransientException(Exception ex) => ex is EdgeHubIOException || ex is EdgeHubConnectionException;

            string GetIdentity(IRoutingMessage routingMessage)
            {
                if (routingMessage.SystemProperties.TryGetValue(SystemProperties.ConnectionDeviceId, out string deviceId))
                {
                    return routingMessage.SystemProperties.TryGetValue(SystemProperties.ConnectionModuleId, out string moduleId)
                        ? $"{deviceId}/{moduleId}"
                        : deviceId;
                }

                Events.DeviceIdNotFound(routingMessage);
                return string.Empty;
            }
        }

        static class Events
        {
            const int IdStart = HubCoreEventIds.CloudEndpoint;
            static readonly ILogger Log = Logger.Factory.CreateLogger<CloudEndpoint>();

            enum EventIds
            {
                DeviceIdNotFound = IdStart,
                IoTHubNotConnected,
                RetryingMessages,
                InvalidMessage,
                ProcessingMessages,
                InvalidMessageNoIdentity,
                CancelledProcessing,
                Created,
                DoneProcessing
            }

            public static void DeviceIdNotFound(IRoutingMessage routingMessage)
            {
                string message = routingMessage.SystemProperties.TryGetValue(SystemProperties.MessageId, out string messageId)
                    ? Invariant($"Message with MessageId {messageId} does not contain a device Id.")
                    : "Received message does not contain a device Id";
                Log.LogWarning((int)EventIds.DeviceIdNotFound, message);
            }

            public static void ProcessingMessages(ICollection<IRoutingMessage> routingMessages)
            {
                Log.LogDebug((int)EventIds.ProcessingMessages, Invariant($"Sending {routingMessages.Count} message(s) upstream."));
            }

            public static void CancelledProcessingMessages(ICollection<IRoutingMessage> messages)
            {
                if (messages.Count > 0)
                {
                    IRoutingMessage firstMessage = messages.OrderBy(m => m.Offset).First();
                    Log.LogDebug((int)EventIds.CancelledProcessing, $"Cancelled sending messages from offset {firstMessage.Offset}");
                }
                else
                {
                    Log.LogDebug((int)EventIds.CancelledProcessing, "Cancelled sending messages");
                }
            }

            public static void CancelledProcessingMessage(IRoutingMessage message)
            {
                Log.LogDebug((int)EventIds.CancelledProcessing, $"Cancelled sending messages from offset {message.Offset}");
            }

            public static void InvalidMessageNoIdentity()
            {
                Log.LogWarning((int)EventIds.InvalidMessageNoIdentity, "Cannot process message with no identity, discarding it.");
            }

            public static void ProcessingMessageGroups(ICollection<IRoutingMessage> routingMessages, int groups, int fanoutFactor)
            {
                Log.LogDebug((int)EventIds.ProcessingMessages, Invariant($"Sending {routingMessages.Count} message(s) upstream, divided into {groups} groups. Processing maximum {fanoutFactor} groups in parallel."));
            }

            public static void Created(string id, int maxbatchSize, int fanoutFactor)
            {
                Log.LogInformation((int)EventIds.Created, Invariant($"Created cloud endpoint {id} with max batch size {maxbatchSize} and fan-out factor of {fanoutFactor}."));
            }

            public static void DoneProcessing(CancellationToken token)
            {
                if (token.IsCancellationRequested)
                {
                    Log.LogInformation((int)EventIds.CancelledProcessing, "Stopped sending messages to upstream as the operation was cancelled");
                }
                else
                {
                    Log.LogDebug((int)EventIds.DoneProcessing, "Finished processing messages to upstream");
                }
            }

            internal static void IoTHubNotConnected(string id)
            {
                Log.LogWarning((int)EventIds.IoTHubNotConnected, Invariant($"Could not get an active Iot Hub connection for client {id}"));
            }

            internal static void RetryingMessage(string id, Exception ex)
            {
                Log.LogDebug((int)EventIds.RetryingMessages, Invariant($"Retrying sending message from {id} to Iot Hub due to exception {ex.GetType()}:{ex.Message}."));
            }

            internal static void InvalidMessage(string id, Exception ex)
            {
                Log.LogWarning((int)EventIds.InvalidMessage, ex, Invariant($"Non retryable exception occurred while sending message for client {id}."));
            }
        }
    }
}<|MERGE_RESOLUTION|>--- conflicted
+++ resolved
@@ -19,11 +19,7 @@
     using Constants = Microsoft.Azure.Devices.Edge.Hub.Core.Constants;
     using IMessage = Microsoft.Azure.Devices.Edge.Hub.Core.IMessage;
     using IRoutingMessage = Microsoft.Azure.Devices.Routing.Core.IMessage;
-<<<<<<< HEAD
-    using ISinkResult = Microsoft.Azure.Devices.Routing.Core.ISinkResult<Devices.Routing.Core.IMessage>;
-=======
     using ISinkResult = Microsoft.Azure.Devices.Routing.Core.ISinkResult<Microsoft.Azure.Devices.Routing.Core.IMessage>;
->>>>>>> b5b2fac5
     using SystemProperties = Microsoft.Azure.Devices.Edge.Hub.Core.SystemProperties;
 
     public class CloudEndpoint : Endpoint
