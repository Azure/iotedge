--- conflicted
+++ resolved
@@ -28,11 +28,8 @@
         readonly IConnectionManager connectionManager;
         readonly ITwinManager twinManager;
         readonly string edgeDeviceId;
-<<<<<<< HEAD
-
-=======
         readonly IInvokeMethodHandler invokeMethodHandler;
->>>>>>> 539f3760
+
         const long MaxMessageSize = 256 * 1024; // matches IoTHub
 
         public RoutingEdgeHub(Router router, Core.IMessageConverter<IRoutingMessage> messageConverter,
