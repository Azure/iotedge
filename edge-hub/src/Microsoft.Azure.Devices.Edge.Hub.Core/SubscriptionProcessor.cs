--- conflicted
+++ resolved
@@ -214,11 +214,8 @@
                 ErrorAddingSubscription,
                 ProcessingSubscriptions,
                 ProcessingSubscription,
-<<<<<<< HEAD
-                ClientConnectedProcessingSubscriptions
-=======
+                ClientConnectedProcessingSubscriptions,
                 ProcessingSubscriptionsNoCloudProxy
->>>>>>> 32cfcf51
             }
 
             public static void ErrorProcessingSubscriptions(Exception ex, IIdentity identity)
@@ -281,11 +278,11 @@
                 Log.LogWarning((int)EventIds.ProcessingSubscription, e, Invariant($"Error processing subscriptions for connected clients."));
             }
 
-<<<<<<< HEAD
             public static void ClientConnectedProcessingSubscriptions(IIdentity identity)
             {
                 Log.LogInformation((int)EventIds.ClientConnectedProcessingSubscriptions, Invariant($"Client {identity.Id} connected to cloud, processing existing subscriptions."));
-=======
+            }
+
             public static void ProcessingSubscriptions(string id)
             {
                 Log.LogInformation((int)EventIds.ProcessingSubscription, Invariant($"Processing pending subscriptions for {id}"));
@@ -294,7 +291,6 @@
             public static void ProcessingSubscriptionsNoCloudProxy(string id)
             {
                 Log.LogInformation((int)EventIds.ProcessingSubscriptionsNoCloudProxy, Invariant($"Processing pending subscriptions for {id}, but no cloud proxy was found"));
->>>>>>> 32cfcf51
             }
         }
     }
