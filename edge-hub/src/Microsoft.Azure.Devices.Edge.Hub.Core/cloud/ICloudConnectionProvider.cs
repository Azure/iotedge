--- conflicted
+++ resolved
@@ -11,12 +11,12 @@
     public interface ICloudConnectionProvider
     {
         /// <summary>
-<<<<<<< HEAD
         /// Binds the IEdgeHub instance to the object
         /// </summary>
-        /// <param name="edgeHub">Edge Hub instance</param>
+        /// <param name="edgeHub"></param>
         void BindEdgeHub(IEdgeHub edgeHub);
-=======
+
+        /// <summary>
         /// Creates a connection to the cloud using the provided client credentials
         /// </summary>
         Task<Try<ICloudConnection>> Connect(IClientCredentials clientCredentials, Action<string, CloudConnectionStatus> connectionStatusChangedHandler);
@@ -25,14 +25,5 @@
         /// Creates a connection to the cloud for a client in device scope
         /// </summary>
         Task<Try<ICloudConnection>> Connect(IIdentity identity, Action<string, CloudConnectionStatus> connectionStatusChangedHandler);
->>>>>>> 5081408a
-
-        /// <summary>
-        /// Connect sets up the connection to the cloud
-        /// </summary>
-        /// <param name="identity">Client credentials</param>
-        /// <param name="connectionStatusChangedHandler">Connection status change handler</param>
-        /// <returns>Try wrapped cloud connection task</returns>
-        Task<Try<ICloudConnection>> Connect(IClientCredentials identity, Action<string, CloudConnectionStatus> connectionStatusChangedHandler);
     }
 }