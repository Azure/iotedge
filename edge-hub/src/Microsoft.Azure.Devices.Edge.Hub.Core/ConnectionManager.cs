// Copyright (c) Microsoft. All rights reserved.
// Licensed under the MIT license. See LICENSE file in the project root for full license information.
namespace Microsoft.Azure.Devices.Edge.Hub.Core
{
    using System;
    using System.Collections.Concurrent;
    using System.Collections.Generic;
    using System.Collections.ObjectModel;
    using System.Linq;
    using System.Threading.Tasks;

    using App.Metrics;
    using App.Metrics.Gauge;

    using Microsoft.Azure.Devices.Edge.Hub.Core.Cloud;
    using Microsoft.Azure.Devices.Edge.Hub.Core.Device;
    using Microsoft.Azure.Devices.Edge.Hub.Core.Identity;
    using Microsoft.Azure.Devices.Edge.Util;
    using Microsoft.Azure.Devices.Edge.Util.Concurrency;
    using Microsoft.Extensions.Logging;

    using static System.FormattableString;

    public class ConnectionManager : IConnectionManager
    {
        const int DefaultMaxClients = 101; // 100 Clients + 1 Edgehub
        readonly object deviceConnLock = new object();
        readonly ConcurrentDictionary<string, ConnectedDevice> devices = new ConcurrentDictionary<string, ConnectedDevice>();
        readonly ICloudConnectionProvider cloudConnectionProvider;
        readonly int maxClients;
        readonly ICredentialsCache credentialsCache;
        readonly IIdentityProvider identityProvider;

        public ConnectionManager(
            ICloudConnectionProvider cloudConnectionProvider,
            ICredentialsCache credentialsCache,
            IIdentityProvider identityProvider,
            int maxClients = DefaultMaxClients)
        {
            this.cloudConnectionProvider = Preconditions.CheckNotNull(cloudConnectionProvider, nameof(cloudConnectionProvider));
            this.maxClients = Preconditions.CheckRange(maxClients, 1, nameof(maxClients));
            this.credentialsCache = Preconditions.CheckNotNull(credentialsCache, nameof(credentialsCache));
            this.identityProvider = Preconditions.CheckNotNull(identityProvider, nameof(identityProvider));
            Util.Metrics.RegisterGaugeCallback(() => Metrics.SetConnectedClientCountGauge(this));
        }

        public event EventHandler<IIdentity> CloudConnectionEstablished;

        public event EventHandler<IIdentity> CloudConnectionLost;

        public event EventHandler<IIdentity> DeviceConnected;

        public event EventHandler<IIdentity> DeviceDisconnected;

        public async Task AddDeviceConnection(IIdentity identity, IDeviceProxy deviceProxy)
        {
            Preconditions.CheckNotNull(identity, nameof(identity));
            Preconditions.CheckNotNull(deviceProxy, nameof(deviceProxy));
            ConnectedDevice device = this.GetOrCreateConnectedDevice(identity);
            Option<DeviceConnection> currentDeviceConnection = device.AddDeviceConnection(deviceProxy);
            Events.NewDeviceConnection(identity);
            await currentDeviceConnection
                .Filter(dc => dc.IsActive)
                .ForEachAsync(dc => dc.CloseAsync(new MultipleConnectionsException($"Multiple connections detected for device {identity.Id}")));
            this.DeviceConnected?.Invoke(this, identity);
        }

        public void AddSubscription(string id, DeviceSubscription deviceSubscription)
        {
            if (!this.devices.TryGetValue(Preconditions.CheckNonWhiteSpace(id, nameof(id)), out ConnectedDevice device))
            {
                throw new ArgumentException($"A connection for {id} not found.");
            }

            device.DeviceConnection.Filter(d => d.IsActive)
                .ForEach(d => d.Subscriptions[deviceSubscription] = true);
        }

        public async Task<Try<ICloudProxy>> CreateCloudConnectionAsync(IClientCredentials credentials)
        {
            Preconditions.CheckNotNull(credentials, nameof(credentials));

            ConnectedDevice device = this.CreateOrUpdateConnectedDevice(credentials.Identity);
            Try<ICloudConnection> newCloudConnection = await device.CreateOrUpdateCloudConnection(c => this.CreateOrUpdateCloudConnection(c, credentials));
            Events.NewCloudConnection(credentials.Identity, newCloudConnection);
            Try<ICloudProxy> cloudProxyTry = GetCloudProxyFromCloudConnection(newCloudConnection, credentials.Identity);
            return cloudProxyTry;
        }

        public async Task<Option<ICloudProxy>> GetCloudConnection(string id)
        {
            IIdentity identity = this.identityProvider.Create(Preconditions.CheckNonWhiteSpace(id, nameof(id)));
            ConnectedDevice device = this.GetOrCreateConnectedDevice(identity);

            Try<ICloudConnection> cloudConnectionTry = await device.GetOrCreateCloudConnection(
                c => this.cloudConnectionProvider.Connect(c.Identity, (i, status) => this.CloudConnectionStatusChangedHandler(i, status)));

            Events.GetCloudConnection(device.Identity, cloudConnectionTry);
            Try<ICloudProxy> cloudProxyTry = GetCloudProxyFromCloudConnection(cloudConnectionTry, device.Identity);
            return cloudProxyTry.Ok();
        }

        public IEnumerable<IIdentity> GetConnectedClients() =>
            this.devices.Values
                .Where(d => d.DeviceConnection.Map(dc => dc.IsActive).GetOrElse(false))
                .Select(d => d.Identity);

        public Option<IDeviceProxy> GetDeviceConnection(string id)
        {
            return this.devices.TryGetValue(Preconditions.CheckNonWhiteSpace(id, nameof(id)), out ConnectedDevice device)
                ? device.DeviceConnection.Filter(dp => dp.IsActive).Map(d => d.DeviceProxy)
                : Option.None<IDeviceProxy>();
        }

        // This method is not used, but it has important logic and this will be useful for offline scenarios.
        // So do not delete this method.
        public async Task<Try<ICloudProxy>> GetOrCreateCloudConnectionAsync(IClientCredentials credentials)
        {
            Preconditions.CheckNotNull(credentials, nameof(credentials));

            // Get an existing ConnectedDevice from this.devices or add a new non-connected
            // instance to this.devices and return that.
            ConnectedDevice device = this.GetOrCreateConnectedDevice(credentials.Identity);

            Try<ICloudConnection> cloudConnectionTry = await device.GetOrCreateCloudConnection((c) => this.CreateOrUpdateCloudConnection(c, credentials));
            Events.GetCloudConnection(credentials.Identity, cloudConnectionTry);
            Try<ICloudProxy> cloudProxyTry = GetCloudProxyFromCloudConnection(cloudConnectionTry, credentials.Identity);
            return cloudProxyTry;
        }

<<<<<<< HEAD
        public Option<IReadOnlyDictionary<DeviceSubscription, bool>> GetSubscriptions(string id) =>
            this.devices.TryGetValue(Preconditions.CheckNonWhiteSpace(id, nameof(id)), out ConnectedDevice device)
                ? device.DeviceConnection.Filter(d => d.IsActive)
                    .Map(d => new ReadOnlyDictionary<DeviceSubscription, bool>(d.Subscriptions) as IReadOnlyDictionary<DeviceSubscription, bool>)
                : Option.None<IReadOnlyDictionary<DeviceSubscription, bool>>();
=======
        Task<Try<ICloudConnection>> CreateOrUpdateCloudConnection(ConnectedDevice device, IClientCredentials credentials) =>
            device.CloudConnection.Map(
                async c =>
                {
                    try
                    {
                        if (!(credentials is ITokenCredentials tokenCredentials))
                        {
                            throw new InvalidOperationException($"Cannot update credentials of type {credentials.AuthenticationType} for {credentials.Identity.Id}");
                        }
                        else if (!(c is IClientTokenCloudConnection clientTokenCloudConnection))
                        {
                            throw new InvalidOperationException($"Cannot update token for an existing cloud connection that is not based on client token for {credentials.Identity.Id}");
                        }
                        else
                        {
                            await clientTokenCloudConnection.UpdateTokenAsync(tokenCredentials);
                            return Try.Success(c);
                        }
                    }
                    catch (Exception ex)
                    {
                        return Try<ICloudConnection>.Failure(new EdgeHubConnectionException($"Error updating identity for device {device.Identity.Id}", ex));
                    }
                })
            .GetOrElse(() => this.cloudConnectionProvider.Connect(credentials, (identity, status) => this.CloudConnectionStatusChangedHandler(identity, status)));
>>>>>>> 5081408a

        public Task RemoveDeviceConnection(string id)
        {
            return this.devices.TryGetValue(Preconditions.CheckNonWhiteSpace(id, nameof(id)), out ConnectedDevice device)
                ? this.RemoveDeviceConnection(device, false)
                : Task.CompletedTask;
        }

        public void RemoveSubscription(string id, DeviceSubscription deviceSubscription)
        {
            if (!this.devices.TryGetValue(Preconditions.CheckNonWhiteSpace(id, nameof(id)), out ConnectedDevice device))
            {
                throw new ArgumentException($"A connection for {id} not found.");
            }

            device.DeviceConnection.Filter(d => d.IsActive)
                .ForEach(d => d.Subscriptions[deviceSubscription] = false);
        }

        static Try<ICloudProxy> GetCloudProxyFromCloudConnection(Try<ICloudConnection> cloudConnection, IIdentity identity) => cloudConnection.Success
            ? cloudConnection.Value.CloudProxy.Map(cp => Try.Success(cp))
                .GetOrElse(() => Try<ICloudProxy>.Failure(new EdgeHubConnectionException($"Unable to get cloud proxy for device {identity.Id}")))
            : Try<ICloudProxy>.Failure(cloudConnection.Exception);

        async void CloudConnectionStatusChangedHandler(
            string deviceId,
            CloudConnectionStatus connectionStatus)
        {
            Preconditions.CheckNonWhiteSpace(deviceId, nameof(deviceId));
            Events.HandlingConnectionStatusChangedHandler(deviceId, connectionStatus);
            if (!this.devices.TryGetValue(deviceId, out ConnectedDevice device))
            {
                throw new InvalidOperationException($"Device {deviceId} not found in the list of connected devices");
            }

            switch (connectionStatus)
            {
                case CloudConnectionStatus.TokenNearExpiry:
                    Events.ProcessingTokenNearExpiryEvent(device.Identity);
                    Option<IClientCredentials> clientCredentials = await this.credentialsCache.Get(device.Identity);
                    if (clientCredentials.HasValue)
                    {
                        await clientCredentials.ForEachAsync(
                            async cc =>
                            {
                                if (cc is ITokenCredentials tokenCredentials && tokenCredentials.IsUpdatable)
                                {
                                    Try<ICloudConnection> cloudConnectionTry = await device.CreateOrUpdateCloudConnection(c => this.CreateOrUpdateCloudConnection(c, tokenCredentials));
                                    if (!cloudConnectionTry.Success)
                                    {
                                        await this.RemoveDeviceConnection(device, true);
                                        this.CloudConnectionLost?.Invoke(this, device.Identity);
                                    }
                                }
                                else
                                {
                                    await this.RemoveDeviceConnection(device, false);
                                }
                            });
                    }
                    else
                    {
                        await this.RemoveDeviceConnection(device, true);
                        this.CloudConnectionLost?.Invoke(this, device.Identity);
                    }

                    break;

                case CloudConnectionStatus.DisconnectedTokenExpired:
                    await this.RemoveDeviceConnection(device, true);
                    Events.InvokingCloudConnectionLostEvent(device.Identity);
                    this.CloudConnectionLost?.Invoke(this, device.Identity);
                    break;

                case CloudConnectionStatus.Disconnected:
                    Events.InvokingCloudConnectionLostEvent(device.Identity);
                    this.CloudConnectionLost?.Invoke(this, device.Identity);
                    await device.CloudConnection.Filter(cp => cp.IsActive).ForEachAsync(
                        cp =>
                        {
                            Events.CloudConnectionLostClosingClient(device.Identity);
                            return cp.CloseAsync();
                        });
                    break;

                case CloudConnectionStatus.ConnectionEstablished:
                    Events.InvokingCloudConnectionEstablishedEvent(device.Identity);
                    this.CloudConnectionEstablished?.Invoke(this, device.Identity);
                    break;
            }
        }

        ConnectedDevice CreateNewConnectedDevice(IIdentity identity)
        {
            lock (this.deviceConnLock)
            {
                if (this.devices.Values.Count(d => d.DeviceConnection.Filter(d1 => d1.IsActive).HasValue) >= this.maxClients)
                {
                    throw new EdgeHubConnectionException($"Edge hub already has maximum allowed clients ({this.maxClients - 1}) connected.");
                }

                return new ConnectedDevice(identity);
            }
        }

        Task<Try<ICloudConnection>> CreateOrUpdateCloudConnection(ConnectedDevice device, IClientCredentials credentials) =>
            device.CloudConnection.Map(
                    async c =>
                    {
                        try
                        {
                            await c.CreateOrUpdateAsync(credentials);
                            return Try.Success(c);
                        }
                        catch (Exception ex)
                        {
                            return Try<ICloudConnection>.Failure(new EdgeHubConnectionException($"Error updating identity for device {device.Identity.Id}", ex));
                        }
                    })
                .GetOrElse(() => this.cloudConnectionProvider.Connect(credentials, (identity, status) => this.CloudConnectionStatusChangedHandler(identity, status)));

        ConnectedDevice CreateOrUpdateConnectedDevice(IIdentity identity)
        {
            string deviceId = Preconditions.CheckNotNull(identity, nameof(identity)).Id;
            Preconditions.CheckNonWhiteSpace(deviceId, nameof(deviceId));
            return this.devices.AddOrUpdate(
                deviceId,
                id => this.CreateNewConnectedDevice(identity),
                (id, cd) => new ConnectedDevice(identity, cd.CloudConnection, cd.DeviceConnection));
        }

        ConnectedDevice GetOrCreateConnectedDevice(IIdentity identity)
        {
            string deviceId = Preconditions.CheckNotNull(identity, nameof(identity)).Id;
            return this.devices.GetOrAdd(
                Preconditions.CheckNonWhiteSpace(deviceId, nameof(deviceId)),
                id => this.CreateNewConnectedDevice(identity));
        }

        async Task RemoveDeviceConnection(ConnectedDevice device, bool removeCloudConnection)
        {
            await device.DeviceConnection.Filter(dp => dp.IsActive)
                .ForEachAsync(dp => dp.CloseAsync(new EdgeHubConnectionException($"Connection closed for device {device.Identity.Id}.")));

            if (removeCloudConnection)
            {
                await device.CloudConnection.Filter(cp => cp.IsActive)
                    .ForEachAsync(cp => cp.CloseAsync());
            }

            Events.RemoveDeviceConnection(device.Identity.Id);
            this.DeviceDisconnected?.Invoke(this, device.Identity);
        }

        class ConnectedDevice
        {
            // Device Proxy methods are sync coming from the Protocol gateway,
            // so using traditional locking mechanism for those.
            readonly object deviceProxyLock = new object();
            readonly AsyncLock cloudConnectionLock = new AsyncLock();

            public ConnectedDevice(IIdentity identity)
                : this(identity, Option.None<ICloudConnection>(), Option.None<DeviceConnection>())
            {
            }

            public ConnectedDevice(IIdentity identity, Option<ICloudConnection> cloudProxy, Option<DeviceConnection> deviceConnection)
            {
                this.Identity = identity;
                this.CloudConnection = cloudProxy;
                this.DeviceConnection = deviceConnection;
            }

            public Option<ICloudConnection> CloudConnection { get; private set; }

            // ReSharper disable once MemberHidesStaticFromOuterClass
            public Option<DeviceConnection> DeviceConnection { get; private set; }

            public IIdentity Identity { get; }

            public Option<DeviceConnection> AddDeviceConnection(IDeviceProxy deviceProxy)
            {
                Preconditions.CheckNotNull(deviceProxy, nameof(deviceProxy));
                lock (this.deviceProxyLock)
                {
                    Option<DeviceConnection> currentValue = this.DeviceConnection;
                    IDictionary<DeviceSubscription, bool> subscriptions = this.DeviceConnection.Map(d => d.Subscriptions)
                        .GetOrElse(new ConcurrentDictionary<DeviceSubscription, bool>());
                    this.DeviceConnection = Option.Some(new DeviceConnection(deviceProxy, subscriptions));
                    return currentValue;
                }
            }

            public async Task<Try<ICloudConnection>> CreateOrUpdateCloudConnection(
                Func<ConnectedDevice, Task<Try<ICloudConnection>>> cloudConnectionUpdater)
            {
                Preconditions.CheckNotNull(cloudConnectionUpdater, nameof(cloudConnectionUpdater));

                // Lock in case multiple connections are created to the cloud for the same device at the same time
                using (await this.cloudConnectionLock.LockAsync())
                {
                    Try<ICloudConnection> newCloudConnection = await cloudConnectionUpdater(this);
                    if (newCloudConnection.Success)
                    {
                        this.CloudConnection = Option.Some(newCloudConnection.Value);
                    }

                    return newCloudConnection;
                }
            }

            public async Task<Try<ICloudConnection>> GetOrCreateCloudConnection(
                Func<ConnectedDevice, Task<Try<ICloudConnection>>> cloudConnectionUpdater)
            {
                Preconditions.CheckNotNull(cloudConnectionUpdater, nameof(cloudConnectionUpdater));

                // Lock in case multiple connections are created to the cloud for the same device at the same time
                using (await this.cloudConnectionLock.LockAsync())
                {
                    return await this.CloudConnection.Filter(cp => cp.IsActive)
                        .Match(
                            cp => Task.FromResult(Try.Success(cp)),
                            async () =>
                            {
                                Try<ICloudConnection> cloudConnection = await cloudConnectionUpdater(this);
                                if (cloudConnection.Success)
                                {
                                    this.CloudConnection = Option.Some(cloudConnection.Value);
                                }

                                return cloudConnection;
                            });
                }
            }
        }

        class DeviceConnection
        {
            public DeviceConnection(IDeviceProxy deviceProxy, IDictionary<DeviceSubscription, bool> subscriptions)
            {
                this.Subscriptions = subscriptions;
                this.DeviceProxy = deviceProxy;
            }

            public IDeviceProxy DeviceProxy { get; }

            public bool IsActive => this.DeviceProxy.IsActive;

            public IDictionary<DeviceSubscription, bool> Subscriptions { get; }

            public Task CloseAsync(Exception ex) => this.DeviceProxy.CloseAsync(ex);
        }

        static class Events
        {
            const int IdStart = HubCoreEventIds.ConnectionManager;
            static readonly ILogger Log = Logger.Factory.CreateLogger<ConnectionManager>();

            enum EventIds
            {
                CreateNewCloudConnection = IdStart,
                NewDeviceConnection,
                RemoveDeviceConnection,
                CreateNewCloudConnectionError,
                ObtainedCloudConnection,
                ObtainCloudConnectionError,
                ProcessingTokenNearExpiryEvent,
                InvokingCloudConnectionLostEvent,
                InvokingCloudConnectionEstablishedEvent,
                HandlingConnectionStatusChangedHandler,
                CloudConnectionLostClosingClient
            }

            public static void CloudConnectionLostClosingClient(IIdentity identity)
            {
                Log.LogDebug((int)EventIds.CloudConnectionLostClosingClient, Invariant($"Cloud connection lost for {identity.Id}, closing client."));
            }

            public static void HandlingConnectionStatusChangedHandler(string deviceId, CloudConnectionStatus connectionStatus)
            {
                Log.LogInformation((int)EventIds.HandlingConnectionStatusChangedHandler, Invariant($"Connection status for {deviceId} changed to {connectionStatus}"));
            }

            public static void InvokingCloudConnectionEstablishedEvent(IIdentity identity)
            {
                Log.LogDebug((int)EventIds.InvokingCloudConnectionEstablishedEvent, Invariant($"Invoking cloud connection established event for {identity.Id}"));
            }

            public static void InvokingCloudConnectionLostEvent(IIdentity identity)
            {
                Log.LogDebug((int)EventIds.InvokingCloudConnectionLostEvent, Invariant($"Invoking cloud connection lost event for {identity.Id}"));
            }

            public static void NewCloudConnection(IIdentity identity, Try<ICloudConnection> cloudConnection)
            {
                if (cloudConnection.Success)
                {
                    Log.LogInformation((int)EventIds.CreateNewCloudConnection, Invariant($"New cloud connection created for device {identity.Id}"));
                }
                else
                {
                    Log.LogInformation((int)EventIds.CreateNewCloudConnectionError, cloudConnection.Exception, Invariant($"Error creating new device connection for device {identity.Id}"));
                }
            }

            public static void NewDeviceConnection(IIdentity identity)
            {
                Log.LogInformation((int)EventIds.NewDeviceConnection, Invariant($"New device connection for device {identity.Id}"));
            }

            public static void ProcessingTokenNearExpiryEvent(IIdentity identity)
            {
                Log.LogDebug((int)EventIds.ProcessingTokenNearExpiryEvent, Invariant($"Processing token near expiry for {identity.Id}"));
            }

            public static void RemoveDeviceConnection(string id)
            {
                Log.LogInformation((int)EventIds.RemoveDeviceConnection, Invariant($"Device connection removed for device {id}"));
            }

            internal static void GetCloudConnection(IIdentity identity, Try<ICloudConnection> cloudConnection)
            {
                if (cloudConnection.Success)
                {
                    Log.LogDebug((int)EventIds.ObtainedCloudConnection, Invariant($"Obtained cloud connection for device {identity.Id}"));
                }
                else
                {
                    Log.LogInformation((int)EventIds.ObtainCloudConnectionError, cloudConnection.Exception, Invariant($"Error getting cloud connection for device {identity.Id}"));
                }
            }
        }

        static class Metrics
        {
            static readonly GaugeOptions ConnectedClientGaugeOptions = new GaugeOptions
            {
                Name = "EdgeHubConnectedClientGauge",
                MeasurementUnit = Unit.Events
            };

            public static void SetConnectedClientCountGauge(ConnectionManager connectionManager)
            {
                // Subtract EdgeHub from the list of connected clients
                int connectedClients = connectionManager.GetConnectedClients().Count() - 1;
                Util.Metrics.SetGauge(ConnectedClientGaugeOptions, connectedClients);
            }
        }
    }
}<|MERGE_RESOLUTION|>--- conflicted
+++ resolved
@@ -128,40 +128,11 @@
             return cloudProxyTry;
         }
 
-<<<<<<< HEAD
         public Option<IReadOnlyDictionary<DeviceSubscription, bool>> GetSubscriptions(string id) =>
             this.devices.TryGetValue(Preconditions.CheckNonWhiteSpace(id, nameof(id)), out ConnectedDevice device)
                 ? device.DeviceConnection.Filter(d => d.IsActive)
                     .Map(d => new ReadOnlyDictionary<DeviceSubscription, bool>(d.Subscriptions) as IReadOnlyDictionary<DeviceSubscription, bool>)
                 : Option.None<IReadOnlyDictionary<DeviceSubscription, bool>>();
-=======
-        Task<Try<ICloudConnection>> CreateOrUpdateCloudConnection(ConnectedDevice device, IClientCredentials credentials) =>
-            device.CloudConnection.Map(
-                async c =>
-                {
-                    try
-                    {
-                        if (!(credentials is ITokenCredentials tokenCredentials))
-                        {
-                            throw new InvalidOperationException($"Cannot update credentials of type {credentials.AuthenticationType} for {credentials.Identity.Id}");
-                        }
-                        else if (!(c is IClientTokenCloudConnection clientTokenCloudConnection))
-                        {
-                            throw new InvalidOperationException($"Cannot update token for an existing cloud connection that is not based on client token for {credentials.Identity.Id}");
-                        }
-                        else
-                        {
-                            await clientTokenCloudConnection.UpdateTokenAsync(tokenCredentials);
-                            return Try.Success(c);
-                        }
-                    }
-                    catch (Exception ex)
-                    {
-                        return Try<ICloudConnection>.Failure(new EdgeHubConnectionException($"Error updating identity for device {device.Identity.Id}", ex));
-                    }
-                })
-            .GetOrElse(() => this.cloudConnectionProvider.Connect(credentials, (identity, status) => this.CloudConnectionStatusChangedHandler(identity, status)));
->>>>>>> 5081408a
 
         public Task RemoveDeviceConnection(string id)
         {
@@ -273,8 +244,19 @@
                     {
                         try
                         {
-                            await c.CreateOrUpdateAsync(credentials);
-                            return Try.Success(c);
+                            if (!(credentials is ITokenCredentials tokenCredentials))
+                            {
+                                throw new InvalidOperationException($"Cannot update credentials of type {credentials.AuthenticationType} for {credentials.Identity.Id}");
+                            }
+                            else if (!(c is IClientTokenCloudConnection clientTokenCloudConnection))
+                            {
+                                throw new InvalidOperationException($"Cannot update token for an existing cloud connection that is not based on client token for {credentials.Identity.Id}");
+                            }
+                            else
+                            {
+                                await clientTokenCloudConnection.UpdateTokenAsync(tokenCredentials);
+                                return Try.Success(c);
+                            }
                         }
                         catch (Exception ex)
                         {
