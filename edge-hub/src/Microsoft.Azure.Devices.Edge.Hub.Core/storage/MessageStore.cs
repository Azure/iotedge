// Copyright (c) Microsoft. All rights reserved.
namespace Microsoft.Azure.Devices.Edge.Hub.Core.Storage
{
    using System;
    using System.Collections.Concurrent;
    using System.Collections.Generic;
    using System.Linq;
    using System.Threading;
    using System.Threading.Tasks;
    using App.Metrics;
    using App.Metrics.Timer;
    using Microsoft.Azure.Devices.Edge.Storage;
    using Microsoft.Azure.Devices.Edge.Util;
    using Microsoft.Azure.Devices.Edge.Util.Metrics;
    using Microsoft.Azure.Devices.Routing.Core;
    using Microsoft.Azure.Devices.Routing.Core.Checkpointers;
    using Microsoft.Azure.Devices.Routing.Core.MessageSources;
    using Microsoft.Azure.Devices.Routing.Core.Query.Types;
    using Microsoft.Extensions.Logging;
    using Newtonsoft.Json;
    using static System.FormattableString;
    using Constants = Microsoft.Azure.Devices.Edge.Hub.Core.Constants;
    using SystemProperties = Microsoft.Azure.Devices.Edge.Hub.Core.SystemProperties;

    /// <summary>
    /// This object is responsible for storing messages for each endpoint.
    /// - Each message is stored in the message store
    /// - A reference to the message is also stored in a per-endpoint-queue.
    /// - Messages can be retrieved per endpoint in batches.
    /// </summary>
    public class MessageStore : IMessageStore
    {
        const long DefaultStartingOffset = 0;
        readonly IEntityStore<string, MessageWrapper> messageEntityStore;
        readonly ConcurrentDictionary<string, ISequentialStore<MessageRef>> endpointSequentialStores;
        readonly CleanupProcessor messagesCleaner;
        readonly ICheckpointStore checkpointStore;
        readonly IStoreProvider storeProvider;
        TimeSpan timeToLive;

        public MessageStore(IStoreProvider storeProvider, ICheckpointStore checkpointStore, TimeSpan timeToLive, bool checkEntireQueueOnCleanup = false)
        {
            this.storeProvider = Preconditions.CheckNotNull(storeProvider);
            this.messageEntityStore = this.storeProvider.GetEntityStore<string, MessageWrapper>(Constants.MessageStorePartitionKey);
            this.endpointSequentialStores = new ConcurrentDictionary<string, ISequentialStore<MessageRef>>();
            this.timeToLive = timeToLive;
            this.checkpointStore = Preconditions.CheckNotNull(checkpointStore, nameof(checkpointStore));
            this.messagesCleaner = new CleanupProcessor(this, checkEntireQueueOnCleanup);
            Events.MessageStoreCreated();
        }

        public void SetTimeToLive(TimeSpan timeSpan)
        {
            this.timeToLive = timeSpan;
            Events.TtlUpdated(timeSpan);
        }

        public async Task AddEndpoint(string endpointId)
        {
            CheckpointData checkpointData = await this.checkpointStore.GetCheckpointDataAsync(endpointId, CancellationToken.None);
            ISequentialStore<MessageRef> sequentialStore = await this.storeProvider.GetSequentialStore<MessageRef>(endpointId, checkpointData.Offset + 1);
            if (this.endpointSequentialStores.TryAdd(endpointId, sequentialStore))
            {
                Events.SequentialStoreAdded(endpointId);
            }
        }

        public async Task RemoveEndpoint(string endpointId)
        {
            if (this.endpointSequentialStores.TryRemove(endpointId, out ISequentialStore<MessageRef> sequentialStore))
            {
                await this.storeProvider.RemoveStore(sequentialStore);
                Events.SequentialStoreRemoved(endpointId);
            }
        }

        public async Task<IMessage> Add(string endpointId, IMessage message, uint timeToLiveSecs)
        {
            Preconditions.CheckNotNull(message, nameof(message));
            if (!this.endpointSequentialStores.TryGetValue(Preconditions.CheckNonWhiteSpace(endpointId, nameof(endpointId)), out ISequentialStore<MessageRef> sequentialStore))
            {
                throw new InvalidOperationException($"SequentialStore for endpoint {nameof(endpointId)} not found");
            }

            if (!message.SystemProperties.TryGetValue(SystemProperties.EdgeMessageId, out string edgeMessageId))
            {
                throw new InvalidOperationException("Message does not contain required system property EdgeMessageId");
            }

            TimeSpan timeToLive = timeToLiveSecs == 0 ? this.timeToLive : TimeSpan.FromSeconds(timeToLiveSecs);

            // First put the message in the entity store and then put it in the sequentialStore. This is because the pump can go fast enough that it
            // reads the message from the sequential store and tries to find the message in the entity store before the message has been added to the
            // entity store.
            // Note - if we fail to add the message to the sequential store (for some reason), then we will end up not cleaning up the message in the
            // entity store. But that should be rare enough that it might be okay. Also it is better than not being able to forward the message.
            // Alternative is to add retry logic to the pump, but that is more complicated, and could affect performance.
            // TODO - Need to support transactions for these operations. The underlying storage layers support it.
            await this.messageEntityStore.PutOrUpdate(
                edgeMessageId,
                new MessageWrapper(message),
                (m) =>
                {
                    m.RefCount++;
                    return m;
                });

            try
            {
                long offset = await sequentialStore.Append(new MessageRef(edgeMessageId, timeToLive));
                Events.MessageAdded(offset, edgeMessageId, endpointId);
                return new MessageWithOffset(message, offset);
            }
            catch (Exception)
            {
                // If adding the message to the SequentialStore throws, then remove the message from the EntityStore as well, so that there is no leak.
                await this.messageEntityStore.Remove(edgeMessageId);
                throw;
            }
        }

        public IMessageIterator GetMessageIterator(string endpointId, long startingOffset)
        {
            if (!this.endpointSequentialStores.TryGetValue(Preconditions.CheckNonWhiteSpace(endpointId, nameof(endpointId)), out ISequentialStore<MessageRef> sequentialStore))
            {
                throw new InvalidOperationException($"Endpoint {nameof(endpointId)} not found");
            }

            // Offset starts from 0;
            startingOffset = startingOffset < DefaultStartingOffset ? DefaultStartingOffset : startingOffset;

            return new MessageIterator(this.messageEntityStore, sequentialStore, startingOffset);
        }

        public IMessageIterator GetMessageIterator(string endpointId) => this.GetMessageIterator(endpointId, DefaultStartingOffset);

        public Task<ulong> GetMessageCountFromOffset(string endpointId, long offset)
        {
            if (!this.endpointSequentialStores.TryGetValue(Preconditions.CheckNonWhiteSpace(endpointId, nameof(endpointId)), out ISequentialStore<MessageRef> sequentialStore))
            {
                throw new InvalidOperationException($"Endpoint {nameof(endpointId)} not found");
            }

            return sequentialStore.GetCountFromOffset(offset);
        }

        public void Dispose()
        {
            this.Dispose(true);
            GC.SuppressFinalize(this);
        }

        protected virtual void Dispose(bool disposing)
        {
            if (disposing)
            {
                this.messageEntityStore?.Dispose();
                this.messagesCleaner?.Dispose();
                Events.DisposingMessageStore();
            }
        }

        /// <summary>
        /// Class that contains the message and is stored in the message store
        /// </summary>
        internal class MessageWrapper
        {
            public MessageWrapper(IMessage message)
                : this(message, DateTime.UtcNow, 1)
            {
            }

            public MessageWrapper(IMessage message, DateTime timeStamp, int refCount)
            {
                Preconditions.CheckArgument(timeStamp != default);
                this.Message = Preconditions.CheckNotNull(message, nameof(message));
                this.TimeStamp = timeStamp;
                this.RefCount = Preconditions.CheckRange(refCount, 0, nameof(refCount));
            }

            [JsonConstructor]
            // Disabling this warning since we use this constructor on Deserialization.
            // ReSharper disable once UnusedMember.Local
            MessageWrapper(Message message, DateTime timeStamp, int refCount)
                : this((IMessage)message, timeStamp, refCount)
            {
            }

            public IMessage Message { get; }

            public DateTime TimeStamp { get; }

            public int RefCount { get; set; }
        }

        class CleanupProcessor : IDisposable
        {
            const int CleanupBatchSize = 10;
            static readonly TimeSpan CleanupTaskFrequency = TimeSpan.FromMinutes(30); // Run once every 30 mins.
            static readonly TimeSpan MinCleanupSleepTime = TimeSpan.FromSeconds(30); // Sleep for 30 secs
            readonly MessageStore messageStore;
            readonly Timer ensureCleanupTaskTimer;
            readonly CancellationTokenSource cancellationTokenSource;
            readonly bool checkEntireQueueOnCleanup;
            readonly IMetricsCounter expiredCounter;
            Task cleanupTask;

            public CleanupProcessor(MessageStore messageStore, bool checkEntireQueueOnCleanup)
            {
                this.messageStore = messageStore;
                this.cancellationTokenSource = new CancellationTokenSource();
                this.checkEntireQueueOnCleanup = checkEntireQueueOnCleanup;
                this.expiredCounter = Metrics.Instance.CreateCounter(
                   "messages_dropped",
                   "Messages cleaned up because of TTL expired",
                   new List<string> { "reason", "from", "from_route_output", MetricsConstants.MsTelemetry });
                this.ensureCleanupTaskTimer = new Timer(this.EnsureCleanupTask, null, TimeSpan.Zero, CleanupTaskFrequency);
            }

            public void Dispose()
            {
                this.ensureCleanupTaskTimer?.Dispose();
                this.cancellationTokenSource?.Cancel();
                // wait for 30 secs for the cleanup task to finish.
                this.cleanupTask?.Wait(TimeSpan.FromSeconds(30));
                // Not disposing the cleanup task, in case it is not completed yet.
            }

            void EnsureCleanupTask(object state)
            {
                if (this.cleanupTask == null || this.cleanupTask.IsCompleted)
                {
                    this.cleanupTask = Task.Run(() => this.CleanupMessages());
                    Events.CleanupTaskInitialized();
                }
            }

            /// <summary>
            /// Messages need to be cleaned up in the following scenarios –
            /// 1.When the message expires (exceeds TTL)
            /// 2.When a message has been processed (indicated by the the checkpoint)
            /// 3.When there are 0 references to a message in the store from the message queues,
            /// the message itself is deleted from the store (this means the message was successfully delivered to all endpoints).
            /// // TODO - Update cleanup logic to cleanup expired messages from entity store as well.
            /// </summary>
            async Task CleanupMessages()
            {
                try
                {
                    await this.CleanQueue(this.checkEntireQueueOnCleanup);
                }
                catch (Exception ex)
                {
                    Events.ErrorCleaningMessages(ex);
                    throw;
                }
            }

            async Task<Option<MessageWrapper>> TryDecrementRefCountUpdate(string messageId, string messageQueueId)
            {
                MessageWrapper message = null;
                try
                {
                    // Decrement ref count.
                    message = await this.messageStore.messageEntityStore.Update(
                        messageId,
                        m =>
                        {
                            if (m.RefCount > 0)
                            {
                                m.RefCount--;
                            }

                            return m;
                        });
                }
                catch (InvalidOperationException e)
                {
                    Events.ErrorUpdatingMessage(e, messageQueueId);
                }

                return Option.Maybe<MessageWrapper>(message);
            }

            private async Task CleanQueue(bool checkEntireQueueOnCleanup)
            {
                long totalCleanupCount = 0;
                long totalCleanupStoreCount = 0;
                while (true)
                {
                    foreach (KeyValuePair<string, ISequentialStore<MessageRef>> endpointSequentialStore in this.messageStore.endpointSequentialStores)
                    {
                        var messageQueueId = endpointSequentialStore.Key;
                        try
                        {
                            if (this.cancellationTokenSource.IsCancellationRequested)
                            {
                                return;
                            }

                            var (endpointId, priority) = MessageQueueIdHelper.ParseMessageQueueId(messageQueueId);
                            Events.CleanupTaskStarted(messageQueueId);
                            CheckpointData checkpointData = await this.messageStore.checkpointStore.GetCheckpointDataAsync(messageQueueId, CancellationToken.None);
                            ISequentialStore<MessageRef> sequentialStore = endpointSequentialStore.Value;
                            Events.CleanupCheckpointState(messageQueueId, checkpointData);
                            int cleanupEntityStoreCount = 0;

                            async Task<bool> DeleteMessageCallback(long offset, MessageRef messageRef)
                            {
                                var expiry = messageRef.TimeStamp + messageRef.TimeToLive;
                                if (offset > checkpointData.Offset && expiry > DateTime.UtcNow)
                                {
                                    return false;
                                }

                                var message = await this.TryDecrementRefCountUpdate(messageRef.EdgeMessageId, messageQueueId);

                                await message.ForEachAsync(async msg =>
                                {
                                    if (msg.RefCount == 0)
                                    {
                                        if (offset > checkpointData.Offset && expiry <= DateTime.UtcNow)
                                        {
                                            this.expiredCounter.Increment(1, new[] { "ttl_expiry", msg.Message.GetSenderId(), msg.Message.GetOutput(), bool.TrueString });
                                        }

                                        await this.messageStore.messageEntityStore.Remove(messageRef.EdgeMessageId);
                                        cleanupEntityStoreCount++;
                                    }
                                });

                                return true;
                            }

                            // With the addition of PriorityQueues, the CleanupProcessor assumptions change slightly:
                            // Previously, we could always assume that if a message at the head of the queue should not be deleted,
                            // then none of the other messages in the queue should be either. Now, because we can have different TTL's
                            // for messages within the same queue, there can be messages that have expired in the queue after the head.
                            // The checkEntireQueueOnCleanup flag is an environment variable for edgeHub. If it is set to true, we will
                            // check the entire queue every time cleanup processor runs. If it is set to false, we just remove the oldest
                            // items in the queue until we get to one that is not expired.
                            int cleanupCount = 0;
                            if (checkEntireQueueOnCleanup)
                            {
                                IEnumerable<(long, MessageRef)> batch;
                                long offset = sequentialStore.GetHeadOffset(this.cancellationTokenSource.Token);
                                do
                                {
                                    batch = await sequentialStore.GetBatch(offset, CleanupBatchSize);
                                    foreach ((long, MessageRef) messageWithOffset in batch)
                                    {
                                        if (await sequentialStore.RemoveOffset(DeleteMessageCallback, messageWithOffset.Item1, this.cancellationTokenSource.Token))
                                        {
                                            cleanupCount++;
                                        }
                                    }

                                    offset += CleanupBatchSize;
                                }
                                while (batch.Any());
                            }
                            else
                            {
                                while (await sequentialStore.RemoveFirst(DeleteMessageCallback))
                                {
                                    cleanupCount++;
                                }
                            }

<<<<<<< HEAD
                            // Since we will have the total *true* count of messages in the store,
                            // we need to set the counter here to the total count of messages in the store.
                            Checkpointer.Metrics.SetQueueLength(await sequentialStore.Count(), endpointId, priority);

=======
                            // update Metrics for message counts
                            Checkpointer.Metrics.SetQueueLength(await sequentialStore.Count(), endpointId, priority.ToString());
>>>>>>> 6c8906d4
                            totalCleanupCount += cleanupCount;
                            totalCleanupStoreCount += cleanupEntityStoreCount;
                            Events.CleanupCompleted(messageQueueId, cleanupCount, cleanupEntityStoreCount, totalCleanupCount, totalCleanupStoreCount);
                        }
                        catch (Exception ex)
                        {
                            Events.ErrorCleaningMessagesForEndpoint(ex, messageQueueId);
                        }
                    }

                    await Task.Delay(this.GetCleanupTaskSleepTime());
                }
            }

            TimeSpan GetCleanupTaskSleepTime() => this.messageStore.timeToLive.TotalSeconds / 2 < CleanupTaskFrequency.TotalSeconds
                ? TimeSpan.FromSeconds(this.messageStore.timeToLive.TotalSeconds / 2)
                : CleanupTaskFrequency;
        }

        static class Events
        {
            const int IdStart = HubCoreEventIds.MessageStore;
            static readonly ILogger Log = Logger.Factory.CreateLogger<MessageStore>();

            enum EventIds
            {
                MessageStoreCreated = IdStart,
                DisposingMessageStore,
                CleanupTaskStarted,
                ErrorCleaningMessagesForEndpoint,
                ErrorCleaningMessages,
                CleanupCompleted,
                TtlUpdated,
                SequentialStoreAdded,
                SequentialStoreRemoved,
                GettingNextBatch,
                ObtainedNextBatch,
                CleanupCheckpointState,
                MessageAdded,
                ErrorGettingMessagesBatch,
                ErrorUpdatingMessageForEndpoint
            }

            public static void MessageStoreCreated()
            {
                Log.LogInformation((int)EventIds.MessageStoreCreated, Invariant($"Created new message store"));
            }

            public static void DisposingMessageStore()
            {
                Log.LogInformation((int)EventIds.DisposingMessageStore, "Disposing message store");
            }

            public static void CleanupTaskStarted(string endpointId)
            {
                Log.LogInformation((int)EventIds.CleanupTaskStarted, Invariant($"Started task to cleanup processed and stale messages for endpoint {endpointId}"));
            }

            public static void CleanupTaskInitialized()
            {
                Log.LogInformation((int)EventIds.CleanupTaskStarted, "Started task to cleanup processed and stale messages");
            }

            public static void ErrorCleaningMessagesForEndpoint(Exception ex, string endpointId)
            {
                Log.LogWarning((int)EventIds.ErrorCleaningMessagesForEndpoint, ex, Invariant($"Error cleaning up messages for endpoint {endpointId}"));
            }

            public static void ErrorCleaningMessages(Exception ex)
            {
                Log.LogWarning((int)EventIds.ErrorCleaningMessages, ex, "Error cleaning up messages in message store");
            }

            public static void ErrorUpdatingMessage(Exception ex, string endpointId)
            {
                Log.LogWarning((int)EventIds.ErrorUpdatingMessageForEndpoint, ex, Invariant($"Error cleaning up message from message store for endpoint {endpointId}"));
            }

            public static void CleanupCompleted(string endpointId, int queueMessagesCount, int storeMessagesCount, long totalQueueMessagesCount, long totalStoreMessagesCount)
            {
                Log.LogInformation((int)EventIds.CleanupCompleted, Invariant($"Cleaned up {queueMessagesCount} messages from queue for endpoint {endpointId} and {storeMessagesCount} messages from message store."));
                Log.LogDebug((int)EventIds.CleanupCompleted, Invariant($"Total messages cleaned up from queue for endpoint {endpointId} = {totalQueueMessagesCount}, and total messages cleaned up for message store = {totalStoreMessagesCount}."));
            }

            public static void ErrorGettingMessagesBatch(string entityName, Exception ex)
            {
                Log.LogWarning((int)EventIds.ErrorGettingMessagesBatch, ex, $"Error getting next batch for endpoint {entityName}.");
            }

            internal static void TtlUpdated(TimeSpan timeSpan)
            {
                Log.LogInformation((int)EventIds.TtlUpdated, $"Updated message store TTL to {timeSpan.TotalSeconds} seconds");
            }

            internal static void SequentialStoreAdded(string endpointId)
            {
                Log.LogDebug((int)EventIds.SequentialStoreAdded, $"Added sequential store for endpoint {endpointId}");
            }

            internal static void SequentialStoreRemoved(string endpointId)
            {
                Log.LogDebug((int)EventIds.SequentialStoreRemoved, $"Removed sequential store for endpoint {endpointId}");
            }

            internal static void MessageNotFound(string edgeMessageId)
            {
                Log.LogWarning((int)EventIds.ErrorCleaningMessagesForEndpoint, Invariant($"Unable to find message with EdgeMessageId {edgeMessageId}"));
            }

            internal static void GettingNextBatch(string entityName, long startingOffset, int batchSize)
            {
                Log.LogDebug((int)EventIds.GettingNextBatch, $"Getting next batch for endpoint {entityName} starting from {startingOffset} with batch size {batchSize}.");
            }

            internal static void ObtainedNextBatch(string entityName, long startingOffset, int count)
            {
                Log.LogDebug((int)EventIds.ObtainedNextBatch, $"Obtained next batch for endpoint {entityName} with batch size {count}. Next start offset = {startingOffset}.");
            }

            internal static void CleanupCheckpointState(string endpointId, CheckpointData checkpointData)
            {
                Log.LogDebug((int)EventIds.CleanupCheckpointState, Invariant($"Checkpoint for endpoint {endpointId} is {checkpointData.Offset}"));
            }

            internal static void MessageAdded(long offset, string edgeMessageId, string endpointId)
            {
                // Print only after every 1000th message to avoid flooding logs.
                if (offset % 1000 == 0)
                {
                    Log.LogDebug((int)EventIds.MessageAdded, Invariant($"Added message {edgeMessageId} to store for {endpointId} at offset {offset}."));
                }
            }
        }

        class MessageIterator : IMessageIterator
        {
            readonly IKeyValueStore<string, MessageWrapper> entityStore;
            readonly ISequentialStore<MessageRef> endpointSequentialStore;
            long startingOffset;

            public MessageIterator(
                IKeyValueStore<string, MessageWrapper> entityStore,
                ISequentialStore<MessageRef> endpointSequentialStore,
                long startingOffset)
            {
                this.entityStore = entityStore;
                this.endpointSequentialStore = endpointSequentialStore;
                this.startingOffset = startingOffset < 0 ? 0 : startingOffset;
            }

            public async Task<IEnumerable<IMessage>> GetNext(int batchSize)
            {
                Preconditions.CheckRange(batchSize, 1, nameof(batchSize));
                var messageList = new List<IMessage>();

                try
                {
                    Events.GettingNextBatch(this.endpointSequentialStore.EntityName, this.startingOffset, batchSize);
                    // TODO - Currently, this does not iterate over a snapshot. This should work as the cleanup and reference counting is managed at
                    // application level. But need to check if creating a snapshot for iterating is needed.
                    List<(long offset, MessageRef msgRef)> batch = (await this.endpointSequentialStore.GetBatch(this.startingOffset, batchSize)).ToList();
                    if (batch.Count > 0)
                    {
                        foreach ((long offset, MessageRef msgRef) item in batch)
                        {
                            if (DateTime.UtcNow - item.msgRef.TimeStamp >= item.msgRef.TimeToLive)
                            {
                                continue;
                            }

                            Option<MessageWrapper> messageWrapper = await this.entityStore.Get(item.msgRef.EdgeMessageId);
                            if (!messageWrapper.HasValue)
                            {
                                Events.MessageNotFound(item.msgRef.EdgeMessageId);
                            }
                            else
                            {
                                messageWrapper
                                    .Map(m => new MessageWithOffset(m.Message, item.offset))
                                    .ForEach(m => messageList.Add(m));
                            }
                        }

                        this.startingOffset = batch[batch.Count - 1].offset + 1;
                    }

                    Events.ObtainedNextBatch(this.endpointSequentialStore.EntityName, this.startingOffset, messageList.Count);
                }
                catch (Exception e)
                {
                    Events.ErrorGettingMessagesBatch(this.endpointSequentialStore.EntityName, e);
                }

                return messageList;
            }
        }

        /// <summary>
        /// Class that stores references to stored messages. This is used for maintaining endpoint queues.
        /// </summary>
        class MessageRef
        {
            public MessageRef(string edgeMessageId, TimeSpan timeToLive)
                : this(edgeMessageId, DateTime.UtcNow, timeToLive)
            {
            }

            [JsonConstructor]
            public MessageRef(string edgeMessageId, DateTime timeStamp, TimeSpan timeToLive)
            {
                Preconditions.CheckArgument(timeStamp != default(DateTime));
                this.EdgeMessageId = Preconditions.CheckNonWhiteSpace(edgeMessageId, nameof(edgeMessageId));
                this.TimeStamp = timeStamp;
                this.TimeToLive = timeToLive;
            }

            public string EdgeMessageId { get; }

            public DateTime TimeStamp { get; }

            public TimeSpan TimeToLive { get; }
        }

        // Wrapper to allow adding offset to an existing IMessage object
        class MessageWithOffset : IMessage
        {
            readonly IMessage inner;

            public MessageWithOffset(IMessage message, long offset)
            {
                this.inner = Preconditions.CheckNotNull(message, nameof(message));
                this.Offset = Preconditions.CheckRange(offset, 0, nameof(offset));
            }

            public void Dispose() => this.inner.Dispose();

            public IMessageSource MessageSource => this.inner.MessageSource;

            public byte[] Body => this.inner.Body;

            public IReadOnlyDictionary<string, string> Properties => this.inner.Properties;

            public IReadOnlyDictionary<string, string> SystemProperties => this.inner.SystemProperties;

            public long Offset { get; }

            public uint ProcessedPriority { get; set; }

            public DateTime EnqueuedTime => this.inner.EnqueuedTime;

            public DateTime DequeuedTime => this.inner.DequeuedTime;

            public QueryValue GetQueryValue(string queryString) => this.inner.GetQueryValue(queryString);

            public long Size() => this.inner.Size();
        }

        static class MetricsV0
        {
            static readonly TimerOptions MessageEntityStorePutOrUpdateLatencyOptions = new TimerOptions
            {
                Name = "MessageEntityStorePutOrUpdateLatencyMs",
                MeasurementUnit = Unit.None,
                DurationUnit = TimeUnit.Milliseconds,
                RateUnit = TimeUnit.Seconds
            };

            static readonly TimerOptions SequentialStoreAppendLatencyOptions = new TimerOptions
            {
                Name = "SequentialStoreAppendLatencyMs",
                MeasurementUnit = Unit.None,
                DurationUnit = TimeUnit.Milliseconds,
                RateUnit = TimeUnit.Seconds
            };

            internal static MetricTags GetTags(string id)
            {
                return new MetricTags("EndpointId", id);
            }
        }
    }
}<|MERGE_RESOLUTION|>--- conflicted
+++ resolved
@@ -367,15 +367,10 @@
                                 }
                             }
 
-<<<<<<< HEAD
                             // Since we will have the total *true* count of messages in the store,
                             // we need to set the counter here to the total count of messages in the store.
                             Checkpointer.Metrics.SetQueueLength(await sequentialStore.Count(), endpointId, priority);
 
-=======
-                            // update Metrics for message counts
-                            Checkpointer.Metrics.SetQueueLength(await sequentialStore.Count(), endpointId, priority.ToString());
->>>>>>> 6c8906d4
                             totalCleanupCount += cleanupCount;
                             totalCleanupStoreCount += cleanupEntityStoreCount;
                             Events.CleanupCompleted(messageQueueId, cleanupCount, cleanupEntityStoreCount, totalCleanupCount, totalCleanupStoreCount);
