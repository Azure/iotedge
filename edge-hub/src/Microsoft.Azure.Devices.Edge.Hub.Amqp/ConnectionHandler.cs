// Copyright (c) Microsoft. All rights reserved.
// Licensed under the MIT license. See LICENSE file in the project root for full license information.
namespace Microsoft.Azure.Devices.Edge.Hub.Amqp
{
    using System;
    using System.Collections.Generic;
    using System.Threading.Tasks;
    using System.Web;

    using Microsoft.Azure.Devices.Edge.Hub.Amqp.LinkHandlers;
    using Microsoft.Azure.Devices.Edge.Hub.Core;
    using Microsoft.Azure.Devices.Edge.Hub.Core.Device;
    using Microsoft.Azure.Devices.Edge.Hub.Core.Identity;
    using Microsoft.Azure.Devices.Edge.Util;
    using Microsoft.Azure.Devices.Edge.Util.Concurrency;
    using Microsoft.Extensions.Logging;

    /// <summary>
    /// This class helps maintain the links on an Amqp connection, and it also acts as a common interface for all links.
    /// It maintains the IIdentity and the IDeviceListener for the connection, and provides it to the link handlers.
    /// It also maintains a registry of the links open on that connection, and makes sure duplicate/invalid links are not opened.
    /// </summary>
    class ConnectionHandler : IConnectionHandler
    {
        readonly IDictionary<LinkType, ILinkHandler> registry = new Dictionary<LinkType, ILinkHandler>();
        readonly AsyncLock initializationLock = new AsyncLock();
        readonly AsyncLock registryUpdateLock = new AsyncLock();
        readonly IAmqpConnection connection;
        readonly IConnectionProvider connectionProvider;

        bool isInitialized;
        IDeviceListener deviceListener;
        AmqpAuthentication amqpAuthentication;

        public ConnectionHandler(IAmqpConnection connection, IConnectionProvider connectionProvider)
        {
            this.connection = Preconditions.CheckNotNull(connection, nameof(connection));
            this.connectionProvider = Preconditions.CheckNotNull(connectionProvider, nameof(connectionProvider));
        }

        public async Task<AmqpAuthentication> GetAmqpAuthentication()
        {
            await this.EnsureInitialized();
            return this.amqpAuthentication;
        }

        public async Task<IDeviceListener> GetDeviceListener()
        {
            await this.EnsureInitialized();
            return this.deviceListener;
        }

        public async Task RegisterLinkHandler(ILinkHandler linkHandler)
        {
            using (await this.registryUpdateLock.LockAsync())
            {
                if (this.registry.TryGetValue(linkHandler.Type, out ILinkHandler currentLinkHandler))
                {
                    await currentLinkHandler.CloseAsync(Constants.DefaultTimeout);
                }

                ILinkHandler nonCorrelatedLinkHandler = null;
                switch (linkHandler.Type)
                {
                    case LinkType.MethodReceiving:
                        if (this.registry.TryGetValue(LinkType.MethodSending, out ILinkHandler methodSendingLinkHandler)
                            && methodSendingLinkHandler.CorrelationId != linkHandler.CorrelationId)
                        {
                            nonCorrelatedLinkHandler = methodSendingLinkHandler;
                        }

                        break;

                    case LinkType.MethodSending:
                        if (this.registry.TryGetValue(LinkType.MethodReceiving, out ILinkHandler methodReceivingLinkHandler)
                            && methodReceivingLinkHandler.CorrelationId != linkHandler.CorrelationId)
                        {
                            nonCorrelatedLinkHandler = methodReceivingLinkHandler;
                        }

                        break;

                    case LinkType.TwinReceiving:
                        if (this.registry.TryGetValue(LinkType.TwinSending, out ILinkHandler twinSendingLinkHandler)
                            && twinSendingLinkHandler.CorrelationId != linkHandler.CorrelationId)
                        {
                            nonCorrelatedLinkHandler = twinSendingLinkHandler;
                        }

                        break;

                    case LinkType.TwinSending:
                        if (this.registry.TryGetValue(LinkType.TwinReceiving, out ILinkHandler twinReceivingLinkHandler)
                            && twinReceivingLinkHandler.CorrelationId != linkHandler.CorrelationId)
                        {
                            nonCorrelatedLinkHandler = twinReceivingLinkHandler;
                        }

                        break;
                }

                await (nonCorrelatedLinkHandler?.CloseAsync(Constants.DefaultTimeout) ?? Task.CompletedTask);
                this.registry[linkHandler.Type] = linkHandler;
            }
        }

        public async Task RemoveLinkHandler(ILinkHandler linkHandler)
        {
            Preconditions.CheckNotNull(linkHandler);
            using (await this.registryUpdateLock.LockAsync())
            {
                if (this.registry.ContainsKey(linkHandler.Type))
                {
                    this.registry.Remove(linkHandler.Type);
                    if (this.registry.Count == 0)
                    {
                        await this.CloseConnection();
                    }
                }
            }
        }

        async Task CloseConnection()
        {
            using (await this.initializationLock.LockAsync())
            {
                this.isInitialized = false;
                await (this.deviceListener?.CloseAsync() ?? Task.CompletedTask);
            }
        }

        async Task EnsureInitialized()
        {
            if (!this.isInitialized)
            {
                using (await this.initializationLock.LockAsync())
                {
                    if (!this.isInitialized)
                    {
                        AmqpAuthentication amqpAuth;

                        // Check if Principal is SaslPrincipal
                        if (this.connection.Principal is SaslPrincipal saslPrincipal)
                        {
                            amqpAuth = saslPrincipal.AmqpAuthentication;
                        }
                        else
                        {
                            // Else the connection uses CBS authentication. Get AmqpAuthentication from the CbsNode
                            var cbsNode = this.connection.FindExtension<ICbsNode>();
                            if (cbsNode == null)
                            {
                                throw new InvalidOperationException("CbsNode is null");
                            }

                            amqpAuth = await cbsNode.GetAmqpAuthentication();
                        }

                        if (!amqpAuth.IsAuthenticated)
                        {
                            throw new InvalidOperationException("Connection not authenticated");
                        }

                        IClientCredentials identity = amqpAuth.ClientCredentials.Expect(() => new InvalidOperationException("Authenticated connection should have a valid identity"));
                        this.deviceListener = await this.connectionProvider.GetDeviceListenerAsync(identity);
                        var deviceProxy = new DeviceProxy(this, identity.Identity);
                        this.deviceListener.BindDeviceProxy(deviceProxy);
                        this.amqpAuthentication = amqpAuth;
                        this.isInitialized = true;
                        Events.InitializedConnectionHandler(identity.Identity);
                    }
                }
            }
        }

        async Task<Option<IClientCredentials>> GetUpdatedAuthenticatedIdentity()
        {
            var cbsNode = this.connection.FindExtension<ICbsNode>();
            if (cbsNode != null)
            {
                AmqpAuthentication updatedAmqpAuthentication = await cbsNode.GetAmqpAuthentication();
                if (updatedAmqpAuthentication.IsAuthenticated)
                {
                    return updatedAmqpAuthentication.ClientCredentials;
                }
            }

            return Option.None<IClientCredentials>();
        }

        public class DeviceProxy : IDeviceProxy
        {
            readonly ConnectionHandler connectionHandler;
            readonly AtomicBoolean isActive = new AtomicBoolean(true);

            public DeviceProxy(ConnectionHandler connectionHandler, IIdentity identity)
            {
                this.connectionHandler = connectionHandler;
                this.Identity = identity;
            }

            public IIdentity Identity { get; }

            public bool IsActive => this.isActive;

            public Task CloseAsync(Exception ex)
            {
                if (this.isActive.GetAndSet(false))
                {
                    Events.ClosingProxy(this.Identity, ex);
                    return this.connectionHandler.connection.Close();
                }

<<<<<<< HEAD
                return Task.CompletedTask;
            }

            public Task<Option<IClientCredentials>> GetUpdatedIdentity() => this.connectionHandler.GetUpdatedAuthenticatedIdentity();
=======
            public Task SendC2DMessageAsync(IMessage message)
            {
                if (!this.connectionHandler.registry.TryGetValue(LinkType.C2D, out ILinkHandler linkHandler))
                {
                    Events.LinkNotFound(LinkType.ModuleMessages, this.Identity, "C2D message");
                    return Task.CompletedTask;
                }
                message.SystemProperties[SystemProperties.To] = this.Identity is IModuleIdentity moduleIdentity
                    ? $"/devices/{HttpUtility.UrlEncode(moduleIdentity.DeviceId)}/modules/{HttpUtility.UrlEncode(moduleIdentity.ModuleId)}"
                    : $"/devices/{HttpUtility.UrlEncode(this.Identity.Id)}";
                Events.SendingC2DMessage(this.Identity);
                return ((ISendingLinkHandler)linkHandler).SendMessage(message);
            }

            public Task SendMessageAsync(IMessage message, string input)
            {
                if (!this.connectionHandler.registry.TryGetValue(LinkType.ModuleMessages, out ILinkHandler linkHandler))
                {
                    Events.LinkNotFound(LinkType.ModuleMessages, this.Identity, "message");
                    return Task.CompletedTask;
                }
                message.SystemProperties[SystemProperties.InputName] = input;
                Events.SendingTelemetryMessage(this.Identity);
                return ((ISendingLinkHandler)linkHandler).SendMessage(message);
            }
>>>>>>> 5081408a

            public async Task<DirectMethodResponse> InvokeMethodAsync(DirectMethodRequest request)
            {
                if (!this.connectionHandler.registry.TryGetValue(LinkType.MethodSending, out ILinkHandler linkHandler))
                {
                    Events.LinkNotFound(LinkType.ModuleMessages, this.Identity, "method request");
                    return default(DirectMethodResponse);
                }

                IMessage message = new EdgeMessage.Builder(request.Data)
                    .SetProperties(
                        new Dictionary<string, string>
                        {
                            [Constants.MessagePropertiesMethodNameKey] = request.Name
                        })
                    .SetSystemProperties(
                        new Dictionary<string, string>
                        {
                            [SystemProperties.CorrelationId] = request.CorrelationId
                        })
                    .Build();
                await ((ISendingLinkHandler)linkHandler).SendMessage(message);
                Events.SentMethodInvocation(this.Identity);
                return default(DirectMethodResponse);
            }

            public Task OnDesiredPropertyUpdates(IMessage desiredProperties)
            {
                if (!this.connectionHandler.registry.TryGetValue(LinkType.TwinSending, out ILinkHandler linkHandler))
                {
                    Events.LinkNotFound(LinkType.ModuleMessages, this.Identity, "desired properties update");
                    return Task.CompletedTask;
                }

<<<<<<< HEAD
=======
                Events.SendingDeriredPropertyUpdates(this.Identity);
>>>>>>> 5081408a
                return ((ISendingLinkHandler)linkHandler).SendMessage(desiredProperties);
            }

            public Task SendC2DMessageAsync(IMessage message)
            {
                if (!this.connectionHandler.registry.TryGetValue(LinkType.C2D, out ILinkHandler linkHandler))
                {
                    Events.LinkNotFound(LinkType.ModuleMessages, this.Identity, "C2D message");
                    return Task.CompletedTask;
                }

                message.SystemProperties[SystemProperties.To] = this.Identity is IModuleIdentity moduleIdentity
                    ? $"/devices/{HttpUtility.UrlEncode(moduleIdentity.DeviceId)}/modules/{HttpUtility.UrlEncode(moduleIdentity.ModuleId)}"
                    : $"/devices/{HttpUtility.UrlEncode(this.Identity.Id)}";
                return ((ISendingLinkHandler)linkHandler).SendMessage(message);
            }

            public Task SendMessageAsync(IMessage message, string input)
            {
                if (!this.connectionHandler.registry.TryGetValue(LinkType.ModuleMessages, out ILinkHandler linkHandler))
                {
                    Events.LinkNotFound(LinkType.ModuleMessages, this.Identity, "message");
                    return Task.CompletedTask;
                }

                message.SystemProperties[SystemProperties.InputName] = input;
                return ((ISendingLinkHandler)linkHandler).SendMessage(message);
            }

            public Task SendTwinUpdate(IMessage twin)
            {
                if (!this.connectionHandler.registry.TryGetValue(LinkType.TwinSending, out ILinkHandler linkHandler))
                {
                    Events.LinkNotFound(LinkType.ModuleMessages, this.Identity, "twin update");
                    return Task.CompletedTask;
                }

<<<<<<< HEAD
=======
                Events.SendingTwinUpdate(this.Identity);
>>>>>>> 5081408a
                return ((ISendingLinkHandler)linkHandler).SendMessage(twin);
            }

            public void SetInactive()
            {
                Events.SettingProxyInactive(this.Identity);
                this.isActive.Set(false);
            }
        }

        static class Events
        {
            const int IdStart = AmqpEventIds.ConnectionHandler;
            static readonly ILogger Log = Logger.Factory.CreateLogger<ConnectionHandler>();

            enum EventIds
            {
                ClosingProxy = IdStart,
                LinkNotFound,
                SettingProxyInactive,
                InitializedConnectionHandler,
                SendingC2DMessage,
                SendingTelemetryMessage,
                SentMethodInvocation,
                SendingDeriredPropertyUpdates,
                SendingTwinUpdate
            }

            internal static void ClosingProxy(IIdentity identity, Exception ex)
            {
                Log.LogInformation((int)EventIds.ClosingProxy, ex, $"Closing AMQP device proxy for {identity.Id} because no handler was registered.");
            }

            internal static void InitializedConnectionHandler(IIdentity identity)
            {
                Log.LogInformation((int)EventIds.InitializedConnectionHandler, $"Initialized AMQP connection handler for {identity.Id}");
            }

            internal static void LinkNotFound(LinkType linkType, IIdentity identity, string operation)
            {
                Log.LogWarning((int)EventIds.LinkNotFound, $"Unable to send {operation} to {identity.Id} because {linkType} link was not found.");
            }

            internal static void SettingProxyInactive(IIdentity identity)
            {
                Log.LogInformation((int)EventIds.SettingProxyInactive, $"Setting proxy inactive for {identity.Id}.");
            }
<<<<<<< HEAD
=======

            internal static void InitializedConnectionHandler(IIdentity identity)
            {
                Log.LogInformation((int)EventIds.InitializedConnectionHandler, $"Initialized AMQP connection handler for {identity.Id}");
            }

            public static void SendingC2DMessage(IIdentity identity)
            {
                Log.LogDebug((int)EventIds.SendingC2DMessage, $"Sending C2D message to {identity.Id}");
            }

            public static void SendingTelemetryMessage(IIdentity identity)
            {
                Log.LogDebug((int)EventIds.SendingTelemetryMessage, $"Sending telemetry message to {identity.Id}");
            }

            public static void SentMethodInvocation(IIdentity identity)
            {
                Log.LogDebug((int)EventIds.SentMethodInvocation, $"Sending method invocation to {identity.Id}");
            }

            public static void SendingDeriredPropertyUpdates(IIdentity identity)
            {
                Log.LogDebug((int)EventIds.SendingDeriredPropertyUpdates, $"Sending desired properties update to {identity.Id}");
            }

            public static void SendingTwinUpdate(IIdentity identity)
            {
                Log.LogDebug((int)EventIds.SendingTwinUpdate, $"Sending twin update to {identity.Id}");
            }
>>>>>>> 5081408a
        }
    }
}<|MERGE_RESOLUTION|>--- conflicted
+++ resolved
@@ -22,11 +22,11 @@
     /// </summary>
     class ConnectionHandler : IConnectionHandler
     {
+        readonly IAmqpConnection connection;
+        readonly IConnectionProvider connectionProvider;
         readonly IDictionary<LinkType, ILinkHandler> registry = new Dictionary<LinkType, ILinkHandler>();
         readonly AsyncLock initializationLock = new AsyncLock();
         readonly AsyncLock registryUpdateLock = new AsyncLock();
-        readonly IAmqpConnection connection;
-        readonly IConnectionProvider connectionProvider;
 
         bool isInitialized;
         IDeviceListener deviceListener;
@@ -211,38 +211,10 @@
                     return this.connectionHandler.connection.Close();
                 }
 
-<<<<<<< HEAD
                 return Task.CompletedTask;
             }
 
             public Task<Option<IClientCredentials>> GetUpdatedIdentity() => this.connectionHandler.GetUpdatedAuthenticatedIdentity();
-=======
-            public Task SendC2DMessageAsync(IMessage message)
-            {
-                if (!this.connectionHandler.registry.TryGetValue(LinkType.C2D, out ILinkHandler linkHandler))
-                {
-                    Events.LinkNotFound(LinkType.ModuleMessages, this.Identity, "C2D message");
-                    return Task.CompletedTask;
-                }
-                message.SystemProperties[SystemProperties.To] = this.Identity is IModuleIdentity moduleIdentity
-                    ? $"/devices/{HttpUtility.UrlEncode(moduleIdentity.DeviceId)}/modules/{HttpUtility.UrlEncode(moduleIdentity.ModuleId)}"
-                    : $"/devices/{HttpUtility.UrlEncode(this.Identity.Id)}";
-                Events.SendingC2DMessage(this.Identity);
-                return ((ISendingLinkHandler)linkHandler).SendMessage(message);
-            }
-
-            public Task SendMessageAsync(IMessage message, string input)
-            {
-                if (!this.connectionHandler.registry.TryGetValue(LinkType.ModuleMessages, out ILinkHandler linkHandler))
-                {
-                    Events.LinkNotFound(LinkType.ModuleMessages, this.Identity, "message");
-                    return Task.CompletedTask;
-                }
-                message.SystemProperties[SystemProperties.InputName] = input;
-                Events.SendingTelemetryMessage(this.Identity);
-                return ((ISendingLinkHandler)linkHandler).SendMessage(message);
-            }
->>>>>>> 5081408a
 
             public async Task<DirectMethodResponse> InvokeMethodAsync(DirectMethodRequest request)
             {
@@ -277,10 +249,7 @@
                     return Task.CompletedTask;
                 }
 
-<<<<<<< HEAD
-=======
                 Events.SendingDeriredPropertyUpdates(this.Identity);
->>>>>>> 5081408a
                 return ((ISendingLinkHandler)linkHandler).SendMessage(desiredProperties);
             }
 
@@ -295,6 +264,7 @@
                 message.SystemProperties[SystemProperties.To] = this.Identity is IModuleIdentity moduleIdentity
                     ? $"/devices/{HttpUtility.UrlEncode(moduleIdentity.DeviceId)}/modules/{HttpUtility.UrlEncode(moduleIdentity.ModuleId)}"
                     : $"/devices/{HttpUtility.UrlEncode(this.Identity.Id)}";
+                Events.SendingC2DMessage(this.Identity);
                 return ((ISendingLinkHandler)linkHandler).SendMessage(message);
             }
 
@@ -307,6 +277,7 @@
                 }
 
                 message.SystemProperties[SystemProperties.InputName] = input;
+                Events.SendingTelemetryMessage(this.Identity);
                 return ((ISendingLinkHandler)linkHandler).SendMessage(message);
             }
 
@@ -318,10 +289,7 @@
                     return Task.CompletedTask;
                 }
 
-<<<<<<< HEAD
-=======
                 Events.SendingTwinUpdate(this.Identity);
->>>>>>> 5081408a
                 return ((ISendingLinkHandler)linkHandler).SendMessage(twin);
             }
 
@@ -350,6 +318,31 @@
                 SendingTwinUpdate
             }
 
+            public static void SendingC2DMessage(IIdentity identity)
+            {
+                Log.LogDebug((int)EventIds.SendingC2DMessage, $"Sending C2D message to {identity.Id}");
+            }
+
+            public static void SendingDeriredPropertyUpdates(IIdentity identity)
+            {
+                Log.LogDebug((int)EventIds.SendingDeriredPropertyUpdates, $"Sending desired properties update to {identity.Id}");
+            }
+
+            public static void SendingTelemetryMessage(IIdentity identity)
+            {
+                Log.LogDebug((int)EventIds.SendingTelemetryMessage, $"Sending telemetry message to {identity.Id}");
+            }
+
+            public static void SendingTwinUpdate(IIdentity identity)
+            {
+                Log.LogDebug((int)EventIds.SendingTwinUpdate, $"Sending twin update to {identity.Id}");
+            }
+
+            public static void SentMethodInvocation(IIdentity identity)
+            {
+                Log.LogDebug((int)EventIds.SentMethodInvocation, $"Sending method invocation to {identity.Id}");
+            }
+
             internal static void ClosingProxy(IIdentity identity, Exception ex)
             {
                 Log.LogInformation((int)EventIds.ClosingProxy, ex, $"Closing AMQP device proxy for {identity.Id} because no handler was registered.");
@@ -369,39 +362,6 @@
             {
                 Log.LogInformation((int)EventIds.SettingProxyInactive, $"Setting proxy inactive for {identity.Id}.");
             }
-<<<<<<< HEAD
-=======
-
-            internal static void InitializedConnectionHandler(IIdentity identity)
-            {
-                Log.LogInformation((int)EventIds.InitializedConnectionHandler, $"Initialized AMQP connection handler for {identity.Id}");
-            }
-
-            public static void SendingC2DMessage(IIdentity identity)
-            {
-                Log.LogDebug((int)EventIds.SendingC2DMessage, $"Sending C2D message to {identity.Id}");
-            }
-
-            public static void SendingTelemetryMessage(IIdentity identity)
-            {
-                Log.LogDebug((int)EventIds.SendingTelemetryMessage, $"Sending telemetry message to {identity.Id}");
-            }
-
-            public static void SentMethodInvocation(IIdentity identity)
-            {
-                Log.LogDebug((int)EventIds.SentMethodInvocation, $"Sending method invocation to {identity.Id}");
-            }
-
-            public static void SendingDeriredPropertyUpdates(IIdentity identity)
-            {
-                Log.LogDebug((int)EventIds.SendingDeriredPropertyUpdates, $"Sending desired properties update to {identity.Id}");
-            }
-
-            public static void SendingTwinUpdate(IIdentity identity)
-            {
-                Log.LogDebug((int)EventIds.SendingTwinUpdate, $"Sending twin update to {identity.Id}");
-            }
->>>>>>> 5081408a
         }
     }
 }