// Copyright (c) Microsoft. All rights reserved.
namespace Microsoft.Azure.Devices.Edge.Hub.Mqtt
{
    using System;
    using System.Collections.Generic;
    using System.Linq;
    using System.Net;
    using System.Security.Cryptography.X509Certificates;
    using System.Threading.Tasks;
    using Microsoft.Azure.Devices.Edge.Hub.Core;
    using Microsoft.Azure.Devices.Edge.Hub.Core.Identity;
    using Microsoft.Azure.Devices.Edge.Util;
    using Microsoft.Azure.Devices.ProtocolGateway.Identity;
    using Microsoft.Extensions.Logging;
    using static System.FormattableString;

    public class DeviceIdentityProvider : IDeviceIdentityProvider
    {
        const string ApiVersionKey = "api-version";
        const string DeviceClientTypeKey = "DeviceClientType";
        const string ModelIdKey = "model-id";
        readonly IAuthenticator authenticator;
        readonly IClientCredentialsFactory clientCredentialsFactory;
        readonly bool clientCertAuthAllowed;
        readonly IMetadataStore metadataStore;
        Option<X509Certificate2> remoteCertificate;
        IList<X509Certificate2> remoteCertificateChain;

        public DeviceIdentityProvider(
            IAuthenticator authenticator,
            IClientCredentialsFactory clientCredentialsFactory,
            IMetadataStore metadataStore,
            bool clientCertAuthAllowed)
        {
            this.authenticator = Preconditions.CheckNotNull(authenticator, nameof(authenticator));
            this.clientCredentialsFactory = Preconditions.CheckNotNull(clientCredentialsFactory, nameof(clientCredentialsFactory));
            this.metadataStore = Preconditions.CheckNotNull(metadataStore, nameof(metadataStore));
            this.clientCertAuthAllowed = clientCertAuthAllowed;
            this.remoteCertificate = Option.None<X509Certificate2>();
            this.remoteCertificateChain = new List<X509Certificate2>();
        }

        public async Task<IDeviceIdentity> GetAsync(string clientId, string username, string password, EndPoint clientAddress)
        {
            try
            {
                Preconditions.CheckNonWhiteSpace(username, nameof(username));
                Preconditions.CheckNonWhiteSpace(clientId, nameof(clientId));

                (string deviceId, string moduleId, string deviceClientType, Option<string> modelId) = ParseUserName(username);
                IClientCredentials deviceCredentials = null;

                if (!string.IsNullOrEmpty(password))
                {
                    deviceCredentials = this.clientCredentialsFactory.GetWithSasToken(deviceId, moduleId, deviceClientType, password, false);
                }
                else if (this.remoteCertificate.HasValue)
                {
                    if (!this.clientCertAuthAllowed)
                    {
                        Events.CertAuthNotEnabled(deviceId, moduleId);
                        return UnauthenticatedDeviceIdentity.Instance;
                    }

                    this.remoteCertificate.ForEach(
                        cert =>
                        {
                            deviceCredentials = this.clientCredentialsFactory.GetWithX509Cert(
                                deviceId,
                                moduleId,
                                deviceClientType,
                                cert,
                                this.remoteCertificateChain);
                        });
                }
                else
                {
                    Events.AuthNotFound(deviceId, moduleId);
                    return UnauthenticatedDeviceIdentity.Instance;
                }

                if (deviceCredentials == null
                    || !clientId.Equals(deviceCredentials.Identity.Id, StringComparison.Ordinal)
                    || !await this.authenticator.AuthenticateAsync(deviceCredentials))
                {
                    Events.Error(clientId, username);
                    return UnauthenticatedDeviceIdentity.Instance;
                }

<<<<<<< HEAD
                ConnectionMetadata connectionMetadata = new ConnectionMetadata() { ProductInfo = deviceClientType };
                connectionMetadata.ModelId = modelId;
                await this.metadataStore.SetMetadata(deviceCredentials.Identity.Id, connectionMetadata);
=======
                await this.productInfoStore.SetProductInfo(deviceCredentials.Identity.Id, deviceClientType);
                modelId.ForEach(async m => await this.modelIdStore.SetModelId(deviceCredentials.Identity.Id, m));
>>>>>>> 481c2d98
                Events.Success(clientId, username);
                return new ProtocolGatewayIdentity(deviceCredentials, modelId);
            }
            catch (Exception ex)
            {
                Events.ErrorCreatingIdentity(ex);
                throw;
            }
        }

        public void RegisterConnectionCertificate(X509Certificate2 certificate, IList<X509Certificate2> chain)
        {
            this.remoteCertificate = Option.Some(Preconditions.CheckNotNull(certificate, nameof(certificate)));
            this.remoteCertificateChain = Preconditions.CheckNotNull(chain, nameof(chain));
        }

        internal static (string deviceId, string moduleId, string deviceClientType, Option<string> modelId) ParseUserName(string username)
        {
            // Username is of one of the 2 forms:
            //   username   = edgeHubHostName "/" deviceId [ "/" moduleId ] "/?" properties
            // Note, the ? should be the first character of the last segment (as it is a valid character for a deviceId/moduleId)
            //    OR
            //   username   = edgeHubHostName "/" deviceId [ "/" moduleId ] "/" properties
            //   properties = property *("&" property)
            //   property   = name "=" value
            // We recognize three property names:
            //   "api-version" [mandatory]
            //   "DeviceClientType" [optional]
            //   "model-id" [optional]
            // We ignore any properties we don't recognize.
            // Note - this logic does not check the query parameters for special characters, and '?' is treated as a valid value
            // and not used as a separator, unless it is the first character of the last segment
            // (since the property bag is not url encoded). So the following are valid username inputs -
            // "iotHub1/device1/module1/foo?bar=b1&api-version=2010-01-01&DeviceClientType=customDeviceClient1"
            // "iotHub1/device1?&api-version=2010-01-01&DeviceClientType=customDeviceClient1"
            // "iotHub1/device1/module1?&api-version=2010-01-01&DeviceClientType=customDeviceClient1"
            string deviceId;
            string moduleId = string.Empty;
            IDictionary<string, string> queryParameters;

            string[] usernameSegments = Preconditions.CheckNonWhiteSpace(username, nameof(username)).Split('/');
            if (usernameSegments[usernameSegments.Length - 1].StartsWith("?", StringComparison.OrdinalIgnoreCase))
            {
                // edgeHubHostName/device1/?apiVersion=10-2-3&DeviceClientType=foo
                if (usernameSegments.Length == 3)
                {
                    deviceId = usernameSegments[1].Trim();
                    queryParameters = ParseDeviceClientType(usernameSegments[2].Substring(1).Trim());
                }
                else if (usernameSegments.Length == 4)
                {
                    // edgeHubHostName/device1/module1/?apiVersion=10-2-3&DeviceClientType=foo
                    deviceId = usernameSegments[1].Trim();
                    moduleId = usernameSegments[2].Trim();
                    queryParameters = ParseDeviceClientType(usernameSegments[3].Substring(1).Trim());
                }
                else
                {
                    throw new EdgeHubConnectionException($"Username {username} does not contain valid values");
                }
            }
            else
            {
                // edgeHubHostName/device1/apiVersion=10-2-3&DeviceClientType=foo
                if (usernameSegments.Length == 3 && usernameSegments[2].Contains("api-version="))
                {
                    deviceId = usernameSegments[1].Trim();
                    queryParameters = ParseDeviceClientType(usernameSegments[2].Trim());
                }
                else if (usernameSegments.Length == 4 && usernameSegments[3].Contains("api-version="))
                {
                    // edgeHubHostName/device1/module1/apiVersion=10-2-3&DeviceClientType=foo
                    deviceId = usernameSegments[1].Trim();
                    moduleId = usernameSegments[2].Trim();
                    queryParameters = ParseDeviceClientType(usernameSegments[3].Trim());
                }
                else if (usernameSegments.Length == 6 && username.EndsWith("/api-version=2017-06-30/DeviceClientType=Microsoft.Azure.Devices.Client/1.5.1-preview-003", StringComparison.OrdinalIgnoreCase))
                {
                    // The Azure ML container is using an older client that returns a device client with the following format -
                    // username = edgeHubHostName/deviceId/moduleId/api-version=2017-06-30/DeviceClientType=Microsoft.Azure.Devices.Client/1.5.1-preview-003
                    // Notice how the DeviceClientType parameter is separated by a '/' instead of a '&', giving a usernameSegments.Length of 6 instead of the expected 4
                    // To allow those clients to work, check for that specific api-version, and version.
                    deviceId = usernameSegments[1].Trim();
                    moduleId = usernameSegments[2].Trim();
                    queryParameters = new Dictionary<string, string>
                    {
                        [ApiVersionKey] = "2017-06-30",
                        [DeviceClientTypeKey] = "Microsoft.Azure.Devices.Client/1.5.1-preview-003"
                    };
                }
                else
                {
                    throw new EdgeHubConnectionException($"Username {username} does not contain valid values");
                }
            }

            // Check if the api-version parameter exists, but don't check its value.
            if (!queryParameters.TryGetValue(ApiVersionKey, out string apiVersionKey) || string.IsNullOrWhiteSpace(apiVersionKey))
            {
                throw new EdgeHubConnectionException($"Username {username} does not contain a valid Api-version property");
            }

            if (string.IsNullOrWhiteSpace(deviceId))
            {
                throw new EdgeHubConnectionException($"Username {username} does not contain a valid device ID");
            }

            if (!queryParameters.TryGetValue(DeviceClientTypeKey, out string deviceClientType))
            {
                deviceClientType = string.Empty;
            }

            Option<string> modelIdOption = Option.None<string>();
            if (queryParameters.TryGetValue(ModelIdKey, out string modelId) && !string.IsNullOrWhiteSpace(modelId))
            {
                modelIdOption = Option.Some(modelId);
            }

            return (deviceId, moduleId, deviceClientType, modelIdOption);
        }

        static IDictionary<string, string> ParseDeviceClientType(string queryParameterString)
        {
            // example input: "api-version=version&DeviceClientType=url-escaped-string&other-prop=value&some-other-prop"
            var kvsep = new[] { '=' };

            Dictionary<string, string> queryParameters = queryParameterString
                .Split('&') // split input string into params
                .Select(s => s.Split(kvsep, 2)) // split each param into a key/value pair
                .GroupBy(s => s[0]) // group duplicates (by key) together...
                .Select(s => s.First()) // ...and keep only the first one
                .ToDictionary(
                    s => s[0],
                    s => Uri.UnescapeDataString(s.ElementAtOrEmpty(1))); // convert to Dictionary<string, string>
            return queryParameters;
        }

        static class Events
        {
            const int IdStart = MqttEventIds.SasTokenDeviceIdentityProvider;
            static readonly ILogger Log = Logger.Factory.CreateLogger<DeviceIdentityProvider>();

            enum EventIds
            {
                CreateSuccess = IdStart,
                CreateFailure,
                CertAuthNotEnabled,
                AuthNotFound,
                ErrorCreatingIdentity
            }

            public static void Success(string clientId, string username)
                => Log.LogInformation((int)EventIds.CreateSuccess, Invariant($"Successfully generated identity for clientId {clientId} and username {username}"));

            public static void Error(string clientId, string username)
                => Log.LogError((int)EventIds.CreateFailure, Invariant($"Unable to generate identity for clientId {clientId} and username {username}"));

            public static void CertAuthNotEnabled(string deviceId, string moduleId)
                => Log.LogInformation((int)EventIds.CertAuthNotEnabled, Invariant($"Cannot create identity for {GetId(deviceId, moduleId)} because certificate authentication is not enabled"));

            public static void AuthNotFound(string deviceId, string moduleId)
                => Log.LogInformation((int)EventIds.AuthNotFound, Invariant($"Cannot create identity for {GetId(deviceId, moduleId)} because neither token nor certificate was presented"));

            public static void ErrorCreatingIdentity(Exception ex)
                => Log.LogError((int)EventIds.ErrorCreatingIdentity, ex, "Error creating client identity");

            static string GetId(string deviceId, string moduleId) =>
                string.IsNullOrWhiteSpace(moduleId) ? deviceId : $"{deviceId}/{moduleId}";
        }
    }
}<|MERGE_RESOLUTION|>--- conflicted
+++ resolved
@@ -87,14 +87,9 @@
                     return UnauthenticatedDeviceIdentity.Instance;
                 }
 
-<<<<<<< HEAD
                 ConnectionMetadata connectionMetadata = new ConnectionMetadata() { ProductInfo = deviceClientType };
                 connectionMetadata.ModelId = modelId;
                 await this.metadataStore.SetMetadata(deviceCredentials.Identity.Id, connectionMetadata);
-=======
-                await this.productInfoStore.SetProductInfo(deviceCredentials.Identity.Id, deviceClientType);
-                modelId.ForEach(async m => await this.modelIdStore.SetModelId(deviceCredentials.Identity.Id, m));
->>>>>>> 481c2d98
                 Events.Success(clientId, username);
                 return new ProtocolGatewayIdentity(deviceCredentials, modelId);
             }
