--- conflicted
+++ resolved
@@ -129,13 +129,9 @@
                 .Map(s => TimeSpan.FromSeconds(s));
             bool useV1TwinManager = this.GetConfigurationValueIfExists<string>("TwinManagerVersion")
                 .Map(v => v.Equals("v1", StringComparison.OrdinalIgnoreCase))
-<<<<<<< HEAD
                 .GetOrElse(false);
-=======
-                .GetOrElse(true);
             int maxUpstreamBatchSize = this.configuration.GetValue("MaxUpstreamBatchSize", 10);
             int upstreamFanOutFactor = this.configuration.GetValue("UpstreamFanOutFactor", 10);
->>>>>>> 864b33d6
 
             builder.RegisterModule(
                 new RoutingModule(
