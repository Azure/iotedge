--- conflicted
+++ resolved
@@ -80,16 +80,12 @@
             IConfiguration configuration = this.configuration.GetSection("experimentalFeatures");
             ExperimentalFeatures experimentalFeatures = ExperimentalFeatures.Create(configuration);
 
-<<<<<<< HEAD
-            this.RegisterCommonModule(builder, optimizeForPerformance, storeAndForward, experimentalFeatures);
-=======
             MetricsListenerConfig listenerConfig = experimentalFeatures.EnableMetrics
                 ? MetricsListenerConfig.Create(this.configuration.GetSection("metrics:listener"))
                 : new MetricsListenerConfig();
             MetricsConfig metricsConfig = new MetricsConfig(experimentalFeatures.Enabled, listenerConfig);
 
-            this.RegisterCommonModule(builder, optimizeForPerformance, storeAndForward, metricsConfig);
->>>>>>> 5a6d5067
+            this.RegisterCommonModule(builder, optimizeForPerformance, storeAndForward, experimentalFeatures, metricsConfig);
             this.RegisterRoutingModule(builder, storeAndForward, experimentalFeatures);
             this.RegisterMqttModule(builder, storeAndForward, optimizeForPerformance);
             this.RegisterAmqpModule(builder);
@@ -184,11 +180,8 @@
             ContainerBuilder builder,
             bool optimizeForPerformance,
             (bool isEnabled, bool usePersistentStorage, StoreAndForwardConfiguration config, string storagePath) storeAndForward,
-<<<<<<< HEAD
-            ExperimentalFeatures experimentalFeatures)
-=======
+            ExperimentalFeatures experimentalFeatures,
             MetricsConfig metricsConfig)
->>>>>>> 5a6d5067
         {
             bool cacheTokens = this.configuration.GetValue("CacheTokens", false);
             Option<string> workloadUri = this.GetConfigurationValueIfExists<string>(Constants.ConfigKey.WorkloadUri);
