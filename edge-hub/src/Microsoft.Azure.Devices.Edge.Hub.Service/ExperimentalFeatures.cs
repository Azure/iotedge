--- conflicted
+++ resolved
@@ -5,20 +5,13 @@
 
     public class ExperimentalFeatures
     {
-<<<<<<< HEAD
-        public ExperimentalFeatures(bool enabled, bool disableCloudSubscriptions, bool disableConnectivityCheck, bool enableDiskSpaceCheck)
-=======
-        public ExperimentalFeatures(bool enabled, bool disableCloudSubscriptions, bool disableConnectivityCheck, bool enableMetrics)
->>>>>>> 5a6d5067
+        public ExperimentalFeatures(bool enabled, bool disableCloudSubscriptions, bool disableConnectivityCheck, bool enableMetrics, bool enableDiskSpaceCheck)
         {
             this.Enabled = enabled;
             this.DisableCloudSubscriptions = disableCloudSubscriptions;
             this.DisableConnectivityCheck = disableConnectivityCheck;
-<<<<<<< HEAD
             this.EnableDiskSpaceCheck = enableDiskSpaceCheck;
-=======
             this.EnableMetrics = enableMetrics;
->>>>>>> 5a6d5067
         }
 
         public static ExperimentalFeatures Create(IConfiguration experimentalFeaturesConfig)
@@ -26,13 +19,9 @@
             bool enabled = experimentalFeaturesConfig.GetValue("enabled", false);
             bool disableCloudSubscriptions = enabled && experimentalFeaturesConfig.GetValue("disableCloudSubscriptions", false);
             bool disableConnectivityCheck = enabled && experimentalFeaturesConfig.GetValue("disableConnectivityCheck", false);
-<<<<<<< HEAD
             bool enableDiskSpaceCheck = enabled && experimentalFeaturesConfig.GetValue("enableDiskSpaceCheck", false);
-            return new ExperimentalFeatures(enabled, disableCloudSubscriptions, disableConnectivityCheck, enableDiskSpaceCheck);
-=======
             bool enableMetrics = enabled && experimentalFeaturesConfig.GetValue("enableMetrics", false);
-            return new ExperimentalFeatures(enabled, disableCloudSubscriptions, disableConnectivityCheck, enableMetrics);
->>>>>>> 5a6d5067
+            return new ExperimentalFeatures(enabled, disableCloudSubscriptions, disableConnectivityCheck, enableMetrics, enableDiskSpaceCheck);
         }
 
         public bool Enabled { get; }
@@ -41,10 +30,8 @@
 
         public bool DisableConnectivityCheck { get; }
 
-<<<<<<< HEAD
         public bool EnableDiskSpaceCheck { get; }
-=======
+
         public bool EnableMetrics { get; }
->>>>>>> 5a6d5067
     }
 }