--- conflicted
+++ resolved
@@ -508,12 +508,8 @@
             builder.Register(
                     async c =>
                     {
-<<<<<<< HEAD
-                        IMessageStore messageStore = this.isStoreAndForwardEnabled ? c.Resolve<IMessageStore>() : null;
+                        IMessageStore messageStore = this.isStoreAndForwardEnabled ? await c.Resolve<Task<IMessageStore>>() : null;
                         var storageSpaceChecker = c.Resolve<IStorageSpaceChecker>();
-=======
-                        IMessageStore messageStore = this.isStoreAndForwardEnabled ? await c.Resolve<Task<IMessageStore>>() : null;
->>>>>>> 572d9039
                         Router router = await c.Resolve<Task<Router>>();
                         var configUpdater = new ConfigUpdater(router, messageStore, this.configUpdateFrequency, storageSpaceChecker);
                         return configUpdater;
