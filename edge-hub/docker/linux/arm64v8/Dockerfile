--- conflicted
+++ resolved
@@ -3,11 +3,7 @@
 
 ADD ./watchdog/target/aarch64-unknown-linux-gnu/release/watchdog /usr/local/bin/watchdog
 ADD ./mqttd/target/aarch64-unknown-linux-gnu/release/mqttd /usr/local/bin/mqttd
-<<<<<<< HEAD
-ADD ./mqttd/production.json /tmp/mqtt/config/production.json
-=======
 ADD ./mqttd/production.json /app/mqttd/production.json
->>>>>>> df9c52a5
 
 ARG EXE_DIR=./Microsoft.Azure.Devices.Edge.Hub.Service
 
@@ -28,9 +24,5 @@
 ENV OptimizeForPerformance false
 ENV MqttEventsProcessorThreadCount 1
 CMD echo "$(date --utc +"%Y-%m-%d %H:%M:%S %:z") Starting Edge Hub" && \
-<<<<<<< HEAD
-    cd /tmp/mqtt && \
-=======
     cd /tmp && \
->>>>>>> df9c52a5
     /usr/local/bin/watchdog