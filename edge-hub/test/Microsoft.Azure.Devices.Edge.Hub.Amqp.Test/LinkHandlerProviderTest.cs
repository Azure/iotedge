--- conflicted
+++ resolved
@@ -6,7 +6,6 @@
     using Microsoft.Azure.Amqp;
     using Microsoft.Azure.Devices.Edge.Hub.Amqp.LinkHandlers;
     using Microsoft.Azure.Devices.Edge.Hub.Core;
-    using Microsoft.Azure.Devices.Edge.Hub.Core.Device;
     using Microsoft.Azure.Devices.Edge.Hub.Core.Identity;
     using Microsoft.Azure.Devices.Edge.Util.Test.Common;
     using Moq;
@@ -84,6 +83,34 @@
             // Assert
             Assert.NotNull(linkHandler);
             Assert.IsType(expectedLinkHandlerType, linkHandler);
+        }
+
+        [Theory]
+        [MemberData(nameof(GetIdentityFromBoundVariablesTestData))]
+        public void GetIdentityFromBoundVariablesTest(IDictionary<string, string> boundVariables, string expectedDeviceId, string expectedModuleId)
+        {
+            // Arrange
+            var messageConverter = Mock.Of<IMessageConverter<AmqpMessage>>();
+            var twinMessageConverter = Mock.Of<IMessageConverter<AmqpMessage>>();
+            var methodMessageConverter = Mock.Of<IMessageConverter<AmqpMessage>>();
+            var identityProvider = new IdentityProvider("foo.azure-device.net");
+            var linkHandlerProvider = new LinkHandlerProvider(messageConverter, twinMessageConverter, methodMessageConverter, identityProvider);
+
+            // Act
+            IIdentity identity = linkHandlerProvider.GetIdentity(boundVariables);
+
+            // Assert
+            if (string.IsNullOrEmpty(expectedModuleId))
+            {
+                Assert.IsType<DeviceIdentity>(identity);
+                Assert.Equal(expectedDeviceId, identity.Id);
+            }
+            else
+            {
+                Assert.IsType<ModuleIdentity>(identity);
+                Assert.Equal(expectedDeviceId, ((ModuleIdentity)identity).DeviceId);
+                Assert.Equal(expectedModuleId, ((ModuleIdentity)identity).ModuleId);
+            }
         }
 
         static IEnumerable<object[]> GetLinkTypeTestData()
@@ -175,67 +202,6 @@
             yield return new object[] { "amqps://foo.bar/devices/device1/twin", true, typeof(TwinReceivingLinkHandler) };
             yield return new object[] { "amqps://foo.bar/devices/device1/modules/module1/twin", true, typeof(TwinReceivingLinkHandler) };
         }
-<<<<<<< HEAD
-=======
-
-        [Theory]
-        [MemberData(nameof(GetLinkHandlerTestData))]
-        public void GetLinkHandlerTest(string url, bool isReceiver, Type expectedLinkHandlerType)
-        {
-            // Arrange
-            var messageConverter = Mock.Of<IMessageConverter<AmqpMessage>>();
-            var twinMessageConverter = Mock.Of<IMessageConverter<AmqpMessage>>();
-            var methodMessageConverter = Mock.Of<IMessageConverter<AmqpMessage>>();
-            var identityProvider = new IdentityProvider("foo.bar");
-            var linkHandlerProvider = new LinkHandlerProvider(messageConverter, twinMessageConverter, methodMessageConverter, identityProvider);
-
-            var uri = new Uri(url);
-            var amqpClientConnectionsHandler = Mock.Of<IClientConnectionsHandler>(c => c.GetConnectionHandler(It.IsAny<IIdentity>()) == Mock.Of<IConnectionHandler>());
-            var amqpConnection = Mock.Of<IAmqpConnection>(c => c.FindExtension<IClientConnectionsHandler>() == amqpClientConnectionsHandler);
-            var amqpSession = Mock.Of<IAmqpSession>(s => s.Connection == amqpConnection);
-            IAmqpLink amqpLink = isReceiver
-                ? Mock.Of<IReceivingAmqpLink>(l => l.IsReceiver && l.Session == amqpSession)
-                : Mock.Of<ISendingAmqpLink>(l => !l.IsReceiver && l.Session == amqpSession) as IAmqpLink;
-            if (url.Contains("$cbs"))
-            {
-                Mock.Get(amqpConnection).Setup(c => c.FindExtension<ICbsNode>()).Returns(Mock.Of<ICbsNode>());
-            }
-
-            // Act
-            ILinkHandler linkHandler = linkHandlerProvider.Create(amqpLink, uri);
-
-            // Assert
-            Assert.NotNull(linkHandler);
-            Assert.IsType(expectedLinkHandlerType, linkHandler);
-        }
-
-        [Theory]
-        [MemberData(nameof(GetIdentityFromBoundVariablesTestData))]
-        public void GetIdentityFromBoundVariablesTest(IDictionary<string, string> boundVariables, string expectedDeviceId, string expectedModuleId)
-        {
-            // Arrange
-            var messageConverter = Mock.Of<IMessageConverter<AmqpMessage>>();
-            var twinMessageConverter = Mock.Of<IMessageConverter<AmqpMessage>>();
-            var methodMessageConverter = Mock.Of<IMessageConverter<AmqpMessage>>();
-            var identityProvider = new IdentityProvider("foo.azure-device.net");
-            var linkHandlerProvider = new LinkHandlerProvider(messageConverter, twinMessageConverter, methodMessageConverter, identityProvider);
-
-            // Act
-            IIdentity identity = linkHandlerProvider.GetIdentity(boundVariables);
-
-            // Assert
-            if (string.IsNullOrEmpty(expectedModuleId))
-            {
-                Assert.IsType<DeviceIdentity>(identity);
-                Assert.Equal(expectedDeviceId, identity.Id);
-            }
-            else
-            {
-                Assert.IsType<ModuleIdentity>(identity);
-                Assert.Equal(expectedDeviceId, ((ModuleIdentity)identity).DeviceId);
-                Assert.Equal(expectedModuleId, ((ModuleIdentity)identity).ModuleId);
-            }
-        }
 
         static IEnumerable<object[]> GetIdentityFromBoundVariablesTestData()
         {
@@ -271,6 +237,5 @@
                 "m@n.p"
             };
         }
->>>>>>> 82ce72e4
     }
 }