// Copyright (c) Microsoft. All rights reserved.
// Licensed under the MIT license. See LICENSE file in the project root for full license information.
namespace Microsoft.Azure.Devices.Edge.Hub.Core.Test.Routing
{
    using System;
    using System.Collections.Generic;
    using System.Linq;
    using System.Text;
    using System.Threading.Tasks;

    using Microsoft.Azure.Devices.Edge.Hub.CloudProxy;
    using Microsoft.Azure.Devices.Edge.Hub.Core.Cloud;
    using Microsoft.Azure.Devices.Edge.Hub.Core.Device;
    using Microsoft.Azure.Devices.Edge.Hub.Core.Identity;
    using Microsoft.Azure.Devices.Edge.Hub.Core.Routing;
    using Microsoft.Azure.Devices.Edge.Hub.Core.Storage;
    using Microsoft.Azure.Devices.Edge.Storage;
    using Microsoft.Azure.Devices.Edge.Util;
    using Microsoft.Azure.Devices.Edge.Util.Test.Common;
    using Microsoft.Azure.Devices.Edge.Util.TransientFaultHandling;
    using Microsoft.Azure.Devices.Routing.Core;
    using Microsoft.Azure.Devices.Routing.Core.Endpoints;
    using Microsoft.Azure.Devices.Shared;

    using Moq;

    using Newtonsoft.Json;

    using Xunit;

    using Constants = Microsoft.Azure.Devices.Edge.Hub.Core.Constants;
    using IMessage = Microsoft.Azure.Devices.Edge.Hub.Core.IMessage;
    using Message = EdgeMessage;
    using SystemProperties = Microsoft.Azure.Devices.Edge.Hub.Core.SystemProperties;

    [Integration]
    public class RoutingTest
    {
        static readonly Random Rand = new Random();

        [Fact]
        public async Task MultipleRoutesSameModuleTest()
        {
            var routes = new List<string>
            {
                @"FROM /messages/* WHERE $connectionDeviceId = 'device1' INTO BrokeredEndpoint(""/modules/ml/inputs/in1"")",
                @"FROM /messages/modules/ml/outputs/op1 WHERE $connectionModuleId = 'ml' INTO BrokeredEndpoint(""/modules/ml/inputs/in2"")",
                @"FROM /messages/modules/ml/outputs/op2 INTO BrokeredEndpoint(""/modules/asa/inputs/input1"")"
            };

            string edgeDeviceId = "edge";
            var iotHub = new IoTHub();
            (IEdgeHub edgeHub, IConnectionManager connectionManager) = await SetupEdgeHub(routes, iotHub, edgeDeviceId);

            TestDevice device1 = await TestDevice.Create("device1", edgeHub, connectionManager);
            TestModule moduleMl = await TestModule.Create(edgeDeviceId, "ml", "op1", new List<string> { "in1", "in2" }, edgeHub, connectionManager);
            TestModule moduleAsa = await TestModule.Create(edgeDeviceId, "asa", "output1", "input1", edgeHub, connectionManager);

            IList<IMessage> deviceMessages = GetMessages();
            await device1.SendMessages(deviceMessages);
            await Task.Delay(GetSleepTime());
            Assert.False(iotHub.HasReceivedMessages(deviceMessages));
            Assert.True(moduleMl.HasReceivedMessages(deviceMessages));
            Assert.False(moduleAsa.HasReceivedMessages(deviceMessages));

            IList<IMessage> mlMessages = GetMessages();
            await moduleMl.SendMessageOnOutput(mlMessages);
            await Task.Delay(GetSleepTime());
            Assert.False(iotHub.HasReceivedMessages(mlMessages));
            Assert.True(moduleMl.HasReceivedMessages(mlMessages));
            Assert.False(moduleAsa.HasReceivedMessages(mlMessages));

            IList<IMessage> mlMessages2 = GetMessages();
            await moduleMl.SendMessageOnOutput(mlMessages2, "op2");
            await Task.Delay(GetSleepTime());
            Assert.False(iotHub.HasReceivedMessages(mlMessages2));
            Assert.False(moduleMl.HasReceivedMessages(mlMessages2));
            Assert.True(moduleAsa.HasReceivedMessages(mlMessages2));
        }

        [Fact]
        public async Task MultipleRoutesTest()
        {
            var routes = new List<string>
            {
                @"FROM /messages/* WHERE $connectionDeviceId = 'device1' INTO BrokeredEndpoint(""/modules/ml/inputs/in1"")",
                @"FROM /messages/modules/ml WHERE $connectionModuleId = 'ml' INTO BrokeredEndpoint(""/modules/asa/inputs/input1"")",
                @"FROM /messages/modules/asa/outputs/output1 INTO $upstream"
            };

            string edgeDeviceId = "edge";
            var iotHub = new IoTHub();
            (IEdgeHub edgeHub, IConnectionManager connectionManager) = await SetupEdgeHub(routes, iotHub, edgeDeviceId);

            TestDevice device1 = await TestDevice.Create("device1", edgeHub, connectionManager);
            TestModule moduleMl = await TestModule.Create(edgeDeviceId, "ml", "op1", "in1", edgeHub, connectionManager);
            TestModule moduleAsa = await TestModule.Create(edgeDeviceId, "asa", "output1", "input1", edgeHub, connectionManager);

            IList<IMessage> deviceMessages = GetMessages();
            await device1.SendMessages(deviceMessages);

            await Task.Delay(GetSleepTime());

            Assert.False(iotHub.HasReceivedMessages(deviceMessages));
            Assert.True(moduleMl.HasReceivedMessages(deviceMessages));
            Assert.False(moduleAsa.HasReceivedMessages(deviceMessages));

            IList<IMessage> mlMessages = GetMessages();
            await moduleMl.SendMessageOnOutput(mlMessages);

            await Task.Delay(GetSleepTime());

            Assert.False(iotHub.HasReceivedMessages(mlMessages));
            Assert.False(moduleMl.HasReceivedMessages(mlMessages));
            Assert.True(moduleAsa.HasReceivedMessages(mlMessages));

            IList<IMessage> asaMessages = GetMessages();
            await moduleAsa.SendMessageOnOutput(asaMessages);

            await Task.Delay(GetSleepTime());

            Assert.True(iotHub.HasReceivedMessages(asaMessages));
            Assert.False(moduleMl.HasReceivedMessages(asaMessages));
            Assert.False(moduleAsa.HasReceivedMessages(asaMessages));
        }

        [Fact]
        public async Task MultipleRoutesTest_WithNoModuleOutput()
        {
            var routes = new List<string>
            {
                @"FROM /messages WHERE $connectionDeviceId = 'device1' INTO BrokeredEndpoint(""/modules/ml/inputs/in1"")",
                @"FROM /messages/modules/ml INTO BrokeredEndpoint(""/modules/asa/inputs/input1"")",
                @"FROM /messages/modules/asa/* INTO $upstream"
            };

            string edgeDeviceId = "edge";
            var iotHub = new IoTHub();
            (IEdgeHub edgeHub, IConnectionManager connectionManager) = await SetupEdgeHub(routes, iotHub, edgeDeviceId);

            TestDevice device1 = await TestDevice.Create("device1", edgeHub, connectionManager);
            TestModule moduleMl = await TestModule.Create(edgeDeviceId, "ml", "op1", "in1", edgeHub, connectionManager);
            TestModule moduleAsa = await TestModule.Create(edgeDeviceId, "asa", "output1", "input1", edgeHub, connectionManager);

            IList<IMessage> deviceMessages = GetMessages();
            await device1.SendMessages(deviceMessages);
            await Task.Delay(GetSleepTime(20));
            Assert.False(iotHub.HasReceivedMessages(deviceMessages));
            Assert.True(moduleMl.HasReceivedMessages(deviceMessages));
            Assert.False(moduleAsa.HasReceivedMessages(deviceMessages));

            IList<IMessage> mlMessages = GetMessages();
            await moduleMl.SendMessages(mlMessages);
            await Task.Delay(GetSleepTime());
            Assert.False(iotHub.HasReceivedMessages(mlMessages));
            Assert.False(moduleMl.HasReceivedMessages(mlMessages));
            Assert.True(moduleAsa.HasReceivedMessages(mlMessages));

            IList<IMessage> asaMessages = GetMessages();
            await moduleAsa.SendMessages(asaMessages);
            await Task.Delay(GetSleepTime());
            Assert.True(iotHub.HasReceivedMessages(asaMessages));
            Assert.False(moduleMl.HasReceivedMessages(asaMessages));
            Assert.False(moduleAsa.HasReceivedMessages(asaMessages));
        }

        [Fact]
        public async Task MultipleRoutesTest_WithNoModuleOutput_WrongRoute()
        {
            var routes = new List<string>
            {
                @"FROM /messages WHERE $connectionDeviceId = 'device1' INTO BrokeredEndpoint(""/modules/ml/inputs/in1"")",
                @"FROM /messages/modules/ml INTO BrokeredEndpoint(""/modules/asa/inputs/input1"")",
                @"FROM /messages/modules/asa/outputs/output1 INTO $upstream"
            };

            string edgeDeviceId = "edge";
            var iotHub = new IoTHub();
            (IEdgeHub edgeHub, IConnectionManager connectionManager) = await SetupEdgeHub(routes, iotHub, edgeDeviceId);

            TestDevice device1 = await TestDevice.Create("device1", edgeHub, connectionManager);
            TestModule moduleMl = await TestModule.Create(edgeDeviceId, "ml", "op1", "in1", edgeHub, connectionManager);
            TestModule moduleAsa = await TestModule.Create(edgeDeviceId, "asa", "output1", "input1", edgeHub, connectionManager);

            IList<IMessage> deviceMessages = GetMessages();
            await device1.SendMessages(deviceMessages);
            await Task.Delay(GetSleepTime());
            Assert.False(iotHub.HasReceivedMessages(deviceMessages));
            Assert.True(moduleMl.HasReceivedMessages(deviceMessages));
            Assert.False(moduleAsa.HasReceivedMessages(deviceMessages));

            IList<IMessage> mlMessages = GetMessages();
            await moduleMl.SendMessages(mlMessages);
            await Task.Delay(GetSleepTime());
            Assert.False(iotHub.HasReceivedMessages(mlMessages));
            Assert.False(moduleMl.HasReceivedMessages(mlMessages));
            Assert.True(moduleAsa.HasReceivedMessages(mlMessages));

            IList<IMessage> asaMessages = GetMessages();
            await moduleAsa.SendMessages(asaMessages);
            await Task.Delay(GetSleepTime());
            Assert.False(iotHub.HasReceivedMessages(asaMessages));
            Assert.False(moduleMl.HasReceivedMessages(asaMessages));
            Assert.False(moduleAsa.HasReceivedMessages(asaMessages));
        }

        [Fact]
        public async Task RoutesWithConditionsOnSystemPropertiesTest1()
        {
            var routes = new List<string>
            {
                @"FROM /messages WHERE $contentType = 'application/json' AND $contentEncoding = 'utf-8' INTO $upstream",
                @"FROM /messages WHERE $contentType = 'application/json' AND $contentEncoding <> 'utf-8' INTO BrokeredEndpoint(""/modules/mod2/inputs/in2"")",
            };

            string edgeDeviceId = "edge";
            var iotHub = new IoTHub();
            (IEdgeHub edgeHub, IConnectionManager connectionManager) = await SetupEdgeHub(routes, iotHub, edgeDeviceId);

            TestDevice device1 = await TestDevice.Create("device1", edgeHub, connectionManager);
            TestModule module1 = await TestModule.Create(edgeDeviceId, "mod1", "op1", "in1", edgeHub, connectionManager);
            TestModule module2 = await TestModule.Create(edgeDeviceId, "mod2", "op2", "in2", edgeHub, connectionManager);

            List<IMessage> message1 = GetMessages();
            message1.ForEach(d => d.SystemProperties[SystemProperties.ContentType] = "application/json");
            message1.ForEach(d => d.SystemProperties[SystemProperties.ContentEncoding] = "utf-8");
            await device1.SendMessages(message1);
            await Task.Delay(GetSleepTime());
            Assert.True(iotHub.HasReceivedMessages(message1));
            Assert.False(module1.HasReceivedMessages(message1));
            Assert.False(module2.HasReceivedMessages(message1));

            List<IMessage> message2 = GetMessages();
            message2.ForEach(d => d.SystemProperties[SystemProperties.ContentType] = "application/json");
            message2.ForEach(d => d.SystemProperties[SystemProperties.ContentEncoding] = "utf-16");
            await device1.SendMessages(message2);
            await Task.Delay(GetSleepTime());
            Assert.False(iotHub.HasReceivedMessages(message2));
            Assert.False(module1.HasReceivedMessages(message2));
            Assert.True(module2.HasReceivedMessages(message2));
        }

        [Fact]
        public async Task RoutesWithConditionsTest1()
        {
            var routes = new List<string>
            {
                @"FROM /messages WHERE as_number(temp) > 50 INTO BrokeredEndpoint(""/modules/ml/inputs/in1"")",
                @"FROM /messages/modules/ml WHERE messageType = 'alert' INTO BrokeredEndpoint(""/modules/asa/inputs/input1"")",
                @"FROM /messages/modules/asa/outputs/output1 WHERE info = 'aggregate' INTO $upstream"
            };

            string edgeDeviceId = "edge";
            var iotHub = new IoTHub();
            (IEdgeHub edgeHub, IConnectionManager connectionManager) = await SetupEdgeHub(routes, iotHub, edgeDeviceId);

            TestDevice device1 = await TestDevice.Create("device1", edgeHub, connectionManager);
            TestModule moduleMl = await TestModule.Create(edgeDeviceId, "ml", "op1", "in1", edgeHub, connectionManager);
            TestModule moduleAsa = await TestModule.Create(edgeDeviceId, "asa", "output1", "input1", edgeHub, connectionManager);

            List<IMessage> deviceMessages = GetMessages();
            deviceMessages.ForEach(d => d.Properties.Add("temp", "100"));
            await device1.SendMessages(deviceMessages);
            await Task.Delay(GetSleepTime());
            Assert.False(iotHub.HasReceivedMessages(deviceMessages));
            Assert.True(moduleMl.HasReceivedMessages(deviceMessages));
            Assert.False(moduleAsa.HasReceivedMessages(deviceMessages));

            List<IMessage> mlMessages = GetMessages();
            mlMessages.ForEach(d => d.Properties.Add("messageType", "alert"));
            await moduleMl.SendMessageOnOutput(mlMessages);
            await Task.Delay(GetSleepTime());
            Assert.False(iotHub.HasReceivedMessages(mlMessages));
            Assert.False(moduleMl.HasReceivedMessages(mlMessages));
            Assert.True(moduleAsa.HasReceivedMessages(mlMessages));

            List<IMessage> asaMessages = GetMessages();
            asaMessages.ForEach(d => d.Properties.Add("info", "aggregate"));
            await moduleAsa.SendMessageOnOutput(asaMessages);
            await Task.Delay(GetSleepTime());
            Assert.True(iotHub.HasReceivedMessages(asaMessages));
            Assert.False(moduleMl.HasReceivedMessages(asaMessages));
            Assert.False(moduleAsa.HasReceivedMessages(asaMessages));
        }

        [Fact]
        public async Task RoutesWithConditionsTest2()
        {
            var routes = new List<string>
            {
                @"FROM /messages WHERE as_number(temp) > 50 INTO BrokeredEndpoint(""/modules/mod1/inputs/in1"")",
                @"FROM /messages/* WHERE as_number(temp) < 50 INTO BrokeredEndpoint(""/modules/mod2/inputs/in2"")",
            };

            string edgeDeviceId = "edge";
            var iotHub = new IoTHub();
            (IEdgeHub edgeHub, IConnectionManager connectionManager) = await SetupEdgeHub(routes, iotHub, edgeDeviceId);

            TestDevice device1 = await TestDevice.Create("device1", edgeHub, connectionManager);
            TestModule module1 = await TestModule.Create(edgeDeviceId, "mod1", "op1", "in1", edgeHub, connectionManager);
            TestModule module2 = await TestModule.Create(edgeDeviceId, "mod2", "op2", "in2", edgeHub, connectionManager);

            List<IMessage> messages1 = GetMessages();
            messages1.ForEach(d => d.Properties.Add("temp", "100"));
            await device1.SendMessages(messages1);
            await Task.Delay(GetSleepTime());
            Assert.False(iotHub.HasReceivedMessages(messages1));
            Assert.True(module1.HasReceivedMessages(messages1));
            Assert.False(module2.HasReceivedMessages(messages1));

            List<IMessage> messages2 = GetMessages();
            messages2.ForEach(d => d.Properties.Add("temp", "20"));
            await device1.SendMessages(messages2);
            await Task.Delay(GetSleepTime());
            Assert.False(iotHub.HasReceivedMessages(messages2));
            Assert.False(module1.HasReceivedMessages(messages2));
            Assert.True(module2.HasReceivedMessages(messages2));
        }

        [Fact]
        public async Task RouteToCloudTest()
        {
            var routes = new List<string>
            {
                "FROM /messages INTO $upstream"
            };

            string edgeDeviceId = "edge";
            var iotHub = new IoTHub();
            (IEdgeHub edgeHub, IConnectionManager connectionManager) = await SetupEdgeHub(routes, iotHub, edgeDeviceId);

            TestDevice device1 = await TestDevice.Create("device1", edgeHub, connectionManager);
            TestModule module1 = await TestModule.Create(edgeDeviceId, "mod1", "op1", "in1", edgeHub, connectionManager);

            IList<IMessage> messages = GetMessages();
            await device1.SendMessages(messages);

            await Task.Delay(GetSleepTime());

            Assert.True(iotHub.HasReceivedMessages(messages));
            Assert.False(module1.HasReceivedMessages(messages));
        }

        [Fact]
        public async Task RouteToModuleTest()
        {
            var routes = new List<string>
            {
                @"FROM /messages INTO BrokeredEndpoint(""/modules/mod1/inputs/in1"")"
            };

            string edgeDeviceId = "edge";
            var iotHub = new IoTHub();
            (IEdgeHub edgeHub, IConnectionManager connectionManager) = await SetupEdgeHub(routes, iotHub, edgeDeviceId);

            TestDevice device1 = await TestDevice.Create("device1", edgeHub, connectionManager);
            TestModule module1 = await TestModule.Create(edgeDeviceId, "mod1", "op1", "in1", edgeHub, connectionManager);

            IList<IMessage> messages = GetMessages();
            await device1.SendMessages(messages);

            await Task.Delay(GetSleepTime());

            Assert.False(iotHub.HasReceivedMessages(messages));
            Assert.True(module1.HasReceivedMessages(messages));
        }

        [Fact(Skip = "Flaky test, bug #2494150")]
        public async Task TestRoutingTwinChangeNotificationFromDevice()
        {
            var routes = new List<string>
            {
                @"FROM /twinChangeNotifications INTO BrokeredEndpoint(""/modules/mod1/inputs/in1"")"
            };

            string edgeDeviceId = "edge";
            var iotHub = new IoTHub();
            (IEdgeHub edgeHub, IConnectionManager connectionManager) = await SetupEdgeHub(routes, iotHub, edgeDeviceId);

            TestDevice device1 = await TestDevice.Create("device1", edgeHub, connectionManager);
            TestModule module1 = await TestModule.Create(edgeDeviceId, "mod1", "op1", "in1", edgeHub, connectionManager);

            IMessage message = GetReportedPropertiesMessage();
            await device1.UpdateReportedProperties(message);
            await Task.Delay(GetSleepTime());
            Assert.True(iotHub.HasReceivedTwinChangeNotification());
            Assert.True(module1.HasReceivedTwinChangeNotification());
        }

        [Fact(Skip = "Flaky test, bug #2494150")]
        public async Task TestRoutingTwinChangeNotificationFromModule()
        {
            var routes = new List<string>
            {
                @"FROM /twinChangeNotifications INTO BrokeredEndpoint(""/modules/mod1/inputs/in1"")"
            };

            string edgeDeviceId = "edge";
            var iotHub = new IoTHub();
            (IEdgeHub edgeHub, IConnectionManager connectionManager) = await SetupEdgeHub(routes, iotHub, edgeDeviceId);

            TestModule module1 = await TestModule.Create(edgeDeviceId, "mod1", "op1", "in1", edgeHub, connectionManager);
            TestModule module2 = await TestModule.Create(edgeDeviceId, "mod2", "op2", "in2", edgeHub, connectionManager);

            IMessage message = GetReportedPropertiesMessage();
            await module2.UpdateReportedProperties(message);
            await Task.Delay(GetSleepTime());
            Assert.True(iotHub.HasReceivedTwinChangeNotification());
            Assert.True(module1.HasReceivedTwinChangeNotification());
        }

        static IMessage GetMessage()
        {
            byte[] messageBody = Encoding.UTF8.GetBytes("Message body");
            var properties = new Dictionary<string, string>()
            {
                { "Prop1", "Val1" },
                { "Prop2", "Val2" }
            };

            var systemProperties = new Dictionary<string, string>
            {
                { SystemProperties.MessageId, Guid.NewGuid().ToString() }
            };
            return new Message(messageBody, properties, systemProperties);
        }

        static List<IMessage> GetMessages()
        {
            var messages = new List<IMessage>();
            for (int i = 0; i < 10; i++)
            {
                messages.Add(GetMessage());
            }

            return messages;
        }

        static IMessage GetReportedPropertiesMessage()
        {
            var twinCollection = new TwinCollection();
            twinCollection["Status"] = "running";
            twinCollection["ElapsedTime"] = "0.5";
            byte[] messageBody = Encoding.UTF8.GetBytes(JsonConvert.SerializeObject(twinCollection));
            return new EdgeMessage.Builder(messageBody).Build();
        }

        static TimeSpan GetSleepTime(int baseSleepSecs = 10) => TimeSpan.FromSeconds(baseSleepSecs + Rand.Next(0, 10));

        static IClientCredentials SetupDeviceIdentity(string deviceId) =>
            new TokenCredentials(new DeviceIdentity("iotHub", deviceId), Guid.NewGuid().ToString(), string.Empty);

        static async Task<(IEdgeHub, IConnectionManager)> SetupEdgeHub(IEnumerable<string> routes, IoTHub iotHub, string edgeDeviceId)
        {
            string iotHubName = "testHub";

            Routing.UserMetricLogger = NullRoutingUserMetricLogger.Instance;
            Routing.PerfCounter = NullRoutingPerfCounter.Instance;
            Routing.UserAnalyticsLogger = NullUserAnalyticsLogger.Instance;

            RetryStrategy defaultRetryStrategy = new FixedInterval(0, TimeSpan.FromSeconds(1));
            TimeSpan defaultRevivePeriod = TimeSpan.FromHours(1);
            TimeSpan defaultTimeout = TimeSpan.FromSeconds(60);
            var endpointExecutorConfig = new EndpointExecutorConfig(defaultTimeout, defaultRetryStrategy, defaultRevivePeriod, true);

            var cloudProxy = new Mock<ICloudProxy>();
            cloudProxy.Setup(c => c.SendMessageAsync(It.IsAny<IMessage>())).Callback<IMessage>(m => iotHub.ReceivedMessages.Add(m)).Returns(Task.CompletedTask);
            cloudProxy.Setup(c => c.UpdateReportedPropertiesAsync(It.IsAny<IMessage>())).Callback<IMessage>(m => iotHub.ReceivedMessages.Add(m)).Returns(Task.CompletedTask);
            cloudProxy.SetupGet(c => c.IsActive).Returns(true);
            var cloudConnection = Mock.Of<ICloudConnection>(c => c.IsActive && c.CloudProxy == Option.Some(cloudProxy.Object));

            var cloudConnectionProvider = new Mock<ICloudConnectionProvider>();
            cloudConnectionProvider.Setup(c => c.Connect(It.IsAny<IClientCredentials>(), It.IsAny<Action<string, CloudConnectionStatus>>())).ReturnsAsync(Try.Success(cloudConnection));
            var credentialCache = Mock.Of<ICredentialsCache>();
            IConnectionManager connectionManager = new ConnectionManager(cloudConnectionProvider.Object, credentialCache);
            var routingMessageConverter = new RoutingMessageConverter();
            RouteFactory routeFactory = new EdgeRouteFactory(new EndpointFactory(connectionManager, routingMessageConverter, edgeDeviceId));
            IEnumerable<Route> routesList = routeFactory.Create(routes).ToList();
            IEnumerable<Endpoint> endpoints = routesList.SelectMany(r => r.Endpoints);
            var routerConfig = new RouterConfig(endpoints, routesList);
            IDbStoreProvider dbStoreProvider = new InMemoryDbStoreProvider();
            IStoreProvider storeProvider = new StoreProvider(dbStoreProvider);
            IMessageStore messageStore = new MessageStore(storeProvider, CheckpointStore.Create(dbStoreProvider), TimeSpan.MaxValue);
            IEndpointExecutorFactory endpointExecutorFactory = new StoringAsyncEndpointExecutorFactory(endpointExecutorConfig, new AsyncEndpointExecutorOptions(1, TimeSpan.FromMilliseconds(10)), messageStore);
            Router router = await Router.CreateAsync(Guid.NewGuid().ToString(), iotHubName, routerConfig, endpointExecutorFactory);
            ITwinManager twinManager = new TwinManager(connectionManager, new TwinCollectionMessageConverter(), new TwinMessageConverter(), Option.None<IEntityStore<string, TwinInfo>>());
            IEdgeHub edgeHub = new RoutingEdgeHub(router, routingMessageConverter, connectionManager, twinManager, edgeDeviceId, Mock.Of<IInvokeMethodHandler>(), Mock.Of<IDeviceConnectivityManager>());
            return (edgeHub, connectionManager);
        }

        static IClientCredentials SetupModuleCredentials(string moduleId, string deviceId) =>
            new TokenCredentials(new ModuleIdentity("iotHub", deviceId, moduleId), Guid.NewGuid().ToString(), string.Empty);

        class IoTHub
        {
            public List<IMessage> ReceivedMessages { get; } = new List<IMessage>();

            public bool HasReceivedMessage(IMessage message) => this.ReceivedMessages.Any(
                m =>
                    m.SystemProperties[SystemProperties.MessageId] == message.SystemProperties[SystemProperties.MessageId]);

            public bool HasReceivedMessages(IEnumerable<IMessage> messages) => messages.All(m => this.HasReceivedMessage(m));

            public bool HasReceivedTwinChangeNotification() => this.ReceivedMessages.Any(
                m =>
                    m.SystemProperties[SystemProperties.MessageType] == Constants.TwinChangeNotificationMessageType);
        }

        class TestDevice
        {
            readonly IDeviceListener deviceListener;
            readonly IDeviceIdentity deviceIdentity;

            TestDevice(IDeviceIdentity deviceIdentity, IDeviceListener deviceListener)
            {
                this.deviceIdentity = deviceIdentity;
                this.deviceListener = deviceListener;
            }

            public static async Task<TestDevice> Create(string deviceId, IEdgeHub edgeHub, IConnectionManager connectionManager)
            {
                IClientCredentials deviceCredentials = SetupDeviceIdentity(deviceId);
                Try<ICloudProxy> cloudProxy = await connectionManager.CreateCloudConnectionAsync(deviceCredentials);
                Assert.True(cloudProxy.Success);
                var deviceProxy = Mock.Of<IDeviceProxy>();
                var deviceListener = new DeviceMessageHandler(deviceCredentials.Identity, edgeHub, connectionManager);
                deviceListener.BindDeviceProxy(deviceProxy);
                return new TestDevice(deviceCredentials.Identity as IDeviceIdentity, deviceListener);
            }

            public Task SendMessage(IMessage message)
            {
                message.SystemProperties[SystemProperties.ConnectionDeviceId] = this.deviceIdentity.DeviceId;
                return this.deviceListener.ProcessDeviceMessageAsync(message);
            }

            public Task SendMessages(IEnumerable<IMessage> messages) => Task.WhenAll(messages.Select(m => this.SendMessage(m)));

            public Task UpdateReportedProperties(IMessage reportedPropertiesMessage) =>
                this.deviceListener.UpdateReportedPropertiesAsync(reportedPropertiesMessage, Guid.NewGuid().ToString());
        }

        class TestModule
        {
            readonly IDeviceListener deviceListener;
            readonly IModuleIdentity moduleIdentity;
            readonly List<IMessage> receivedMessages;
            readonly string outputName;

            TestModule(IModuleIdentity moduleIdentity, string endpointId, IDeviceListener deviceListener, List<IMessage> receivedMessages)
            {
                this.moduleIdentity = moduleIdentity;
                this.outputName = endpointId;
                this.deviceListener = deviceListener;
                this.receivedMessages = receivedMessages;
            }

            public static Task<TestModule> Create(string deviceId, string moduleId, string outputEndpointId, string inputEndpointId, IEdgeHub edgeHub, IConnectionManager connectionManager) =>
                Create(deviceId, moduleId, outputEndpointId, new List<string> { inputEndpointId }, edgeHub, connectionManager);

            public static async Task<TestModule> Create(string deviceId, string moduleId, string outputEndpointId, List<string> inputEndpointIds, IEdgeHub edgeHub, IConnectionManager connectionManager)
            {
                IClientCredentials moduleCredentials = SetupModuleCredentials(moduleId, deviceId);
                Try<ICloudProxy> cloudProxy = await connectionManager.CreateCloudConnectionAsync(moduleCredentials);
                Assert.True(cloudProxy.Success);
                var deviceListener = new DeviceMessageHandler(moduleCredentials.Identity, edgeHub, connectionManager);
                var receivedMessages = new List<IMessage>();
                var deviceProxy = new Mock<IDeviceProxy>();
                deviceProxy.Setup(d => d.SendMessageAsync(It.IsAny<IMessage>(), It.Is<string>(e => inputEndpointIds.Contains(e))))
                    .Callback<IMessage, string>(
                        (m, e) =>
                        {
                            receivedMessages.Add(m);
                            deviceListener.ProcessMessageFeedbackAsync(m.SystemProperties[SystemProperties.LockToken], FeedbackStatus.Complete).Wait();
                        })
                    .Returns(Task.CompletedTask);
                deviceProxy.SetupGet(d => d.IsActive).Returns(true);
                deviceListener.BindDeviceProxy(deviceProxy.Object);
                await deviceListener.AddSubscription(DeviceSubscription.ModuleMessages);
                return new TestModule(moduleCredentials.Identity as IModuleIdentity, outputEndpointId, deviceListener, receivedMessages);
            }

            public bool HasReceivedMessage(IMessage message) => this.receivedMessages.Any(
                m =>
                    m.SystemProperties[SystemProperties.MessageId] == message.SystemProperties[SystemProperties.MessageId]);

            public bool HasReceivedMessages(IEnumerable<IMessage> messages) => messages.All(m => this.HasReceivedMessage(m));

            public bool HasReceivedTwinChangeNotification() => this.receivedMessages.Any(
                m =>
                    m.SystemProperties[SystemProperties.MessageType] == Constants.TwinChangeNotificationMessageType);

            public Task SendMessage(IMessage message)
            {
                message.SystemProperties[SystemProperties.ConnectionDeviceId] = this.moduleIdentity.DeviceId;
                message.SystemProperties[SystemProperties.ConnectionModuleId] = this.moduleIdentity.ModuleId;
                return this.deviceListener.ProcessDeviceMessageAsync(message);
            }

            public Task SendMessageOnOutput(IEnumerable<IMessage> messages) => Task.WhenAll(messages.Select(m => this.SendMessageOnOutput(m)));

            public Task SendMessageOnOutput(IMessage message) => this.SendMessageOnOutput(message, this.outputName);

            public Task SendMessageOnOutput(IEnumerable<IMessage> messages, string outputNameArg) => Task.WhenAll(messages.Select(m => this.SendMessageOnOutput(m, outputNameArg)));

            public Task SendMessageOnOutput(IMessage message, string outputNameArg)
            {
                message.SystemProperties[SystemProperties.ConnectionDeviceId] = this.moduleIdentity.DeviceId;
                message.SystemProperties[SystemProperties.ConnectionModuleId] = this.moduleIdentity.ModuleId;
                message.SystemProperties[SystemProperties.OutputName] = outputNameArg;
                return this.deviceListener.ProcessDeviceMessageAsync(message);
            }

            public Task SendMessages(IEnumerable<IMessage> messages) => Task.WhenAll(messages.Select(m => this.SendMessage(m)));

            public Task UpdateReportedProperties(IMessage reportedPropertiesMessage) =>
                this.deviceListener.UpdateReportedPropertiesAsync(reportedPropertiesMessage, Guid.NewGuid().ToString());
        }
<<<<<<< HEAD
=======

        class IoTHub
        {
            public List<IMessage> ReceivedMessages { get; } = new List<IMessage>();

            public bool HasReceivedMessages(IEnumerable<IMessage> messages) => messages.All(m => this.HasReceivedMessage(m));

            public bool HasReceivedMessage(IMessage message) => this.ReceivedMessages.Any(m =>
                m.SystemProperties[SystemProperties.MessageId] == message.SystemProperties[SystemProperties.MessageId]);

            public bool HasReceivedTwinChangeNotification() => this.ReceivedMessages.Any(m =>
                m.SystemProperties[SystemProperties.MessageType] == Core.Constants.TwinChangeNotificationMessageType);
        }

        static IMessage GetMessage()
        {
            byte[] messageBody = Encoding.UTF8.GetBytes("Message body");
            var properties = new Dictionary<string, string>()
            {
                { "Prop1", "Val1" },
                { "Prop2", "Val2" }
            };

            var systemProperties = new Dictionary<string, string>
            {
                { SystemProperties.MessageId, Guid.NewGuid().ToString() }
            };
            return new Message(messageBody, properties, systemProperties);
        }

        static List<IMessage> GetMessages()
        {
            var messages = new List<IMessage>();
            for (int i = 0; i < 10; i++)
            {
                messages.Add(GetMessage());
            }
            return messages;
        }

        static IMessage GetReportedPropertiesMessage()
        {
            var twinCollection = new TwinCollection();
            twinCollection["Status"] = "running";
            twinCollection["ElapsedTime"] = "0.5";
            byte[] messageBody = Encoding.UTF8.GetBytes(JsonConvert.SerializeObject(twinCollection));
            return new Message.Builder(messageBody).Build();
        }

        static IClientCredentials SetupDeviceIdentity(string deviceId) =>
            new TokenCredentials(new DeviceIdentity("iotHub", deviceId), Guid.NewGuid().ToString(), string.Empty, false);

        static IClientCredentials SetupModuleCredentials(string moduleId, string deviceId) =>
            new TokenCredentials(new ModuleIdentity("iotHub", deviceId, moduleId), Guid.NewGuid().ToString(), string.Empty, false);
>>>>>>> 4dea9c16
    }
}<|MERGE_RESOLUTION|>--- conflicted
+++ resolved
@@ -448,7 +448,7 @@
         static TimeSpan GetSleepTime(int baseSleepSecs = 10) => TimeSpan.FromSeconds(baseSleepSecs + Rand.Next(0, 10));
 
         static IClientCredentials SetupDeviceIdentity(string deviceId) =>
-            new TokenCredentials(new DeviceIdentity("iotHub", deviceId), Guid.NewGuid().ToString(), string.Empty);
+            new TokenCredentials(new DeviceIdentity("iotHub", deviceId), Guid.NewGuid().ToString(), string.Empty, false);
 
         static async Task<(IEdgeHub, IConnectionManager)> SetupEdgeHub(IEnumerable<string> routes, IoTHub iotHub, string edgeDeviceId)
         {
@@ -489,7 +489,7 @@
         }
 
         static IClientCredentials SetupModuleCredentials(string moduleId, string deviceId) =>
-            new TokenCredentials(new ModuleIdentity("iotHub", deviceId, moduleId), Guid.NewGuid().ToString(), string.Empty);
+            new TokenCredentials(new ModuleIdentity("iotHub", deviceId, moduleId), Guid.NewGuid().ToString(), string.Empty, false);
 
         class IoTHub
         {
@@ -616,62 +616,5 @@
             public Task UpdateReportedProperties(IMessage reportedPropertiesMessage) =>
                 this.deviceListener.UpdateReportedPropertiesAsync(reportedPropertiesMessage, Guid.NewGuid().ToString());
         }
-<<<<<<< HEAD
-=======
-
-        class IoTHub
-        {
-            public List<IMessage> ReceivedMessages { get; } = new List<IMessage>();
-
-            public bool HasReceivedMessages(IEnumerable<IMessage> messages) => messages.All(m => this.HasReceivedMessage(m));
-
-            public bool HasReceivedMessage(IMessage message) => this.ReceivedMessages.Any(m =>
-                m.SystemProperties[SystemProperties.MessageId] == message.SystemProperties[SystemProperties.MessageId]);
-
-            public bool HasReceivedTwinChangeNotification() => this.ReceivedMessages.Any(m =>
-                m.SystemProperties[SystemProperties.MessageType] == Core.Constants.TwinChangeNotificationMessageType);
-        }
-
-        static IMessage GetMessage()
-        {
-            byte[] messageBody = Encoding.UTF8.GetBytes("Message body");
-            var properties = new Dictionary<string, string>()
-            {
-                { "Prop1", "Val1" },
-                { "Prop2", "Val2" }
-            };
-
-            var systemProperties = new Dictionary<string, string>
-            {
-                { SystemProperties.MessageId, Guid.NewGuid().ToString() }
-            };
-            return new Message(messageBody, properties, systemProperties);
-        }
-
-        static List<IMessage> GetMessages()
-        {
-            var messages = new List<IMessage>();
-            for (int i = 0; i < 10; i++)
-            {
-                messages.Add(GetMessage());
-            }
-            return messages;
-        }
-
-        static IMessage GetReportedPropertiesMessage()
-        {
-            var twinCollection = new TwinCollection();
-            twinCollection["Status"] = "running";
-            twinCollection["ElapsedTime"] = "0.5";
-            byte[] messageBody = Encoding.UTF8.GetBytes(JsonConvert.SerializeObject(twinCollection));
-            return new Message.Builder(messageBody).Build();
-        }
-
-        static IClientCredentials SetupDeviceIdentity(string deviceId) =>
-            new TokenCredentials(new DeviceIdentity("iotHub", deviceId), Guid.NewGuid().ToString(), string.Empty, false);
-
-        static IClientCredentials SetupModuleCredentials(string moduleId, string deviceId) =>
-            new TokenCredentials(new ModuleIdentity("iotHub", deviceId, moduleId), Guid.NewGuid().ToString(), string.Empty, false);
->>>>>>> 4dea9c16
     }
 }