// Copyright (c) Microsoft. All rights reserved.
// Licensed under the MIT license. See LICENSE file in the project root for full license information.
namespace Microsoft.Azure.Devices.Edge.Hub.Core.Test
{
    using System;
    using System.Linq;

    using Microsoft.Azure.Devices.Edge.Hub.Core.Device;
    using Microsoft.Azure.Devices.Edge.Hub.Core.Identity;
    using Microsoft.Azure.Devices.Edge.Util.Test.Common;

    using Xunit;

    [Unit]
    public class IdentityFactoryTest
    {
        [Fact]
        public void GetSasIdentityTest()
        {
            string iothubHostName = "iothub1.azure.net";
            string callerProductInfo = "productInfo";
            string sasToken = TokenHelper.CreateSasToken($"{iothubHostName}/devices/device1/modules/moduleId");

            var identityFactory = new ClientCredentialsFactory(iothubHostName, callerProductInfo);

            // device test
            string deviceId = "device1";
            string deviceClientType = "customDeviceClient1";
            IClientCredentials identityTry1 = identityFactory.GetWithSasToken(deviceId, null, deviceClientType, sasToken, false);
            Assert.IsType<DeviceIdentity>(identityTry1.Identity);
            Assert.IsType<TokenCredentials>(identityTry1);
            Assert.Equal(sasToken, (identityTry1 as ITokenCredentials)?.Token);
            Assert.Equal("device1", identityTry1.Identity.Id);
            Assert.Equal($"{callerProductInfo} customDeviceClient1", identityTry1.ProductInfo);
            Assert.Equal(AuthenticationType.Token, identityTry1.AuthenticationType);

            // module test
            deviceId = "device1";
            string moduleId = "module1";
            deviceClientType = "customDeviceClient2";
            IClientCredentials identityTry2 = identityFactory.GetWithSasToken(deviceId, moduleId, deviceClientType, sasToken, false);
            Assert.IsType<ModuleIdentity>(identityTry2.Identity);
            Assert.IsType<TokenCredentials>(identityTry2);
            Assert.Equal(sasToken, (identityTry2 as ITokenCredentials)?.Token);
            Assert.Equal("device1/module1", identityTry2.Identity.Id);
            Assert.Equal($"{callerProductInfo} customDeviceClient2", identityTry2.ProductInfo);
            Assert.Equal(AuthenticationType.Token, identityTry2.AuthenticationType);
        }

        [Fact]
        public void GetWithConnectionStringTest_Device()
        {
            string deviceId = "device1";
            string iotHubHostName = "edgehubtest1.azure-devices.net";
            string key = GetRandomString(44);
            string deviceConnectionstring = $"HostName={iotHubHostName};DeviceId={deviceId};SharedAccessKey={key}";

            IClientCredentialsFactory identityFactory = new ClientCredentialsFactory(new IdentityProvider(iotHubHostName));
            IClientCredentials identityTry = identityFactory.GetWithConnectionString(deviceConnectionstring);
            Assert.NotNull(identityTry);
            IIdentity identity = identityTry.Identity;
            Assert.IsType<DeviceIdentity>(identity);
            Assert.IsType<SharedKeyCredentials>(identityTry);
            Assert.Equal(deviceConnectionstring, (identityTry as ISharedKeyCredentials)?.ConnectionString);
            Assert.Equal(deviceId, identity.Id);
        }

        [Fact]
        public void GetWithConnectionStringTest_Module()
        {
            string deviceId = "device1";
            string moduleId = "module1";
            string iotHubHostName = "edgehubtest1.azure-devices.net";
            string key = GetRandomString(44);
            string deviceConnectionstring = $"HostName={iotHubHostName};DeviceId={deviceId};ModuleId={moduleId};SharedAccessKey={key}";

            IClientCredentialsFactory identityFactory = new ClientCredentialsFactory(new IdentityProvider(iotHubHostName));
            IClientCredentials identityTry = identityFactory.GetWithConnectionString(deviceConnectionstring);
            Assert.NotNull(identityTry);
            var identity = identityTry.Identity as IModuleIdentity;
            Assert.NotNull(identity);
            Assert.IsType<SharedKeyCredentials>(identityTry);
            Assert.Equal(deviceConnectionstring, (identityTry as ISharedKeyCredentials)?.ConnectionString);
            Assert.Equal(deviceId, identity.DeviceId);
            Assert.Equal(moduleId, identity.ModuleId);
        }

<<<<<<< HEAD
=======
        static string GetRandomString(int length)
        {
            var rand = new Random();
            const string Chars = "abcdefghijklmnopqrstuvwxyz";
            return new string(Enumerable.Repeat(Chars, length)
              .Select(s => s[rand.Next(s.Length)]).ToArray());
        }

        [Fact]
        public void GetSasIdentityTest()
        {
            string iothubHostName = "iothub1.azure.net";
            string callerProductInfo = "productInfo";
            string sasToken = TokenHelper.CreateSasToken($"{iothubHostName}/devices/device1/modules/moduleId");

            var identityFactory = new ClientCredentialsFactory(new IdentityProvider(iothubHostName), callerProductInfo);

            // device test
            string deviceId = "device1";
            string deviceClientType = "customDeviceClient1";
            IClientCredentials identityTry1 = identityFactory.GetWithSasToken(deviceId, null, deviceClientType, sasToken, false);
            Assert.IsType<DeviceIdentity>(identityTry1.Identity);
            Assert.IsType<TokenCredentials>(identityTry1);
            Assert.Equal(sasToken, (identityTry1 as ITokenCredentials)?.Token);
            Assert.Equal("device1", identityTry1.Identity.Id);
            Assert.Equal($"{callerProductInfo} customDeviceClient1", identityTry1.ProductInfo);
            Assert.Equal(AuthenticationType.Token, identityTry1.AuthenticationType);

            // module test
            deviceId = "device1";
            string moduleId = "module1";
            deviceClientType = "customDeviceClient2";
            IClientCredentials identityTry2 = identityFactory.GetWithSasToken(deviceId, moduleId, deviceClientType, sasToken, false);
            Assert.IsType<ModuleIdentity>(identityTry2.Identity);
            Assert.IsType<TokenCredentials>(identityTry2);
            Assert.Equal(sasToken, (identityTry2 as ITokenCredentials)?.Token);
            Assert.Equal("device1/module1", identityTry2.Identity.Id);
            Assert.Equal($"{callerProductInfo} customDeviceClient2", identityTry2.ProductInfo);
            Assert.Equal(AuthenticationType.Token, identityTry2.AuthenticationType);
        }

>>>>>>> 5081408a
        [Fact]
        public void GetX509IdentityTest()
        {
            string iothubHostName = "iothub1.azure.net";
            string callerProductInfo = "productInfo";
            string deviceId = "device1";
            string moduleId = "module1";
            string deviceClientType = "customDeviceClient1";
            var identityFactory = new ClientCredentialsFactory(new IdentityProvider(iothubHostName), callerProductInfo);

            // device test
            IClientCredentials identityTry1 = identityFactory.GetWithX509Cert(deviceId, null, deviceClientType);
            Assert.IsType<DeviceIdentity>(identityTry1.Identity);
            Assert.Equal("device1", identityTry1.Identity.Id);
            Assert.Equal($"{callerProductInfo} customDeviceClient1", identityTry1.ProductInfo);
            Assert.Equal(AuthenticationType.X509Cert, identityTry1.AuthenticationType);

            // module test
            IClientCredentials identityTry2 = identityFactory.GetWithX509Cert(deviceId, moduleId, deviceClientType);
            Assert.IsType<ModuleIdentity>(identityTry2.Identity);
            Assert.Equal("device1/module1", identityTry2.Identity.Id);
            Assert.Equal($"{callerProductInfo} customDeviceClient1", identityTry2.ProductInfo);
            Assert.Equal(AuthenticationType.X509Cert, identityTry1.AuthenticationType);
        }

        static string GetRandomString(int length)
        {
            var rand = new Random();
            const string Chars = "abcdefghijklmnopqrstuvwxyz";
            return new string(
                Enumerable.Repeat(Chars, length)
                    .Select(s => s[rand.Next(s.Length)]).ToArray());
        }
    }
}<|MERGE_RESOLUTION|>--- conflicted
+++ resolved
@@ -21,7 +21,7 @@
             string callerProductInfo = "productInfo";
             string sasToken = TokenHelper.CreateSasToken($"{iothubHostName}/devices/device1/modules/moduleId");
 
-            var identityFactory = new ClientCredentialsFactory(iothubHostName, callerProductInfo);
+            var identityFactory = new ClientCredentialsFactory(new IdentityProvider(iothubHostName), callerProductInfo);
 
             // device test
             string deviceId = "device1";
@@ -85,50 +85,6 @@
             Assert.Equal(moduleId, identity.ModuleId);
         }
 
-<<<<<<< HEAD
-=======
-        static string GetRandomString(int length)
-        {
-            var rand = new Random();
-            const string Chars = "abcdefghijklmnopqrstuvwxyz";
-            return new string(Enumerable.Repeat(Chars, length)
-              .Select(s => s[rand.Next(s.Length)]).ToArray());
-        }
-
-        [Fact]
-        public void GetSasIdentityTest()
-        {
-            string iothubHostName = "iothub1.azure.net";
-            string callerProductInfo = "productInfo";
-            string sasToken = TokenHelper.CreateSasToken($"{iothubHostName}/devices/device1/modules/moduleId");
-
-            var identityFactory = new ClientCredentialsFactory(new IdentityProvider(iothubHostName), callerProductInfo);
-
-            // device test
-            string deviceId = "device1";
-            string deviceClientType = "customDeviceClient1";
-            IClientCredentials identityTry1 = identityFactory.GetWithSasToken(deviceId, null, deviceClientType, sasToken, false);
-            Assert.IsType<DeviceIdentity>(identityTry1.Identity);
-            Assert.IsType<TokenCredentials>(identityTry1);
-            Assert.Equal(sasToken, (identityTry1 as ITokenCredentials)?.Token);
-            Assert.Equal("device1", identityTry1.Identity.Id);
-            Assert.Equal($"{callerProductInfo} customDeviceClient1", identityTry1.ProductInfo);
-            Assert.Equal(AuthenticationType.Token, identityTry1.AuthenticationType);
-
-            // module test
-            deviceId = "device1";
-            string moduleId = "module1";
-            deviceClientType = "customDeviceClient2";
-            IClientCredentials identityTry2 = identityFactory.GetWithSasToken(deviceId, moduleId, deviceClientType, sasToken, false);
-            Assert.IsType<ModuleIdentity>(identityTry2.Identity);
-            Assert.IsType<TokenCredentials>(identityTry2);
-            Assert.Equal(sasToken, (identityTry2 as ITokenCredentials)?.Token);
-            Assert.Equal("device1/module1", identityTry2.Identity.Id);
-            Assert.Equal($"{callerProductInfo} customDeviceClient2", identityTry2.ProductInfo);
-            Assert.Equal(AuthenticationType.Token, identityTry2.AuthenticationType);
-        }
-
->>>>>>> 5081408a
         [Fact]
         public void GetX509IdentityTest()
         {
