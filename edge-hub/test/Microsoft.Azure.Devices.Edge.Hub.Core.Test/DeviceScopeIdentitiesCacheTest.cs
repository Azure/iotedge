// Copyright (c) Microsoft. All rights reserved.
namespace Microsoft.Azure.Devices.Edge.Hub.Core.Test
{
    using System;
    using System.Collections.Generic;
    using System.Linq;
    using System.Text;
    using System.Threading.Tasks;
    using Microsoft.Azure.Devices.Edge.Hub.Core.Identity.Service;
    using Microsoft.Azure.Devices.Edge.Storage;
    using Microsoft.Azure.Devices.Edge.Util;
    using Microsoft.Azure.Devices.Edge.Util.Test.Common;
    using Moq;
    using Xunit;

    [Unit]
    public class DeviceScopeIdentitiesCacheTest
    {
        [Fact]
        public async Task InitializeFromStoreTest()
        {
            // Arrange
            var iterator = new Mock<IServiceIdentitiesIterator>();
            iterator.Setup(i => i.HasNext).Returns(true);
            iterator.Setup(i => i.GetNext()).ThrowsAsync(new InvalidOperationException("Some error"));
            var serviceProxy = new Mock<IServiceProxy>();
            serviceProxy.Setup(s => s.GetServiceIdentitiesIterator()).Returns(iterator.Object);

            var store = GetEntityStore("cache");
            var serviceAuthentication = new ServiceAuthentication(ServiceAuthenticationType.None);
            var si1 = new ServiceIdentity("d1", "1234", Enumerable.Empty<string>(), serviceAuthentication, ServiceIdentityStatus.Enabled);
            var si2 = new ServiceIdentity("d2", "m1", "2345", Enumerable.Empty<string>(), serviceAuthentication, ServiceIdentityStatus.Enabled);
            var storedSi1 = new DeviceScopeIdentitiesCache.StoredServiceIdentity(si1);
            await store.Put(si1.Id, storedSi1.ToJson());
            var storedSi2 = new DeviceScopeIdentitiesCache.StoredServiceIdentity(si2);
            await store.Put(si2.Id, storedSi2.ToJson());

            // Act
            IDeviceScopeIdentitiesCache deviceScopeIdentitiesCache = await DeviceScopeIdentitiesCache.Create(serviceProxy.Object, store, TimeSpan.FromHours(1));
            Option<ServiceIdentity> receivedServiceIdentity1 = await deviceScopeIdentitiesCache.GetServiceIdentity("d1");
            Option<ServiceIdentity> receivedServiceIdentity2 = await deviceScopeIdentitiesCache.GetServiceIdentity("d2/m1");

            // Assert
            Assert.True(si1.Equals(receivedServiceIdentity1.OrDefault()));
            Assert.True(si2.Equals(receivedServiceIdentity2.OrDefault()));
        }

        [Fact]
        public async Task RefreshCacheTest()
        {
            // Arrange
            var store = GetEntityStore("cache");
            var serviceAuthentication = new ServiceAuthentication(ServiceAuthenticationType.None);
            Func<ServiceIdentity> si1 = () => new ServiceIdentity("d1", "1234", Enumerable.Empty<string>(), serviceAuthentication, ServiceIdentityStatus.Enabled);
            Func<ServiceIdentity> si2 = () => new ServiceIdentity("d2", "m1", "2345", Enumerable.Empty<string>(), serviceAuthentication, ServiceIdentityStatus.Enabled);
            Func<ServiceIdentity> si3 = () => new ServiceIdentity("d3", "5678", Enumerable.Empty<string>(), serviceAuthentication, ServiceIdentityStatus.Enabled);
            Func<ServiceIdentity> si4 = () => new ServiceIdentity("d2", "m4", "9898", Enumerable.Empty<string>(), serviceAuthentication, ServiceIdentityStatus.Enabled);

            var iterator1 = new Mock<IServiceIdentitiesIterator>();
            iterator1.SetupSequence(i => i.HasNext)
                .Returns(true)
                .Returns(true)
                .Returns(false);
            iterator1.SetupSequence(i => i.GetNext())
                .ReturnsAsync(
                    new List<ServiceIdentity>
                    {
                        si1(),
                        si2()
                    })
                .ReturnsAsync(
                    new List<ServiceIdentity>
                    {
                        si3(),
                        si4()
                    });

            var iterator2 = new Mock<IServiceIdentitiesIterator>();
            iterator2.SetupSequence(i => i.HasNext)
                .Returns(true)
                .Returns(false);
            iterator2.SetupSequence(i => i.GetNext())
                .ReturnsAsync(
                    new List<ServiceIdentity>
                    {
                        si1(),
                        si2(),
                        si3()
                    });

            var serviceProxy = new Mock<IServiceProxy>();
            serviceProxy.SetupSequence(s => s.GetServiceIdentitiesIterator())
                .Returns(iterator1.Object)
                .Returns(iterator2.Object);
            var updatedIdentities = new List<ServiceIdentity>();
            var removedIdentities = new List<string>();

            // Act
            IDeviceScopeIdentitiesCache deviceScopeIdentitiesCache = await DeviceScopeIdentitiesCache.Create(serviceProxy.Object, store, TimeSpan.FromSeconds(8));
            deviceScopeIdentitiesCache.ServiceIdentityUpdated += (sender, identity) => updatedIdentities.Add(identity);
            deviceScopeIdentitiesCache.ServiceIdentityRemoved += (sender, s) => removedIdentities.Add(s);

            // Wait for refresh to complete
            await Task.Delay(TimeSpan.FromSeconds(3));
            Option<ServiceIdentity> receivedServiceIdentity1 = await deviceScopeIdentitiesCache.GetServiceIdentity("d1");
            Option<ServiceIdentity> receivedServiceIdentity2 = await deviceScopeIdentitiesCache.GetServiceIdentity("d2/m1");
            Option<ServiceIdentity> receivedServiceIdentity3 = await deviceScopeIdentitiesCache.GetServiceIdentity("d3");
            Option<ServiceIdentity> receivedServiceIdentity4 = await deviceScopeIdentitiesCache.GetServiceIdentity("d2/m4");

            // Assert
            Assert.True(si1().Equals(receivedServiceIdentity1.OrDefault()));
            Assert.True(si2().Equals(receivedServiceIdentity2.OrDefault()));
            Assert.True(si3().Equals(receivedServiceIdentity3.OrDefault()));
            Assert.True(si4().Equals(receivedServiceIdentity4.OrDefault()));

            Assert.Empty(updatedIdentities);
            Assert.Empty(removedIdentities);

            // Wait for another refresh cycle to complete
            await Task.Delay(TimeSpan.FromSeconds(8));

            receivedServiceIdentity1 = await deviceScopeIdentitiesCache.GetServiceIdentity("d1");
            receivedServiceIdentity2 = await deviceScopeIdentitiesCache.GetServiceIdentity("d2/m1");
            receivedServiceIdentity3 = await deviceScopeIdentitiesCache.GetServiceIdentity("d3");
            receivedServiceIdentity4 = await deviceScopeIdentitiesCache.GetServiceIdentity("d2/m4");

            // Assert
            Assert.True(si1().Equals(receivedServiceIdentity1.OrDefault()));
            Assert.True(si2().Equals(receivedServiceIdentity2.OrDefault()));
            Assert.True(si3().Equals(receivedServiceIdentity3.OrDefault()));
            Assert.False(receivedServiceIdentity4.HasValue);

            Assert.Empty(updatedIdentities);
            Assert.Single(removedIdentities);
            Assert.Contains("d2/m4", removedIdentities);
        }

        [Fact(Skip ="Consistently flakey test - bug logged")]
        public async Task RefreshCacheWithRefreshRequestTest()
        {
            // Arrange
            var store = GetEntityStore("cache");
            var serviceAuthentication = new ServiceAuthentication(ServiceAuthenticationType.None);
            Func<ServiceIdentity> si1 = () => new ServiceIdentity("d1", "1234", Enumerable.Empty<string>(), serviceAuthentication, ServiceIdentityStatus.Enabled);
            Func<ServiceIdentity> si2 = () => new ServiceIdentity("d2", "m1", "2345", Enumerable.Empty<string>(), serviceAuthentication, ServiceIdentityStatus.Enabled);
            Func<ServiceIdentity> si3 = () => new ServiceIdentity("d3", "5678", Enumerable.Empty<string>(), serviceAuthentication, ServiceIdentityStatus.Enabled);
            Func<ServiceIdentity> si4 = () => new ServiceIdentity("d2", "m4", "9898", Enumerable.Empty<string>(), serviceAuthentication, ServiceIdentityStatus.Enabled);

            var iterator1 = new Mock<IServiceIdentitiesIterator>();
            iterator1.SetupSequence(i => i.HasNext)
                .Returns(true)
                .Returns(true)
                .Returns(false);
            iterator1.SetupSequence(i => i.GetNext())
                .ReturnsAsync(
                    new List<ServiceIdentity>
                    {
                        si1(),
                        si2()
                    })
                .ReturnsAsync(
                    new List<ServiceIdentity>
                    {
                        si3(),
                        si4()
                    });

            var iterator2 = new Mock<IServiceIdentitiesIterator>();
            iterator2.SetupSequence(i => i.HasNext)
                .Returns(true)
                .Returns(false);
            iterator2.SetupSequence(i => i.GetNext())
                .ReturnsAsync(
                    new List<ServiceIdentity>
                    {
                        si1(),
                        si2(),
                        si3()
                    });

            var iterator3 = new Mock<IServiceIdentitiesIterator>();
            iterator3.SetupSequence(i => i.HasNext)
                .Returns(true)
                .Returns(false);
            iterator3.SetupSequence(i => i.GetNext())
                .ReturnsAsync(
                    new List<ServiceIdentity>
                    {
                        si1(),
                        si2()
                    });

            var iterator4 = new Mock<IServiceIdentitiesIterator>();
            iterator4.SetupSequence(i => i.HasNext)
                .Returns(true)
                .Returns(false);
            iterator4.SetupSequence(i => i.GetNext())
                .ReturnsAsync(
                    new List<ServiceIdentity>
                    {
                        si3(),
                        si4()
                    });

            var serviceProxy = new Mock<IServiceProxy>();
            serviceProxy.SetupSequence(s => s.GetServiceIdentitiesIterator())
                .Returns(iterator1.Object)
                .Returns(iterator2.Object)
                .Returns(iterator3.Object)
                .Returns(iterator4.Object);
            var updatedIdentities = new List<ServiceIdentity>();
            var removedIdentities = new List<string>();

            // Act
            IDeviceScopeIdentitiesCache deviceScopeIdentitiesCache = await DeviceScopeIdentitiesCache.Create(serviceProxy.Object, store, TimeSpan.FromSeconds(7));
            deviceScopeIdentitiesCache.ServiceIdentityUpdated += (sender, identity) => updatedIdentities.Add(identity);
            deviceScopeIdentitiesCache.ServiceIdentityRemoved += (sender, s) => removedIdentities.Add(s);

            // Wait for refresh to complete
            await Task.Delay(TimeSpan.FromSeconds(3));

            Option<ServiceIdentity> receivedServiceIdentity1 = await deviceScopeIdentitiesCache.GetServiceIdentity("d1");
            Option<ServiceIdentity> receivedServiceIdentity2 = await deviceScopeIdentitiesCache.GetServiceIdentity("d2/m1");
            Option<ServiceIdentity> receivedServiceIdentity3 = await deviceScopeIdentitiesCache.GetServiceIdentity("d3");
            Option<ServiceIdentity> receivedServiceIdentity4 = await deviceScopeIdentitiesCache.GetServiceIdentity("d2/m4");

            // Assert
            Assert.True(si1().Equals(receivedServiceIdentity1.OrDefault()));
            Assert.True(si2().Equals(receivedServiceIdentity2.OrDefault()));
            Assert.True(si3().Equals(receivedServiceIdentity3.OrDefault()));
            Assert.True(si4().Equals(receivedServiceIdentity4.OrDefault()));

            Assert.Empty(updatedIdentities);
            Assert.Empty(removedIdentities);

            // Act - Signal refresh cache multiple times. It should get picked up twice.
            deviceScopeIdentitiesCache.InitiateCacheRefresh();
            deviceScopeIdentitiesCache.InitiateCacheRefresh();
            deviceScopeIdentitiesCache.InitiateCacheRefresh();
            deviceScopeIdentitiesCache.InitiateCacheRefresh();

            // Wait for the 2 refresh cycles to complete, this time because of the refresh request
            await Task.Delay(TimeSpan.FromSeconds(5));
            receivedServiceIdentity1 = await deviceScopeIdentitiesCache.GetServiceIdentity("d1");
            receivedServiceIdentity2 = await deviceScopeIdentitiesCache.GetServiceIdentity("d2/m1");
            receivedServiceIdentity3 = await deviceScopeIdentitiesCache.GetServiceIdentity("d3");
            receivedServiceIdentity4 = await deviceScopeIdentitiesCache.GetServiceIdentity("d2/m4");

            // Assert
            Assert.True(si1().Equals(receivedServiceIdentity1.OrDefault()));
            Assert.True(si2().Equals(receivedServiceIdentity2.OrDefault()));
            Assert.False(receivedServiceIdentity3.HasValue);
            Assert.False(receivedServiceIdentity4.HasValue);

            Assert.Empty(updatedIdentities);
            Assert.Equal(2, removedIdentities.Count);
            Assert.Contains("d2/m4", removedIdentities);
            Assert.Contains("d3", removedIdentities);

            // Wait for another refresh cycle to complete, this time because timeout
            await Task.Delay(TimeSpan.FromSeconds(8));
            receivedServiceIdentity1 = await deviceScopeIdentitiesCache.GetServiceIdentity("d1");
            receivedServiceIdentity2 = await deviceScopeIdentitiesCache.GetServiceIdentity("d2/m1");
            receivedServiceIdentity3 = await deviceScopeIdentitiesCache.GetServiceIdentity("d3");
            receivedServiceIdentity4 = await deviceScopeIdentitiesCache.GetServiceIdentity("d2/m4");

            // Assert
            Assert.True(si3().Equals(receivedServiceIdentity3.OrDefault()));
            Assert.True(si4().Equals(receivedServiceIdentity4.OrDefault()));
            Assert.False(receivedServiceIdentity1.HasValue);
            Assert.False(receivedServiceIdentity2.HasValue);

            Assert.Empty(updatedIdentities);
            Assert.Equal(4, removedIdentities.Count);
            Assert.Contains("d2/m1", removedIdentities);
            Assert.Contains("d1", removedIdentities);
        }

        [Fact]
        public async Task RefreshServiceIdentityTest_Device()
        {
            // Arrange
            var store = GetEntityStore("cache");
            var serviceAuthenticationNone = new ServiceAuthentication(ServiceAuthenticationType.None);
            var serviceAuthenticationSas = new ServiceAuthentication(new SymmetricKeyAuthentication(GetKey(), GetKey()));

            var si1_initial = new ServiceIdentity("d1", "1234", Enumerable.Empty<string>(), serviceAuthenticationNone, ServiceIdentityStatus.Enabled);
            var si1_updated = new ServiceIdentity("d1", "1234", Enumerable.Empty<string>(), serviceAuthenticationSas, ServiceIdentityStatus.Enabled);
            var si2 = new ServiceIdentity("d2", "5678", Enumerable.Empty<string>(), serviceAuthenticationSas, ServiceIdentityStatus.Enabled);

            var iterator1 = new Mock<IServiceIdentitiesIterator>();
            iterator1.SetupSequence(i => i.HasNext)
                .Returns(true)
                .Returns(false);
            iterator1.SetupSequence(i => i.GetNext())
                .ReturnsAsync(
                    new List<ServiceIdentity>
                    {
                        si1_initial,
                        si2
                    });

            var serviceProxy = new Mock<IServiceProxy>();
            serviceProxy.Setup(s => s.GetServiceIdentitiesIterator())
                .Returns(iterator1.Object);
            serviceProxy.Setup(s => s.GetServiceIdentity(It.Is<string>(id => id == "d1"))).ReturnsAsync(Option.Some(si1_updated));
            serviceProxy.Setup(s => s.GetServiceIdentity(It.Is<string>(id => id == "d2"))).ThrowsAsync(new DeviceInvalidStateException("Device removed from scope"));

            var updatedIdentities = new List<ServiceIdentity>();
            var removedIdentities = new List<string>();

            // Act
            IDeviceScopeIdentitiesCache deviceScopeIdentitiesCache = await DeviceScopeIdentitiesCache.Create(serviceProxy.Object, store, TimeSpan.FromHours(1));
            deviceScopeIdentitiesCache.ServiceIdentityUpdated += (sender, identity) => updatedIdentities.Add(identity);
            deviceScopeIdentitiesCache.ServiceIdentityRemoved += (sender, s) => removedIdentities.Add(s);

            // Wait for refresh to complete
            await Task.Delay(TimeSpan.FromSeconds(3));
            Option<ServiceIdentity> receivedServiceIdentity1 = await deviceScopeIdentitiesCache.GetServiceIdentity("d1");
            Option<ServiceIdentity> receivedServiceIdentity2 = await deviceScopeIdentitiesCache.GetServiceIdentity("d2");

            // Assert
            Assert.True(si1_initial.Equals(receivedServiceIdentity1.OrDefault()));
            Assert.True(si2.Equals(receivedServiceIdentity2.OrDefault()));

            // Update the identities
            await deviceScopeIdentitiesCache.RefreshServiceIdentity("d1");
            await deviceScopeIdentitiesCache.RefreshServiceIdentity("d2");

            receivedServiceIdentity1 = await deviceScopeIdentitiesCache.GetServiceIdentity("d1");
            receivedServiceIdentity2 = await deviceScopeIdentitiesCache.GetServiceIdentity("d2");

            // Assert
            Assert.True(si1_updated.Equals(receivedServiceIdentity1.OrDefault()));
            Assert.False(receivedServiceIdentity2.HasValue);
            Assert.Single(removedIdentities);
            Assert.Equal("d2", removedIdentities[0]);
            Assert.Single(updatedIdentities);
            Assert.Equal("d1", updatedIdentities[0].Id);
        }

        [Fact]
        public async Task RefreshServiceIdentityTest_List()
        {
            // Arrange
            var store = GetEntityStore("cache");
            var serviceAuthenticationNone = new ServiceAuthentication(ServiceAuthenticationType.None);
            var serviceAuthenticationSas = new ServiceAuthentication(new SymmetricKeyAuthentication(GetKey(), GetKey()));

            var si1_initial = new ServiceIdentity("d1", "1234", Enumerable.Empty<string>(), serviceAuthenticationNone, ServiceIdentityStatus.Enabled);
            var si1_updated = new ServiceIdentity("d1", "1234", Enumerable.Empty<string>(), serviceAuthenticationSas, ServiceIdentityStatus.Enabled);
            var si2 = new ServiceIdentity("d2", "5678", Enumerable.Empty<string>(), serviceAuthenticationSas, ServiceIdentityStatus.Enabled);

            var iterator1 = new Mock<IServiceIdentitiesIterator>();
            iterator1.SetupSequence(i => i.HasNext)
                .Returns(true)
                .Returns(false);
            iterator1.SetupSequence(i => i.GetNext())
                .ReturnsAsync(
                    new List<ServiceIdentity>
                    {
                        si1_initial,
                        si2
                    });

            var serviceProxy = new Mock<IServiceProxy>();
            serviceProxy.Setup(s => s.GetServiceIdentitiesIterator())
                .Returns(iterator1.Object);
            serviceProxy.Setup(s => s.GetServiceIdentity(It.Is<string>(id => id == "d1"))).ReturnsAsync(Option.Some(si1_updated));
            serviceProxy.Setup(s => s.GetServiceIdentity(It.Is<string>(id => id == "d2"))).ThrowsAsync(new DeviceInvalidStateException("Device removed"));
            serviceProxy.Setup(s => s.GetServiceIdentity(It.Is<string>(id => id == "d3"))).ReturnsAsync(Option.None<ServiceIdentity>());

            var updatedIdentities = new List<ServiceIdentity>();
            var removedIdentities = new List<string>();

            // Act
            IDeviceScopeIdentitiesCache deviceScopeIdentitiesCache = await DeviceScopeIdentitiesCache.Create(serviceProxy.Object, store, TimeSpan.FromHours(1));
            deviceScopeIdentitiesCache.ServiceIdentityUpdated += (sender, identity) => updatedIdentities.Add(identity);
            deviceScopeIdentitiesCache.ServiceIdentityRemoved += (sender, s) => removedIdentities.Add(s);

            // Wait for refresh to complete
            await Task.Delay(TimeSpan.FromSeconds(3));
            Option<ServiceIdentity> receivedServiceIdentity1 = await deviceScopeIdentitiesCache.GetServiceIdentity("d1");
            Option<ServiceIdentity> receivedServiceIdentity2 = await deviceScopeIdentitiesCache.GetServiceIdentity("d2");
            Option<ServiceIdentity> receivedServiceIdentity3 = await deviceScopeIdentitiesCache.GetServiceIdentity("d3");

            // Assert
            Assert.True(si1_initial.Equals(receivedServiceIdentity1.OrDefault()));
            Assert.True(si2.Equals(receivedServiceIdentity2.OrDefault()));
            Assert.False(receivedServiceIdentity3.HasValue);

            // Update the identities
            await deviceScopeIdentitiesCache.RefreshServiceIdentities(new[] { "d1", "d2", "d3" });

            receivedServiceIdentity1 = await deviceScopeIdentitiesCache.GetServiceIdentity("d1");
            receivedServiceIdentity2 = await deviceScopeIdentitiesCache.GetServiceIdentity("d2");
            receivedServiceIdentity3 = await deviceScopeIdentitiesCache.GetServiceIdentity("d3");

            // Assert
            Assert.True(si1_updated.Equals(receivedServiceIdentity1.OrDefault()));
            Assert.False(receivedServiceIdentity2.HasValue);
            Assert.False(receivedServiceIdentity3.HasValue);
            Assert.Single(removedIdentities);
            Assert.Equal("d2", removedIdentities[0]);
            Assert.Single(updatedIdentities);
            Assert.Equal("d1", updatedIdentities[0].Id);
        }

        [Fact]
        public async Task RefreshServiceIdentityTest_Module()
        {
            // Arrange
            var store = GetEntityStore("cache");
            var serviceAuthenticationNone = new ServiceAuthentication(ServiceAuthenticationType.None);
            var serviceAuthenticationSas = new ServiceAuthentication(new SymmetricKeyAuthentication(GetKey(), GetKey()));

            var si1_initial = new ServiceIdentity("d1", "m1", "1234", Enumerable.Empty<string>(), serviceAuthenticationNone, ServiceIdentityStatus.Enabled);
            var si1_updated = new ServiceIdentity("d1", "m1", "1234", Enumerable.Empty<string>(), serviceAuthenticationSas, ServiceIdentityStatus.Enabled);
            var si2 = new ServiceIdentity("d2", "m2", "5678", Enumerable.Empty<string>(), serviceAuthenticationSas, ServiceIdentityStatus.Enabled);

            var iterator1 = new Mock<IServiceIdentitiesIterator>();
            iterator1.SetupSequence(i => i.HasNext)
                .Returns(true)
                .Returns(false);
            iterator1.SetupSequence(i => i.GetNext())
                .ReturnsAsync(
                    new List<ServiceIdentity>
                    {
                        si1_initial,
                        si2
                    });

            var serviceProxy = new Mock<IServiceProxy>();
            serviceProxy.Setup(s => s.GetServiceIdentitiesIterator())
                .Returns(iterator1.Object);
            serviceProxy.Setup(s => s.GetServiceIdentity(It.Is<string>(id => id == "d1"), It.Is<string>(id => id == "m1"))).ReturnsAsync(Option.Some(si1_updated));
            serviceProxy.Setup(s => s.GetServiceIdentity(It.Is<string>(id => id == "d2"), It.Is<string>(id => id == "m2"))).ThrowsAsync(new DeviceInvalidStateException("Device removed from scope"));

            var updatedIdentities = new List<ServiceIdentity>();
            var removedIdentities = new List<string>();

            // Act
            IDeviceScopeIdentitiesCache deviceScopeIdentitiesCache = await DeviceScopeIdentitiesCache.Create(serviceProxy.Object, store, TimeSpan.FromHours(1));
            deviceScopeIdentitiesCache.ServiceIdentityUpdated += (sender, identity) => updatedIdentities.Add(identity);
            deviceScopeIdentitiesCache.ServiceIdentityRemoved += (sender, s) => removedIdentities.Add(s);

            // Wait for refresh to complete
            await Task.Delay(TimeSpan.FromSeconds(3));
            Option<ServiceIdentity> receivedServiceIdentity1 = await deviceScopeIdentitiesCache.GetServiceIdentity("d1/m1");
            Option<ServiceIdentity> receivedServiceIdentity2 = await deviceScopeIdentitiesCache.GetServiceIdentity("d2/m2");

            // Assert
            Assert.True(si1_initial.Equals(receivedServiceIdentity1.OrDefault()));
            Assert.True(si2.Equals(receivedServiceIdentity2.OrDefault()));

            // Update the identities
            await deviceScopeIdentitiesCache.RefreshServiceIdentity("d1/m1");
            await deviceScopeIdentitiesCache.RefreshServiceIdentity("d2/m2");

            receivedServiceIdentity1 = await deviceScopeIdentitiesCache.GetServiceIdentity("d1/m1");
            receivedServiceIdentity2 = await deviceScopeIdentitiesCache.GetServiceIdentity("d2/m2");

            // Assert
            Assert.True(si1_updated.Equals(receivedServiceIdentity1.OrDefault()));
            Assert.False(receivedServiceIdentity2.HasValue);
            Assert.Single(removedIdentities);
            Assert.Equal("d2/m2", removedIdentities[0]);
            Assert.Single(updatedIdentities);
            Assert.Equal("d1/m1", updatedIdentities[0].Id);
        }

        [Fact]
        public async Task GetServiceIdentityTest_Device()
        {
            // Arrange
            var store = GetEntityStore("cache");
            var serviceAuthenticationNone = new ServiceAuthentication(ServiceAuthenticationType.None);
            var serviceAuthenticationSas = new ServiceAuthentication(new SymmetricKeyAuthentication(GetKey(), GetKey()));

            var si1_initial = new ServiceIdentity("d1", "1234", Enumerable.Empty<string>(), serviceAuthenticationNone, ServiceIdentityStatus.Enabled);
            var si1_updated = new ServiceIdentity("d1", "1234", Enumerable.Empty<string>(), serviceAuthenticationNone, ServiceIdentityStatus.Disabled);
            var si2 = new ServiceIdentity("d2", "5678", Enumerable.Empty<string>(), serviceAuthenticationSas, ServiceIdentityStatus.Enabled);
            var si3 = new ServiceIdentity("d3", "0987", Enumerable.Empty<string>(), serviceAuthenticationSas, ServiceIdentityStatus.Enabled);

            var iterator1 = new Mock<IServiceIdentitiesIterator>();
            iterator1.SetupSequence(i => i.HasNext)
                .Returns(true)
                .Returns(false);
            iterator1.SetupSequence(i => i.GetNext())
                .ReturnsAsync(
                    new List<ServiceIdentity>
                    {
                        si1_initial,
                        si2
                    });

            var serviceProxy = new Mock<IServiceProxy>();
            serviceProxy.Setup(s => s.GetServiceIdentitiesIterator())
                .Returns(iterator1.Object);
            serviceProxy.Setup(s => s.GetServiceIdentity(It.Is<string>(id => id == "d1"))).ReturnsAsync(Option.Some(si1_updated));
            serviceProxy.Setup(s => s.GetServiceIdentity(It.Is<string>(id => id == "d2"))).ReturnsAsync(Option.None<ServiceIdentity>());
            serviceProxy.Setup(s => s.GetServiceIdentity(It.Is<string>(id => id == "d3"))).ReturnsAsync(Option.Some(si3));

            var updatedIdentities = new List<ServiceIdentity>();
            var removedIdentities = new List<string>();

            // Act
            IDeviceScopeIdentitiesCache deviceScopeIdentitiesCache = await DeviceScopeIdentitiesCache.Create(serviceProxy.Object, store, TimeSpan.FromHours(1));
            deviceScopeIdentitiesCache.ServiceIdentityUpdated += (sender, identity) => updatedIdentities.Add(identity);
            deviceScopeIdentitiesCache.ServiceIdentityRemoved += (sender, s) => removedIdentities.Add(s);

            // Wait for refresh to complete
            await Task.Delay(TimeSpan.FromSeconds(3));

            Option<ServiceIdentity> receivedServiceIdentity1 = await deviceScopeIdentitiesCache.GetServiceIdentity("d1");
            Option<ServiceIdentity> receivedServiceIdentity2 = await deviceScopeIdentitiesCache.GetServiceIdentity("d2");
            Option<ServiceIdentity> receivedServiceIdentity3 = await deviceScopeIdentitiesCache.GetServiceIdentity("d3");

            // Assert
            Assert.True(si1_initial.Equals(receivedServiceIdentity1.OrDefault()));
            Assert.True(si2.Equals(receivedServiceIdentity2.OrDefault()));
            Assert.False(receivedServiceIdentity3.HasValue);

            // Get the identities with refresh
            receivedServiceIdentity1 = await deviceScopeIdentitiesCache.GetServiceIdentity("d1", true);
            receivedServiceIdentity2 = await deviceScopeIdentitiesCache.GetServiceIdentity("d2", true);
            receivedServiceIdentity3 = await deviceScopeIdentitiesCache.GetServiceIdentity("d3", true);

            // Assert
            Assert.True(si1_initial.Equals(receivedServiceIdentity1.OrDefault()));
            Assert.True(si2.Equals(receivedServiceIdentity2.OrDefault()));
            Assert.True(si3.Equals(receivedServiceIdentity3.OrDefault()));
            Assert.Empty(removedIdentities);
            Assert.Empty(updatedIdentities);
        }

        [Fact]
        public async Task GetServiceIdentityTest_Module()
        {
            // Arrange
            var store = GetEntityStore("cache");
            var serviceAuthenticationNone = new ServiceAuthentication(ServiceAuthenticationType.None);
            var serviceAuthenticationSas = new ServiceAuthentication(new SymmetricKeyAuthentication(GetKey(), GetKey()));

            var si1_initial = new ServiceIdentity("d1", "m1", "1234", Enumerable.Empty<string>(), serviceAuthenticationNone, ServiceIdentityStatus.Enabled);
            var si1_updated = new ServiceIdentity("d1", "m1", "1234", Enumerable.Empty<string>(), serviceAuthenticationSas, ServiceIdentityStatus.Disabled);
            var si2 = new ServiceIdentity("d2", "m2", "5678", Enumerable.Empty<string>(), serviceAuthenticationSas, ServiceIdentityStatus.Enabled);
            var si3 = new ServiceIdentity("d3", "m3", "0987", Enumerable.Empty<string>(), serviceAuthenticationSas, ServiceIdentityStatus.Enabled);

            var iterator1 = new Mock<IServiceIdentitiesIterator>();
            iterator1.SetupSequence(i => i.HasNext)
                .Returns(true)
                .Returns(false);
            iterator1.SetupSequence(i => i.GetNext())
                .ReturnsAsync(
                    new List<ServiceIdentity>
                    {
                        si1_initial,
                        si2
                    });

            var serviceProxy = new Mock<IServiceProxy>();
            serviceProxy.Setup(s => s.GetServiceIdentitiesIterator())
                .Returns(iterator1.Object);
            serviceProxy.Setup(s => s.GetServiceIdentity("d1", "m1")).ReturnsAsync(Option.Some(si1_updated));
            serviceProxy.Setup(s => s.GetServiceIdentity("d2", "m2")).ReturnsAsync(Option.None<ServiceIdentity>());
            serviceProxy.Setup(s => s.GetServiceIdentity("d3", "m3")).ReturnsAsync(Option.Some(si3));

            var updatedIdentities = new List<ServiceIdentity>();
            var removedIdentities = new List<string>();

            // Act
            IDeviceScopeIdentitiesCache deviceScopeIdentitiesCache = await DeviceScopeIdentitiesCache.Create(serviceProxy.Object, store, TimeSpan.FromHours(1));
            deviceScopeIdentitiesCache.ServiceIdentityUpdated += (sender, identity) => updatedIdentities.Add(identity);
            deviceScopeIdentitiesCache.ServiceIdentityRemoved += (sender, s) => removedIdentities.Add(s);

            // Wait for refresh to complete
            await Task.Delay(TimeSpan.FromSeconds(3));

            Option<ServiceIdentity> receivedServiceIdentity1 = await deviceScopeIdentitiesCache.GetServiceIdentity("d1/m1");
            Option<ServiceIdentity> receivedServiceIdentity2 = await deviceScopeIdentitiesCache.GetServiceIdentity("d2/m2");
            Option<ServiceIdentity> receivedServiceIdentity3 = await deviceScopeIdentitiesCache.GetServiceIdentity("d3/m3");

            // Assert
            Assert.True(si1_initial.Equals(receivedServiceIdentity1.OrDefault()));
            Assert.True(si2.Equals(receivedServiceIdentity2.OrDefault()));
            Assert.False(receivedServiceIdentity3.HasValue);

            // Get the identities with refresh
            receivedServiceIdentity1 = await deviceScopeIdentitiesCache.GetServiceIdentity("d1/m1", true);
            receivedServiceIdentity2 = await deviceScopeIdentitiesCache.GetServiceIdentity("d2/m2", true);
            receivedServiceIdentity3 = await deviceScopeIdentitiesCache.GetServiceIdentity("d3/m3", true);

            // Assert
            Assert.True(si1_initial.Equals(receivedServiceIdentity1.OrDefault()));
            Assert.True(si2.Equals(receivedServiceIdentity2.OrDefault()));
            Assert.True(si3.Equals(receivedServiceIdentity3.OrDefault()));
            Assert.Empty(removedIdentities);
            Assert.Empty(updatedIdentities);
        }

        [Fact]
        public async Task GetServiceIdentityFromServiceTest()
        {
            // Arrange
            var store = GetEntityStore("cache");
            var serviceAuthenticationNone = new ServiceAuthentication(ServiceAuthenticationType.None);
            var serviceAuthenticationSas = new ServiceAuthentication(new SymmetricKeyAuthentication(GetKey(), GetKey()));

            var si_device = new ServiceIdentity("d2", "1234", Enumerable.Empty<string>(), serviceAuthenticationNone, ServiceIdentityStatus.Enabled);
            var si_module = new ServiceIdentity("d1", "m1", "1234", Enumerable.Empty<string>(), serviceAuthenticationSas, ServiceIdentityStatus.Disabled);

            var serviceProxy = new Mock<IServiceProxy>();
            serviceProxy.Setup(s => s.GetServiceIdentity("d2")).ReturnsAsync(Option.Some(si_device));
            serviceProxy.Setup(s => s.GetServiceIdentity("d1", "m1")).ReturnsAsync(Option.Some(si_module));

            DeviceScopeIdentitiesCache deviceScopeIdentitiesCache = await DeviceScopeIdentitiesCache.Create(serviceProxy.Object, store, TimeSpan.FromHours(1));

            // Act
            Option<ServiceIdentity> deviceServiceIdentity = await deviceScopeIdentitiesCache.GetServiceIdentityFromService("d2");
            Option<ServiceIdentity> moduleServiceIdentity = await deviceScopeIdentitiesCache.GetServiceIdentityFromService("d1/m1");

            // Assert
            Assert.True(deviceServiceIdentity.HasValue);
            Assert.True(si_device.Equals(deviceServiceIdentity.OrDefault()));
            Assert.True(moduleServiceIdentity.HasValue);
            Assert.True(si_module.Equals(moduleServiceIdentity.OrDefault()));
        }

        [Fact]
        public async Task TryServiceIdentityFromService_WithException()
        {
            // Arrange
            var store = GetEntityStore("cache");

            var serviceProxy = new Mock<IServiceProxy>();
            serviceProxy.Setup(s => s.GetServiceIdentity("d2")).ThrowsAsync(new DeviceInvalidStateException("Device is out of scope."));
            serviceProxy.Setup(s => s.GetServiceIdentity("d1", "m1")).ThrowsAsync(new DeviceInvalidStateException("Device is out of scope."));

            DeviceScopeIdentitiesCache deviceScopeIdentitiesCache = await DeviceScopeIdentitiesCache.Create(serviceProxy.Object, store, TimeSpan.FromHours(1));

            // Act
            var deviceInvalidStateException = await Assert.ThrowsAsync<DeviceInvalidStateException>(() => deviceScopeIdentitiesCache.VerifyServiceIdentityState("d2"));
            var moduleInvalidStateException = await Assert.ThrowsAsync<DeviceInvalidStateException>(() => deviceScopeIdentitiesCache.VerifyServiceIdentityState("d1/m1"));

            // Assert
            Assert.Contains("Device is out of scope.", deviceInvalidStateException.Message);
            Assert.Contains("Device is out of scope.", moduleInvalidStateException.Message);
            serviceProxy.VerifyAll();
        }

        [Fact]
        public async Task TryServiceIdentityFromService_WithDisabled()
        {
            // Arrange
            var store = GetEntityStore("cache");
            var serviceAuthenticationNone = new ServiceAuthentication(ServiceAuthenticationType.None);
            var serviceAuthenticationSas = new ServiceAuthentication(new SymmetricKeyAuthentication(GetKey(), GetKey()));

            var si_device = new ServiceIdentity("d2", "1234", Enumerable.Empty<string>(), serviceAuthenticationNone, ServiceIdentityStatus.Disabled);
            var si_module = new ServiceIdentity("d1", "m1", "1234", Enumerable.Empty<string>(), serviceAuthenticationSas, ServiceIdentityStatus.Disabled);

            var serviceProxy = new Mock<IServiceProxy>();
            serviceProxy.Setup(s => s.GetServiceIdentity("d2")).ReturnsAsync(Option.Some(si_device));
            serviceProxy.Setup(s => s.GetServiceIdentity("d1", "m1")).ReturnsAsync(Option.Some(si_module));

            DeviceScopeIdentitiesCache deviceScopeIdentitiesCache = await DeviceScopeIdentitiesCache.Create(serviceProxy.Object, store, TimeSpan.FromHours(1));

            // Act
            var deviceInvalidStateException = await Assert.ThrowsAsync<DeviceInvalidStateException>(() => deviceScopeIdentitiesCache.VerifyServiceIdentityState("d2"));
            var moduleInvalidStateException = await Assert.ThrowsAsync<DeviceInvalidStateException>(() => deviceScopeIdentitiesCache.VerifyServiceIdentityState("d1/m1"));

            // Assert
            Assert.Contains("Device is disabled.", deviceInvalidStateException.Message);
            Assert.Contains("Device is disabled.", moduleInvalidStateException.Message);
            serviceProxy.VerifyAll();
        }

        [Fact]
        public async Task TryServiceIdentityFromService_WithRemovedFromScopeTest()
        {
            // Arrange
            var refreshDelay = TimeSpan.FromSeconds(1);
            var store = GetEntityStore("cache");
            var serviceAuthenticationNone = new ServiceAuthentication(ServiceAuthenticationType.None);
            var serviceAuthenticationSas = new ServiceAuthentication(new SymmetricKeyAuthentication(GetKey(), GetKey()));

            var si_device = new ServiceIdentity("d2", "1234", Enumerable.Empty<string>(), serviceAuthenticationNone, ServiceIdentityStatus.Enabled);
            var si_module = new ServiceIdentity("d1", "m1", "1234", Enumerable.Empty<string>(), serviceAuthenticationSas, ServiceIdentityStatus.Enabled);

            var serviceProxy = new Mock<IServiceProxy>();
            serviceProxy.Setup(s => s.GetServiceIdentity("d2")).ReturnsAsync(Option.Some(si_device));
            serviceProxy.Setup(s => s.GetServiceIdentity("d1", "m1")).ReturnsAsync(Option.Some(si_module));

            DeviceScopeIdentitiesCache deviceScopeIdentitiesCache = await DeviceScopeIdentitiesCache.Create(serviceProxy.Object, store, TimeSpan.FromHours(1), refreshDelay);

            await deviceScopeIdentitiesCache.VerifyServiceIdentityState("d2", true);
            await deviceScopeIdentitiesCache.VerifyServiceIdentityState("d1/m1", true);

<<<<<<< HEAD
            serviceProxy.Setup(s => s.GetServiceIdentity("d2")).ThrowsAsync(new DeviceInvalidStateException("Device is out of scope."));
            serviceProxy.Setup(s => s.GetServiceIdentity("d1", "m1")).ThrowsAsync(new DeviceInvalidStateException("Device is out of scope."));
            await deviceScopeIdentitiesCache.RefreshServiceIdentity("d2");
            await deviceScopeIdentitiesCache.RefreshServiceIdentity("d1/m1");
=======
            serviceProxy.Setup(s => s.GetServiceIdentity("d2")).ThrowsAsync(new DeviceInvalidStateException("Device removed."));
            serviceProxy.Setup(s => s.GetServiceIdentity("d1", "m1")).ThrowsAsync(new DeviceInvalidStateException("Device removed."));

            await deviceScopeIdentitiesCache.VerifyServiceIdentityState("d2", true);
            await deviceScopeIdentitiesCache.VerifyServiceIdentityState("d1/m1", true);
>>>>>>> 7cca5fca

            // Act
            await Task.Delay(refreshDelay + TimeSpan.FromSeconds(5));
            var deviceInvalidStateException = await Assert.ThrowsAsync<DeviceInvalidStateException>(() => deviceScopeIdentitiesCache.VerifyServiceIdentityState("d2", true));
            var moduleInvalidStateException = await Assert.ThrowsAsync<DeviceInvalidStateException>(() => deviceScopeIdentitiesCache.VerifyServiceIdentityState("d1/m1", true));

            // Assert
            Assert.Contains("Device removed.", deviceInvalidStateException.Message);
            Assert.Contains("Device removed.", moduleInvalidStateException.Message);
            serviceProxy.VerifyAll();
        }

        static string GetKey() => Convert.ToBase64String(Encoding.UTF8.GetBytes(Guid.NewGuid().ToString()));

        static IEntityStore<string, string> GetEntityStore(string entityName)
            => new EntityStore<string, string>(new KeyValueStoreMapper<string, byte[], string, byte[]>(new InMemoryDbStore(), new BytesMapper<string>(), new BytesMapper<string>()), entityName);
    }
}<|MERGE_RESOLUTION|>--- conflicted
+++ resolved
@@ -697,18 +697,11 @@
             await deviceScopeIdentitiesCache.VerifyServiceIdentityState("d2", true);
             await deviceScopeIdentitiesCache.VerifyServiceIdentityState("d1/m1", true);
 
-<<<<<<< HEAD
-            serviceProxy.Setup(s => s.GetServiceIdentity("d2")).ThrowsAsync(new DeviceInvalidStateException("Device is out of scope."));
-            serviceProxy.Setup(s => s.GetServiceIdentity("d1", "m1")).ThrowsAsync(new DeviceInvalidStateException("Device is out of scope."));
-            await deviceScopeIdentitiesCache.RefreshServiceIdentity("d2");
-            await deviceScopeIdentitiesCache.RefreshServiceIdentity("d1/m1");
-=======
             serviceProxy.Setup(s => s.GetServiceIdentity("d2")).ThrowsAsync(new DeviceInvalidStateException("Device removed."));
             serviceProxy.Setup(s => s.GetServiceIdentity("d1", "m1")).ThrowsAsync(new DeviceInvalidStateException("Device removed."));
 
             await deviceScopeIdentitiesCache.VerifyServiceIdentityState("d2", true);
             await deviceScopeIdentitiesCache.VerifyServiceIdentityState("d1/m1", true);
->>>>>>> 7cca5fca
 
             // Act
             await Task.Delay(refreshDelay + TimeSpan.FromSeconds(5));
