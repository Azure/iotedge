--- conflicted
+++ resolved
@@ -95,40 +95,7 @@
             };
         }
 
-<<<<<<< HEAD
-=======
-        public static IEnumerable<object[]> GetUsernames()
-        {
-            yield return new object[] { "iotHub1/device1/api-version=2010-01-01&DeviceClientType=customDeviceClient1", "device1", string.Empty, "customDeviceClient1", string.Empty };
 
-            yield return new object[] { "iotHub1/device1/module1/api-version=2010-01-01&DeviceClientType=customDeviceClient2", "device1", "module1", "customDeviceClient2", string.Empty };
-
-            yield return new object[] { "iotHub1/device1/module1/api-version=2017-06-30/DeviceClientType=Microsoft.Azure.Devices.Client/1.5.1-preview-003", "device1", "module1", "Microsoft.Azure.Devices.Client/1.5.1-preview-003", string.Empty };
-
-            yield return new object[] { "iotHub1/device1/?api-version=2010-01-01&DeviceClientType=customDeviceClient1", "device1", string.Empty, "customDeviceClient1", string.Empty };
-
-            yield return new object[] { "iotHub1/device1/?api-version=2010-01-01&DeviceClientType=customDeviceClient1&digital-twin-model-id=testModelId", "device1", string.Empty, "customDeviceClient1", "testModelId" };
-
-            yield return new object[] { "iotHub1/device1/module1/?api-version=2010-01-01&DeviceClientType=customDeviceClient1", "device1", "module1", "customDeviceClient1", string.Empty };
-
-            yield return new object[] { "iotHub1/device1/module1/?api-version=2010-01-01&DeviceClientType=customDeviceClient1&digital-twin-model-id=testModelId", "device1", "module1", "customDeviceClient1", "testModelId" };
-
-            yield return new object[] { "iotHub1/device1/api-version=2010-01-01&DeviceClientType1=customDeviceClient1", "device1", string.Empty, string.Empty, string.Empty };
-
-            yield return new object[] { "iotHub1/device1/api-version=2010-01-01&DeviceClientType1=customDeviceClient1&digital-twin-model-id=testModelId", "device1", string.Empty, string.Empty, "testModelId" };
-
-            yield return new object[] { "iotHub1/device1/module1/api-version=2010-01-01&", "device1", "module1", string.Empty, string.Empty };
-
-            yield return new object[] { "iotHub1/device1/module1/api-version=2010-01-01&digital-twin-model-id=testModelId", "device1", "module1", string.Empty, "testModelId" };
-
-            yield return new object[] { "iotHub1/device1/?api-version=2010-01-01", "device1", string.Empty, string.Empty, string.Empty };
-
-            yield return new object[] { "iotHub1/device1/?api-version=2010-01-01&digital-twin-model-id=testModelId", "device1", string.Empty, string.Empty, "testModelId" };
-
-            yield return new object[] { "iotHub1/device1/module1/?api-version=2010-01-01&Foo=customDeviceClient1", "device1", "module1", string.Empty, string.Empty };
-        }
-
->>>>>>> 4425533a
         [Theory]
         [Integration]
         [MemberData(nameof(GetIdentityProviderInputs))]
@@ -155,40 +122,7 @@
             Assert.IsAssignableFrom(expectedType, deviceIdentity);
         }
 
-<<<<<<< HEAD
-=======
-        [Theory]
-        [MemberData(nameof(GetUsernames))]
-        [Unit]
-        public void ParseUsernameTest(string username, string expectedDeviceId, string expectedModuleId, string expectedDeviceClientType, string expectedModelId)
-        {
-            (string deviceId, string moduleId, string deviceClientType, Option<string> modelId) = DeviceIdentityProvider.ParseUserName(username);
-            Assert.Equal(expectedDeviceId, deviceId);
-            Assert.Equal(expectedModuleId, moduleId);
-            Assert.Equal(expectedDeviceClientType, deviceClientType);
             modelId.ForEach(mId => Assert.Equal(expectedModelId, mId));
-        }
-
-        [Theory]
-        [InlineData("iotHub1/device1")]
-        [InlineData("iotHub1/device1/fooBar")]
-        [InlineData("iotHub1/device1/api-version")]
-        [InlineData("iotHub1/device1/module1/fooBar")]
-        [InlineData("iotHub1/device1/module1/api-version")]
-        [InlineData("iotHub1/device1/module1/api-version=2017-06-30/DeviceClientType=Microsoft.Azure.Devices.Client/1.5.1-preview-003/prodInfo")]
-        [InlineData("iotHub1/device1/module1/api-version=2017-06-30/DeviceClientType=Microsoft.Azure.Devices.Client")]
-        [InlineData("iotHub1/device1/module1")]
-        [InlineData("iotHub1/device1/module1?api-version=2010-01-01?DeviceClientType=customDeviceClient1")]
-        [InlineData("iotHub1?api-version=2010-01-01&DeviceClientType=customDeviceClient1")]
-        [InlineData("iotHub1/device1/module1/?version=2010-01-01&DeviceClientType=customDeviceClient1")]
-        [InlineData("iotHub1//?api-version=2010-01-01&DeviceClientType=customDeviceClient1")]
-        [Unit]
-        public void ParseUserNameErrorTest(string username)
-        {
-            Assert.Throws<EdgeHubConnectionException>(() => DeviceIdentityProvider.ParseUserName(username));
-        }
-
->>>>>>> 4425533a
         [Fact]
         [Unit]
         public async Task GetIdentityCertAuthNotEnabled()
