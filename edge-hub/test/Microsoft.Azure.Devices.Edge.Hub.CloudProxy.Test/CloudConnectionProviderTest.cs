--- conflicted
+++ resolved
@@ -27,11 +27,7 @@
         [Integration]
         public async Task ConnectTest()
         {
-<<<<<<< HEAD
-            ICloudConnectionProvider cloudConnectionProvider = new CloudConnectionProvider(MessageConverterProvider, ConnectionPoolSize, new ClientProvider(), Option.None<UpstreamProtocol>(), TimeSpan.FromMinutes(60));
-=======
-            ICloudConnectionProvider cloudConnectionProvider = new CloudConnectionProvider(MessageConverterProvider, ConnectionPoolSize, new ClientProvider(), Option.None<UpstreamProtocol>(), TokenProvider, DeviceScopeIdentitiesCache);
->>>>>>> 1ab956af
+            ICloudConnectionProvider cloudConnectionProvider = new CloudConnectionProvider(MessageConverterProvider, ConnectionPoolSize, new ClientProvider(), Option.None<UpstreamProtocol>(), TokenProvider, DeviceScopeIdentitiesCache, TimeSpan.FromMinutes(60));
             string deviceConnectionString = await SecretsHelper.GetSecretFromConfigKey("device1ConnStrKey");
             var deviceIdentity = Mock.Of<IDeviceIdentity>(m => m.Id == ConnectionStringHelper.GetDeviceId(deviceConnectionString));
             var clientCredentials = new SharedKeyCredentials(deviceIdentity, deviceConnectionString, null);
@@ -45,11 +41,7 @@
         [Integration]
         public async Task ConnectWithInvalidConnectionStringTest()
         {
-<<<<<<< HEAD
-            ICloudConnectionProvider cloudConnectionProvider = new CloudConnectionProvider(MessageConverterProvider, ConnectionPoolSize, new ClientProvider(), Option.None<UpstreamProtocol>(), TimeSpan.FromMinutes(60));
-=======
-            ICloudConnectionProvider cloudConnectionProvider = new CloudConnectionProvider(MessageConverterProvider, ConnectionPoolSize, new ClientProvider(), Option.None<UpstreamProtocol>(), TokenProvider, DeviceScopeIdentitiesCache);
->>>>>>> 1ab956af
+            ICloudConnectionProvider cloudConnectionProvider = new CloudConnectionProvider(MessageConverterProvider, ConnectionPoolSize, new ClientProvider(), Option.None<UpstreamProtocol>(), TokenProvider, DeviceScopeIdentitiesCache, TimeSpan.FromMinutes(60));
 
             var deviceIdentity1 = Mock.Of<IIdentity>(m => m.Id == "device1");
             var clientCredentials1 = new SharedKeyCredentials(deviceIdentity1, "dummyConnStr", null);
