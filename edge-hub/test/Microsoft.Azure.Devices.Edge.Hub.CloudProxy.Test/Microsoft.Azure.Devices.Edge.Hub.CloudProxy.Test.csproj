﻿<Project Sdk="Microsoft.NET.Sdk">

  <PropertyGroup>
    <TargetFramework>netcoreapp2.1</TargetFramework>
    <TreatWarningsAsErrors>True</TreatWarningsAsErrors>
    <Configurations>Debug;Release;CodeCoverage;CheckInBuild</Configurations>
    <HighEntropyVA>true</HighEntropyVA>
  </PropertyGroup>

  <!--
    Normally, the 'Debug' configuration would work for code coverage, but Microsoft.CodeCoverage currently requires '<DebugType>full</DebugType>' for .NET Core.
    See https://github.com/Microsoft/vstest-docs/blob/06f9dc0aeb47be7204dc4e1a98c110ead3e978c7/docs/analyze.md#setup-a-project.
    That setting seems to break the "Open Test" context menu in VS IDE, so we'll use a dedicated configuration for code coverage.
    -->
  <PropertyGroup Condition=" '$(Configuration)|$(Platform)' == 'CodeCoverage|AnyCPU' ">
    <IntermediateOutputPath>obj\CodeCoverage</IntermediateOutputPath>
    <DebugType>full</DebugType>
    <Optimize>false</Optimize>
    <OutputPath>bin\CodeCoverage</OutputPath>
    <DefineConstants>DEBUG;TRACE</DefineConstants>
  </PropertyGroup>

  <ItemGroup>
<<<<<<< HEAD
    <PackageReference Include="Microsoft.Azure.EventHubs" Version="2.2.1" />
    <PackageReference Include="Microsoft.Extensions.Logging.Console" Version="2.2.0" />
    <PackageReference Include="Microsoft.NET.Test.Sdk" Version="15.9.0" />
    <PackageReference Include="Moq" Version="4.10.1" />
    <PackageReference Include="xunit" Version="2.4.1" />
    <PackageReference Include="xunit.runner.visualstudio" Version="2.4.1">
      <PrivateAssets>all</PrivateAssets>
      <IncludeAssets>runtime; build; native; contentfiles; analyzers</IncludeAssets>
    </PackageReference>
=======
    <PackageReference Include="Microsoft.Azure.EventHubs" Version="3.0.0" />
    <PackageReference Include="Microsoft.Extensions.Logging.Console" Version="2.2.0" />
    <PackageReference Include="Microsoft.NET.Test.Sdk" Version="15.9.0" />
    <PackageReference Include="Moq" Version="4.10.1" />
    <PackageReference Include="xunit" Version="2.2.0" />
    <PackageReference Include="xunit.runner.visualstudio" Version="2.2.0" />
>>>>>>> 5cedb166
    <PackageReference Include="Microsoft.CodeCoverage" Version="15.9.0" />
  </ItemGroup>

  <ItemGroup>
    <ProjectReference Include="..\..\..\edge-util\src\Microsoft.Azure.Devices.Edge.Util\Microsoft.Azure.Devices.Edge.Util.csproj" />
    <ProjectReference Include="..\..\..\edge-util\test\Microsoft.Azure.Devices.Edge.Util.Test.Common\Microsoft.Azure.Devices.Edge.Util.Test.Common.csproj" />
    <ProjectReference Include="..\..\..\edge-util\test\Microsoft.Azure.Devices.Edge.Util.Test\Microsoft.Azure.Devices.Edge.Util.Test.csproj" />
    <ProjectReference Include="..\..\src\Microsoft.Azure.Devices.Edge.Hub.CloudProxy\Microsoft.Azure.Devices.Edge.Hub.CloudProxy.csproj" />
    <ProjectReference Include="..\..\src\Microsoft.Azure.Devices.Edge.Hub.Core\Microsoft.Azure.Devices.Edge.Hub.Core.csproj" />
    <ProjectReference Include="..\..\src\Microsoft.Azure.Devices.Edge.Hub.Mqtt\Microsoft.Azure.Devices.Edge.Hub.Mqtt.csproj" />
    <ProjectReference Include="..\Microsoft.Azure.Devices.Edge.Hub.Core.Test\Microsoft.Azure.Devices.Edge.Hub.Core.Test.csproj" />
  </ItemGroup>

  <ItemGroup>
    <Service Include="{82a7f48d-3b50-4b1e-b82e-3ada8210c358}" />
  </ItemGroup>

  <ItemGroup>
    <AdditionalFiles Include="..\..\..\stylecop.json" Link="stylecop.json" />
  </ItemGroup>
  <PropertyGroup>
    <CodeAnalysisRuleSet>..\..\..\stylecop.ruleset</CodeAnalysisRuleSet>
  </PropertyGroup>  
  <Import Project="..\..\..\stylecop.props" />
</Project><|MERGE_RESOLUTION|>--- conflicted
+++ resolved
@@ -21,8 +21,7 @@
   </PropertyGroup>
 
   <ItemGroup>
-<<<<<<< HEAD
-    <PackageReference Include="Microsoft.Azure.EventHubs" Version="2.2.1" />
+    <PackageReference Include="Microsoft.Azure.EventHubs" Version="3.0.0" />
     <PackageReference Include="Microsoft.Extensions.Logging.Console" Version="2.2.0" />
     <PackageReference Include="Microsoft.NET.Test.Sdk" Version="15.9.0" />
     <PackageReference Include="Moq" Version="4.10.1" />
@@ -31,14 +30,6 @@
       <PrivateAssets>all</PrivateAssets>
       <IncludeAssets>runtime; build; native; contentfiles; analyzers</IncludeAssets>
     </PackageReference>
-=======
-    <PackageReference Include="Microsoft.Azure.EventHubs" Version="3.0.0" />
-    <PackageReference Include="Microsoft.Extensions.Logging.Console" Version="2.2.0" />
-    <PackageReference Include="Microsoft.NET.Test.Sdk" Version="15.9.0" />
-    <PackageReference Include="Moq" Version="4.10.1" />
-    <PackageReference Include="xunit" Version="2.2.0" />
-    <PackageReference Include="xunit.runner.visualstudio" Version="2.2.0" />
->>>>>>> 5cedb166
     <PackageReference Include="Microsoft.CodeCoverage" Version="15.9.0" />
   </ItemGroup>
 
