// Copyright (c) Microsoft. All rights reserved.

namespace Microsoft.Azure.Devices.Edge.Hub.CloudProxy.Test
{
    using System;
    using System.Collections.Generic;
    using System.Text;
    using System.Threading.Tasks;
    using Microsoft.Azure.Devices.Edge.Hub.Core;
    using Microsoft.Azure.Devices.Edge.Hub.Core.Cloud;
    using Microsoft.Azure.Devices.Edge.Hub.Core.Device;
    using Microsoft.Azure.Devices.Edge.Hub.Core.Identity;
    using Microsoft.Azure.Devices.Edge.Util;
    using Microsoft.Azure.Devices.Edge.Util.Test;
    using Microsoft.Azure.Devices.Edge.Util.Test.Common;
    using Microsoft.Azure.Devices.Shared;
    using Microsoft.Azure.EventHubs;
    using Moq;
    using Newtonsoft.Json.Linq;
    using Xunit;

    [E2E]
    [Collection("Microsoft.Azure.Devices.Edge.Hub.CloudProxy.Test")]
    [TestCaseOrderer("Microsoft.Azure.Devices.Edge.Util.Test.PriorityOrderer", "Microsoft.Azure.Devices.Edge.Util.Test")]
    public class CloudProxyTest
    {
        static readonly TimeSpan ClockSkew = TimeSpan.FromMinutes(5);

        static readonly int EventHubMessageReceivedRetry = 5;

        [Fact]
        [TestPriority(401)]
        public async Task SendMessageTest()
        {
            IMessage message = MessageHelper.GenerateMessages(1)[0];
            DateTime startTime = DateTime.UtcNow.Subtract(ClockSkew);
            ICloudProxy cloudProxy = await this.GetCloudProxyWithConnectionStringKey("device2ConnStrKey");
            await cloudProxy.SendMessageAsync(message);
            bool disconnectResult = await cloudProxy.CloseAsync();
            Assert.True(disconnectResult);

            await CheckMessageInEventHub(new List<IMessage> { message }, startTime);
        }

        [Fact]
        [TestPriority(402)]
        public async Task SendMessageMultipleDevicesTest()
        {
            IList<IMessage> messages = MessageHelper.GenerateMessages(4);
            DateTime startTime = DateTime.UtcNow.Subtract(ClockSkew);

            ICloudProxy cloudProxy1 = await this.GetCloudProxyWithConnectionStringKey("device2ConnStrKey");

            ICloudProxy cloudProxy2 = await this.GetCloudProxyWithConnectionStringKey("device3ConnStrKey");

            for (int i = 0; i < messages.Count; i = i + 2)
            {
                await cloudProxy1.SendMessageAsync(messages[i]);
                await cloudProxy2.SendMessageAsync(messages[i + 1]);
            }

            bool disconnectResult = await cloudProxy1.CloseAsync();
            Assert.True(disconnectResult);
            disconnectResult = await cloudProxy2.CloseAsync();
            Assert.True(disconnectResult);

            await CheckMessageInEventHub(messages, startTime);
        }

        [Fact]
        [TestPriority(403)]
        public async Task SendMessageBatchTest()
        {
            IList<IMessage> messages = MessageHelper.GenerateMessages(4);
            DateTime startTime = DateTime.UtcNow.Subtract(ClockSkew);
            ICloudProxy cloudProxy = await this.GetCloudProxyWithConnectionStringKey("device2ConnStrKey");
            await cloudProxy.SendMessageBatchAsync(messages);
            bool disconnectResult = await cloudProxy.CloseAsync();
            Assert.True(disconnectResult);

            await CheckMessageInEventHub(messages, startTime);
        }

        [Fact]
        [TestPriority(404)]
        public async Task CanGetTwin()
        {
            ICloudProxy cloudProxy = await this.GetCloudProxyWithConnectionStringKey("device2ConnStrKey");
            IMessage result = await cloudProxy.GetTwinAsync();
            string actualString = System.Text.Encoding.UTF8.GetString(result.Body);
            Assert.StartsWith("{", actualString);
            bool disconnectResult = await cloudProxy.CloseAsync();
            Assert.True(disconnectResult);
        }

        [Fact]
        [TestPriority(405)]
        public async Task CanUpdateReportedProperties()
        {
            ICloudProxy cloudProxy = await this.GetCloudProxyWithConnectionStringKey("device2ConnStrKey");
            IMessage message = await cloudProxy.GetTwinAsync();

            JObject twin = JObject.Parse(System.Text.Encoding.UTF8.GetString(message.Body));
            int version = (int)twin.SelectToken("reported.$version");
            int counter = (int?)twin.SelectToken("reported.bvtCounter") ?? 0;

            IMessage updateReportedPropertiesMessage = new EdgeMessage.Builder(Encoding.UTF8.GetBytes($"{{\"bvtCounter\":{counter + 1}}}")).Build();
            await cloudProxy.UpdateReportedPropertiesAsync(updateReportedPropertiesMessage);

            message = await cloudProxy.GetTwinAsync();
            twin = JObject.Parse(System.Text.Encoding.UTF8.GetString(message.Body));
            int nextVersion = (int)twin.SelectToken("reported.$version");
            var nextCounter = (int?)twin.SelectToken("reported.bvtCounter");
            Assert.NotNull(nextCounter);
            Assert.Equal(version + 1, nextVersion);
            Assert.Equal(counter + 1, nextCounter);

            bool disconnectResult = await cloudProxy.CloseAsync();
            Assert.True(disconnectResult);
        }

        [Fact]
        [TestPriority(406)]
        public async Task CanListenForDesiredPropertyUpdates()
        {
            var update = new TaskCompletionSource<IMessage>();
            var cloudListener = new Mock<ICloudListener>();
            string deviceConnectionStringKey = "device2ConnStrKey";
            cloudListener.Setup(x => x.OnDesiredPropertyUpdates(It.IsAny<IMessage>()))
                .Callback((IMessage m) => update.TrySetResult(m))
                .Returns(TaskEx.Done);

            ICloudProxy cloudProxy = await this.GetCloudProxyWithConnectionStringKey(deviceConnectionStringKey);

            await cloudProxy.SetupDesiredPropertyUpdatesAsync();

            var desired = new TwinCollection()
            {
                ["desiredPropertyTest"] = Guid.NewGuid().ToString()
            };

            await UpdateDesiredProperty(ConnectionStringHelper.GetDeviceId(await SecretsHelper.GetSecretFromConfigKey(deviceConnectionStringKey)), desired);
            await update.Task;
            await cloudProxy.RemoveDesiredPropertyUpdatesAsync();

            IMessage expected = new EdgeMessage.Builder(Encoding.UTF8.GetBytes(desired.ToJson())).Build();
            expected.SystemProperties[SystemProperties.EnqueuedTime] = "";
            expected.SystemProperties[SystemProperties.Version] = desired.Version.ToString();
            IMessage actual = update.Task.Result;

            Assert.Equal(expected.Body, actual.Body);
            Assert.Equal(expected.Properties, actual.Properties);
            Assert.Equal(expected.SystemProperties.Keys, actual.SystemProperties.Keys);
        }

        [Fact]
        [TestPriority(407)]
        public async Task CloudProxyNullReceiverTest()
        {
            // Arrange
            string deviceConnectionStringKey = "device2ConnStrKey";
            ICloudProxy cloudProxy = await this.GetCloudProxyWithConnectionStringKey(deviceConnectionStringKey);

            // Act/assert
            // Without setting up the cloudlistener, the following methods should not throw. 
            await cloudProxy.SetupCallMethodAsync();
            await cloudProxy.RemoveCallMethodAsync();
            await cloudProxy.SetupDesiredPropertyUpdatesAsync();
            await cloudProxy.RemoveDesiredPropertyUpdatesAsync();
            cloudProxy.StartListening();
        }        

        async Task<ICloudProxy> GetCloudProxyWithConnectionStringKey(string connectionStringConfigKey)
        {
            const int ConnectionPoolSize = 10;
            string deviceConnectionString = await SecretsHelper.GetSecretFromConfigKey(connectionStringConfigKey);
            var converters = new MessageConverterProvider(new Dictionary<Type, IMessageConverter>()
            {
                { typeof(Client.Message), new DeviceClientMessageConverter() },
                { typeof(Twin), new TwinMessageConverter() },
                { typeof(TwinCollection), new TwinCollectionMessageConverter() }
            });
<<<<<<< HEAD
            ICloudConnectionProvider cloudConnectionProvider = new CloudConnectionProvider(converters, ConnectionPoolSize, new ClientProvider(), Option.None<UpstreamProtocol>(), TimeSpan.FromMinutes(60));
=======
            ICloudConnectionProvider cloudConnectionProvider = new CloudConnectionProvider(converters, ConnectionPoolSize, new ClientProvider(), Option.None<UpstreamProtocol>(), Mock.Of<ITokenProvider>(), Mock.Of<IDeviceScopeIdentitiesCache>());
>>>>>>> 1ab956af
            cloudConnectionProvider.BindEdgeHub(Mock.Of<IEdgeHub>());
            var deviceIdentity = Mock.Of<IDeviceIdentity>(m => m.Id == ConnectionStringHelper.GetDeviceId(deviceConnectionString));
            var clientCredentials = new SharedKeyCredentials(deviceIdentity, deviceConnectionString, string.Empty);

            Try<ICloudConnection> cloudConnection = await cloudConnectionProvider.Connect(clientCredentials, (_, __) => { });
            Assert.True(cloudConnection.Success);
            Assert.True(cloudConnection.Value.IsActive);
            Assert.True(cloudConnection.Value.CloudProxy.HasValue);
            return cloudConnection.Value.CloudProxy.OrDefault();
        }

        static async Task CheckMessageInEventHub(IList<IMessage> sentMessages, DateTime startTime)
        {
            string eventHubConnectionString = await SecretsHelper.GetSecretFromConfigKey("eventHubConnStrKey");
            var eventHubReceiver = new EventHubReceiver(eventHubConnectionString);
            var cloudMessages = new List<EventData>();
            bool messagesFound = false;
            //Add retry mechanism to make sure all the messages sent reached Event Hub. Retry 3 times.
            for (int i = 0; i < EventHubMessageReceivedRetry; i++)
            {
                cloudMessages.AddRange(await eventHubReceiver.GetMessagesFromAllPartitions(startTime));
                messagesFound = MessageHelper.CompareMessagesAndEventData(sentMessages, cloudMessages);
                if (messagesFound)
                {
                    break;
                } 
                await Task.Delay(TimeSpan.FromSeconds(20));
            }

            await eventHubReceiver.Close();
            Assert.NotNull(cloudMessages);
            Assert.NotEmpty(cloudMessages);
            Assert.True(messagesFound);
        }

        static async Task UpdateDesiredProperty(string deviceId, TwinCollection desired)
        {
            string connectionString = await SecretsHelper.GetSecretFromConfigKey("iotHubConnStrKey");
            RegistryManager registryManager = RegistryManager.CreateFromConnectionString(connectionString);
            Twin twin = await registryManager.GetTwinAsync(deviceId);
            twin.Properties.Desired = desired;
            twin = await registryManager.UpdateTwinAsync(deviceId, twin, twin.ETag);
            desired["$version"] = twin.Properties.Desired.Version;
        }
    }
}<|MERGE_RESOLUTION|>--- conflicted
+++ resolved
@@ -180,11 +180,8 @@
                 { typeof(Twin), new TwinMessageConverter() },
                 { typeof(TwinCollection), new TwinCollectionMessageConverter() }
             });
-<<<<<<< HEAD
-            ICloudConnectionProvider cloudConnectionProvider = new CloudConnectionProvider(converters, ConnectionPoolSize, new ClientProvider(), Option.None<UpstreamProtocol>(), TimeSpan.FromMinutes(60));
-=======
-            ICloudConnectionProvider cloudConnectionProvider = new CloudConnectionProvider(converters, ConnectionPoolSize, new ClientProvider(), Option.None<UpstreamProtocol>(), Mock.Of<ITokenProvider>(), Mock.Of<IDeviceScopeIdentitiesCache>());
->>>>>>> 1ab956af
+
+            ICloudConnectionProvider cloudConnectionProvider = new CloudConnectionProvider(converters, ConnectionPoolSize, new ClientProvider(), Option.None<UpstreamProtocol>(), Mock.Of<ITokenProvider>(), Mock.Of<IDeviceScopeIdentitiesCache>(), TimeSpan.FromMinutes(60));
             cloudConnectionProvider.BindEdgeHub(Mock.Of<IEdgeHub>());
             var deviceIdentity = Mock.Of<IDeviceIdentity>(m => m.Id == ConnectionStringHelper.GetDeviceId(deviceConnectionString));
             var clientCredentials = new SharedKeyCredentials(deviceIdentity, deviceConnectionString, string.Empty);
