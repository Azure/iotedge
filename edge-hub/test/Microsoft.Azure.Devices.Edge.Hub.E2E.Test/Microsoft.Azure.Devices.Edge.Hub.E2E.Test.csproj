--- conflicted
+++ resolved
@@ -21,9 +21,8 @@
   </PropertyGroup>
 
   <ItemGroup>
-<<<<<<< HEAD
-    <PackageReference Include="Autofac" Version="4.5.0" />
-    <PackageReference Include="JetBrains.Annotations" Version="11.1.0" />
+    <PackageReference Include="Autofac" Version="4.9.1" />
+    <PackageReference Include="JetBrains.Annotations" Version="2018.3.0" />
     <PackageReference Include="Microsoft.NET.Test.Sdk" Version="15.9.0" />
     <PackageReference Include="Moq" Version="4.10.1" />
     <PackageReference Include="xunit" Version="2.4.1" />
@@ -31,14 +30,6 @@
       <PrivateAssets>all</PrivateAssets>
       <IncludeAssets>runtime; build; native; contentfiles; analyzers</IncludeAssets>
     </PackageReference>
-=======
-    <PackageReference Include="Autofac" Version="4.9.1" />
-    <PackageReference Include="JetBrains.Annotations" Version="2018.3.0" />
-    <PackageReference Include="Microsoft.NET.Test.Sdk" Version="15.9.0" />
-    <PackageReference Include="Moq" Version="4.10.1" />
-    <PackageReference Include="xunit" Version="2.2.0" />
-    <PackageReference Include="xunit.runner.visualstudio" Version="2.2.0" />
->>>>>>> 5cedb166
     <PackageReference Include="Microsoft.CodeCoverage" Version="15.9.0" />
   </ItemGroup>
 
