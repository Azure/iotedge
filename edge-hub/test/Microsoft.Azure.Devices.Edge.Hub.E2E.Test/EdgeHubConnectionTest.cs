--- conflicted
+++ resolved
@@ -1,9 +1,5 @@
 // Copyright (c) Microsoft. All rights reserved.
-<<<<<<< HEAD
 // Licensed under the MIT license. See LICENSE file in the project root for full license information.
-=======
-
->>>>>>> 5081408a
 namespace Microsoft.Azure.Devices.Edge.Hub.E2E.Test
 {
     using System;
