// Copyright (c) Microsoft. All rights reserved.
namespace Microsoft.Azure.Devices.Edge.Hub.E2E.Test
{
    using System;
    using System.Collections.Generic;
    using System.Linq;
    using System.Threading.Tasks;
    using Microsoft.Azure.Devices.Client;
    using Microsoft.Azure.Devices.Edge.Hub.CloudProxy;
    using Microsoft.Azure.Devices.Edge.Hub.Core;
    using Microsoft.Azure.Devices.Edge.Hub.Core.Cloud;
    using Microsoft.Azure.Devices.Edge.Hub.Core.Config;
    using Microsoft.Azure.Devices.Edge.Hub.Core.Device;
    using Microsoft.Azure.Devices.Edge.Hub.Core.Identity;
    using Microsoft.Azure.Devices.Edge.Hub.Core.Routing;
    using Microsoft.Azure.Devices.Edge.Storage;
    using Microsoft.Azure.Devices.Edge.Util;
    using Microsoft.Azure.Devices.Edge.Util.Test.Common;
    using Microsoft.Azure.Devices.Edge.Util.TransientFaultHandling;
    using Microsoft.Azure.Devices.Routing.Core;
    using Microsoft.Azure.Devices.Routing.Core.Endpoints;
    using Microsoft.Azure.Devices.Shared;
    using Moq;
    using Newtonsoft.Json;
    using Xunit;

    [E2E]
    [Collection("Microsoft.Azure.Devices.Edge.Hub.E2E.Test")]
    public class EdgeHubConnectionTest : IClassFixture<ProtocolHeadFixture>
    {
        const string EdgeHubModuleId = "$edgeHub";

        [Fact]
        public async Task TestEdgeHubConnection()
        {
            var twinMessageConverter = new TwinMessageConverter();
            var twinCollectionMessageConverter = new TwinCollectionMessageConverter();
            var messageConverterProvider = new MessageConverterProvider(
                new Dictionary<Type, IMessageConverter>()
                {
                    { typeof(Client.Message), new DeviceClientMessageConverter() },
                    { typeof(Twin), twinMessageConverter },
                    { typeof(TwinCollection), twinCollectionMessageConverter }
                });
<<<<<<< HEAD
            var cloudConnectionProvider = new CloudConnectionProvider(messageConverterProvider, 1, new ClientProvider(), Option.None<UpstreamProtocol>(), Mock.Of<ITokenProvider>(), Mock.Of<IDeviceScopeIdentitiesCache>());
            var credentialsCache = Mock.Of<ICredentialsCache>();
            var connectionManager = new ConnectionManager(cloudConnectionProvider, credentialsCache);
=======
            var cloudConnectionProvider = new CloudConnectionProvider(messageConverterProvider, 1, new ClientProvider(), Option.None<UpstreamProtocol>(), Mock.Of<ITokenProvider>(), Mock.Of<IDeviceScopeIdentitiesCache>(), TimeSpan.FromMinutes(60));
            var connectionManager = new ConnectionManager(cloudConnectionProvider);
>>>>>>> eeee143d

            string iotHubConnectionString = await SecretsHelper.GetSecretFromConfigKey("iotHubConnStrKey");
            Devices.IotHubConnectionStringBuilder iotHubConnectionStringBuilder = Devices.IotHubConnectionStringBuilder.Create(iotHubConnectionString);
            RegistryManager registryManager = RegistryManager.CreateFromConnectionString(iotHubConnectionString);
            await registryManager.OpenAsync();

            (string edgeDeviceId, string deviceConnStr) = await RegistryManagerHelper.CreateDevice("testHubEdgeDevice1", iotHubConnectionString, registryManager, true, false);

            try
            {
                string iothubHostName = iotHubConnectionStringBuilder.HostName;
                var identityFactory = new ClientCredentialsFactory(iothubHostName);
                string edgeHubConnectionString = $"{deviceConnStr};ModuleId={EdgeHubModuleId}";
                IClientCredentials edgeHubCredentials = identityFactory.GetWithConnectionString(edgeHubConnectionString);
                Assert.NotNull(edgeHubCredentials);
                Assert.NotNull(edgeHubCredentials.Identity);

                // Set Edge hub desired properties
                await this.SetDesiredProperties(registryManager, edgeDeviceId);

                var endpointFactory = new EndpointFactory(connectionManager, new RoutingMessageConverter(), edgeDeviceId);
                var routeFactory = new EdgeRouteFactory(endpointFactory);

                var dbStoreProvider = new InMemoryDbStoreProvider();
                IStoreProvider storeProvider = new StoreProvider(dbStoreProvider);
                IEntityStore<string, TwinInfo> twinStore = storeProvider.GetEntityStore<string, TwinInfo>("twins");
                var twinManager = new TwinManager(connectionManager, twinCollectionMessageConverter, twinMessageConverter, Option.Some(twinStore));
                var routerConfig = new RouterConfig(Enumerable.Empty<Route>());
                TimeSpan defaultTimeout = TimeSpan.FromSeconds(60);
                var endpointExecutorFactory = new SyncEndpointExecutorFactory(new EndpointExecutorConfig(defaultTimeout, new FixedInterval(0, TimeSpan.FromSeconds(1)), defaultTimeout, true));
                Router router = await Router.CreateAsync(Guid.NewGuid().ToString(), iothubHostName, routerConfig, endpointExecutorFactory);
                IInvokeMethodHandler invokeMethodHandler = new InvokeMethodHandler(connectionManager);
                IEdgeHub edgeHub = new RoutingEdgeHub(router, new RoutingMessageConverter(), connectionManager, twinManager, edgeDeviceId, invokeMethodHandler);

                var versionInfo = new VersionInfo("v1", "b1", "c1");

                // Create Edge Hub connection
                Try<ICloudProxy> edgeHubCloudProxy = await connectionManager.CreateCloudConnectionAsync(edgeHubCredentials);
                Assert.True(edgeHubCloudProxy.Success);
                EdgeHubConnection edgeHubConnection = await EdgeHubConnection.Create(
                    edgeHubCredentials,
                    edgeHub,
                    twinManager,
                    connectionManager,
                    edgeHubCloudProxy.Value,
                    routeFactory,
                    twinCollectionMessageConverter,
                    twinMessageConverter,
                    versionInfo
                );
                await Task.Delay(TimeSpan.FromMinutes(1));

                // Get and Validate EdgeHubConfig
                Option<EdgeHubConfig> edgeHubConfigOption = await edgeHubConnection.GetConfig();
                Assert.True(edgeHubConfigOption.HasValue);
                EdgeHubConfig edgeHubConfig = edgeHubConfigOption.OrDefault();
                Assert.Equal("1.0", edgeHubConfig.SchemaVersion);
                Assert.NotNull(edgeHubConfig.Routes);
                Assert.NotNull(edgeHubConfig.StoreAndForwardConfiguration);
                Assert.Equal(20, edgeHubConfig.StoreAndForwardConfiguration.TimeToLiveSecs);

                List<(string Name, string Value, Route Route)> routes = edgeHubConfig.Routes.ToList();
                Assert.Equal(4, routes.Count);

                (string Name, string Value, Route Route) route1 = routes[0];
                Assert.NotNull(route1);
                Assert.True(route1.Route.Endpoints.First().GetType() == typeof(CloudEndpoint));
                Assert.Equal("route1", route1.Name);
                Assert.Equal("from /* INTO $upstream", route1.Value);

                (string Name, string Value, Route Route) route2 = routes[1];
                Assert.NotNull(route2);
                Endpoint endpoint = route2.Route.Endpoints.First();
                Assert.True(endpoint.GetType() == typeof(ModuleEndpoint));
                Assert.Equal($"{edgeDeviceId}/module2/input1", endpoint.Id);
                Assert.Equal("route2", route2.Name);
                Assert.Equal("from /modules/module1 INTO BrokeredEndpoint(\"/modules/module2/inputs/input1\")", route2.Value);

                (string Name, string Value, Route Route) route3 = routes[2];
                Assert.NotNull(route3);
                endpoint = route3.Route.Endpoints.First();
                Assert.True(endpoint.GetType() == typeof(ModuleEndpoint));
                Assert.Equal($"{edgeDeviceId}/module3/input1", endpoint.Id);
                Assert.Equal("route3", route3.Name);
                Assert.Equal("from /modules/module2 INTO BrokeredEndpoint(\"/modules/module3/inputs/input1\")", route3.Value);

                (string Name, string Value, Route Route) route4 = routes[3];
                Assert.NotNull(route4);
                endpoint = route4.Route.Endpoints.First();
                Assert.True(endpoint.GetType() == typeof(ModuleEndpoint));
                Assert.Equal($"{edgeDeviceId}/module4/input1", endpoint.Id);
                Assert.Equal("route4", route4.Name);
                Assert.Equal("from /modules/module3 INTO BrokeredEndpoint(\"/modules/module4/inputs/input1\")", route4.Value);

                // Make sure reported properties were updated appropriately
                EdgeHubConnection.ReportedProperties reportedProperties = await this.GetReportedProperties(registryManager, edgeDeviceId);
                Assert.Equal(200, reportedProperties.LastDesiredStatus.Code);
                Assert.NotNull(reportedProperties.Clients);
                Assert.Equal(0, reportedProperties.Clients.Count);
                Assert.Equal("1.0", reportedProperties.SchemaVersion);
                Assert.Equal(versionInfo, reportedProperties.VersionInfo);

                // Simulate a module and a downstream device that connects to Edge Hub.

                string moduleId = "module1";
                string sasToken = TokenHelper.CreateSasToken($"{iothubHostName}/devices/{edgeDeviceId}/modules/{moduleId}");
                string moduleConnectionstring = $"HostName={iothubHostName};DeviceId={edgeDeviceId};ModuleId={moduleId};SharedAccessSignature={sasToken}";
                IClientCredentials moduleClientCredentials = identityFactory.GetWithConnectionString(moduleConnectionstring);
                var moduleProxy = Mock.Of<IDeviceProxy>(d => d.IsActive);

                string downstreamDeviceId = "device1";
                sasToken = TokenHelper.CreateSasToken($"{iothubHostName}/devices/{downstreamDeviceId}");
                string downstreamDeviceConnectionstring = $"HostName={iothubHostName};DeviceId={downstreamDeviceId};SharedAccessSignature={sasToken}";
                IClientCredentials downstreamDeviceCredentials = identityFactory.GetWithConnectionString(downstreamDeviceConnectionstring);
                var downstreamDeviceProxy = Mock.Of<IDeviceProxy>(d => d.IsActive);

                // Connect the module and downstream device and make sure the reported properties are updated as expected.
                await connectionManager.AddDeviceConnection(moduleClientCredentials.Identity, moduleProxy);
                await connectionManager.AddDeviceConnection(downstreamDeviceCredentials.Identity, downstreamDeviceProxy);
                string moduleIdKey = $"{edgeDeviceId}/{moduleId}";
                await Task.Delay(TimeSpan.FromSeconds(10));
                reportedProperties = await this.GetReportedProperties(registryManager, edgeDeviceId);
                Assert.Equal(2, reportedProperties.Clients.Count);
                Assert.Equal(ConnectionStatus.Connected, reportedProperties.Clients[moduleIdKey].Status);
                Assert.NotNull(reportedProperties.Clients[moduleIdKey].LastConnectedTimeUtc);
                Assert.Null(reportedProperties.Clients[moduleIdKey].LastDisconnectTimeUtc);
                Assert.Equal(ConnectionStatus.Connected, reportedProperties.Clients[downstreamDeviceId].Status);
                Assert.NotNull(reportedProperties.Clients[downstreamDeviceId].LastConnectedTimeUtc);
                Assert.Null(reportedProperties.Clients[downstreamDeviceId].LastDisconnectTimeUtc);
                Assert.Equal(200, reportedProperties.LastDesiredStatus.Code);
                Assert.Equal("1.0", reportedProperties.SchemaVersion);
                Assert.Equal(versionInfo, reportedProperties.VersionInfo);

                // Update desired propertied and make sure callback is called with valid values
                bool callbackCalled = false;

                Task ConfigUpdatedCallback(EdgeHubConfig updatedConfig)
                {
                    Assert.NotNull(updatedConfig);
                    Assert.NotNull(updatedConfig.StoreAndForwardConfiguration);
                    Assert.NotNull(updatedConfig.Routes);

                    routes = updatedConfig.Routes.ToList();
                    Assert.Equal(4, routes.Count);

                    route1 = routes[0];
                    Assert.NotNull(route1);
                    Assert.True(route1.Route.Endpoints.First().GetType() == typeof(CloudEndpoint));
                    Assert.Equal("route1", route1.Name);
                    Assert.Equal("from /* INTO $upstream", route1.Value);

                    route2 = routes[1];
                    Assert.NotNull(route2);
                    endpoint = route2.Route.Endpoints.First();
                    Assert.True(endpoint.GetType() == typeof(ModuleEndpoint));
                    Assert.Equal($"{edgeDeviceId}/module2/input1", endpoint.Id);
                    Assert.Equal("route2", route2.Name);
                    Assert.Equal("from /modules/module1 INTO BrokeredEndpoint(\"/modules/module2/inputs/input1\")", route2.Value);

                    route3 = routes[2];
                    Assert.NotNull(route3);
                    endpoint = route3.Route.Endpoints.First();
                    Assert.True(endpoint.GetType() == typeof(ModuleEndpoint));
                    Assert.Equal($"{edgeDeviceId}/module5/input1", endpoint.Id);
                    Assert.Equal("route4", route3.Name);
                    Assert.Equal("from /modules/module3 INTO BrokeredEndpoint(\"/modules/module5/inputs/input1\")", route3.Value);

                    route4 = routes[3];
                    Assert.NotNull(route4);
                    endpoint = route4.Route.Endpoints.First();
                    Assert.True(endpoint.GetType() == typeof(ModuleEndpoint));
                    Assert.Equal($"{edgeDeviceId}/module6/input1", endpoint.Id);
                    Assert.Equal("route5", route4.Name);
                    Assert.Equal("from /modules/module5 INTO BrokeredEndpoint(\"/modules/module6/inputs/input1\")", route4.Value);

                    callbackCalled = true;
                    return Task.CompletedTask;
                }

                edgeHubConnection.SetConfigUpdatedCallback(ConfigUpdatedCallback);
                await this.UpdateDesiredProperties(registryManager, edgeDeviceId);
                await Task.Delay(TimeSpan.FromSeconds(5));
                Assert.True(callbackCalled);

                reportedProperties = await this.GetReportedProperties(registryManager, edgeDeviceId);
                Assert.Equal(200, reportedProperties.LastDesiredStatus.Code);
                Assert.NotNull(reportedProperties.Clients);
                Assert.Equal(2, reportedProperties.Clients.Count);
                Assert.Equal("1.0", reportedProperties.SchemaVersion);
                Assert.Equal(versionInfo, reportedProperties.VersionInfo);

                // Disconnect the downstream device and make sure the reported properties are updated as expected.
                await connectionManager.RemoveDeviceConnection(moduleIdKey);
                await connectionManager.RemoveDeviceConnection(downstreamDeviceId);
                await Task.Delay(TimeSpan.FromSeconds(10));
                reportedProperties = await this.GetReportedProperties(registryManager, edgeDeviceId);
                Assert.Equal(1, reportedProperties.Clients.Count);
                Assert.True(reportedProperties.Clients.ContainsKey(moduleIdKey));
                Assert.False(reportedProperties.Clients.ContainsKey(downstreamDeviceId));
                Assert.Equal(ConnectionStatus.Disconnected, reportedProperties.Clients[moduleIdKey].Status);
                Assert.NotNull(reportedProperties.Clients[moduleIdKey].LastConnectedTimeUtc);
                Assert.NotNull(reportedProperties.Clients[moduleIdKey].LastDisconnectTimeUtc);
                Assert.Equal(200, reportedProperties.LastDesiredStatus.Code);
                Assert.Equal("1.0", reportedProperties.SchemaVersion);
                Assert.Equal(versionInfo, reportedProperties.VersionInfo);

                // If the edge hub restarts, clear out the connected devices in the reported properties.
                await EdgeHubConnection.Create(edgeHubCredentials, edgeHub, twinManager, connectionManager, edgeHubCloudProxy.Value, routeFactory, twinCollectionMessageConverter, twinMessageConverter, versionInfo);
                await Task.Delay(TimeSpan.FromMinutes(1));
                reportedProperties = await this.GetReportedProperties(registryManager, edgeDeviceId);
                Assert.Null(reportedProperties.Clients);
                Assert.Equal("1.0", reportedProperties.SchemaVersion);
                Assert.Equal(versionInfo, reportedProperties.VersionInfo);

            }
            finally
            {
                try
                {
                    await RegistryManagerHelper.RemoveDevice(edgeDeviceId, registryManager);
                }
                catch (Exception)
                {
                    // ignored
                }
            }
        }

        async Task<EdgeHubConnection.ReportedProperties> GetReportedProperties(RegistryManager registryManager, string edgeHubId)
        {
            Twin twin = await registryManager.GetTwinAsync(edgeHubId, EdgeHubModuleId);
            string reportedPropertiesJson = twin.Properties.Reported.ToJson();
            var reportedProperties = JsonConvert.DeserializeObject<EdgeHubConnection.ReportedProperties>(reportedPropertiesJson);
            return reportedProperties;
        }

        async Task SetDesiredProperties(RegistryManager registryManager, string edgeDeviceId)
        {
            var desiredProperties = new
            {
                schemaVersion = "1.0",
                routes = new Dictionary<string, string>
                {
                    ["route1"] = "from /* INTO $upstream",
                    ["route2"] = "from /modules/module1 INTO BrokeredEndpoint(\"/modules/module2/inputs/input1\")",
                    ["route3"] = "from /modules/module2 INTO BrokeredEndpoint(\"/modules/module3/inputs/input1\")",
                    ["route4"] = "from /modules/module3 INTO BrokeredEndpoint(\"/modules/module4/inputs/input1\")",
                },
                storeAndForwardConfiguration = new
                {
                    timeToLiveSecs = 20
                }
            };

            var cc = new ConfigurationContent
            {
                ModulesContent = new Dictionary<string, IDictionary<string, object>>
                {
                    ["$edgeHub"] = new Dictionary<string, object>
                    {
                        ["properties.desired"] = desiredProperties

                    }
                }
            };

            await registryManager.ApplyConfigurationContentOnDeviceAsync(edgeDeviceId, cc);
        }

        async Task UpdateDesiredProperties(RegistryManager registryManager, string edgeDeviceId)
        {
            var desiredProperties = new
            {
                schemaVersion = "1.0",
                routes = new Dictionary<string, string>
                {
                    ["route1"] = "from /* INTO $upstream",
                    ["route2"] = "from /modules/module1 INTO BrokeredEndpoint(\"/modules/module2/inputs/input1\")",
                    ["route4"] = "from /modules/module3 INTO BrokeredEndpoint(\"/modules/module5/inputs/input1\")",
                    ["route5"] = "from /modules/module5 INTO BrokeredEndpoint(\"/modules/module6/inputs/input1\")",
                },
                storeAndForwardConfiguration = new
                {
                    timeToLiveSecs = 20
                }
            };

            var cc = new ConfigurationContent
            {
                ModulesContent = new Dictionary<string, IDictionary<string, object>>
                {
                    ["$edgeHub"] = new Dictionary<string, object>
                    {
                        ["properties.desired"] = desiredProperties

                    }
                }
            };

            await registryManager.ApplyConfigurationContentOnDeviceAsync(edgeDeviceId, cc);
        }
    }
}<|MERGE_RESOLUTION|>--- conflicted
+++ resolved
@@ -42,14 +42,9 @@
                     { typeof(Twin), twinMessageConverter },
                     { typeof(TwinCollection), twinCollectionMessageConverter }
                 });
-<<<<<<< HEAD
-            var cloudConnectionProvider = new CloudConnectionProvider(messageConverterProvider, 1, new ClientProvider(), Option.None<UpstreamProtocol>(), Mock.Of<ITokenProvider>(), Mock.Of<IDeviceScopeIdentitiesCache>());
+            var cloudConnectionProvider = new CloudConnectionProvider(messageConverterProvider, 1, new ClientProvider(), Option.None<UpstreamProtocol>(), Mock.Of<ITokenProvider>(), Mock.Of<IDeviceScopeIdentitiesCache>(), TimeSpan.FromMinutes(60));
             var credentialsCache = Mock.Of<ICredentialsCache>();
             var connectionManager = new ConnectionManager(cloudConnectionProvider, credentialsCache);
-=======
-            var cloudConnectionProvider = new CloudConnectionProvider(messageConverterProvider, 1, new ClientProvider(), Option.None<UpstreamProtocol>(), Mock.Of<ITokenProvider>(), Mock.Of<IDeviceScopeIdentitiesCache>(), TimeSpan.FromMinutes(60));
-            var connectionManager = new ConnectionManager(cloudConnectionProvider);
->>>>>>> eeee143d
 
             string iotHubConnectionString = await SecretsHelper.GetSecretFromConfigKey("iotHubConnStrKey");
             Devices.IotHubConnectionStringBuilder iotHubConnectionStringBuilder = Devices.IotHubConnectionStringBuilder.Create(iotHubConnectionString);
