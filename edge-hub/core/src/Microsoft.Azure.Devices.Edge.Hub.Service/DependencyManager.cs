--- conflicted
+++ resolved
@@ -266,12 +266,9 @@
                     closeCloudConnectionOnDeviceDisconnect,
                     nestedEdgeEnabled,
                     isLegacyUpstream,
-<<<<<<< HEAD
+                    scopeAuthenticationOnly: scopeAuthenticationOnly,
+                    trackDeviceState: trackDeviceState,
                     this.manifestTrustBundle));
-=======
-                    scopeAuthenticationOnly: scopeAuthenticationOnly,
-                    trackDeviceState: trackDeviceState));
->>>>>>> 62b9afaf
         }
 
         void RegisterCommonModule(
