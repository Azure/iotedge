// Copyright (c) Microsoft. All rights reserved.
namespace Microsoft.Azure.Devices.Edge.Hub.Service
{
    using System;
    using System.Collections.Generic;
    using System.Diagnostics.Tracing;
    using System.IO;
    using System.Runtime.InteropServices;
    using System.Security.Authentication;
    using System.Security.Cryptography.X509Certificates;
    using Autofac;
    using DotNetty.Common.Internal.Logging;
    using Microsoft.Azure.Devices.Edge.Hub.CloudProxy;
    using Microsoft.Azure.Devices.Edge.Hub.Core.Config;
    using Microsoft.Azure.Devices.Edge.Hub.Mqtt;
    using Microsoft.Azure.Devices.Edge.Hub.Service.Modules;
    using Microsoft.Azure.Devices.Edge.Util;
    using Microsoft.Azure.Devices.Edge.Util.Logging;
    using Microsoft.Azure.Devices.Edge.Util.Metrics;
    using Microsoft.Azure.Devices.ProtocolGateway.Instrumentation;
    using Microsoft.Extensions.Configuration;
    using Microsoft.Extensions.Logging;
    using StorageLogLevel = Microsoft.Azure.Devices.Edge.Storage.StorageLogLevel;

    class DependencyManager : IDependencyManager
    {
        readonly IConfigurationRoot configuration;
        readonly X509Certificate2 serverCertificate;
        readonly IList<X509Certificate2> trustBundle;

        readonly string iotHubHostname;
        readonly Option<string> gatewayHostname;
        readonly string edgeDeviceId;
        readonly string edgeModuleId;
        readonly string edgeDeviceHostName;
        readonly Option<string> connectionString;
        readonly VersionInfo versionInfo;
        readonly SslProtocols sslProtocols;

        public DependencyManager(IConfigurationRoot configuration, X509Certificate2 serverCertificate, IList<X509Certificate2> trustBundle, SslProtocols sslProtocols)
        {
            this.configuration = Preconditions.CheckNotNull(configuration, nameof(configuration));
            this.serverCertificate = Preconditions.CheckNotNull(serverCertificate, nameof(serverCertificate));
            this.trustBundle = Preconditions.CheckNotNull(trustBundle, nameof(trustBundle));
            this.sslProtocols = sslProtocols;

            this.gatewayHostname = Option.Maybe(this.configuration.GetValue<string>(Constants.ConfigKey.GatewayHostname));
            string edgeHubConnectionString = this.configuration.GetValue<string>(Constants.ConfigKey.IotHubConnectionString);
            if (!string.IsNullOrWhiteSpace(edgeHubConnectionString))
            {
                IotHubConnectionStringBuilder iotHubConnectionStringBuilder = IotHubConnectionStringBuilder.Create(edgeHubConnectionString);
                this.iotHubHostname = iotHubConnectionStringBuilder.HostName;
                this.edgeDeviceId = iotHubConnectionStringBuilder.DeviceId;
                this.edgeModuleId = iotHubConnectionStringBuilder.ModuleId;
                this.edgeDeviceHostName = this.configuration.GetValue(Constants.ConfigKey.EdgeDeviceHostName, string.Empty);
                this.connectionString = Option.Some(edgeHubConnectionString);
            }
            else
            {
                this.iotHubHostname = this.configuration.GetValue<string>(Constants.ConfigKey.IotHubHostname);
                this.edgeDeviceId = this.configuration.GetValue<string>(Constants.ConfigKey.DeviceId);
                this.edgeModuleId = this.configuration.GetValue<string>(Constants.ConfigKey.ModuleId);
                this.edgeDeviceHostName = this.configuration.GetValue<string>(Constants.ConfigKey.EdgeDeviceHostName);
                this.connectionString = Option.None<string>();
            }

            this.versionInfo = VersionInfo.Get(Constants.VersionInfoFileName);
        }

        public void Register(ContainerBuilder builder)
        {
            builder.RegisterModule(new LoggingModule());
            builder.RegisterBuildCallback(
                c =>
                {
                    // set up loggers for Dotnetty
                    var loggerFactory = c.Resolve<ILoggerFactory>();
                    InternalLoggerFactory.DefaultFactory = loggerFactory;

                    var eventListener = new LoggerEventListener(loggerFactory.CreateLogger("EdgeHub"));
                    eventListener.EnableEvents(CommonEventSource.Log, EventLevel.Informational);
                });

            bool optimizeForPerformance = this.configuration.GetValue("OptimizeForPerformance", true);
            (bool isEnabled, bool usePersistentStorage, StoreAndForwardConfiguration config, string storagePath, bool useBackupAndRestore, Option<string> storageBackupPath, Option<ulong> storageMaxTotalWalSize, Option<int> storageMaxOpenFiles, Option<StorageLogLevel> storageLogLevel) storeAndForward =
                this.GetStoreAndForwardConfiguration();

            IConfiguration configuration = this.configuration.GetSection("experimentalFeatures");
            ExperimentalFeatures experimentalFeatures = ExperimentalFeatures.Create(configuration, Logger.Factory.CreateLogger("EdgeHub"));

            MetricsConfig metricsConfig = new MetricsConfig(this.configuration.GetSection("metrics:listener"));

            this.RegisterCommonModule(builder, optimizeForPerformance, storeAndForward, metricsConfig);
            this.RegisterRoutingModule(builder, storeAndForward, experimentalFeatures);
            this.RegisterMqttModule(builder, storeAndForward, optimizeForPerformance);
            this.RegisterAmqpModule(builder);
            builder.RegisterModule(new HttpModule(this.iotHubHostname));

            var authConfig = this.configuration.GetSection("authAgentSettings");
            builder.RegisterModule(new AuthModule(authConfig));
            var mqttBrokerConfig = this.configuration.GetSection("mqttBrokerSettings");
            builder.RegisterModule(new MqttBrokerModule(mqttBrokerConfig));
        }

        internal static Option<UpstreamProtocol> GetUpstreamProtocol(IConfigurationRoot configuration) =>
            Enum.TryParse(configuration.GetValue("UpstreamProtocol", string.Empty), true, out UpstreamProtocol upstreamProtocol)
                ? Option.Some(upstreamProtocol)
                : Option.None<UpstreamProtocol>();

        void RegisterAmqpModule(ContainerBuilder builder)
        {
            IConfiguration amqpSettings = this.configuration.GetSection("amqpSettings");
            bool clientCertAuthEnabled = this.configuration.GetValue(Constants.ConfigKey.EdgeHubClientCertAuthEnabled, false);
            builder.RegisterModule(new AmqpModule(amqpSettings["scheme"], amqpSettings.GetValue<ushort>("port"), this.serverCertificate, this.iotHubHostname, clientCertAuthEnabled, this.sslProtocols));
        }

        void RegisterMqttModule(ContainerBuilder builder, (bool isEnabled, bool usePersistentStorage, StoreAndForwardConfiguration config, string storagePath, bool useBackupAndRestore, Option<string> storageBackupPath, Option<ulong> storageMaxTotalWalSize, Option<int> storageMaxOpenFiles, Option<StorageLogLevel> storageLogLevel) storeAndForward, bool optimizeForPerformance)
        {
            var topics = new MessageAddressConversionConfiguration(
                this.configuration.GetSection(Constants.TopicNameConversionSectionName + ":InboundTemplates").Get<List<string>>(),
                this.configuration.GetSection(Constants.TopicNameConversionSectionName + ":OutboundTemplates").Get<Dictionary<string, string>>());

            bool clientCertAuthEnabled = this.configuration.GetValue(Constants.ConfigKey.EdgeHubClientCertAuthEnabled, false);

            IConfiguration mqttSettingsConfiguration = this.configuration.GetSection("mqttSettings");
            builder.RegisterModule(new MqttModule(mqttSettingsConfiguration, topics, this.serverCertificate, storeAndForward.isEnabled, clientCertAuthEnabled, optimizeForPerformance, this.sslProtocols));
        }

        void RegisterRoutingModule(
            ContainerBuilder builder,
            (bool isEnabled, bool usePersistentStorage, StoreAndForwardConfiguration config, string storagePath, bool useBackupAndRestore, Option<string> storageBackupPath, Option<ulong> storageMaxTotalWalSize, Option<int> storageMaxOpenFiles, Option<StorageLogLevel> storageLogLevel) storeAndForward,
            ExperimentalFeatures experimentalFeatures)
        {
            var routes = this.configuration.GetSection("routes").Get<Dictionary<string, string>>();
            int connectionPoolSize = this.configuration.GetValue<int>("IotHubConnectionPoolSize");
            string configSource = this.configuration.GetValue<string>("configSource");
            bool useTwinConfig = !string.IsNullOrWhiteSpace(configSource) && configSource.Equals("twin", StringComparison.OrdinalIgnoreCase);
            Option<UpstreamProtocol> upstreamProtocolOption = GetUpstreamProtocol(this.configuration);
            int connectivityCheckFrequencySecs = this.configuration.GetValue("ConnectivityCheckFrequencySecs", 300);
            TimeSpan connectivityCheckFrequency = connectivityCheckFrequencySecs < 0 ? TimeSpan.MaxValue : TimeSpan.FromSeconds(connectivityCheckFrequencySecs);
            // n Clients + 1 Edgehub
            int maxConnectedClients = this.configuration.GetValue("MaxConnectedClients", 100) + 1;
            int messageAckTimeoutSecs = this.configuration.GetValue("MessageAckTimeoutSecs", 30);
            TimeSpan messageAckTimeout = TimeSpan.FromSeconds(messageAckTimeoutSecs);
            int cloudConnectionIdleTimeoutSecs = this.configuration.GetValue("CloudConnectionIdleTimeoutSecs", 3600);
            TimeSpan cloudConnectionIdleTimeout = TimeSpan.FromSeconds(cloudConnectionIdleTimeoutSecs);
            bool closeCloudConnectionOnIdleTimeout = this.configuration.GetValue("CloseCloudConnectionOnIdleTimeout", true);
            int cloudOperationTimeoutSecs = this.configuration.GetValue("CloudOperationTimeoutSecs", 20);
            bool useServerHeartbeat = this.configuration.GetValue("UseServerHeartbeat", true);
            TimeSpan cloudOperationTimeout = TimeSpan.FromSeconds(cloudOperationTimeoutSecs);
            Option<TimeSpan> minTwinSyncPeriod = this.GetConfigurationValueIfExists("MinTwinSyncPeriodSecs")
                .Map(s => TimeSpan.FromSeconds(s));
            Option<TimeSpan> reportedPropertiesSyncFrequency = this.GetConfigurationValueIfExists("ReportedPropertiesSyncFrequencySecs")
                .Map(s => TimeSpan.FromSeconds(s));
            bool useV1TwinManager = this.GetConfigurationValueIfExists<string>("TwinManagerVersion")
                .Map(v => v.Equals("v1", StringComparison.OrdinalIgnoreCase))
                .GetOrElse(false);
            int maxUpstreamBatchSize = this.configuration.GetValue("MaxUpstreamBatchSize", 10);
            int upstreamFanOutFactor = this.configuration.GetValue("UpstreamFanOutFactor", 10);
            bool encryptTwinStore = this.configuration.GetValue("EncryptTwinStore", true);
            int configUpdateFrequencySecs = this.configuration.GetValue("ConfigRefreshFrequencySecs", 3600);
            TimeSpan configUpdateFrequency = TimeSpan.FromSeconds(configUpdateFrequencySecs);
            bool checkEntireQueueOnCleanup = this.configuration.GetValue("CheckEntireQueueOnCleanup", false);
            bool closeCloudConnectionOnDeviceDisconnect = this.configuration.GetValue("CloseCloudConnectionOnDeviceDisconnect", true);
<<<<<<< HEAD
            bool nestedEdgeEnabled = this.configuration.GetValue<bool>(Constants.ConfigKey.NestedEdgeEnabled);
            bool isLegacyUpstream = this.configuration.GetValue("mqttBrokerSettings:legacyUpstream", true);
=======
            bool nestedEdgeEnabled = this.configuration.GetValue<bool>(Constants.ConfigKey.NestedEdgeEnabled, false);
>>>>>>> 0f523f1a

            builder.RegisterModule(
                new RoutingModule(
                    this.iotHubHostname,
                    this.gatewayHostname,
                    this.edgeDeviceId,
                    this.edgeModuleId,
                    this.connectionString,
                    routes,
                    storeAndForward.isEnabled,
                    storeAndForward.config,
                    connectionPoolSize,
                    useTwinConfig,
                    this.versionInfo,
                    upstreamProtocolOption,
                    connectivityCheckFrequency,
                    maxConnectedClients,
                    messageAckTimeout,
                    cloudConnectionIdleTimeout,
                    closeCloudConnectionOnIdleTimeout,
                    cloudOperationTimeout,
                    useServerHeartbeat,
                    minTwinSyncPeriod,
                    reportedPropertiesSyncFrequency,
                    useV1TwinManager,
                    maxUpstreamBatchSize,
                    upstreamFanOutFactor,
                    encryptTwinStore,
                    configUpdateFrequency,
                    checkEntireQueueOnCleanup,
                    experimentalFeatures,
                    closeCloudConnectionOnDeviceDisconnect,
                    nestedEdgeEnabled,
                    isLegacyUpstream));
        }

        void RegisterCommonModule(
            ContainerBuilder builder,
            bool optimizeForPerformance,
            (bool isEnabled, bool usePersistentStorage, StoreAndForwardConfiguration config, string storagePath, bool useBackupAndRestore, Option<string> storageBackupPath, Option<ulong> storageMaxTotalWalSize, Option<int> storageMaxOpenFiles, Option<StorageLogLevel> storageLogLevel) storeAndForward,
            MetricsConfig metricsConfig)
        {
            bool cacheTokens = this.configuration.GetValue("CacheTokens", false);
            Option<string> workloadUri = this.GetConfigurationValueIfExists<string>(Constants.ConfigKey.WorkloadUri);
            Option<string> workloadApiVersion = this.GetConfigurationValueIfExists<string>(Constants.ConfigKey.WorkloadAPiVersion);
            Option<string> moduleGenerationId = this.GetConfigurationValueIfExists<string>(Constants.ConfigKey.ModuleGenerationId);
            bool nestedEdgeEnabled = this.configuration.GetValue<bool>(Constants.ConfigKey.NestedEdgeEnabled, false);
            bool hasParentEdge = this.GetConfigurationValueIfExists<string>(Constants.ConfigKey.GatewayHostname).HasValue;

            if (!Enum.TryParse(this.configuration.GetValue("AuthenticationMode", string.Empty), true, out AuthenticationMode authenticationMode))
            {
                if (!hasParentEdge)
                {
                    // Default setting should be local auth with fallback to cloud auth
                    authenticationMode = AuthenticationMode.CloudAndScope;
                }
                else
                {
                    // If the Edge is nested and connects to a parent Edge, then we
                    // should only allow local authentication as we don't expect to
                    // have internet connectivity.
                    authenticationMode = AuthenticationMode.Scope;
                }
            }

            int scopeCacheRefreshRateSecs = this.configuration.GetValue("DeviceScopeCacheRefreshRateSecs", 3600);
            TimeSpan scopeCacheRefreshRate = TimeSpan.FromSeconds(scopeCacheRefreshRateSecs);

            int scopeCacheRefreshDelaySecs = this.configuration.GetValue("DeviceScopeCacheRefreshDelaySecs", 120);
            TimeSpan scopeCacheRefreshDelay = TimeSpan.FromSeconds(scopeCacheRefreshDelaySecs);

            string proxy = this.configuration.GetValue("https_proxy", string.Empty);
            string productInfo = GetProductInfo();

            // Register modules
            builder.RegisterModule(
                new CommonModule(
                    productInfo,
                    this.iotHubHostname,
                    this.gatewayHostname,
                    this.edgeDeviceId,
                    this.edgeModuleId,
                    this.edgeDeviceHostName,
                    moduleGenerationId,
                    authenticationMode,
                    this.connectionString,
                    optimizeForPerformance,
                    storeAndForward.usePersistentStorage,
                    storeAndForward.storagePath,
                    workloadUri,
                    workloadApiVersion,
                    scopeCacheRefreshRate,
                    scopeCacheRefreshDelay,
                    cacheTokens,
                    this.trustBundle,
                    proxy,
                    metricsConfig,
                    storeAndForward.useBackupAndRestore,
                    storeAndForward.storageBackupPath,
                    storeAndForward.storageMaxTotalWalSize,
                    storeAndForward.storageMaxOpenFiles,
                    storeAndForward.storageLogLevel,
                    nestedEdgeEnabled));
        }

        static string GetProductInfo()
        {
            string version = VersionInfo.Get(Constants.VersionInfoFileName).ToString();
            string productInfo = $"{Core.Constants.IoTEdgeProductInfoIdentifier}/{version}";
            return productInfo;
        }

        (bool isEnabled, bool usePersistentStorage, StoreAndForwardConfiguration config, string storagePath, bool useBackupAndRestore, Option<string> storageBackupPath, Option<ulong> storageMaxTotalWalSize, Option<int> storageMaxOpenFiles, Option<StorageLogLevel> storageLogLevel) GetStoreAndForwardConfiguration()
        {
            int defaultTtl = -1;
            bool usePersistentStorage = this.configuration.GetValue<bool>("usePersistentStorage");
            int timeToLiveSecs = defaultTtl;

            // Note: Keep in sync with iotedge-check's edge-hub-storage-mounted-from-host check (edgelet/iotedge/src/check/checks/storage_mounted_from_host.rs)
            string storagePath = GetOrCreateDirectoryPath(this.configuration.GetValue<string>("StorageFolder"), Constants.EdgeHubStorageFolder);
            bool storeAndForwardEnabled = this.configuration.GetValue<bool>("storeAndForwardEnabled");
            Option<ulong> storageMaxTotalWalSize = this.GetConfigIfExists<ulong>(Constants.ConfigKey.StorageMaxTotalWalSize, this.configuration);
            Option<int> storageMaxOpenFiles = this.GetConfigIfExists<int>(Constants.ConfigKey.StorageMaxOpenFiles, this.configuration);
            Option<StorageLogLevel> storageLogLevel = this.GetConfigIfExists<StorageLogLevel>(Constants.ConfigKey.StorageLogLevel, this.configuration);

            if (storeAndForwardEnabled)
            {
                IConfiguration storeAndForwardConfigurationSection = this.configuration.GetSection("storeAndForward");
                timeToLiveSecs = storeAndForwardConfigurationSection.GetValue("timeToLiveSecs", defaultTtl);
            }

            Option<string> storageBackupPath = Option.None<string>();
            bool useBackupAndRestore = !usePersistentStorage && this.configuration.GetValue<bool>("EnableNonPersistentStorageBackup");
            if (useBackupAndRestore)
            {
                storageBackupPath = Option.Some(GetOrCreateDirectoryPath(this.configuration.GetValue<string>("BackupFolder"), Constants.EdgeHubStorageBackupFolder));
            }

            var storeAndForwardConfiguration = new StoreAndForwardConfiguration(timeToLiveSecs);
            return (storeAndForwardEnabled, usePersistentStorage, storeAndForwardConfiguration, storagePath, useBackupAndRestore, storageBackupPath, storageMaxTotalWalSize, storageMaxOpenFiles, storageLogLevel);
        }

        // TODO: Move this function to a common location that can be shared between EdgeHub and EdgeAgent
        Option<T> GetConfigIfExists<T>(string fieldName, IConfiguration configuration, ILogger logger = default(ILogger))
        {
            T storageParamValue = default(T);
            try
            {
                storageParamValue = configuration.GetValue<T>(fieldName);
            }
            catch
            {
                logger?.LogError($"Cannot get parameter '{fieldName}' from the config");
            }

            return EqualityComparer<T>.Default.Equals(storageParamValue, default(T)) ? Option.None<T>() : Option.Some(storageParamValue);
        }

        static string GetOrCreateDirectoryPath(string baseDirectoryPath, string directoryName)
        {
            if (string.IsNullOrWhiteSpace(baseDirectoryPath) || !Directory.Exists(baseDirectoryPath))
            {
                baseDirectoryPath = Path.GetTempPath();
            }

            string directoryPath = Path.Combine(baseDirectoryPath, directoryName);
            if (!Directory.Exists(directoryPath))
            {
                Directory.CreateDirectory(directoryPath);
            }

            return directoryPath;
        }

        Option<T> GetConfigurationValueIfExists<T>(string key)
            where T : class
        {
            var value = this.configuration.GetValue<T>(key);
            return EqualityComparer<T>.Default.Equals(value, default(T)) ? Option.None<T>() : Option.Some(value);
        }

        Option<long> GetConfigurationValueIfExists(string key)
        {
            long value = this.configuration.GetValue(key, long.MinValue);
            return value == long.MinValue ? Option.None<long>() : Option.Some(value);
        }
    }
}<|MERGE_RESOLUTION|>--- conflicted
+++ resolved
@@ -162,12 +162,8 @@
             TimeSpan configUpdateFrequency = TimeSpan.FromSeconds(configUpdateFrequencySecs);
             bool checkEntireQueueOnCleanup = this.configuration.GetValue("CheckEntireQueueOnCleanup", false);
             bool closeCloudConnectionOnDeviceDisconnect = this.configuration.GetValue("CloseCloudConnectionOnDeviceDisconnect", true);
-<<<<<<< HEAD
-            bool nestedEdgeEnabled = this.configuration.GetValue<bool>(Constants.ConfigKey.NestedEdgeEnabled);
             bool isLegacyUpstream = this.configuration.GetValue("mqttBrokerSettings:legacyUpstream", true);
-=======
             bool nestedEdgeEnabled = this.configuration.GetValue<bool>(Constants.ConfigKey.NestedEdgeEnabled, false);
->>>>>>> 0f523f1a
 
             builder.RegisterModule(
                 new RoutingModule(
