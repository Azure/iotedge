// Copyright (c) Microsoft. All rights reserved.
namespace Microsoft.Azure.Devices.Edge.Hub.CloudProxy.Authenticators
{
    using System;
    using System.Net;
    using Microsoft.Azure.Devices.Common.Data;
    using Microsoft.Azure.Devices.Common.Security;
    using Microsoft.Azure.Devices.Edge.Hub.Core;
    using Microsoft.Azure.Devices.Edge.Hub.Core.Device;
    using Microsoft.Azure.Devices.Edge.Hub.Core.Identity;
    using Microsoft.Azure.Devices.Edge.Hub.Core.Identity.Service;
    using Microsoft.Azure.Devices.Edge.Util;
    using Microsoft.Extensions.Logging;

    public class DeviceScopeTokenAuthenticator : DeviceScopeAuthenticator<ITokenCredentials>
    {
        readonly string iothubHostName;
        readonly string edgeHubHostName;

        public DeviceScopeTokenAuthenticator(
            IDeviceScopeIdentitiesCache deviceScopeIdentitiesCache,
            string iothubHostName,
            string edgeHubHostName,
            IAuthenticator underlyingAuthenticator,
            bool allowDeviceAuthForModule,
            bool syncServiceIdentityOnFailure,
            bool nestedEdgeEnabled = false)
            : base(deviceScopeIdentitiesCache, underlyingAuthenticator, allowDeviceAuthForModule, syncServiceIdentityOnFailure, nestedEdgeEnabled)
        {
            this.iothubHostName = Preconditions.CheckNonWhiteSpace(iothubHostName, nameof(iothubHostName));
            this.edgeHubHostName = Preconditions.CheckNotNull(edgeHubHostName, nameof(edgeHubHostName));
        }

        protected override (Option<string> deviceId, Option<string> moduleId) GetActorId(ITokenCredentials credentials)
        {
            // Parse the deviceId and moduleId out of the token's audience
            SharedAccessSignature sharedAccessSignature = SharedAccessSignature.Parse(this.iothubHostName, credentials.Token);
            (string hostName, string deviceId, Option<string> moduleId) = this.ParseAudience(sharedAccessSignature.Audience);
            return (Option.Some(deviceId), moduleId);
        }

        protected override bool AreInputCredentialsValid(ITokenCredentials credentials) => this.TryGetSharedAccessSignature(credentials.Token, credentials.Identity, out SharedAccessSignature _);

        protected override bool ValidateWithServiceIdentity(ServiceIdentity serviceIdentity, ITokenCredentials credentials, Option<string> authChain) =>
            this.TryGetSharedAccessSignature(credentials.Token, credentials.Identity, out SharedAccessSignature sharedAccessSignature)
                ? this.ValidateCredentials(sharedAccessSignature, serviceIdentity, credentials.Identity, authChain)
                : false;

        internal (string hostName, string deviceId, Option<string> moduleId) ParseAudience(string audience)
        {
            Preconditions.CheckNonWhiteSpace(audience, nameof(audience));
            audience = WebUtility.UrlDecode(audience.Trim());

            // The audience should be in one of the following formats -
            // {HostName}/devices/{deviceId}/modules/{moduleId}
            // {HostName}/devices/{deviceId}
            string[] parts = audience.Split('/');
            string hostName;
            string deviceId;
            Option<string> moduleId = Option.None<string>();
            if (parts.Length == 3)
            {
                hostName = parts[0];
                deviceId = WebUtility.UrlDecode(parts[2]);
            }
            else if (parts.Length == 5)
            {
                hostName = parts[0];
<<<<<<< HEAD
                deviceId = parts[2];
=======
                deviceId = WebUtility.UrlDecode(parts[2]);
>>>>>>> c28da744
                moduleId = Option.Some(WebUtility.UrlDecode(parts[4]));
            }
            else
            {
                throw new ArgumentException($"Invalid audience: {audience}");
            }

            return (hostName, deviceId, moduleId);
        }

        internal bool ValidateAuthChain(string actorDeviceId, string targetId, string authChain)
        {
            if (AuthChainHelpers.ValidateAuthChain(actorDeviceId, targetId, authChain))
            {
                return true;
            }
            else
            {
                Events.InvalidAuthChain(targetId, authChain);
                return false;
            }
        }

        internal bool ValidateAudienceIds(string audienceDeviceId, Option<string> audienceModuleId, IIdentity identity)
        {
            string audienceId = audienceDeviceId + audienceModuleId.Map(id => "/" + id).GetOrElse(string.Empty);

            if (!audienceModuleId.HasValue)
            {
                // Token is for a device
                if (identity is IDeviceIdentity deviceIdentity && deviceIdentity.DeviceId != audienceDeviceId)
                {
                    Events.IdMismatch(audienceId, identity, deviceIdentity.DeviceId);
                    return false;
                }
                else if (identity is IModuleIdentity moduleIdentity && moduleIdentity.DeviceId != audienceDeviceId)
                {
                    Events.IdMismatch(audienceId, identity, moduleIdentity.DeviceId);
                    return false;
                }
            }
            else
            {
                // Token is for a module
                string moduleId = audienceModuleId.Expect(() => new InvalidOperationException());

                if (!(identity is IModuleIdentity moduleIdentity))
                {
                    Events.InvalidAudience(audienceId, identity);
                    return false;
                }
                else if (moduleIdentity.DeviceId != audienceDeviceId)
                {
                    Events.IdMismatch(audienceId, identity, moduleIdentity.DeviceId);
                    return false;
                }
                else if (moduleIdentity.ModuleId != moduleId)
                {
                    Events.IdMismatch(audienceId, identity, moduleIdentity.ModuleId);
                    return false;
                }
            }

            return true;
        }

        internal bool ValidateAudience(string audience, IIdentity identity, Option<string> authChain)
        {
            string hostName;
            string deviceId;
            Option<string> moduleId;

            try
            {
                (hostName, deviceId, moduleId) = this.ParseAudience(audience);
            }
            catch
            {
                Events.InvalidAudience(audience, identity);
                return false;
            }

            if (authChain.HasValue)
            {
                // OnBehalfOf scenario, where we need to check the audience against the authchain
                if (!this.ValidateAuthChain(deviceId, identity.Id, authChain.Expect(() => new InvalidOperationException())))
                {
                    return false;
                }
            }
            else
            {
                // Default scenario, we just need to the check the audience against the target identity
                if (!this.ValidateAudienceIds(deviceId, moduleId, identity))
                {
                    return false;
                }
            }

            if (string.IsNullOrWhiteSpace(hostName) ||
                !(this.iothubHostName.Equals(hostName) || this.edgeHubHostName.Equals(hostName)))
            {
                Events.InvalidHostName(identity.Id, hostName, this.iothubHostName, this.edgeHubHostName);
                return false;
            }

            return true;
        }

        bool TryGetSharedAccessSignature(string token, IIdentity identity, out SharedAccessSignature sharedAccessSignature)
        {
            try
            {
                sharedAccessSignature = SharedAccessSignature.Parse(this.iothubHostName, token);
                return true;
            }
            catch (Exception e)
            {
                Events.ErrorParsingToken(identity, e);
                sharedAccessSignature = null;
                return false;
            }
        }

        bool ValidateCredentials(SharedAccessSignature sharedAccessSignature, ServiceIdentity serviceIdentity, IIdentity identity, Option<string> authChain) =>
            this.ValidateTokenWithSecurityIdentity(sharedAccessSignature, serviceIdentity) &&
            this.ValidateAudience(sharedAccessSignature.Audience, identity, authChain) &&
            this.ValidateExpiry(sharedAccessSignature, identity);

        bool ValidateExpiry(SharedAccessSignature sharedAccessSignature, IIdentity identity)
        {
            if (sharedAccessSignature.IsExpired())
            {
                Events.TokenExpired(identity);
                return false;
            }

            return true;
        }

        bool ValidateTokenWithSecurityIdentity(SharedAccessSignature sharedAccessSignature, ServiceIdentity serviceIdentity)
        {
            if (serviceIdentity.Authentication.Type != ServiceAuthenticationType.SymmetricKey)
            {
                Events.InvalidServiceIdentityType(serviceIdentity);
                return false;
            }

            if (serviceIdentity.Status != ServiceIdentityStatus.Enabled)
            {
                Events.ServiceIdentityNotEnabled(serviceIdentity);
                return false;
            }

            return serviceIdentity.Authentication.SymmetricKey.Map(
                    s =>
                    {
                        var rule = new SharedAccessSignatureAuthorizationRule
                        {
                            PrimaryKey = s.PrimaryKey,
                            SecondaryKey = s.SecondaryKey
                        };

                        try
                        {
                            sharedAccessSignature.Authenticate(rule);
                            return true;
                        }
                        catch (UnauthorizedAccessException e)
                        {
                            Events.KeysMismatch(serviceIdentity.Id, e);
                            return false;
                        }
                    })
                .GetOrElse(() => throw new InvalidOperationException($"Unable to validate token because the service identity has empty symmetric keys"));
        }

        static class Events
        {
            const int IdStart = CloudProxyEventIds.TokenCredentialsAuthenticator;
            static readonly ILogger Log = Logger.Factory.CreateLogger<DeviceScopeTokenAuthenticator>();

            enum EventIds
            {
                InvalidHostName = IdStart,
                InvalidAudience,
                InvalidAuthChain,
                IdMismatch,
                KeysMismatch,
                InvalidServiceIdentityType,
                ServiceIdentityNotEnabled,
                TokenExpired,
                ErrorParsingToken
            }

            public static void InvalidHostName(string id, string hostName, string iotHubHostName, string edgeHubHostName)
            {
                Log.LogWarning((int)EventIds.InvalidHostName, $"Error authenticating token for {id} because the audience hostname {hostName} does not match IoTHub hostname {iotHubHostName} or the EdgeHub hostname {edgeHubHostName}.");
            }

            public static void InvalidAudience(string audience, IIdentity identity)
            {
                Log.LogWarning((int)EventIds.InvalidAudience, $"Error authenticating token for {identity.Id} because the audience {audience} is invalid.");
            }

            public static void InvalidAuthChain(string id, string authChain)
            {
                Log.LogWarning((int)EventIds.InvalidAuthChain, $"Error authenticating token for {id} because the auth-chain {authChain} is invalid.");
            }

            public static void IdMismatch(string audienceId, IIdentity identity, string deviceId)
            {
                Log.LogWarning((int)EventIds.IdMismatch, $"Error authenticating token for {identity.Id} because the deviceId {deviceId} in the identity does not match the audienceId {audienceId}.");
            }

            public static void KeysMismatch(string id, Exception exception)
            {
                Log.LogWarning((int)EventIds.KeysMismatch, $"Error authenticating token for {id} because the token did not match the primary or the secondary key. Error - {exception.Message}");
            }

            public static void InvalidServiceIdentityType(ServiceIdentity serviceIdentity)
            {
                Log.LogWarning((int)EventIds.InvalidServiceIdentityType, $"Error authenticating token for {serviceIdentity.Id} because the service identity authentication type is unexpected - {serviceIdentity.Authentication.Type}");
            }

            public static void ServiceIdentityNotEnabled(ServiceIdentity serviceIdentity)
            {
                Log.LogWarning((int)EventIds.ServiceIdentityNotEnabled, $"Error authenticating token for {serviceIdentity.Id} because the service identity is not enabled");
            }

            public static void TokenExpired(IIdentity identity)
            {
                Log.LogWarning((int)EventIds.TokenExpired, $"Error authenticating token for {identity.Id} because the token has expired.");
            }

            public static void ErrorParsingToken(IIdentity identity, Exception exception)
            {
                Log.LogInformation((int)EventIds.ErrorParsingToken, $"Error authenticating token for {identity.Id} because the token is expired or could not be parsed");
                Log.LogDebug((int)EventIds.ErrorParsingToken, exception, $"Error parsing token for {identity.Id}");
            }
        }
    }
}<|MERGE_RESOLUTION|>--- conflicted
+++ resolved
@@ -66,11 +66,7 @@
             else if (parts.Length == 5)
             {
                 hostName = parts[0];
-<<<<<<< HEAD
-                deviceId = parts[2];
-=======
                 deviceId = WebUtility.UrlDecode(parts[2]);
->>>>>>> c28da744
                 moduleId = Option.Some(WebUtility.UrlDecode(parts[4]));
             }
             else
