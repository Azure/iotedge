--- conflicted
+++ resolved
@@ -387,12 +387,9 @@
 
         static async Task SubscribeAsync(MqttClient client, IReadOnlyCollection<IMessageConsumer> subscribers)
         {
-<<<<<<< HEAD
+
             var subscribersWithSubscriptions = subscribers.Where(s => s.Subscriptions != null && s.Subscriptions.Count > 0).ToArray();
-            var expectedAckCount = subscribersWithSubscriptions.Count();
-=======
             var expectedAckCount = new AtomicLong(subscribers.Count);
->>>>>>> 679e3430
 
             if (expectedAckCount.Get() > 0)
             {
