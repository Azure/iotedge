// Copyright (c) Microsoft. All rights reserved.
namespace Microsoft.Azure.Devices.Edge.Hub.Core.Config
{
    using System;
    using System.Collections.Generic;
    using Microsoft.Azure.Devices.Edge.Util;
    using Microsoft.Azure.Devices.Edge.Util.Json;
    using Newtonsoft.Json;

    /// <summary>
    /// DTO that is used to deserialize EdgeHub Desired properties of the twin
    /// into <see cref="EdgeHubConfig" /> by <see cref="TwinConfigSource" />.
    /// </summary>
    public class EdgeHubDesiredProperties
    {
        [JsonConstructor]
        public EdgeHubDesiredProperties(
            string schemaVersion,
            IDictionary<string, RouteConfiguration> routes,
            StoreAndForwardConfiguration storeAndForwardConfiguration,
            BrokerProperties brokerConfiguration)
        {
            this.SchemaVersion = Preconditions.CheckNonWhiteSpace(schemaVersion, nameof(schemaVersion));
            this.Routes = Preconditions.CheckNotNull(routes, nameof(routes));
            this.StoreAndForwardConfiguration = Preconditions.CheckNotNull(storeAndForwardConfiguration, nameof(storeAndForwardConfiguration));
            // can be null for old versions.
            this.BrokerConfiguration = brokerConfiguration;

            this.ValidateSchemaVersion();
        }

        public string SchemaVersion { get; }

        [JsonConverter(typeof(RouteConfigurationConverter))]
        public IDictionary<string, RouteConfiguration> Routes;

        [JsonProperty(PropertyName = "storeAndForwardConfiguration")]
        public StoreAndForwardConfiguration StoreAndForwardConfiguration { get; }

        [JsonProperty(PropertyName = "mqttBroker")]
        public BrokerProperties BrokerConfiguration { get; }

        void ValidateSchemaVersion()
        {
            if (string.IsNullOrWhiteSpace(this.SchemaVersion) || !Version.TryParse(this.SchemaVersion, out Version version))
            {
                throw new InvalidSchemaVersionException($"Invalid deployment schema version {this.SchemaVersion}");
            }

            // Check major version and upper bound
            if (version.Major != Core.Constants.ConfigSchemaVersion.Major ||
                version > Core.Constants.ConfigSchemaVersion)
            {
                throw new InvalidSchemaVersionException($"The deployment schema version {this.SchemaVersion} is not compatible with the expected version {Core.Constants.ConfigSchemaVersion}");
            }
<<<<<<< HEAD

            // Validate minor versions
            if (version.Minor == 0)
            {
                // 1.0
                //
                // Routes cannot have priority or TTL
                foreach (KeyValuePair<string, RouteConfiguration> kvp in this.Routes)
                {
                    RouteConfiguration route = kvp.Value;

                    if (route.Priority != Routing.EdgeRouteFactory.DefaultPriority ||
                        route.TimeToLiveSecs != 0)
                    {
                        throw new InvalidSchemaVersionException($"Route priority/TTL is not supported in schema {this.SchemaVersion}.");
                    }
                }

                // Authorization policies not allowed.
                if (this.BrokerConfiguration != null)
                {
                    throw new InvalidSchemaVersionException($"Broker configuration is not supported in schema {this.SchemaVersion}.");
                }
            }
            else if (version.Minor == 1)
            {
                // 1.1.0
                //
                // Authorization policies not allowed.
                if (this.BrokerConfiguration != null)
                {
                    throw new InvalidSchemaVersionException($"Broker configuration is not supported in schema {this.SchemaVersion}.");
                }
            }
            else if (version.Minor == 2)
            {
                // 1.2.0
                //
                // Everything is supported
            }
            else
            {
                throw new InvalidSchemaVersionException($"The deployment schema version {this.SchemaVersion} is not compatible with the expected version {Core.Constants.ConfigSchemaVersion}");
            }
        }
    }
}
=======
        }
    }
}
>>>>>>> 0e7fd928
<|MERGE_RESOLUTION|>--- conflicted
+++ resolved
@@ -1,108 +1,58 @@
-// Copyright (c) Microsoft. All rights reserved.
-namespace Microsoft.Azure.Devices.Edge.Hub.Core.Config
-{
-    using System;
-    using System.Collections.Generic;
-    using Microsoft.Azure.Devices.Edge.Util;
-    using Microsoft.Azure.Devices.Edge.Util.Json;
-    using Newtonsoft.Json;
-
-    /// <summary>
-    /// DTO that is used to deserialize EdgeHub Desired properties of the twin
-    /// into <see cref="EdgeHubConfig" /> by <see cref="TwinConfigSource" />.
-    /// </summary>
-    public class EdgeHubDesiredProperties
-    {
-        [JsonConstructor]
-        public EdgeHubDesiredProperties(
-            string schemaVersion,
-            IDictionary<string, RouteConfiguration> routes,
-            StoreAndForwardConfiguration storeAndForwardConfiguration,
-            BrokerProperties brokerConfiguration)
-        {
-            this.SchemaVersion = Preconditions.CheckNonWhiteSpace(schemaVersion, nameof(schemaVersion));
-            this.Routes = Preconditions.CheckNotNull(routes, nameof(routes));
-            this.StoreAndForwardConfiguration = Preconditions.CheckNotNull(storeAndForwardConfiguration, nameof(storeAndForwardConfiguration));
-            // can be null for old versions.
-            this.BrokerConfiguration = brokerConfiguration;
-
-            this.ValidateSchemaVersion();
-        }
-
-        public string SchemaVersion { get; }
-
-        [JsonConverter(typeof(RouteConfigurationConverter))]
-        public IDictionary<string, RouteConfiguration> Routes;
-
-        [JsonProperty(PropertyName = "storeAndForwardConfiguration")]
-        public StoreAndForwardConfiguration StoreAndForwardConfiguration { get; }
-
-        [JsonProperty(PropertyName = "mqttBroker")]
-        public BrokerProperties BrokerConfiguration { get; }
-
-        void ValidateSchemaVersion()
-        {
-            if (string.IsNullOrWhiteSpace(this.SchemaVersion) || !Version.TryParse(this.SchemaVersion, out Version version))
-            {
-                throw new InvalidSchemaVersionException($"Invalid deployment schema version {this.SchemaVersion}");
-            }
-
-            // Check major version and upper bound
-            if (version.Major != Core.Constants.ConfigSchemaVersion.Major ||
-                version > Core.Constants.ConfigSchemaVersion)
-            {
-                throw new InvalidSchemaVersionException($"The deployment schema version {this.SchemaVersion} is not compatible with the expected version {Core.Constants.ConfigSchemaVersion}");
-            }
-<<<<<<< HEAD
-
-            // Validate minor versions
-            if (version.Minor == 0)
-            {
-                // 1.0
-                //
-                // Routes cannot have priority or TTL
-                foreach (KeyValuePair<string, RouteConfiguration> kvp in this.Routes)
-                {
-                    RouteConfiguration route = kvp.Value;
-
-                    if (route.Priority != Routing.EdgeRouteFactory.DefaultPriority ||
-                        route.TimeToLiveSecs != 0)
-                    {
-                        throw new InvalidSchemaVersionException($"Route priority/TTL is not supported in schema {this.SchemaVersion}.");
-                    }
-                }
-
-                // Authorization policies not allowed.
-                if (this.BrokerConfiguration != null)
-                {
-                    throw new InvalidSchemaVersionException($"Broker configuration is not supported in schema {this.SchemaVersion}.");
-                }
-            }
-            else if (version.Minor == 1)
-            {
-                // 1.1.0
-                //
-                // Authorization policies not allowed.
-                if (this.BrokerConfiguration != null)
-                {
-                    throw new InvalidSchemaVersionException($"Broker configuration is not supported in schema {this.SchemaVersion}.");
-                }
-            }
-            else if (version.Minor == 2)
-            {
-                // 1.2.0
-                //
-                // Everything is supported
-            }
-            else
-            {
-                throw new InvalidSchemaVersionException($"The deployment schema version {this.SchemaVersion} is not compatible with the expected version {Core.Constants.ConfigSchemaVersion}");
-            }
-        }
-    }
-}
-=======
-        }
-    }
-}
->>>>>>> 0e7fd928
+// Copyright (c) Microsoft. All rights reserved.
+namespace Microsoft.Azure.Devices.Edge.Hub.Core.Config
+{
+    using System;
+    using System.Collections.Generic;
+    using Microsoft.Azure.Devices.Edge.Util;
+    using Microsoft.Azure.Devices.Edge.Util.Json;
+    using Newtonsoft.Json;
+
+    /// <summary>
+    /// DTO that is used to deserialize EdgeHub Desired properties of the twin
+    /// into <see cref="EdgeHubConfig" /> by <see cref="TwinConfigSource" />.
+    /// </summary>
+    public class EdgeHubDesiredProperties
+    {
+        [JsonConstructor]
+        public EdgeHubDesiredProperties(
+            string schemaVersion,
+            IDictionary<string, RouteConfiguration> routes,
+            StoreAndForwardConfiguration storeAndForwardConfiguration,
+            BrokerProperties brokerConfiguration)
+        {
+            this.SchemaVersion = Preconditions.CheckNonWhiteSpace(schemaVersion, nameof(schemaVersion));
+            this.Routes = Preconditions.CheckNotNull(routes, nameof(routes));
+            this.StoreAndForwardConfiguration = Preconditions.CheckNotNull(storeAndForwardConfiguration, nameof(storeAndForwardConfiguration));
+            // can be null for old versions.
+            this.BrokerConfiguration = brokerConfiguration;
+
+            this.ValidateSchemaVersion();
+        }
+
+        public string SchemaVersion { get; }
+
+        [JsonConverter(typeof(RouteConfigurationConverter))]
+        public IDictionary<string, RouteConfiguration> Routes;
+
+        [JsonProperty(PropertyName = "storeAndForwardConfiguration")]
+        public StoreAndForwardConfiguration StoreAndForwardConfiguration { get; }
+
+        [JsonProperty(PropertyName = "mqttBroker")]
+        public BrokerProperties BrokerConfiguration { get; }
+
+        void ValidateSchemaVersion()
+        {
+            if (string.IsNullOrWhiteSpace(this.SchemaVersion) || !Version.TryParse(this.SchemaVersion, out Version version))
+            {
+                throw new InvalidSchemaVersionException($"Invalid deployment schema version {this.SchemaVersion}");
+            }
+
+            // Check major version and upper bound
+            if (version.Major != Core.Constants.ConfigSchemaVersion.Major ||
+                version > Core.Constants.ConfigSchemaVersion)
+            {
+                throw new InvalidSchemaVersionException($"The deployment schema version {this.SchemaVersion} is not compatible with the expected version {Core.Constants.ConfigSchemaVersion}");
+            }
+        }
+    }
+}