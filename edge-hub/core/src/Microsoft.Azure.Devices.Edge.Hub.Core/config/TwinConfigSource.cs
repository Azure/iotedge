// Copyright (c) Microsoft. All rights reserved.
namespace Microsoft.Azure.Devices.Edge.Hub.Core.Config
{
    using System;
    using System.Collections.Generic;
    using System.Linq;
    using System.Security.Cryptography;
    using System.Security.Cryptography.X509Certificates;
    using System.Threading.Tasks;
    using Microsoft.Azure.Devices.Edge.Util;
    using Microsoft.Azure.Devices.Edge.Util.Concurrency;
    using Microsoft.Azure.Devices.Shared;
    using Microsoft.Extensions.Logging;
    using Newtonsoft.Json;
    using Newtonsoft.Json.Linq;
    using static System.FormattableString;
    using static Microsoft.Azure.Devices.Edge.Hub.Core.EdgeHubConnection;

    /// <summary>
    /// Config source that extracts EdgeHubConfig from the EdgeHub twin (via ITwinManager).
    /// </summary>
    public class TwinConfigSource : IConfigSource
    {
        static readonly ILogger Log = Logger.Factory.CreateLogger<TwinConfigSource>();

        readonly AsyncLock configLock = new AsyncLock();
        readonly ITwinManager twinManager;
        readonly string id;
        readonly EdgeHubConfigParser configParser;
        readonly Core.IMessageConverter<TwinCollection> twinCollectionMessageConverter;
        readonly Core.IMessageConverter<Twin> twinMessageConverter;
        readonly VersionInfo versionInfo;
        readonly EdgeHubConnection edgeHubConnection;
        Option<TwinCollection> lastDesiredProperties;

        public TwinConfigSource(
            EdgeHubConnection edgeHubConnection,
            string id,
            VersionInfo versionInfo,
            ITwinManager twinManager,
            Core.IMessageConverter<Twin> messageConverter,
            Core.IMessageConverter<TwinCollection> twinCollectionMessageConverter,
            EdgeHubConfigParser configParser)
        {
            this.edgeHubConnection = Preconditions.CheckNotNull(edgeHubConnection, nameof(edgeHubConnection));
            this.id = Preconditions.CheckNotNull(id, nameof(id));
            this.twinManager = Preconditions.CheckNotNull(twinManager, nameof(twinManager));
            this.twinMessageConverter = Preconditions.CheckNotNull(messageConverter, nameof(messageConverter));
            this.twinCollectionMessageConverter = twinCollectionMessageConverter;
            this.configParser = Preconditions.CheckNotNull(configParser, nameof(configParser));
            this.versionInfo = versionInfo ?? VersionInfo.Empty;

            this.edgeHubConnection.SetDesiredPropertiesUpdateCallback((message) => this.HandleDesiredPropertiesUpdate(message));
        }

        public event EventHandler<EdgeHubConfig> ConfigUpdated;

        public async Task<Option<EdgeHubConfig>> GetCachedConfig()
        {
            try
            {
                Option<Core.IMessage> twinMessage = await this.twinManager.GetCachedTwinAsync(this.id);

                var config = twinMessage.FlatMap(
                    (message) =>
                    {
                        Twin twin = this.twinMessageConverter.FromMessage(message);

                        if (twin.Properties.Desired.Count > 0)
                        {
                            return Option.Some(this.configParser.GetEdgeHubConfig(twin.Properties.Desired.ToJson()));
                        }
                        else
                        {
                            return Option.None<EdgeHubConfig>();
                        }
                    });

                return config;
            }
            catch (Exception e)
            {
                Events.FailedGettingCachedConfig(e);
                return Option.None<EdgeHubConfig>();
            }
        }

        public async Task<Option<EdgeHubConfig>> GetConfig()
        {
            using (await this.configLock.LockAsync())
            {
                return await this.GetConfigInternal();
            }
        }

        // This method updates local state and should be called only after acquiring edgeHubConfigLock
        async Task<Option<EdgeHubConfig>> GetConfigInternal()
        {
            Option<EdgeHubConfig> edgeHubConfig;
            try
            {
                Core.IMessage message = await this.twinManager.GetTwinAsync(this.id);
                Twin twin = this.twinMessageConverter.FromMessage(message);
                TwinCollection desiredProperties = twin.Properties.Desired;
                Events.LogDesiredPropertiesAfterFullTwin(desiredProperties);
                if (!CheckIfTwinPropertiesAreSigned(desiredProperties))
                {
                    Events.TwinPropertiesAreNotSigned();
                }
                else
                {
                    Events.TwinPropertiesAreSigned();
                    if (ExtractHubTwinAndVerify(desiredProperties))
                    {
                        Events.VerifyTwinSignatureSuceeded();
                    }
                    else
                    {
                        Events.VerifyTwinSignatureFailed();
                        return Option.None<EdgeHubConfig>();
                    }
                }

                this.lastDesiredProperties = Option.Some(desiredProperties);
                try
                {
<<<<<<< HEAD
                    edgeHubConfig = Option.Some(this.configParser.GetEdgeHubConfig(twin.Properties.Desired.ToJson()));
=======
                    var edgeHubDesiredProperties = JsonConvert.DeserializeObject<EdgeHubDesiredProperties>(desiredProperties.ToJson());
                    edgeHubConfig = Option.Some(this.configParser.GetEdgeHubConfig(edgeHubDesiredProperties));
>>>>>>> 26748569
                    await this.UpdateReportedProperties(twin.Properties.Desired.Version, new LastDesiredStatus(200, string.Empty));
                    Events.GetConfigSuccess();
                }
                catch (Exception ex)
                {
                    await this.UpdateReportedProperties(twin.Properties.Desired.Version, new LastDesiredStatus(400, $"Error while parsing desired properties - {ex.Message}"));
                    throw;
                }
            }
            catch (Exception ex)
            {
                edgeHubConfig = Option.None<EdgeHubConfig>();
                Events.ErrorGettingEdgeHubConfig(ex);
            }

            return edgeHubConfig;
        }

        async Task HandleDesiredPropertiesUpdate(Core.IMessage desiredPropertiesUpdate)
        {
            try
            {
                TwinCollection patch = this.twinCollectionMessageConverter.FromMessage(desiredPropertiesUpdate);
                using (await this.configLock.LockAsync())
                {
                    Option<EdgeHubConfig> edgeHubConfig = await this.lastDesiredProperties
                        .Map(baseline => this.PatchDesiredProperties(baseline, patch))
                        .GetOrElse(() => this.GetConfigInternal());

                    edgeHubConfig.ForEach(
                        config =>
                        {
                            this.ConfigUpdated?.Invoke(this, config);
                        });
                }
            }
            catch (Exception ex)
            {
                Events.ErrorHandlingDesiredPropertiesUpdate(ex);
            }
        }

        // This method updates local state and should be called only after acquiring edgeHubConfigLock
        async Task<Option<EdgeHubConfig>> PatchDesiredProperties(TwinCollection baseline, TwinCollection patch)
        {
            LastDesiredStatus lastDesiredStatus;
            Option<EdgeHubConfig> edgeHubConfig;
            try
            {
                string desiredPropertiesJson = JsonEx.Merge(baseline, patch, true);
<<<<<<< HEAD
                this.lastDesiredProperties = Option.Some(new TwinCollection(desiredPropertiesJson));
                edgeHubConfig = Option.Some(this.configParser.GetEdgeHubConfig(desiredPropertiesJson));
=======
                var desiredProperties = new TwinCollection(desiredPropertiesJson);
                Events.LogDesiredPropertiesAfterPatch(desiredProperties);
                if (!CheckIfTwinPropertiesAreSigned(desiredProperties))
                {
                    Events.TwinPropertiesAreNotSigned();
                }
                else
                {
                    Events.TwinPropertiesAreSigned();
                    if (ExtractHubTwinAndVerify(desiredProperties))
                    {
                        Events.VerifyTwinSignatureSuceeded();
                    }
                    else
                    {
                        Events.VerifyTwinSignatureFailed();
                        lastDesiredStatus = new LastDesiredStatus(400, "Twin Signature Verification failed");
                        return Option.None<EdgeHubConfig>();
                    }
                }

                this.lastDesiredProperties = Option.Some(desiredProperties);
                var desiredPropertiesPatch = JsonConvert.DeserializeObject<EdgeHubDesiredProperties>(desiredPropertiesJson);
                edgeHubConfig = Option.Some(this.configParser.GetEdgeHubConfig(desiredPropertiesPatch));
>>>>>>> 26748569
                lastDesiredStatus = new LastDesiredStatus(200, string.Empty);
                Events.PatchConfigSuccess();
            }
            catch (Exception ex)
            {
                lastDesiredStatus = new LastDesiredStatus(400, $"Error while parsing desired properties - {ex.Message}");
                edgeHubConfig = Option.None<EdgeHubConfig>();
                Events.ErrorPatchingDesiredProperties(ex);
            }

            await this.UpdateReportedProperties(patch.Version, lastDesiredStatus);
            return edgeHubConfig;
        }

        Task UpdateReportedProperties(long desiredVersion, LastDesiredStatus desiredStatus)
        {
            try
            {
                var edgeHubReportedProperties = new ReportedProperties(this.versionInfo, desiredVersion, desiredStatus);
                var twinCollection = new TwinCollection(JsonConvert.SerializeObject(edgeHubReportedProperties));
                Core.IMessage reportedPropertiesMessage = this.twinCollectionMessageConverter.ToMessage(twinCollection);
                return this.twinManager.UpdateReportedPropertiesAsync(this.id, reportedPropertiesMessage);
            }
            catch (Exception ex)
            {
                Events.ErrorUpdatingLastDesiredStatus(ex);
                return Task.CompletedTask;
            }
        }

        internal static bool CheckIfTwinPropertiesAreSigned(TwinCollection twinDesiredProperties)
        {
            JToken integrity = JObject.Parse(twinDesiredProperties.ToString())["integrity"];
            return integrity != null && integrity.HasValues != false;
        }

        internal static bool ExtractHubTwinAndVerify(TwinCollection twinDesiredProperties)
        {
            try
            {
                // Extract Desired properties
                JObject desiredProperties = new JObject();
                JObject twinJobject = JObject.Parse(twinDesiredProperties.ToString());
                desiredProperties["routes"] = twinJobject["routes"];
                desiredProperties["schemaVersion"] = twinJobject["schemaVersion"];
                desiredProperties["storeAndForwardConfiguration"] = twinJobject["storeAndForwardConfiguration"];

                // Extract Integrity section
                JToken integrity = twinJobject["integrity"];
                JToken header = integrity["header"];
                JToken signerCertJtoken = integrity["header"]["signercert"];
                string combinedCert = signerCertJtoken.Aggregate(string.Empty, (res, next) => res + next);
                X509Certificate2 signerCert = new X509Certificate2(Convert.FromBase64String(combinedCert));
                JToken signature = integrity["signature"]["bytes"];

                // Extract Signature and algorithm
                byte[] signatureBytes = Convert.FromBase64String(signature.ToString());
                JToken algo = integrity["signature"]["algorithm"];
                KeyValuePair<string, HashAlgorithmName> algoResult = SignatureValidator.ParseAlgorithm(algo.ToString());
                Events.ExtractHubTwinSucceeded();

                return SignatureValidator.VerifySignature(desiredProperties.ToString(), header.ToString(), signatureBytes, signerCert, algoResult.Key, algoResult.Value);
            }
            catch (Exception ex)
            {
                Events.ExtractHubTwinAndVerifyFailed(ex);
                throw ex;
            }
        }

        static class Events
        {
            const int IdStart = HubCoreEventIds.TwinConfigSource;
            static readonly ILogger Log = Logger.Factory.CreateLogger<TwinConfigSource>();

            enum EventIds
            {
                Initialized = IdStart,
                GetConfigSuccess,
                ErrorPatchingDesiredProperties,
                ErrorUpdatingLastDesiredStatus,
                ErrorHandlingDesiredPropertiesUpdate,
                PatchConfigSuccess,
                ErrorGettingCachedConfig,
                LogDesiredPropertiesAfterPatch,
                LogDesiredPropertiesAfterFullTwin,
                ExtractHubTwinAndVerifyFailed,
                ExtractHubTwinSucceeded,
                VerifyTwinSignatureFailed,
                VerifyTwinSignatureSuceeded,
                VerifyTwinSignatureException,
                TwinPropertiesAreSigned,
                TwinPropertiesAreNotSigned
            }

            internal static void ErrorGettingEdgeHubConfig(Exception ex)
            {
                Log.LogWarning(
                    (int)EventIds.ErrorPatchingDesiredProperties,
                    ex,
                    Invariant($"Error getting edge hub config from twin desired properties"));
            }

            internal static void ErrorUpdatingLastDesiredStatus(Exception ex)
            {
                Log.LogWarning(
                    (int)EventIds.ErrorUpdatingLastDesiredStatus,
                    ex,
                    Invariant($"Error updating last desired status for edge hub"));
            }

            internal static void ErrorHandlingDesiredPropertiesUpdate(Exception ex)
            {
                Log.LogWarning(
                    (int)EventIds.ErrorHandlingDesiredPropertiesUpdate,
                    ex,
                    Invariant($"Error handling desired properties update for edge hub"));
            }

            internal static void ErrorPatchingDesiredProperties(Exception ex)
            {
                Log.LogWarning(
                    (int)EventIds.ErrorPatchingDesiredProperties,
                    ex,
                    Invariant($"Error merging desired properties patch with existing desired properties for edge hub"));
            }

            internal static void GetConfigSuccess()
            {
                Log.LogInformation((int)EventIds.GetConfigSuccess, Invariant($"Obtained edge hub config from module twin"));
            }

            internal static void PatchConfigSuccess()
            {
                Log.LogInformation((int)EventIds.PatchConfigSuccess, Invariant($"Obtained edge hub config patch update from module twin"));
            }

            internal static void FailedGettingCachedConfig(Exception ex)
            {
                Log.LogWarning(
                    (int)EventIds.ErrorGettingCachedConfig,
                    ex,
                    Invariant($"Failed to get local config"));
            }

            internal static void LogDesiredPropertiesAfterPatch(TwinCollection twinCollection)
            {
                Log.LogTrace((int)EventIds.LogDesiredPropertiesAfterPatch, $"Obtained desired properties after apply patch: {twinCollection}");
            }

            internal static void LogDesiredPropertiesAfterFullTwin(TwinCollection twinCollection)
            {
                Log.LogTrace((int)EventIds.LogDesiredPropertiesAfterFullTwin, $"Obtained desired properites after processing full twin: {twinCollection}");
            }

            internal static void ExtractHubTwinAndVerifyFailed(Exception exception)
            {
                Log.LogError((int)EventIds.ExtractHubTwinAndVerifyFailed, exception, "Extract Edge Hub twin and verify failed");
            }

            internal static void ExtractHubTwinSucceeded()
            {
                Log.LogDebug((int)EventIds.ExtractHubTwinSucceeded, "Successfully Extracted twin for signature verification");
            }

            internal static void VerifyTwinSignatureException(Exception exception)
            {
                Log.LogError((int)EventIds.VerifyTwinSignatureException, exception, "Verify Twin Signature Failed Exception");
            }

            internal static void VerifyTwinSignatureFailed()
            {
                Log.LogError((int)EventIds.VerifyTwinSignatureFailed, "Twin Signature is not verified");
            }

            internal static void VerifyTwinSignatureSuceeded()
            {
                Log.LogInformation((int)EventIds.VerifyTwinSignatureSuceeded, "Twin Signature is verified");
            }

            internal static void TwinPropertiesAreSigned()
            {
                Log.LogDebug((int)EventIds.TwinPropertiesAreSigned, $"Twin Properties are signed");
            }

            internal static void TwinPropertiesAreNotSigned()
            {
                Log.LogDebug((int)EventIds.TwinPropertiesAreNotSigned, $"Twin Properties are not signed");
            }
        }
    }
}<|MERGE_RESOLUTION|>--- conflicted
+++ resolved
@@ -124,12 +124,7 @@
                 this.lastDesiredProperties = Option.Some(desiredProperties);
                 try
                 {
-<<<<<<< HEAD
                     edgeHubConfig = Option.Some(this.configParser.GetEdgeHubConfig(twin.Properties.Desired.ToJson()));
-=======
-                    var edgeHubDesiredProperties = JsonConvert.DeserializeObject<EdgeHubDesiredProperties>(desiredProperties.ToJson());
-                    edgeHubConfig = Option.Some(this.configParser.GetEdgeHubConfig(edgeHubDesiredProperties));
->>>>>>> 26748569
                     await this.UpdateReportedProperties(twin.Properties.Desired.Version, new LastDesiredStatus(200, string.Empty));
                     Events.GetConfigSuccess();
                 }
@@ -180,10 +175,6 @@
             try
             {
                 string desiredPropertiesJson = JsonEx.Merge(baseline, patch, true);
-<<<<<<< HEAD
-                this.lastDesiredProperties = Option.Some(new TwinCollection(desiredPropertiesJson));
-                edgeHubConfig = Option.Some(this.configParser.GetEdgeHubConfig(desiredPropertiesJson));
-=======
                 var desiredProperties = new TwinCollection(desiredPropertiesJson);
                 Events.LogDesiredPropertiesAfterPatch(desiredProperties);
                 if (!CheckIfTwinPropertiesAreSigned(desiredProperties))
@@ -205,10 +196,8 @@
                     }
                 }
 
-                this.lastDesiredProperties = Option.Some(desiredProperties);
-                var desiredPropertiesPatch = JsonConvert.DeserializeObject<EdgeHubDesiredProperties>(desiredPropertiesJson);
-                edgeHubConfig = Option.Some(this.configParser.GetEdgeHubConfig(desiredPropertiesPatch));
->>>>>>> 26748569
+                this.lastDesiredProperties = Option.Some(new TwinCollection(desiredPropertiesJson));
+                edgeHubConfig = Option.Some(this.configParser.GetEdgeHubConfig(desiredPropertiesJson));
                 lastDesiredStatus = new LastDesiredStatus(200, string.Empty);
                 Events.PatchConfigSuccess();
             }
