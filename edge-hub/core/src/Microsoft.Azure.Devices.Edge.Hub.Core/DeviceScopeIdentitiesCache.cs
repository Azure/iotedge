--- conflicted
+++ resolved
@@ -103,7 +103,6 @@
             return await this.GetServiceIdentityInternal(id);
         }
 
-<<<<<<< HEAD
         public async Task<Option<string>> GetAuthChain(string targetId)
         {
             Option<string> authChain = await this.serviceIdentityHierarchy.GetAuthChain(targetId);
@@ -131,7 +130,7 @@
 
             return authChain;
         }
-=======
+
         public async Task<IList<ServiceIdentity>> GetDevicesAndModulesInTargetScopeAsync(string targetDeviceId)
         {
             Preconditions.CheckNonWhiteSpace(targetDeviceId, nameof(targetDeviceId));
@@ -147,9 +146,6 @@
 
             return results;
         }
-
-        public async Task<Option<string>> GetAuthChain(string id) => await this.serviceIdentityHierarchy.GetAuthChain(id);
->>>>>>> 8debbb10
 
         public void Dispose()
         {
