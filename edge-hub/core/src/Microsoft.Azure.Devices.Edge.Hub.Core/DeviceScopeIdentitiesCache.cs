// Copyright (c) Microsoft. All rights reserved.
namespace Microsoft.Azure.Devices.Edge.Hub.Core
{
    using System;
    using System.Collections.Generic;
    using System.Linq;
    using System.Threading;
    using System.Threading.Tasks;
    using Microsoft.Azure.Devices.Edge.Hub.Core.Identity.Service;
    using Microsoft.Azure.Devices.Edge.Storage;
    using Microsoft.Azure.Devices.Edge.Util;
    using Microsoft.Azure.Devices.Edge.Util.Json;
    using Microsoft.Extensions.Logging;
    using Newtonsoft.Json;
    using Nito.AsyncEx;

    public sealed class DeviceScopeIdentitiesCache : IDeviceScopeIdentitiesCache
    {
        readonly IServiceProxy serviceProxy;
        readonly IKeyValueStore<string, string> encryptedStore;
        readonly IServiceIdentityHierarchy serviceIdentityHierarchy;
        readonly Timer refreshCacheTimer;
        readonly TimeSpan periodicRefreshRate;
        readonly TimeSpan refreshDelay;
        readonly AsyncManualResetEvent refreshCacheSignal = new AsyncManualResetEvent(false);
        readonly AsyncManualResetEvent refreshCacheCompleteSignal = new AsyncManualResetEvent(false);
        readonly object refreshCacheLock = new object();

        Task refreshCacheTask;
        DateTime cacheLastRefreshTime;
        Dictionary<string, DateTime> identitiesLastRefreshTime;

        DeviceScopeIdentitiesCache(
            IServiceIdentityHierarchy serviceIdentityHierarchy,
            IServiceProxy serviceProxy,
            IKeyValueStore<string, string> encryptedStorage,
            IDictionary<string, StoredServiceIdentity> initialCache,
            TimeSpan periodicRefreshRate,
            TimeSpan refreshDelay)
        {
            this.serviceIdentityHierarchy = serviceIdentityHierarchy;
            this.serviceProxy = serviceProxy;
            this.encryptedStore = encryptedStorage;
            this.periodicRefreshRate = periodicRefreshRate;
            this.refreshDelay = refreshDelay;
            this.identitiesLastRefreshTime = new Dictionary<string, DateTime>();
            this.cacheLastRefreshTime = DateTime.MinValue;

            // Populate the serviceIdentityHierarchy
            foreach (KeyValuePair<string, StoredServiceIdentity> kvp in initialCache)
            {
                kvp.Value.ServiceIdentity.ForEach(serviceIdentity => this.serviceIdentityHierarchy.InsertOrUpdate(serviceIdentity).Wait());
            }

            // Kick off the initial refresh after we processed all the stored identities
            this.refreshCacheTimer = new Timer(this.RefreshCache, null, TimeSpan.Zero, this.periodicRefreshRate);
        }

        public event EventHandler<string> ServiceIdentityRemoved;

        public event EventHandler<ServiceIdentity> ServiceIdentityUpdated;

        public event EventHandler<IList<ServiceIdentity>> ServiceIdentitiesUpdated;

        public static async Task<DeviceScopeIdentitiesCache> Create(
            IServiceIdentityHierarchy serviceIdentityHierarchy,
            IServiceProxy serviceProxy,
            IKeyValueStore<string, string> encryptedStorage,
            TimeSpan refreshRate,
            TimeSpan refreshDelay)
        {
            Preconditions.CheckNotNull(serviceProxy, nameof(serviceProxy));
            Preconditions.CheckNotNull(encryptedStorage, nameof(encryptedStorage));
            Preconditions.CheckNotNull(serviceIdentityHierarchy, nameof(serviceIdentityHierarchy));
            IDictionary<string, StoredServiceIdentity> cache = await ReadCacheFromStore(encryptedStorage);
            var deviceScopeIdentitiesCache = new DeviceScopeIdentitiesCache(serviceIdentityHierarchy, serviceProxy, encryptedStorage, cache, refreshRate, refreshDelay);
            Events.Created();
            return deviceScopeIdentitiesCache;
        }

        public void InitiateCacheRefresh()
        {
            Events.ReceivedRequestToRefreshCache();

            TimeSpan durationSinceLastRefresh = DateTime.UtcNow - this.cacheLastRefreshTime;

            lock (this.refreshCacheLock)
            {
                // Only refresh the cache if we haven't done so recently
                if (durationSinceLastRefresh > this.refreshDelay)
                {
                    this.refreshCacheCompleteSignal.Reset();
                    this.refreshCacheSignal.Set();

                    // Update the cache refresh timestamp
                    this.cacheLastRefreshTime = DateTime.UtcNow;
                }
                else
                {
                    Events.SkipRefreshCache(this.cacheLastRefreshTime, this.refreshDelay);

                    if (!this.refreshCacheSignal.IsSet)
                    {
                        // The background thread for refresh the cache is idle,
                        // in this case we need to signal completion right away
                        // or anyone calling WaitForCacheRefresh() will be stuck
                        this.refreshCacheCompleteSignal.Set();
                    }
                }
            }
        }

        public Task WaitForCacheRefresh(TimeSpan timeout) => this.refreshCacheCompleteSignal.WaitAsync(timeout);

        public async Task RefreshServiceIdentity(string id)
        {
            try
            {
<<<<<<< HEAD
                Events.RefreshingServiceIdentity(id);
                Option<ServiceIdentity> serviceIdentity = await this.GetServiceIdentityFromService(id);
                await serviceIdentity
                    .Map(s => this.HandleNewServiceIdentity(s))
                    .GetOrElse(() => this.HandleNoServiceIdentity(id));
                this.ServiceIdentitiesUpdated?.Invoke(this, await this.GetAllServiceIdentities());
=======
                if (await this.ShouldRefreshIdentity(id))
                {
                    Events.RefreshingServiceIdentity(id);
                    Option<ServiceIdentity> serviceIdentity = await this.GetServiceIdentityFromService(id);
                    await serviceIdentity
                        .Map(s => this.HandleNewServiceIdentity(s))
                        .GetOrElse(() => this.HandleNoServiceIdentity(id));

                    // Update the timestamp for this identity so we
                    // don't repeatedly refresh the same identity
                    // in rapid succession.
                    this.identitiesLastRefreshTime[id] = DateTime.UtcNow;
                }
                else
                {
                    Events.SkipRefreshServiceIdentity(id, this.identitiesLastRefreshTime[id], this.refreshDelay);
                }
>>>>>>> 8acd540f
            }
            catch (Exception e)
            {
                Events.ErrorRefreshingCache(e, id);
            }
        }

        public async Task RefreshServiceIdentities(IEnumerable<string> ids)
        {
            List<string> idList = Preconditions.CheckNotNull(ids, nameof(ids)).ToList();
            foreach (string id in idList)
            {
                await this.RefreshServiceIdentity(id);
            }
        }

        public async Task RefreshAuthChain(string authChain)
        {
            Preconditions.CheckNonWhiteSpace(authChain, nameof(authChain));

            // Refresh each element in the auth-chain
            Events.RefreshingAuthChain(authChain);
            string[] ids = AuthChainHelpers.GetAuthChainIds(authChain);
            await this.RefreshServiceIdentities(ids);
        }

        public async Task<Option<ServiceIdentity>> GetServiceIdentity(string id)
        {
            Preconditions.CheckNonWhiteSpace(id, nameof(id));
            Events.GettingServiceIdentity(id);
            return await this.GetServiceIdentityInternal(id);
        }

        public Task<Option<string>> GetAuthChain(string targetId) => this.serviceIdentityHierarchy.GetAuthChain(targetId);

        public async Task<IList<ServiceIdentity>> GetDevicesAndModulesInTargetScopeAsync(string targetDeviceId) => await this.serviceIdentityHierarchy.GetImmediateChildren(targetDeviceId);

        public void Dispose()
        {
            this.encryptedStore?.Dispose();
            this.refreshCacheTimer?.Dispose();
            this.refreshCacheTask?.Dispose();
        }

        internal Task<Option<ServiceIdentity>> GetServiceIdentityFromService(string id)
        {
            // If it is a module id, it will have the format "deviceId/moduleId"
            string[] parts = id.Split('/');
            if (parts.Length == 2)
            {
                return this.serviceProxy.GetServiceIdentity(parts[0], parts[1]);
            }
            else
            {
                return this.serviceProxy.GetServiceIdentity(id);
            }
        }

        static async Task<IDictionary<string, StoredServiceIdentity>> ReadCacheFromStore(IKeyValueStore<string, string> encryptedStore)
        {
            IDictionary<string, StoredServiceIdentity> cache = new Dictionary<string, StoredServiceIdentity>();
            await encryptedStore.IterateBatch(
                int.MaxValue,
                (key, value) =>
                {
                    cache.Add(key, JsonConvert.DeserializeObject<StoredServiceIdentity>(value));
                    return Task.CompletedTask;
                });
            return cache;
        }

        async Task<bool> ShouldRefreshIdentity(string id)
        {
            bool hasRefreshed = this.identitiesLastRefreshTime.TryGetValue(id, out DateTime lastRefreshTime);

            // Only refresh an identity if we haven't done so recently
            if (!hasRefreshed || DateTime.UtcNow - lastRefreshTime > this.refreshDelay)
            {
                return true;
            }

            // Identities can initially be created with no auth, and
            // have their auth type updated later. In this case we
            // must refresh the identity or we won't be able to auth
            // incoming OnBehalfOf connections for those identities.
            Option<ServiceIdentity> identityOption = await this.GetServiceIdentity(id);
            return identityOption.Match(id => id.Authentication.Type == ServiceAuthenticationType.None, () => true);
        }

        void RefreshCache(object state)
        {
            lock (this.refreshCacheLock)
            {
                if (this.refreshCacheTask == null || this.refreshCacheTask.IsCompleted)
                {
                    Events.InitializingRefreshTask(this.periodicRefreshRate);
                    this.refreshCacheTask = this.RefreshCache();
                }
            }
        }

        async Task RefreshCache()
        {
            while (true)
            {
                var currentCacheIds = new List<string>();

                try
                {
                    Events.StartingRefreshCycle();
                    IServiceIdentitiesIterator iterator = this.serviceProxy.GetServiceIdentitiesIterator();
                    while (iterator.HasNext)
                    {
                        IEnumerable<ServiceIdentity> batch = await iterator.GetNext();
                        foreach (ServiceIdentity serviceIdentity in batch)
                        {
                            try
                            {
                                await this.HandleNewServiceIdentity(serviceIdentity);
                                currentCacheIds.Add(serviceIdentity.Id);
                            }
                            catch (Exception e)
                            {
                                Events.ErrorProcessing(serviceIdentity, e);
                            }
                        }
                    }

                    // Diff and update
                    IList<string> allIds = await this.serviceIdentityHierarchy.GetAllIds();
                    IList<string> removedIds = allIds.Except(currentCacheIds).ToList();
                    await Task.WhenAll(removedIds.Select(id => this.HandleNoServiceIdentity(id)));
                }
                catch (Exception e)
                {
                    Events.ErrorInRefreshCycle(e);
                }

<<<<<<< HEAD
                Events.DoneRefreshCycle(this.refreshRate);
                this.ServiceIdentitiesUpdated?.Invoke(this, await this.GetAllServiceIdentities());
                this.refreshCacheCompleteSignal.Set();
=======
                Events.DoneRefreshCycle(this.periodicRefreshRate);
                this.ServiceIdentitiesUpdated?.Invoke(this, currentCacheIds);

                lock (this.refreshCacheLock)
                {
                    // Send the completion signal first, then reset the
                    // refresh signal to signify that we're no longer
                    // doing any work on this thread
                    this.refreshCacheCompleteSignal.Set();
                    this.refreshCacheSignal.Reset();
                }

>>>>>>> 8acd540f
                await this.IsReady();
            }
        }

        async Task<IList<ServiceIdentity>> GetAllServiceIdentities() => await this.serviceIdentityHierarchy.GetAllServiceIdentities();

        async Task IsReady()
        {
            Task refreshCacheSignalTask = this.refreshCacheSignal.WaitAsync();
            Task sleepTask = Task.Delay(this.periodicRefreshRate);
            Task task = await Task.WhenAny(refreshCacheSignalTask, sleepTask);
            if (task == refreshCacheSignalTask)
            {
                Events.RefreshSignalled();
            }
            else
            {
                Events.RefreshSleepCompleted();
            }
        }

        async Task<Option<ServiceIdentity>> GetServiceIdentityInternal(string id)
        {
            Preconditions.CheckNonWhiteSpace(id, nameof(id));
            return await this.serviceIdentityHierarchy.Get(id);
        }

        async Task HandleNoServiceIdentity(string id)
        {
            Option<ServiceIdentity> identity = await this.serviceIdentityHierarchy.Get(id);
            bool hasValidServiceIdentity = identity.Filter(s => s.Status == ServiceIdentityStatus.Enabled).HasValue;

            // Remove the target identity
            await this.serviceIdentityHierarchy.Remove(id);
            await this.encryptedStore.Remove(id);
            Events.NotInScope(id);

            if (hasValidServiceIdentity)
            {
                // Remove device if connected, if service identity existed and then was removed.
                this.ServiceIdentityRemoved?.Invoke(this, id);
            }
        }

        async Task HandleNewServiceIdentity(ServiceIdentity serviceIdentity)
        {
            Option<ServiceIdentity> existing = await this.serviceIdentityHierarchy.Get(serviceIdentity.Id);
            bool hasUpdated = existing.HasValue && !existing.Contains(serviceIdentity);

            await this.serviceIdentityHierarchy.InsertOrUpdate(serviceIdentity);
            await this.SaveServiceIdentityToStore(serviceIdentity.Id, new StoredServiceIdentity(serviceIdentity));
            Events.AddInScope(serviceIdentity.Id);

            if (hasUpdated)
            {
                this.ServiceIdentityUpdated?.Invoke(this, serviceIdentity);
            }
        }

        async Task SaveServiceIdentityToStore(string id, StoredServiceIdentity storedServiceIdentity)
        {
            string serviceIdentityString = JsonConvert.SerializeObject(storedServiceIdentity);
            await this.encryptedStore.Put(id, serviceIdentityString);
        }

        internal class StoredServiceIdentity
        {
            public StoredServiceIdentity(ServiceIdentity serviceIdentity)
                : this(Preconditions.CheckNotNull(serviceIdentity, nameof(serviceIdentity)).Id, serviceIdentity, DateTime.UtcNow)
            {
            }

            public StoredServiceIdentity(string id)
                : this(Preconditions.CheckNotNull(id, nameof(id)), null, DateTime.UtcNow)
            {
            }

            [JsonConstructor]
            StoredServiceIdentity(string id, ServiceIdentity serviceIdentity, DateTime timestamp)
            {
                this.ServiceIdentity = Option.Maybe(serviceIdentity);
                this.Id = Preconditions.CheckNotNull(id);
                this.Timestamp = timestamp;
            }

            [JsonProperty("serviceIdentity")]
            [JsonConverter(typeof(OptionConverter<ServiceIdentity>))]
            public Option<ServiceIdentity> ServiceIdentity { get; }

            [JsonProperty("id")]
            public string Id { get; }

            [JsonProperty("timestamp")]
            public DateTime Timestamp { get; }
        }

        static class Events
        {
            const int IdStart = HubCoreEventIds.DeviceScopeIdentitiesCache;
            static readonly ILogger Log = Logger.Factory.CreateLogger<IDeviceScopeIdentitiesCache>();

            enum EventIds
            {
                InitializingRefreshTask = IdStart,
                Created,
                ErrorInRefresh,
                StartingCycle,
                DoneCycle,
                ReceivedRequestToRefreshCache,
                SkipRefreshCache,
                RefreshSleepCompleted,
                RefreshSignalled,
                NotInScope,
                AddInScope,
                RefreshingServiceIdentity,
                SkipRefreshServiceIdentity,
                RefreshingAuthChain,
                GettingServiceIdentity
            }

            public static void Created() =>
                Log.LogInformation((int)EventIds.Created, "Created device scope identities cache");

            public static void ErrorInRefreshCycle(Exception exception)
            {
                Log.LogWarning((int)EventIds.ErrorInRefresh, "Encountered an error while refreshing the device scope identities cache. Will retry the operation in some time...");
                Log.LogDebug((int)EventIds.ErrorInRefresh, exception, "Error details while refreshing the device scope identities cache");
            }

            public static void StartingRefreshCycle() =>
                Log.LogInformation((int)EventIds.StartingCycle, "Starting refresh of device scope identities cache");

            public static void DoneRefreshCycle(TimeSpan refreshRate) =>
                Log.LogInformation((int)EventIds.DoneCycle, $"Done refreshing device scope identities cache. Waiting for {refreshRate.TotalMinutes} minutes.");

            public static void ErrorRefreshingCache(Exception exception, string deviceId)
            {
                Log.LogWarning((int)EventIds.ErrorInRefresh, exception, $"Error while refreshing the service identity for {deviceId}");
            }

            public static void ErrorProcessing(ServiceIdentity serviceIdentity, Exception exception)
            {
                string id = serviceIdentity?.Id ?? "unknown";
                Log.LogWarning((int)EventIds.ErrorInRefresh, exception, $"Error while processing the service identity for {id}");
            }

            public static void ReceivedRequestToRefreshCache() =>
                Log.LogDebug((int)EventIds.ReceivedRequestToRefreshCache, "Received request to refresh cache.");

            public static void SkipRefreshCache(DateTime lastRefreshTime, TimeSpan refreshDelay)
            {
                TimeSpan timeSinceLastRefresh = DateTime.UtcNow - lastRefreshTime;
                int secondsUntilNextRefresh = (int)(refreshDelay.TotalSeconds - timeSinceLastRefresh.TotalSeconds);
                Log.LogInformation((int)EventIds.SkipRefreshCache, $"Skipping cache refresh, waiting {secondsUntilNextRefresh} seconds until refreshing again.");
            }

            public static void RefreshSignalled() =>
                Log.LogInformation((int)EventIds.RefreshSignalled, "Device scope identities refresh is ready because a refresh was signalled.");

            public static void RefreshSleepCompleted() =>
                Log.LogDebug((int)EventIds.RefreshSleepCompleted, "Device scope identities refresh is ready because the wait period is over.");

            public static void NotInScope(string id) =>
                Log.LogDebug((int)EventIds.NotInScope, $"{id} is not in device scope, removing from cache.");

            public static void AddInScope(string id) =>
                Log.LogDebug((int)EventIds.AddInScope, $"{id} is in device scope, adding to cache.");

            public static void GettingServiceIdentity(string id) =>
                Log.LogDebug((int)EventIds.GettingServiceIdentity, $"Getting service identity for {id}");

            public static void RefreshingServiceIdentity(string id) =>
                Log.LogInformation((int)EventIds.RefreshingServiceIdentity, $"Refreshing service identity for {id}");

            public static void RefreshingAuthChain(string authChain) =>
                Log.LogDebug((int)EventIds.RefreshingAuthChain, $"Refreshing authChain {authChain}");

            public static void SkipRefreshServiceIdentity(string id, DateTime lastRefreshTime, TimeSpan refreshDelay)
            {
                TimeSpan timeSinceLastRefresh = DateTime.UtcNow - lastRefreshTime;
                int secondsUntilNextRefresh = (int)(refreshDelay.TotalSeconds - timeSinceLastRefresh.TotalSeconds);
                Log.LogInformation((int)EventIds.SkipRefreshServiceIdentity, $"Skipping refresh for identity: {id}, waiting {secondsUntilNextRefresh} seconds until refreshing again.");
            }

            public static void InitializingRefreshTask(TimeSpan refreshRate) =>
                Log.LogDebug((int)EventIds.InitializingRefreshTask, $"Initializing device scope identities cache refresh task to run every {refreshRate.TotalMinutes} minutes.");
        }
    }
}<|MERGE_RESOLUTION|>--- conflicted
+++ resolved
@@ -114,16 +114,24 @@
 
         public async Task RefreshServiceIdentity(string id)
         {
+            await this.RefreshServiceIdentityInternal(id, true);
+        }
+
+        public async Task RefreshServiceIdentities(IEnumerable<string> ids)
+        {
+            List<string> idList = Preconditions.CheckNotNull(ids, nameof(ids)).ToList();
+            foreach (string id in idList)
+            {
+                await this.RefreshServiceIdentityInternal(id, false);
+            }
+
+            this.ServiceIdentitiesUpdated?.Invoke(this, await this.serviceIdentityHierarchy.GetAllServiceIdentities());
+        }
+
+        public async Task RefreshServiceIdentityInternal(string id, bool invokeServiceIdentitiesUpdated)
+        {
             try
             {
-<<<<<<< HEAD
-                Events.RefreshingServiceIdentity(id);
-                Option<ServiceIdentity> serviceIdentity = await this.GetServiceIdentityFromService(id);
-                await serviceIdentity
-                    .Map(s => this.HandleNewServiceIdentity(s))
-                    .GetOrElse(() => this.HandleNoServiceIdentity(id));
-                this.ServiceIdentitiesUpdated?.Invoke(this, await this.GetAllServiceIdentities());
-=======
                 if (await this.ShouldRefreshIdentity(id))
                 {
                     Events.RefreshingServiceIdentity(id);
@@ -136,25 +144,19 @@
                     // don't repeatedly refresh the same identity
                     // in rapid succession.
                     this.identitiesLastRefreshTime[id] = DateTime.UtcNow;
+                    if (invokeServiceIdentitiesUpdated)
+                    {
+                        this.ServiceIdentitiesUpdated?.Invoke(this, await this.GetAllServiceIdentities());
+                    }
                 }
                 else
                 {
                     Events.SkipRefreshServiceIdentity(id, this.identitiesLastRefreshTime[id], this.refreshDelay);
                 }
->>>>>>> 8acd540f
             }
             catch (Exception e)
             {
                 Events.ErrorRefreshingCache(e, id);
-            }
-        }
-
-        public async Task RefreshServiceIdentities(IEnumerable<string> ids)
-        {
-            List<string> idList = Preconditions.CheckNotNull(ids, nameof(ids)).ToList();
-            foreach (string id in idList)
-            {
-                await this.RefreshServiceIdentity(id);
             }
         }
 
@@ -280,13 +282,8 @@
                     Events.ErrorInRefreshCycle(e);
                 }
 
-<<<<<<< HEAD
-                Events.DoneRefreshCycle(this.refreshRate);
+                Events.DoneRefreshCycle(this.periodicRefreshRate);
                 this.ServiceIdentitiesUpdated?.Invoke(this, await this.GetAllServiceIdentities());
-                this.refreshCacheCompleteSignal.Set();
-=======
-                Events.DoneRefreshCycle(this.periodicRefreshRate);
-                this.ServiceIdentitiesUpdated?.Invoke(this, currentCacheIds);
 
                 lock (this.refreshCacheLock)
                 {
@@ -296,8 +293,6 @@
                     this.refreshCacheCompleteSignal.Set();
                     this.refreshCacheSignal.Reset();
                 }
-
->>>>>>> 8acd540f
                 await this.IsReady();
             }
         }
