// Copyright (c) Microsoft. All rights reserved.
namespace Microsoft.Azure.Devices.Edge.Hub.Mqtt
{
    using System;
    using System.Collections.Generic;
    using System.Linq;
    using System.Net;
    using System.Net.Security;
    using System.Net.Sockets;
    using System.Security.Authentication;
    using System.Security.Cryptography.X509Certificates;
    using System.Threading;
    using System.Threading.Tasks;
    using DotNetty.Buffers;
    using DotNetty.Codecs.Mqtt;
    using DotNetty.Handlers.Tls;
    using DotNetty.Transport.Bootstrapping;
    using DotNetty.Transport.Channels;
    using DotNetty.Transport.Channels.Sockets;
    using Microsoft.Azure.Devices.Edge.Hub.Core;
    using Microsoft.Azure.Devices.Edge.Hub.Core.Identity;
    using Microsoft.Azure.Devices.Edge.Util;
    using Microsoft.Azure.Devices.ProtocolGateway;
    using Microsoft.Azure.Devices.ProtocolGateway.Mqtt;
    using Microsoft.Azure.Devices.ProtocolGateway.Mqtt.Persistence;
    using Microsoft.Extensions.Logging;

    public class MqttProtocolHead : IProtocolHead
    {
        const int MqttsPort = 8883;
        const int DefaultListenBacklogSize = 200; // connections allowed pending accept
        const int DefaultParentEventLoopCount = 1;
        const int DefaultMaxInboundMessageSize = 256 * 1024;
        const bool AutoRead = false;

        readonly int defaultThreadCount = Environment.ProcessorCount * 2;
        readonly ILogger logger = Logger.Factory.CreateLogger<MqttProtocolHead>();
        readonly ISettingsProvider settingsProvider;
        readonly X509Certificate tlsCertificate;
        readonly ISessionStatePersistenceProvider sessionProvider;
        readonly IMqttConnectionProvider mqttConnectionProvider;
        readonly IAuthenticator authenticator;
        readonly IUsernameParser usernameParser;
        readonly IClientCredentialsFactory clientCredentialsFactory;
        readonly IWebSocketListenerRegistry webSocketListenerRegistry;
        readonly IByteBufferAllocator byteBufferAllocator;
        readonly IMetadataStore metadataStore;
        readonly bool clientCertAuthAllowed;
        readonly SslProtocols sslProtocols;

        IChannel serverChannel;
        IEventLoopGroup eventLoopGroup;
        IEventLoopGroup wsEventLoopGroup;
        IEventLoopGroup parentEventLoopGroup;

        public MqttProtocolHead(
            ISettingsProvider settingsProvider,
            X509Certificate tlsCertificate,
            IMqttConnectionProvider mqttConnectionProvider,
            IAuthenticator authenticator,
            IUsernameParser usernameParser,
            IClientCredentialsFactory clientCredentialsFactory,
            ISessionStatePersistenceProvider sessionProvider,
            IWebSocketListenerRegistry webSocketListenerRegistry,
            IByteBufferAllocator byteBufferAllocator,
            IMetadataStore metadataStore,
            bool clientCertAuthAllowed,
            SslProtocols sslProtocols)
        {
            this.settingsProvider = Preconditions.CheckNotNull(settingsProvider, nameof(settingsProvider));
            this.tlsCertificate = Preconditions.CheckNotNull(tlsCertificate, nameof(tlsCertificate));
            this.mqttConnectionProvider = Preconditions.CheckNotNull(mqttConnectionProvider, nameof(mqttConnectionProvider));
            this.authenticator = Preconditions.CheckNotNull(authenticator, nameof(authenticator));
            this.usernameParser = Preconditions.CheckNotNull(usernameParser, nameof(usernameParser));
            this.clientCredentialsFactory = Preconditions.CheckNotNull(clientCredentialsFactory, nameof(clientCredentialsFactory));
            this.sessionProvider = Preconditions.CheckNotNull(sessionProvider, nameof(sessionProvider));
            this.webSocketListenerRegistry = Preconditions.CheckNotNull(webSocketListenerRegistry, nameof(webSocketListenerRegistry));
            this.byteBufferAllocator = Preconditions.CheckNotNull(byteBufferAllocator);
            this.clientCertAuthAllowed = clientCertAuthAllowed;
            this.metadataStore = Preconditions.CheckNotNull(metadataStore, nameof(metadataStore));
            this.sslProtocols = sslProtocols;
        }

        public string Name => "MQTT";

        public async Task StartAsync()
        {
            try
            {
                this.logger.LogInformation("Starting MQTT head");

                ServerBootstrap bootstrap = this.SetupServerBootstrap();

                this.logger.LogInformation("Initializing TLS endpoint on port {0} for MQTT head.", MqttsPort);

                this.serverChannel = await bootstrap.BindAsync(!Socket.OSSupportsIPv6 ? IPAddress.Any : IPAddress.IPv6Any, MqttsPort);

                this.logger.LogInformation("Started MQTT head");
            }
            catch (Exception e)
            {
                this.logger.LogError("Failed to start MQTT server {0}", e);
                await this.CloseAsync(CancellationToken.None);
            }
        }

        public async Task CloseAsync(CancellationToken token)
        {
            try
            {
                this.logger.LogInformation("Stopping MQTT protocol head");

                await (this.serverChannel?.CloseAsync() ?? TaskEx.Done);
                await (this.eventLoopGroup?.ShutdownGracefullyAsync() ?? TaskEx.Done);
                await (this.parentEventLoopGroup?.ShutdownGracefullyAsync() ?? TaskEx.Done);
                await (this.wsEventLoopGroup?.ShutdownGracefullyAsync() ?? TaskEx.Done);
                // TODO: gracefully shutdown the MultithreadEventLoopGroup in MqttWebSocketListener?
                // TODO: this.webSocketListenerRegistry.TryUnregister("mqtts")?
                this.logger.LogInformation("Stopped MQTT protocol head");
            }
            catch (Exception ex)
            {
<<<<<<< HEAD
                this.logger.LogError("Failed to stop cleanly. Exception: {}", ex);
=======
                this.logger.LogError($"Failed to stop cleanly, error: {ex}");
>>>>>>> ce74e431
            }
        }

        public void Dispose()
        {
            this.mqttConnectionProvider.Dispose();
        }

        ServerBootstrap SetupServerBootstrap()
        {
            int maxInboundMessageSize = this.settingsProvider.GetIntegerSetting("MaxInboundMessageSize", DefaultMaxInboundMessageSize);
            int threadCount = this.settingsProvider.GetIntegerSetting("ThreadCount", this.defaultThreadCount);
            int listenBacklogSize = this.settingsProvider.GetIntegerSetting("ListenBacklogSize", DefaultListenBacklogSize);
            int parentEventLoopCount = this.settingsProvider.GetIntegerSetting("EventLoopCount", DefaultParentEventLoopCount);
            var settings = new Settings(this.settingsProvider);

            MessagingBridgeFactoryFunc bridgeFactory = this.mqttConnectionProvider.Connect;

            var bootstrap = new ServerBootstrap();
            // multithreaded event loop that handles the incoming connection
            this.parentEventLoopGroup = new MultithreadEventLoopGroup(parentEventLoopCount);
            // multithreaded event loop (worker) that handles the traffic of the accepted connections
            this.eventLoopGroup = new MultithreadEventLoopGroup(threadCount);
            bootstrap.Group(this.parentEventLoopGroup, this.eventLoopGroup)
                .Option(ChannelOption.SoBacklog, listenBacklogSize)
                // Allow listening socket to force bind to port if previous socket is still in TIME_WAIT
                // Fixes "address is already in use" errors
                .Option(ChannelOption.SoReuseaddr, true)
                .ChildOption(ChannelOption.Allocator, this.byteBufferAllocator)
                .ChildOption(ChannelOption.AutoRead, AutoRead)
                // channel that accepts incoming connections
                .Channel<TcpServerSocketChannel>()
                // Channel initializer, it is handler that is purposed to help configure a new channel
                .ChildHandler(
                    new ActionChannelInitializer<ISocketChannel>(
                        channel =>
                        {
                            var identityProvider = new DeviceIdentityProvider(this.authenticator, this.usernameParser, this.clientCredentialsFactory, this.metadataStore, this.clientCertAuthAllowed);

                            // configure the channel pipeline of the new Channel by adding handlers
                            TlsSettings serverSettings = new ServerTlsSettings(
                                certificate: this.tlsCertificate,
                                negotiateClientCertificate: this.clientCertAuthAllowed,
                                checkCertificateRevocation: false,
                                enabledProtocols: this.sslProtocols);

                            channel.Pipeline.AddLast(
                                new TlsHandler(
                                    stream =>
                                        new SslStream(
                                            stream,
                                            true,
                                            (sender, remoteCertificate, remoteChain, sslPolicyErrors) => this.RemoteCertificateValidationCallback(identityProvider, remoteCertificate, remoteChain)),
                                    serverSettings));

                            channel.Pipeline.AddLast(
                                MqttEncoder.Instance,
                                new MqttDecoder(true, maxInboundMessageSize),
                                new MqttAdapter(
                                    settings,
                                    this.sessionProvider,
                                    identityProvider,
                                    null,
                                    bridgeFactory));
                        }));

            this.wsEventLoopGroup = new MultithreadEventLoopGroup(Environment.ProcessorCount);
            var mqttWebSocketListener = new MqttWebSocketListener(
                settings,
                bridgeFactory,
                this.authenticator,
                this.usernameParser,
                this.clientCredentialsFactory,
                () => this.sessionProvider,
                this.wsEventLoopGroup,
                this.byteBufferAllocator,
                AutoRead,
                maxInboundMessageSize,
                this.clientCertAuthAllowed,
                this.metadataStore);

            this.webSocketListenerRegistry.TryRegister(mqttWebSocketListener);

            return bootstrap;
        }

        bool RemoteCertificateValidationCallback(DeviceIdentityProvider identityProvider, X509Certificate certificate, X509Chain chain)
        {
            if (this.clientCertAuthAllowed && certificate != null)
            {
                IList<X509Certificate2> certChain = chain?.ChainElements?
                        .Cast<X509ChainElement>()
                        .Select(element => new X509Certificate2(element.Certificate))
                        .ToList()
                    ?? new List<X509Certificate2>();

                identityProvider.RegisterConnectionCertificate(new X509Certificate2(certificate), certChain);
            }

            return true;
        }
    }
}<|MERGE_RESOLUTION|>--- conflicted
+++ resolved
@@ -120,11 +120,7 @@
             }
             catch (Exception ex)
             {
-<<<<<<< HEAD
-                this.logger.LogError("Failed to stop cleanly. Exception: {}", ex);
-=======
                 this.logger.LogError($"Failed to stop cleanly, error: {ex}");
->>>>>>> ce74e431
             }
         }
 
