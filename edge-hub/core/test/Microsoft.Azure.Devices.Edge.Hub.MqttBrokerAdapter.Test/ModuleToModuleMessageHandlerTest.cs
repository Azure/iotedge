// Copyright (c) Microsoft. All rights reserved.
namespace Microsoft.Azure.Devices.Edge.Hub.MqttBrokerAdapter.Test
{
    using System.Collections.Generic;
    using System.Text;
    using System.Threading.Tasks;
    using Microsoft.Azure.Devices.Edge.Hub.Core;
    using Microsoft.Azure.Devices.Edge.Hub.Core.Identity;
    using Microsoft.Azure.Devices.Edge.Util.Test.Common;
    using Moq;
    using Xunit;

    [Unit]
    public class ModuleToModuleMessageHandlerTest : MessageConfirmingTestBase
    {
        [Fact]
        public async Task EncodesModuleNameInTopic()
        {
            var capture = new SendCapture();
            var connector = GetConnector(capture);
            var connectionRegistry = GetConnectionRegistry();
            var identityProvider = new IdentityProvider("hub");
            var identity = new ModuleIdentity("hub", "device_id", "module_id");
            var message = new EdgeMessage
                                .Builder(new byte[] { 0x01, 0x02, 0x03 })
                                .SetSystemProperties(new Dictionary<string, string>() { [SystemProperties.LockToken] = "12345" })
                                .Build();

            var sut = new ModuleToModuleMessageHandler(connectionRegistry, identityProvider);
            sut.SetConnector(connector);

            await sut.SendModuleToModuleMessageAsync(message, "some_input", identity, true);

            Assert.Equal("$edgehub/device_id/module_id/inputs/some_input/", capture.Topic);
        }

        [Fact]
        public async Task EncodesPropertiesInTopic()
        {
            var capture = new SendCapture();
            var connector = GetConnector(capture);
            var connectionRegistry = GetConnectionRegistry();
            var identityProvider = new IdentityProvider("hub");
            var identity = new ModuleIdentity("hub", "device_id", "module_id");
            var message = new EdgeMessage
                                .Builder(new byte[] { 0x01, 0x02, 0x03 })
                                .SetProperties(new Dictionary<string, string>() { ["prop1"] = "value1", ["prop2"] = "value2" })
                                .SetSystemProperties(new Dictionary<string, string>() { ["userId"] = "userid", ["cid"] = "corrid", [SystemProperties.LockToken] = "12345" })
                                .Build();

            var sut = new ModuleToModuleMessageHandler(connectionRegistry, identityProvider);
            sut.SetConnector(connector);

            await sut.SendModuleToModuleMessageAsync(message, "some_input", identity, true);

            Assert.StartsWith("$edgehub/device_id/module_id/inputs/some_input/", capture.Topic);
            Assert.Contains("prop1=value1", capture.Topic);
            Assert.Contains("prop2=value2", capture.Topic);
            Assert.Contains("%24.uid=userid", capture.Topic);
            Assert.Contains("%24.cid=corrid", capture.Topic);
        }

        [Fact]
        public async Task SendsMessageDataAsPayload()
        {
            var capture = new SendCapture();
            var connector = GetConnector(capture);
            var connectionRegistry = GetConnectionRegistry();
            var identityProvider = new IdentityProvider("hub");
            var identity = new ModuleIdentity("hub", "device_id", "module_id");
            var message = new EdgeMessage
                                .Builder(new byte[] { 0x01, 0x02, 0x03 })
                                .SetSystemProperties(new Dictionary<string, string>() { [SystemProperties.LockToken] = "12345" })
                                .Build();

            var sut = new ModuleToModuleMessageHandler(connectionRegistry, identityProvider);
            sut.SetConnector(connector);

            await sut.SendModuleToModuleMessageAsync(message, "some_input", identity, true);

            Assert.Equal(new byte[] { 0x01, 0x02, 0x03 }, capture.Content);
        }

        [Fact]
        public async Task ConfirmsMessageAfterSent()
        {            
            var capturedLockId = default(string);
            var capturedStatus = (FeedbackStatus)(-1);

            var connectionRegistry = GetConnectionRegistry(
                                        confirmAction: (lockId, status) =>
                                        {
                                            capturedLockId = lockId;
                                            capturedStatus = status;
                                        });

            var identityProvider = new IdentityProvider("hub");
            var connector = GetConnector();

            var identity = new ModuleIdentity("hub", "device_id", "module_id");
            var message = new EdgeMessage
                                .Builder(new byte[] { 0x01, 0x02, 0x03 })
                                .SetSystemProperties(new Dictionary<string, string>() { [SystemProperties.LockToken] = "12345" })
                                .Build();

            var sut = new ModuleToModuleMessageHandler(connectionRegistry, identityProvider);
            sut.SetConnector(connector);

<<<<<<< HEAD
            await sut.SendModuleToModuleMessageAsync(message, "some_input", identity);
            await sut.HandleAsync(new MqttPublishInfo("$edgehub/delivered", Encoding.UTF8.GetBytes(@"""$edgehub/device_id/module_id/inputs/""")));
=======
            await sut.SendModuleToModuleMessageAsync(message, "some_input", identity, true);
>>>>>>> b1021b56

            Assert.Equal("12345", capturedLockId);
            Assert.Equal(FeedbackStatus.Complete, capturedStatus);
        }

        [Fact]
        public async Task DoesNotSendToDevice()
        {
            var connector = GetConnector();
            var connectionRegistry = GetConnectionRegistry();
            var identity = new DeviceIdentity("hub", "device_id");
            var message = new EdgeMessage
                                .Builder(new byte[] { 0x01, 0x02, 0x03 })
                                .SetSystemProperties(new Dictionary<string, string>() { [SystemProperties.LockToken] = "12345" })
                                .Build();

            var identityProvider = new IdentityProvider("hub");

            var sut = new ModuleToModuleMessageHandler(connectionRegistry, identityProvider);
            sut.SetConnector(connector);

            await sut.SendModuleToModuleMessageAsync(message, "some_input", identity, true);

            Mock.Get(connector)
                .Verify(c => c.SendAsync(It.IsAny<string>(), It.IsAny<byte[]>()), Times.Never());
        }
    }
}<|MERGE_RESOLUTION|>--- conflicted
+++ resolved
@@ -106,12 +106,8 @@
             var sut = new ModuleToModuleMessageHandler(connectionRegistry, identityProvider);
             sut.SetConnector(connector);
 
-<<<<<<< HEAD
-            await sut.SendModuleToModuleMessageAsync(message, "some_input", identity);
+            await sut.SendModuleToModuleMessageAsync(message, "some_input", identity, true);
             await sut.HandleAsync(new MqttPublishInfo("$edgehub/delivered", Encoding.UTF8.GetBytes(@"""$edgehub/device_id/module_id/inputs/""")));
-=======
-            await sut.SendModuleToModuleMessageAsync(message, "some_input", identity, true);
->>>>>>> b1021b56
 
             Assert.Equal("12345", capturedLockId);
             Assert.Equal(FeedbackStatus.Complete, capturedStatus);
