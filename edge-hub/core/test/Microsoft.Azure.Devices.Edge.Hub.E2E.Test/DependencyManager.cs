// Copyright (c) Microsoft. All rights reserved.
namespace Microsoft.Azure.Devices.Edge.Hub.E2E.Test
{
    using System;
    using System.Collections.Generic;
    using System.Diagnostics.Tracing;
    using System.IO;
    using System.Security.Authentication;
    using System.Security.Cryptography.X509Certificates;
    using Autofac;
    using DotNetty.Common.Internal.Logging;
    using Microsoft.Azure.Devices.Client;
    using Microsoft.Azure.Devices.Edge.Hub.CloudProxy;
    using Microsoft.Azure.Devices.Edge.Hub.Core.Config;
    using Microsoft.Azure.Devices.Edge.Hub.Mqtt;
    using Microsoft.Azure.Devices.Edge.Hub.Service;
    using Microsoft.Azure.Devices.Edge.Hub.Service.Modules;
    using Microsoft.Azure.Devices.Edge.Util;
    using Microsoft.Azure.Devices.Edge.Util.Logging;
    using Microsoft.Azure.Devices.Edge.Util.Metrics;
    using Microsoft.Azure.Devices.ProtocolGateway.Instrumentation;
    using Microsoft.Extensions.Configuration;
    using Microsoft.Extensions.Logging;
    using Moq;
    using Newtonsoft.Json;
    using EdgeHubConstants = Microsoft.Azure.Devices.Edge.Hub.Service.Constants;
    using StorageLogLevel = Microsoft.Azure.Devices.Edge.Storage.StorageLogLevel;

    class DependencyManager : IDependencyManager
    {
        readonly IConfigurationRoot configuration;
        readonly X509Certificate2 serverCertificate;
        readonly IList<X509Certificate2> trustBundle;
        readonly SslProtocols sslProtocols;

        readonly IList<string> inboundTemplates = new List<string>()
        {
            "devices/{deviceId}/messages/events/{params}/",
            "devices/{deviceId}/messages/events/",
            "devices/{deviceId}/modules/{moduleId}/messages/events/{params}/",
            "devices/{deviceId}/modules/{moduleId}/messages/events/",
            "$iothub/methods/res/{statusCode}/?$rid={correlationId}",
            "$iothub/methods/res/{statusCode}/?$rid={correlationId}&foo={bar}"
        };

        readonly IDictionary<string, string> outboundTemplates = new Dictionary<string, string>()
        {
            { "C2D", "devices/{deviceId}/messages/devicebound" },
            { "TwinEndpoint", "$iothub/twin/res/{statusCode}/?$rid={correlationId}" },
            { "TwinDesiredPropertyUpdate", "$iothub/twin/PATCH/properties/desired/?$version={version}" },
            { "ModuleEndpoint", "devices/{deviceId}/modules/{moduleId}/inputs/{inputName}" }
        };

        readonly IDictionary<string, string> routes = new Dictionary<string, string>()
        {
            ["r1"] = "FROM /messages/events INTO $upstream",
            ["r2"] = "FROM /messages/modules/senderA INTO BrokeredEndpoint(\"/modules/receiverA/inputs/input1\")",
            ["r3"] = "FROM /messages/modules/senderB INTO BrokeredEndpoint(\"/modules/receiverA/inputs/input1\")",
            ["r4"] = "FROM /messages/modules/sender1 INTO BrokeredEndpoint(\"/modules/receiver1/inputs/input1\")",
            ["r5"] = "FROM /messages/modules/sender2 INTO BrokeredEndpoint(\"/modules/receiver2/inputs/input1\")",
            ["r6"] = "FROM /messages/modules/sender3 INTO BrokeredEndpoint(\"/modules/receiver3/inputs/input1\")",
            ["r7"] = "FROM /messages/modules/sender4 INTO BrokeredEndpoint(\"/modules/receiver4/inputs/input1\")",
            ["r8"] = "FROM /messages/modules/sender5 INTO BrokeredEndpoint(\"/modules/receiver5/inputs/input1\")",
            ["r9"] = "FROM /messages/modules/sender6 INTO BrokeredEndpoint(\"/modules/receiver6/inputs/input1\")",
            ["r10"] = "FROM /messages/modules/sender7 INTO BrokeredEndpoint(\"/modules/receiver7/inputs/input1\")",
            ["r11"] = "FROM /messages/modules/sender8 INTO BrokeredEndpoint(\"/modules/receiver8/inputs/input1\")",
            ["r12"] = "FROM /messages/modules/sender9 INTO BrokeredEndpoint(\"/modules/receiver9/inputs/input1\")",
            ["r13"] = "FROM /messages/modules/sender10 INTO BrokeredEndpoint(\"/modules/receiver10/inputs/input1\")",
            ["r14"] = "FROM /messages/modules/sender11/outputs/output1 INTO BrokeredEndpoint(\"/modules/receiver11/inputs/input1\")",
            ["r15"] = "FROM /messages/modules/sender11/outputs/output2 INTO BrokeredEndpoint(\"/modules/receiver11/inputs/input2\")",
        };

        public DependencyManager(IConfigurationRoot configuration, X509Certificate2 serverCertificate, IList<X509Certificate2> trustBundle, SslProtocols sslProtocols)
        {
            this.configuration = configuration;
            this.serverCertificate = serverCertificate;
            this.trustBundle = trustBundle;
            this.sslProtocols = sslProtocols;
        }

        public void Register(ContainerBuilder builder)
        {
            const int ConnectionPoolSize = 10;

            string edgeHubConnectionString = $"{this.configuration[EdgeHubConstants.ConfigKey.IotHubConnectionString]}";
            IotHubConnectionStringBuilder iotHubConnectionStringBuilder = IotHubConnectionStringBuilder.Create(edgeHubConnectionString);
            var topics = new MessageAddressConversionConfiguration(this.inboundTemplates, this.outboundTemplates);

            builder.RegisterModule(new LoggingModule());

            var mqttSettingsConfiguration = new Mock<IConfiguration>();
            mqttSettingsConfiguration.Setup(c => c.GetSection(It.IsAny<string>())).Returns(Mock.Of<IConfigurationSection>(s => s.Value == null));

            var experimentalFeatures = new ExperimentalFeatures(true, false, false, false);

            builder.RegisterBuildCallback(
                c =>
                {
                    // set up loggers for dotnetty
                    var loggerFactory = c.Resolve<ILoggerFactory>();
                    InternalLoggerFactory.DefaultFactory = loggerFactory;

                    var eventListener = new LoggerEventListener(loggerFactory.CreateLogger("ProtocolGateway"));
                    eventListener.EnableEvents(CommonEventSource.Log, EventLevel.Informational);
                });

            var versionInfo = new VersionInfo("v1", "b1", "c1");
            var metricsConfig = new MetricsConfig(mqttSettingsConfiguration.Object);
            var backupFolder = Option.None<string>();

            string storageFolder = string.Empty;
            StoreLimits storeLimits = null;

            if (!int.TryParse(this.configuration["TimeToLiveSecs"], out int timeToLiveSecs))
            {
                timeToLiveSecs = -1;
            }

            if (long.TryParse(this.configuration["MaxStorageBytes"], out long maxStorageBytes))
            {
                storeLimits = new StoreLimits(maxStorageBytes);
            }

            var storeAndForwardConfiguration = new StoreAndForwardConfiguration(timeToLiveSecs, storeLimits);

            if (bool.TryParse(this.configuration["UsePersistentStorage"], out bool usePersistentStorage) && usePersistentStorage)
            {
                storageFolder = GetOrCreateDirectoryPath(this.configuration["StorageFolder"], EdgeHubConstants.EdgeHubStorageFolder);
            }

            if (bool.TryParse(this.configuration["EnableNonPersistentStorageBackup"], out bool enableNonPersistentStorageBackup))
            {
                backupFolder = Option.Some(this.configuration["BackupFolder"]);
            }

            var testRoutes = this.routes;
            string customRoutes = this.configuration["Routes"];
            if (!string.IsNullOrWhiteSpace(customRoutes))
            {
                testRoutes = JsonConvert.DeserializeObject<IDictionary<string, string>>(customRoutes);
            }

            if (!bool.TryParse(this.configuration["CheckEntireQueueOnCleanup"], out bool checkEntireQueueOnCleanup))
            {
                checkEntireQueueOnCleanup = false;
            }

            if (!int.TryParse(this.configuration["messageCleanupIntervalSecs"], out int messageCleanupIntervalSecs))
            {
                messageCleanupIntervalSecs = 1800;
            }

            builder.RegisterModule(
                new CommonModule(
                    string.Empty,
                    iotHubConnectionStringBuilder.HostName,
                    Option.None<string>(),
                    iotHubConnectionStringBuilder.DeviceId,
                    iotHubConnectionStringBuilder.ModuleId,
                    string.Empty,
                    Option.None<string>(),
                    AuthenticationMode.Scope,
                    Option.Some(edgeHubConnectionString),
                    false,
                    usePersistentStorage,
                    storageFolder,
                    Option.None<string>(),
                    Option.None<string>(),
                    TimeSpan.FromHours(1),
                    TimeSpan.FromSeconds(0),
                    false,
                    this.trustBundle,
                    string.Empty,
                    metricsConfig,
                    enableNonPersistentStorageBackup,
                    backupFolder,
                    Option.None<ulong>(),
                    Option.None<int>(),
                    Option.None<StorageLogLevel>(),
                    false));

            builder.RegisterModule(
                new RoutingModule(
                    iotHubConnectionStringBuilder.HostName,
                    Option.None<string>(),
                    iotHubConnectionStringBuilder.DeviceId,
                    iotHubConnectionStringBuilder.ModuleId,
                    Option.Some(edgeHubConnectionString),
                    testRoutes,
                    true,
                    storeAndForwardConfiguration,
                    ConnectionPoolSize,
                    false,
                    versionInfo,
                    Option.Some(UpstreamProtocol.Amqp),
                    TimeSpan.FromSeconds(5),
                    101,
                    TimeSpan.FromSeconds(30),
                    TimeSpan.FromSeconds(3600),
                    true,
                    TimeSpan.FromSeconds(20),
                    false,
                    Option.None<TimeSpan>(),
                    Option.None<TimeSpan>(),
                    false,
                    10,
                    10,
                    true,
                    TimeSpan.FromHours(1),
                    checkEntireQueueOnCleanup,
                    messageCleanupIntervalSecs,
                    experimentalFeatures,
                    true,
                    false,
                    true,
<<<<<<< HEAD
                    Option.None<X509Certificate2>()));
=======
                    scopeAuthenticationOnly: true,
                    trackDeviceState: true));
>>>>>>> 62b9afaf

            builder.RegisterModule(new HttpModule("Edge1", iotHubConnectionStringBuilder.DeviceId, "iotedgeApiProxy"));
            builder.RegisterModule(new MqttModule(mqttSettingsConfiguration.Object, topics, this.serverCertificate, false, false, false, this.sslProtocols));
            builder.RegisterModule(new AmqpModule("amqps", 5671, this.serverCertificate, iotHubConnectionStringBuilder.HostName, true, this.sslProtocols));
        }

        static string GetOrCreateDirectoryPath(string baseDirectoryPath, string directoryName)
        {
            if (string.IsNullOrWhiteSpace(baseDirectoryPath) || !Directory.Exists(baseDirectoryPath))
            {
                baseDirectoryPath = Path.GetTempPath();
            }

            string directoryPath = Path.Combine(baseDirectoryPath, directoryName);
            if (!Directory.Exists(directoryPath))
            {
                Directory.CreateDirectory(directoryPath);
            }

            return directoryPath;
        }
    }
}<|MERGE_RESOLUTION|>--- conflicted
+++ resolved
@@ -213,12 +213,9 @@
                     true,
                     false,
                     true,
-<<<<<<< HEAD
+                    scopeAuthenticationOnly: true,
+                    trackDeviceState: true,
                     Option.None<X509Certificate2>()));
-=======
-                    scopeAuthenticationOnly: true,
-                    trackDeviceState: true));
->>>>>>> 62b9afaf
 
             builder.RegisterModule(new HttpModule("Edge1", iotHubConnectionStringBuilder.DeviceId, "iotedgeApiProxy"));
             builder.RegisterModule(new MqttModule(mqttSettingsConfiguration.Object, topics, this.serverCertificate, false, false, false, this.sslProtocols));
