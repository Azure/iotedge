--- conflicted
+++ resolved
@@ -81,8 +81,7 @@
         displayName: Publish Test Results
         inputs:
           testRunner: VSTest
-<<<<<<< HEAD
-          testResultsFiles: '**/TestResults/*.trx'
+          testResultsFiles: "**/TestResults/*.trx"
         condition: succeededOrFailed()
 
 ################################################################################
@@ -123,8 +122,4 @@
           checkCoverage: true
           coverageFailOption: fixed
           coverageType: lines
-          coverageThreshold: $(coverage.goal)
-=======
-          testResultsFiles: "**/TestResults/*.trx"
-        condition: succeededOrFailed()
->>>>>>> 5c316769
+          coverageThreshold: $(coverage.goal)