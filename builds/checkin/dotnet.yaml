--- conflicted
+++ resolved
@@ -16,11 +16,7 @@
       - bash: |
           git log -m -1 --name-only --first-parent --pretty="" | egrep -i -v '^(edgelet|doc|mqtt)'
           if [[ $? == 0 ]]; then
-<<<<<<< HEAD
-            echo "Detected changes outside of edgelet, docs or mqtt folders"
-=======
             echo "Detected changes outside of edgelet, docs and mqtt folders"
->>>>>>> 3c3835fe
             echo "##vso[task.setvariable variable=RUN_PIPELINE;isOutput=true]TRUE"
           fi
         displayName: Check changes in sources
