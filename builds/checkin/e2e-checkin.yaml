# Prefix build number with "e2e" to ensure images pushed to ACR by this
# pipeline don't conflict with images pushed by the CI build pipeline.
name: e2e.$(Date:yyyyMMdd).$(Rev:r)

trigger: none
pr:
  branches:
    include:
      - main
      - release/*
  paths:
    exclude:
      - platform-validation
      - release/1.1-k8s-preview

variables:
  Codeql.Enabled: false
  DisableDockerDetector: true

resources:
  pipelines:
  - pipeline: ci-build
    source: 'Azure-IoT-Edge-Core CI Build'
    branch: 'main'

stages:

  - template: ../misc/templates/build-images.yaml
    parameters:
      build_single : 'ubuntu22.04:amd64'

  - template: ../misc/templates/build-packages.yaml
    parameters:
      build_single : 'ubuntu22.04:amd64'

  - stage: RunE2ETest
    displayName: End-to-End Test
    dependsOn:
      - CheckBuildImages
      - CheckBuildPackages
      - BuildImages
      - BuildPackages
    condition: or(succeeded('BuildImages'),succeeded('BuildPackages'))
    variables:
      builtImages: $[stageDependencies.CheckBuildImages.check_source_change_runtime.outputs['check_files.RUNTIMECHANGES']]
      builtPackages: $[stageDependencies.CheckBuildPackages.check_source_change_edgelet.outputs['check_files.EDGELETCHANGES']]
    jobs:
<<<<<<< HEAD
      - template: ../e2e/templates/get-storage-uri.yaml
        parameters:
          azureSubscription: $(az.subscription)

      - job: ContainerRegistryCredentials
        displayName: 'Get ACR Credentials'
        pool:
          name: $(pool.linux.name)
          demands:
            - ImageOverride -equals agent-aziotedge-ubuntu-22.04-msmoby
        steps:
          - template: ../e2e/templates/acr-credentials.yaml
            parameters:
              acrName: '$(cr.name)'
              serviceConnection: $(az.subscription)

      - job: ubuntu_2204_amd64
        displayName: Ubuntu 22.04 amd64
        dependsOn:
          - Token
          - ContainerRegistryCredentials
        condition: succeeded('Token')
=======
      - job: ubuntu_2204_amd64
        displayName: Ubuntu 22.04 amd64
>>>>>>> 3ff140fe
        variables:
          verbose: false
          os: linux
          arch: amd64
          identityArtifactName: aziot-identity-ubuntu22.04-amd64
          artifactName: iotedged-ubuntu22.04-amd64
<<<<<<< HEAD
          sas_uri: $[ dependencies.Token.outputs['generate.sas_uri'] ]
          acrServer: $[ dependencies.ContainerRegistryCredentials.outputs['generate.acrServer'] ]
          acrUsername: $[ dependencies.ContainerRegistryCredentials.outputs['generate.acrUsername'] ]
          acrToken: $[ dependencies.ContainerRegistryCredentials.outputs['generate.acrToken'] ]
=======
>>>>>>> 3ff140fe
        pool:
          name: $(pool.linux.name)
          demands:
            - ImageOverride -equals agent-aziotedge-ubuntu-22.04-msmoby
        steps:
        - template: ../e2e/templates/e2e-vault-secrets.yaml
          parameters:
            azureSubscription: $(az.subscription)
            keyVaultName: $(kv.name)
        - template: ../e2e/templates/storage-token.yaml
          parameters:
            azureSubscription: $(az.subscription)
        - template: ../e2e/templates/e2e-setup.yaml
          parameters:
<<<<<<< HEAD
            acrServer: $(acrServer)
            acrUsername: $(acrUsername)
        - template: ../e2e/templates/e2e-run.yaml
          parameters:
            acrToken: $(acrToken)
=======
            iotHubResourceId: '$(iotHubResourceId)'
            rootCaCertificate: '$(rootCaCertificate)'
            rootCaKey: '$(rootCaKey)'
        - template: ../e2e/templates/e2e-run.yaml
          parameters:
            containerRegistryPassword: '$(containerRegistryPassword)'
            dpsGroupKeySymmetric: '$(dpsGroupKeySymmetric)'
            eventHubCompatibleEndpoint: '$(eventHubCompatibleEndpoint)'
            iotHubConnectionString: '$(iotHubConnectionString)'
            rootCaPassword: '$(rootCaPassword)'
>>>>>>> 3ff140fe
            sas_uri: $(sas_uri)<|MERGE_RESOLUTION|>--- conflicted
+++ resolved
@@ -45,46 +45,14 @@
       builtImages: $[stageDependencies.CheckBuildImages.check_source_change_runtime.outputs['check_files.RUNTIMECHANGES']]
       builtPackages: $[stageDependencies.CheckBuildPackages.check_source_change_edgelet.outputs['check_files.EDGELETCHANGES']]
     jobs:
-<<<<<<< HEAD
-      - template: ../e2e/templates/get-storage-uri.yaml
-        parameters:
-          azureSubscription: $(az.subscription)
-
-      - job: ContainerRegistryCredentials
-        displayName: 'Get ACR Credentials'
-        pool:
-          name: $(pool.linux.name)
-          demands:
-            - ImageOverride -equals agent-aziotedge-ubuntu-22.04-msmoby
-        steps:
-          - template: ../e2e/templates/acr-credentials.yaml
-            parameters:
-              acrName: '$(cr.name)'
-              serviceConnection: $(az.subscription)
-
       - job: ubuntu_2204_amd64
         displayName: Ubuntu 22.04 amd64
-        dependsOn:
-          - Token
-          - ContainerRegistryCredentials
-        condition: succeeded('Token')
-=======
-      - job: ubuntu_2204_amd64
-        displayName: Ubuntu 22.04 amd64
->>>>>>> 3ff140fe
         variables:
           verbose: false
           os: linux
           arch: amd64
           identityArtifactName: aziot-identity-ubuntu22.04-amd64
           artifactName: iotedged-ubuntu22.04-amd64
-<<<<<<< HEAD
-          sas_uri: $[ dependencies.Token.outputs['generate.sas_uri'] ]
-          acrServer: $[ dependencies.ContainerRegistryCredentials.outputs['generate.acrServer'] ]
-          acrUsername: $[ dependencies.ContainerRegistryCredentials.outputs['generate.acrUsername'] ]
-          acrToken: $[ dependencies.ContainerRegistryCredentials.outputs['generate.acrToken'] ]
-=======
->>>>>>> 3ff140fe
         pool:
           name: $(pool.linux.name)
           demands:
@@ -92,29 +60,27 @@
         steps:
         - template: ../e2e/templates/e2e-vault-secrets.yaml
           parameters:
-            azureSubscription: $(az.subscription)
-            keyVaultName: $(kv.name)
+            azureSubscription: '$(az.subscription)'
+            keyVaultName: '$(kv.name)'
         - template: ../e2e/templates/storage-token.yaml
           parameters:
-            azureSubscription: $(az.subscription)
+            azureSubscription: '$(az.subscription)'
+        - template: ../e2e/templates/acr-credentials.yaml
+          parameters:
+            acrName: '$(cr.name)'
+            serviceConnection: '$(az.subscription)'
         - template: ../e2e/templates/e2e-setup.yaml
           parameters:
-<<<<<<< HEAD
-            acrServer: $(acrServer)
-            acrUsername: $(acrUsername)
-        - template: ../e2e/templates/e2e-run.yaml
-          parameters:
-            acrToken: $(acrToken)
-=======
+            acrServer: '$(acrServer)'
+            acrUsername: '$(acrUsername)'
             iotHubResourceId: '$(iotHubResourceId)'
             rootCaCertificate: '$(rootCaCertificate)'
             rootCaKey: '$(rootCaKey)'
         - template: ../e2e/templates/e2e-run.yaml
           parameters:
-            containerRegistryPassword: '$(containerRegistryPassword)'
+            containerRegistryPassword: '$(acrToken)'
             dpsGroupKeySymmetric: '$(dpsGroupKeySymmetric)'
             eventHubCompatibleEndpoint: '$(eventHubCompatibleEndpoint)'
             iotHubConnectionString: '$(iotHubConnectionString)'
             rootCaPassword: '$(rootCaPassword)'
->>>>>>> 3ff140fe
-            sas_uri: $(sas_uri)+            sas_uri: '$(sas_uri)'