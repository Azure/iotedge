trigger:
  batch: true
  branches:
    include:
      - master
pr: none

jobs:
################################################################################
  - job: linux_dotnet_projects_arm64
################################################################################
    displayName: LinuxDotnet ARM64
    pool:
      vmImage: 'ubuntu-16.04'
    steps:
      - template: templates/install-dotnet3.yaml

      - bash: 'docker login $(registry.address) --username $(registry.user) --password $(registry.password)'
        displayName: 'Docker Login'

      - script: scripts/linux/buildBranch.sh -c $(Build.Configuration) --no-rocksdb-bin --os Unix --dotnet_runtime netcoreapp3.0
        name: build
        displayName: Build ($(Build.Configuration))

      - task: PublishBuildArtifacts@1
        displayName: 'Publish Artifacts'
        inputs:
          PathtoPublish: '$(Build.BinariesDirectory)/publish'
          ArtifactName: 'core-linux'

      # Edge Agent - Not Using Template for ARM64 because we have 2 different .NET Core.
      - task: Bash@3
        displayName: Build Image - Edge Agent - aarch64
        inputs:
           filePath: scripts/linux/buildImage.sh
           arguments: -r $(registry.address) -u $(registry.user) -p $(registry.password) -i azureiotedge-agent -n microsoft -P Microsoft.Azure.Devices.Edge.Agent.Service --target-arch aarch64

     # Edge Hub - Not Using Template for ARM64 because we have 2 different .NET Core.
      - task: Bash@3
        displayName: Build Image - Edge Hub - aarch64
        inputs:
           filePath: scripts/linux/buildImage.sh
           arguments: -r $(registry.address) -u $(registry.user) -p $(registry.password) -i azureiotedge-hub -n microsoft -P Microsoft.Azure.Devices.Edge.Hub.Service --target-arch aarch64

     # Simulated Temperature Sensor - Not Using Template for ARM64 because we have 2 different .NET Core.
      - task: Bash@3
        displayName: Build Image - Temperature Sensor - aarch64
        inputs:
           filePath: scripts/linux/buildImage.sh
           arguments: -r $(registry.address) -u $(registry.user) -p $(registry.password) -i azureiotedge-simulated-temperature-sensor -n microsoft -P SimulatedTemperatureSensor --target-arch aarch64

      # Temperature Filter - Not Using Template for ARM64 because we have 2 different .NET Core.
      - task: Bash@3
        displayName: Build Image - Temperature Filter - aarch64
        inputs:
           filePath: scripts/linux/buildImage.sh
           arguments: -r $(registry.address) -u $(registry.user) -p $(registry.password) -i azureiotedge-temperature-filter -n microsoft -P TemperatureFilter --target-arch aarch64

      # Load Gen - Not Using Template for ARM64 because we have 2 different .NET Core.
      - task: Bash@3
        displayName: Build Image - Load Gen - aarch64
        inputs:
           filePath: scripts/linux/buildImage.sh
           arguments: -r $(registry.address) -u $(registry.user) -p $(registry.password) -i azureiotedge-load-gen -n microsoft -P load-gen --target-arch aarch64

      # Test Analyzer - Not Using Template for ARM64 because we have 2 different .NET Core.
      - task: Bash@3
        displayName: Build Image - Test Analyzer - aarch64
        inputs:
           filePath: scripts/linux/buildImage.sh
           arguments: -r $(registry.address) -u $(registry.user) -p $(registry.password) -i azureiotedge-analyzer -n microsoft -P TestAnalyzer --target-arch aarch64

      # Functions Sample - Not Using Template for ARM64 because we have 2 different .NET Core.//TODO: Enable this once Functions supports arm64v8. Right now they are not ready.
      #- task: Bash@3
      #  displayName: Build Image - Functions Sample - aarch64
      #  inputs:
      #     filePath: scripts/linux/buildImage.sh
      #     arguments: -r $(registry.address) -u $(registry.user) -p $(registry.password) -i azureiotedge-functions-filter -n azureiotedge -P EdgeHubTriggerCSharp --target-arch aarch64

      # Direct Method Sender - Not Using Template for ARM64 because we have 2 different .NET Core.
      - task: Bash@3
        displayName: Build Image - Direct Method Sender - aarch64
        inputs:
           filePath: scripts/linux/buildImage.sh
           arguments: -r $(registry.address) -u $(registry.user) -p $(registry.password) -i azureiotedge-direct-method-sender -n microsoft -P DirectMethodSender --target-arch aarch64

      # Direct Method Receiver - Not Using Template for ARM64 because we have 2 different .NET Core.
      - task: Bash@3
        displayName: Build Image - Direct Method Receiver - aarch64
        inputs:
           filePath: scripts/linux/buildImage.sh
           arguments: -r $(registry.address) -u $(registry.user) -p $(registry.password) -i azureiotedge-direct-method-receiver -n microsoft -P DirectMethodReceiver --target-arch aarch64

      # Direct Method Cloud Sender - Not Using Template for ARM64 because we have 2 different .NET Core.
      - task: Bash@3
        displayName: Build Image - Direct Method Cloud Sender - aarch64
        inputs:
           filePath: scripts/linux/buildImage.sh
           arguments: -r $(registry.address) -u $(registry.user) -p $(registry.password) -i azureiotedge-direct-method-cloud-sender -n microsoft -P DirectMethodCloudSender --target-arch aarch64

      # Module Restarter - Not Using Template for ARM64 because we have 2 different .NET Core.
      - task: Bash@3
        displayName: Build Image - Module Restarter - aarch64
        inputs:
           filePath: scripts/linux/buildImage.sh
           arguments: -r $(registry.address) -u $(registry.user) -p $(registry.password) -i azureiotedge-module-restarter -n microsoft -P ModuleRestarter --target-arch aarch64

<<<<<<< HEAD
      # Metrics Collector - Not Using Template for ARM64 because we have 2 different .NET Core.
      - task: Bash@3
        displayName: Build Image - Metrics Collector - aarch64
        inputs:
           filePath: scripts/linux/buildImage.sh
           arguments: -r $(registry.address) -u $(registry.user) -p $(registry.password) -i azureiotedge-metrics-collector -n microsoft -P MetricsCollector --target-arch aarch64
=======
      # Twin Tester - Not Using Template for ARM64 because we have 2 different .NET Core.
      - task: Bash@3
        displayName: Build Image - Twin Tester - aarch64
        inputs:
           filePath: scripts/linux/buildImage.sh
           arguments: -r $(registry.address) -u $(registry.user) -p $(registry.password) -i azureiotedge-twin-tester -n microsoft -P TwinTester --target-arch aarch64
>>>>>>> 81a927c8
           
          
################################################################################
  - job: linux_dotnet_projects
################################################################################
    displayName: LinuxDotnet
    pool:
      vmImage: 'ubuntu-16.04'
    steps:
      - template: templates/install-dotnet2.yaml

      - bash: 'docker login $(registry.address) --username $(registry.user) --password $(registry.password)'
        displayName: 'Docker Login'

      - script: scripts/linux/buildBranch.sh -c $(Build.Configuration) --no-rocksdb-bin
        name: build
        displayName: Build ($(Build.Configuration))

      - script: scripts/linux/createArtifactInfo.sh --output-folder '$(Build.BinariesDirectory)/publish' --build-number $(Build.BuildNumber)
        displayName: 'Create Artifact Info File'

      - task: PublishBuildArtifacts@1
        displayName: 'Publish Artifacts'
        inputs:
          PathtoPublish: '$(Build.BinariesDirectory)/publish'
          ArtifactName: 'core-linux'

      # Edge Agent
      - template: templates/image-linux.yaml
        parameters:
          name: Edge Agent
          imageName: azureiotedge-agent
          project: Microsoft.Azure.Devices.Edge.Agent.Service

      # Edge Hub
      - template: templates/image-linux.yaml
        parameters:
          name: Edge Hub
          imageName: azureiotedge-hub
          project: Microsoft.Azure.Devices.Edge.Hub.Service

      # Simulated Temperature Sensor
      - template: templates/image-linux.yaml
        parameters:
          name: Temperature Sensor
          imageName: azureiotedge-simulated-temperature-sensor
          project: SimulatedTemperatureSensor

      # Temperature Filter
      - template: templates/image-linux.yaml
        parameters:
          name: Temperature Filter
          imageName: azureiotedge-temperature-filter
          project: TemperatureFilter

      # Load Gen
      - template: templates/image-linux.yaml
        parameters:
          name: Load Gen
          imageName: azureiotedge-load-gen
          project: load-gen

      # Test Analyzer
      - template: templates/image-linux.yaml
        parameters:
          name: Test Analyzer
          imageName: azureiotedge-analyzer
          project: TestAnalyzer

      # Functions Sample
      - template: templates/image-linux.yaml
        parameters:
          name: Functions Sample
          imageName: azureiotedge-functions-filter
          project: EdgeHubTriggerCSharp

      # Direct Method Sender
      - template: templates/image-linux.yaml
        parameters:
          name: Direct Method Sender
          imageName: azureiotedge-direct-method-sender
          project: DirectMethodSender

      # Direct Method Receiver
      - template: templates/image-linux.yaml
        parameters:
          name: Direct Method Receiver
          imageName: azureiotedge-direct-method-receiver
          project: DirectMethodReceiver

      # Direct Method Cloud Sender
      - template: templates/image-linux.yaml
        parameters:
          name: Direct Method Cloud Sender
          imageName: azureiotedge-direct-method-cloud-sender
          project: DirectMethodCloudSender

     # Module Restarter
      - template: templates/image-linux.yaml
        parameters:
          name: Module Restarter
          imageName: azureiotedge-module-restarter
          project: ModuleRestarter

<<<<<<< HEAD
     # Metrics Collector
      - template: templates/image-linux.yaml
        parameters:
          name: Metrics Collector
          imageName: azureiotedge-metrics-collector
          project: MetricsCollector
=======
     # Twin Tester
      - template: templates/image-linux.yaml
        parameters:
          name: TwinTester
          imageName: azureiotedge-twin-tester
          project: TwinTester
>>>>>>> 81a927c8

################################################################################
# linux - Rust amd64
################################################################################
  - template: templates/image-linux-rust-jobs.yaml
    parameters:
      archName: amd64
      targetArch: x86_64

################################################################################
# linux - Rust arm32
################################################################################
  - template: templates/image-linux-rust-jobs.yaml
    parameters:
      archName: arm32
      targetArch: armv7l

################################################################################
# linux - Rust arm64
################################################################################
  - template: templates/image-linux-rust-jobs.yaml
    parameters:
      archName: arm64
      targetArch: aarch64

################################################################################
  - job: windows
################################################################################
    displayName: Windows
    timeoutInMinutes: 90
    pool:
      name: Azure-IoT-Edge-Core
      demands:
        - Build-Image -equals true
        - win-rs5
    workspace:
      clean: all
    variables:
      NetCorePackageUri: https://download.microsoft.com/download/4/0/9/40920432-3302-47a8-b13c-bbc4848ad114/dotnet-sdk-2.1.302-win-x64.zip
    steps:
      - powershell: scripts/windows/setup/Install-Prerequisites.ps1 -DotnetSdkUrl $(NetCorePackageUri) -Dotnet -Nuget
        name: install
        displayName: Install

      - script: echo $(registry.password)|docker login "edgebuilds.azurecr.io" -u "$(registry.user)" --password-stdin
        displayName: Docker Login

      - powershell: scripts/windows/build/Publish-Branch.ps1 -Configuration:"$(Build.Configuration)" -PublishTests:$False -UpdateVersion
        name: build
        displayName: Build ($(Build.Configuration))

      - powershell: edgelet/build/windows/build-diagnostics.ps1 -BuildConfiguration $(Build.Configuration)
        displayName: Build iotedge-diagnostics

      - powershell: scripts/windows/build/Create-ArtifactInfo.ps1 -outputFolder '$(Build.BinariesDirectory)/publish' -buildNumber $(Build.BuildNumber)
        displayName: 'Create Artifact Info File'

      - task: PublishBuildArtifacts@1
        displayName: 'Publish Artifacts'
        inputs:
          PathtoPublish: '$(Build.BinariesDirectory)/publish'
          ArtifactName: 'core-windows'

      # azureiotedge-diagnostics
      - template: templates/image-windows.yaml
        parameters:
          name: azureiotedge-diagnostics
          imageName: azureiotedge-diagnostics
          project: azureiotedge-diagnostics

      # Edge Agent
      - template: templates/image-windows.yaml
        parameters:
          name: Edge Agent
          imageName: azureiotedge-agent
          project: Microsoft.Azure.Devices.Edge.Agent.Service

      # Edge Hub
      - template: templates/image-windows.yaml
        parameters:
          name: Edge Hub
          imageName: azureiotedge-hub
          project: Microsoft.Azure.Devices.Edge.Hub.Service

      # Simulated Temperature Sensor
      - template: templates/image-windows.yaml
        parameters:
          name: Temperature Sensor
          imageName: azureiotedge-simulated-temperature-sensor
          project: SimulatedTemperatureSensor

      # Temperature Filter
      - template: templates/image-windows.yaml
        parameters:
          name: Temperature Filter
          imageName: azureiotedge-temperature-filter
          project: TemperatureFilter

      # Load Gen
      - template: templates/image-windows.yaml
        parameters:
          name: Load Gen
          imageName: azureiotedge-load-gen
          project: load-gen

      # Test Analyzer
      - template: templates/image-windows.yaml
        parameters:
          name: Test Analyzer
          imageName: azureiotedge-analyzer
          project: TestAnalyzer
          
      # Functions Sample
      - template: templates/image-windows.yaml
        parameters:
          name: Functions Sample
          imageName: azureiotedge-functions-filter
          project: EdgeHubTriggerCSharp
          arm32v7: 'false'

      # Direct Method Sender
      - template: templates/image-windows.yaml
        parameters:
          name: Direct Method Sender
          imageName: azureiotedge-direct-method-sender
          project: DirectMethodSender

      # Direct Method Receiver
      - template: templates/image-windows.yaml
        parameters:
          name: Direct Method Receiver
          imageName: azureiotedge-direct-method-receiver
          project: DirectMethodReceiver

      # Direct Method Cloud Sender
      - template: templates/image-windows.yaml
        parameters:
          name: Direct Method Cloud Sender
          imageName: azureiotedge-direct-method-cloud-sender
          project: DirectMethodCloudSender

     # Module Restarter
      - template: templates/image-windows.yaml
        parameters:
          name: Module Restarter
          imageName: azureiotedge-module-restarter
          project: ModuleRestarter

<<<<<<< HEAD
     # Metrics Collector
      - template: templates/image-windows.yaml
        parameters:
          name: Metrics Collector
          imageName: azureiotedge-metrics-collector
          project: MetricsCollector
=======
     # Twin Tester
      - template: templates/image-windows.yaml
        parameters:
          name: Twin Tester
          imageName: azureiotedge-twin-tester
          project: TwinTester
>>>>>>> 81a927c8

      - powershell: docker system prune -a -f
        displayName: Clean Machine

################################################################################
  - job: manifest
################################################################################
    displayName: Manifest
    pool:
      vmImage: 'ubuntu-16.04'
    dependsOn:
      - linux_dotnet_projects
      - linux_dotnet_projects_arm64
      - linux_rust_amd64
      - linux_rust_arm32
      - linux_rust_arm64
      - windows
    variables:
      tags: "['latest']"
    steps:
    - script: scripts/linux/buildManifest.sh -r $(registry.address) -u $(registry.user) -p $(registry.password) -v $(Build.BuildNumber) -t $(System.DefaultWorkingDirectory)/edge-agent/docker/manifest.yaml.template -n microsoft --tags "$(tags)"
      displayName: 'Publish Edge Agent Manifest'
    - script: scripts/linux/buildManifest.sh -r $(registry.address) -u $(registry.user) -p $(registry.password) -v $(Build.BuildNumber) -t $(System.DefaultWorkingDirectory)/edge-hub/docker/manifest.yaml.template -n microsoft --tags "$(tags)"
      displayName: 'Publish Edge Hub Manifest'
    - script: scripts/linux/buildManifest.sh -r $(registry.address) -u $(registry.user) -p $(registry.password) -v $(Build.BuildNumber) -t $(System.DefaultWorkingDirectory)/edge-modules/SimulatedTemperatureSensor/docker/manifest.yaml.template -n microsoft --tags "$(tags)"
      displayName: 'Publish Temperature Sensor Manifest'
    - script: scripts/linux/buildManifest.sh -r $(registry.address) -u $(registry.user) -p $(registry.password) -v $(Build.BuildNumber) -t $(System.DefaultWorkingDirectory)/edgelet/iotedged/docker/manifest.yaml.template -n microsoft --tags "$(tags)"
      displayName: 'Publish azureiotedge-iotedged Manifest'
    - script: scripts/linux/buildManifest.sh -r $(registry.address) -u $(registry.user) -p $(registry.password) -v $(Build.BuildNumber) -t $(System.DefaultWorkingDirectory)/edgelet/iotedge-diagnostics/docker/manifest.yaml.template -n microsoft --tags "$(tags)"
      displayName: 'Publish azureiotedge-diagnostics Manifest'
    - script: scripts/linux/buildManifest.sh -r $(registry.address) -u $(registry.user) -p $(registry.password) -v $(Build.BuildNumber) -t $(System.DefaultWorkingDirectory)/edgelet/iotedge-proxy/docker/manifest.yaml.template -n microsoft --tags "$(tags)"
      displayName: 'Publish azureiotedge-proxy Manifest'<|MERGE_RESOLUTION|>--- conflicted
+++ resolved
@@ -105,21 +105,19 @@
            filePath: scripts/linux/buildImage.sh
            arguments: -r $(registry.address) -u $(registry.user) -p $(registry.password) -i azureiotedge-module-restarter -n microsoft -P ModuleRestarter --target-arch aarch64
 
-<<<<<<< HEAD
+      # Twin Tester - Not Using Template for ARM64 because we have 2 different .NET Core.
+      - task: Bash@3
+        displayName: Build Image - Twin Tester - aarch64
+        inputs:
+           filePath: scripts/linux/buildImage.sh
+           arguments: -r $(registry.address) -u $(registry.user) -p $(registry.password) -i azureiotedge-twin-tester -n microsoft -P TwinTester --target-arch aarch64
+
       # Metrics Collector - Not Using Template for ARM64 because we have 2 different .NET Core.
       - task: Bash@3
         displayName: Build Image - Metrics Collector - aarch64
         inputs:
            filePath: scripts/linux/buildImage.sh
            arguments: -r $(registry.address) -u $(registry.user) -p $(registry.password) -i azureiotedge-metrics-collector -n microsoft -P MetricsCollector --target-arch aarch64
-=======
-      # Twin Tester - Not Using Template for ARM64 because we have 2 different .NET Core.
-      - task: Bash@3
-        displayName: Build Image - Twin Tester - aarch64
-        inputs:
-           filePath: scripts/linux/buildImage.sh
-           arguments: -r $(registry.address) -u $(registry.user) -p $(registry.password) -i azureiotedge-twin-tester -n microsoft -P TwinTester --target-arch aarch64
->>>>>>> 81a927c8
            
           
 ################################################################################
@@ -224,21 +222,19 @@
           imageName: azureiotedge-module-restarter
           project: ModuleRestarter
 
-<<<<<<< HEAD
+     # Twin Tester
+      - template: templates/image-linux.yaml
+        parameters:
+          name: TwinTester
+          imageName: azureiotedge-twin-tester
+          project: TwinTester
+
      # Metrics Collector
       - template: templates/image-linux.yaml
         parameters:
           name: Metrics Collector
           imageName: azureiotedge-metrics-collector
           project: MetricsCollector
-=======
-     # Twin Tester
-      - template: templates/image-linux.yaml
-        parameters:
-          name: TwinTester
-          imageName: azureiotedge-twin-tester
-          project: TwinTester
->>>>>>> 81a927c8
 
 ################################################################################
 # linux - Rust amd64
@@ -387,21 +383,19 @@
           imageName: azureiotedge-module-restarter
           project: ModuleRestarter
 
-<<<<<<< HEAD
+     # Twin Tester
+      - template: templates/image-windows.yaml
+        parameters:
+          name: Twin Tester
+          imageName: azureiotedge-twin-tester
+          project: TwinTester
+
      # Metrics Collector
       - template: templates/image-windows.yaml
         parameters:
           name: Metrics Collector
           imageName: azureiotedge-metrics-collector
           project: MetricsCollector
-=======
-     # Twin Tester
-      - template: templates/image-windows.yaml
-        parameters:
-          name: Twin Tester
-          imageName: azureiotedge-twin-tester
-          project: TwinTester
->>>>>>> 81a927c8
 
       - powershell: docker system prune -a -f
         displayName: Clean Machine
