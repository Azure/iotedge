trigger:
  batch: true
  branches:
    include:
      - master
pr: none

jobs:
################################################################################
  - job: linux_dotnet_projects_arm64
################################################################################
    displayName: LinuxDotnet ARM64
    pool:
      vmImage: 'ubuntu-16.04'
    steps:
      - template: templates/install-dotnet3.yaml

      - bash: 'docker login $(registry.address) --username $(registry.user) --password $(registry.password)'
        displayName: 'Docker Login'

      - script: scripts/linux/buildBranch.sh -c $(Build.Configuration) --no-rocksdb-bin --os Unix --dotnet_runtime netcoreapp3.0
        name: build
        displayName: Build ($(Build.Configuration))

      - task: PublishBuildArtifacts@1
        displayName: 'Publish Artifacts'
        inputs:
          PathtoPublish: '$(Build.BinariesDirectory)/publish'
          ArtifactName: 'core-linux'

      # Edge Agent - Not Using Template for ARM64 because we have 2 different .NET Core.
      - task: Bash@3
        displayName: Build Image - Edge Agent - aarch64
        inputs:
           filePath: scripts/linux/buildImage.sh
           arguments: -r $(registry.address) -u $(registry.user) -p $(registry.password) -i azureiotedge-agent -n microsoft -P Microsoft.Azure.Devices.Edge.Agent.Service --target-arch aarch64

     # Edge Hub - Not Using Template for ARM64 because we have 2 different .NET Core.
      - task: Bash@3
        displayName: Build Image - Edge Hub - aarch64
        inputs:
           filePath: scripts/linux/buildImage.sh
           arguments: -r $(registry.address) -u $(registry.user) -p $(registry.password) -i azureiotedge-hub -n microsoft -P Microsoft.Azure.Devices.Edge.Hub.Service --target-arch aarch64

     # Simulated Temperature Sensor - Not Using Template for ARM64 because we have 2 different .NET Core.
      - task: Bash@3
        displayName: Build Image - Temperature Sensor - aarch64
        inputs:
           filePath: scripts/linux/buildImage.sh
           arguments: -r $(registry.address) -u $(registry.user) -p $(registry.password) -i azureiotedge-simulated-temperature-sensor -n microsoft -P SimulatedTemperatureSensor --target-arch aarch64

      # Temperature Filter - Not Using Template for ARM64 because we have 2 different .NET Core.
      - task: Bash@3
        displayName: Build Image - Temperature Filter - aarch64
        inputs:
           filePath: scripts/linux/buildImage.sh
           arguments: -r $(registry.address) -u $(registry.user) -p $(registry.password) -i azureiotedge-temperature-filter -n microsoft -P TemperatureFilter --target-arch aarch64

      # Load Gen - Not Using Template for ARM64 because we have 2 different .NET Core.
      - task: Bash@3
        displayName: Build Image - Load Gen - aarch64
        inputs:
           filePath: scripts/linux/buildImage.sh
           arguments: -r $(registry.address) -u $(registry.user) -p $(registry.password) -i azureiotedge-load-gen -n microsoft -P load-gen --target-arch aarch64

      # Test Analyzer - Not Using Template for ARM64 because we have 2 different .NET Core.
      - task: Bash@3
        displayName: Build Image - Test Analyzer - aarch64
        inputs:
           filePath: scripts/linux/buildImage.sh
           arguments: -r $(registry.address) -u $(registry.user) -p $(registry.password) -i azureiotedge-analyzer -n microsoft -P TestAnalyzer --target-arch aarch64

      # Functions Sample - Not Using Template for ARM64 because we have 2 different .NET Core.//TODO: Enable this once Functions supports arm64v8. Right now they are not ready.
      #- task: Bash@3
      #  displayName: Build Image - Functions Sample - aarch64
      #  inputs:
      #     filePath: scripts/linux/buildImage.sh
      #     arguments: -r $(registry.address) -u $(registry.user) -p $(registry.password) -i azureiotedge-functions-filter -n azureiotedge -P EdgeHubTriggerCSharp --target-arch aarch64

      # Direct Method Sender - Not Using Template for ARM64 because we have 2 different .NET Core.
      - task: Bash@3
        displayName: Build Image - Direct Method Sender - aarch64
        inputs:
           filePath: scripts/linux/buildImage.sh
           arguments: -r $(registry.address) -u $(registry.user) -p $(registry.password) -i azureiotedge-direct-method-sender -n microsoft -P DirectMethodSender --target-arch aarch64

      # Direct Method Receiver - Not Using Template for ARM64 because we have 2 different .NET Core.
      - task: Bash@3
        displayName: Build Image - Direct Method Receiver - aarch64
        inputs:
           filePath: scripts/linux/buildImage.sh
           arguments: -r $(registry.address) -u $(registry.user) -p $(registry.password) -i azureiotedge-direct-method-receiver -n microsoft -P DirectMethodReceiver --target-arch aarch64

      # Direct Method Cloud Sender - Not Using Template for ARM64 because we have 2 different .NET Core.
      - task: Bash@3
        displayName: Build Image - Direct Method Cloud Sender - aarch64
        inputs:
           filePath: scripts/linux/buildImage.sh
           arguments: -r $(registry.address) -u $(registry.user) -p $(registry.password) -i azureiotedge-direct-method-cloud-sender -n microsoft -P DirectMethodCloudSender --target-arch aarch64

      # Module Restarter - Not Using Template for ARM64 because we have 2 different .NET Core.
      - task: Bash@3
        displayName: Build Image - Module Restarter - aarch64
        inputs:
           filePath: scripts/linux/buildImage.sh
           arguments: -r $(registry.address) -u $(registry.user) -p $(registry.password) -i azureiotedge-module-restarter -n microsoft -P ModuleRestarter --target-arch aarch64

      # Twin Tester - Not Using Template for ARM64 because we have 2 different .NET Core.
      - task: Bash@3
        displayName: Build Image - Twin Tester - aarch64
        inputs:
           filePath: scripts/linux/buildImage.sh
           arguments: -r $(registry.address) -u $(registry.user) -p $(registry.password) -i azureiotedge-twin-tester -n microsoft -P TwinTester --target-arch aarch64

      # Relayer - Not Using Template for ARM64 because we have 2 different .NET Core.
      - task: Bash@3
        displayName: Build Image - Relayer - aarch64
        inputs:
          filePath: scripts/linux/buildImage.sh
          arguments: -r $(registry.address) -u $(registry.user) -p $(registry.password) -i azureiotedge-relayer -n microsoft -P Relayer --target-arch aarch64

      # Metrics Collector - Not Using Template for ARM64 because we have 2 different .NET Core.
      - task: Bash@3
        displayName: Build Image - Metrics Collector - aarch64
        inputs:
           filePath: scripts/linux/buildImage.sh
           arguments: -r $(registry.address) -u $(registry.user) -p $(registry.password) -i azureiotedge-metrics-collector -n microsoft -P MetricsCollector --target-arch aarch64
<<<<<<< HEAD
=======

      # TestResultCoordinator - Not Using Template for ARM64 because we have 2 different .NET Core.
      - task: Bash@3
        displayName: Build Image - Test Result Coordinator - aarch64
        inputs:
          filePath: scripts/linux/buildImage.sh
          arguments: -r $(registry.address) -u $(registry.user) -p $(registry.password) -i azureiotedge-test-result-coordinator -n microsoft -P TestResultCoordinator --target-arch aarch64

           
>>>>>>> 438f8570
          
################################################################################
  - job: linux_dotnet_projects
################################################################################
    displayName: LinuxDotnet
    pool:
      vmImage: 'ubuntu-16.04'
    steps:
      - template: templates/install-dotnet2.yaml

      - bash: 'docker login $(registry.address) --username $(registry.user) --password $(registry.password)'
        displayName: 'Docker Login'

      - script: scripts/linux/buildBranch.sh -c $(Build.Configuration) --no-rocksdb-bin
        name: build
        displayName: Build ($(Build.Configuration))

      - script: scripts/linux/createArtifactInfo.sh --output-folder '$(Build.BinariesDirectory)/publish' --build-number $(Build.BuildNumber)
        displayName: 'Create Artifact Info File'

      - task: PublishBuildArtifacts@1
        displayName: 'Publish Artifacts'
        inputs:
          PathtoPublish: '$(Build.BinariesDirectory)/publish'
          ArtifactName: 'core-linux'

      # Edge Agent
      - template: templates/image-linux.yaml
        parameters:
          name: Edge Agent
          imageName: azureiotedge-agent
          project: Microsoft.Azure.Devices.Edge.Agent.Service

      # Edge Hub
      - template: templates/image-linux.yaml
        parameters:
          name: Edge Hub
          imageName: azureiotedge-hub
          project: Microsoft.Azure.Devices.Edge.Hub.Service

      # Simulated Temperature Sensor
      - template: templates/image-linux.yaml
        parameters:
          name: Temperature Sensor
          imageName: azureiotedge-simulated-temperature-sensor
          project: SimulatedTemperatureSensor

      # Temperature Filter
      - template: templates/image-linux.yaml
        parameters:
          name: Temperature Filter
          imageName: azureiotedge-temperature-filter
          project: TemperatureFilter

      # Load Gen
      - template: templates/image-linux.yaml
        parameters:
          name: Load Gen
          imageName: azureiotedge-load-gen
          project: load-gen

      # Test Analyzer
      - template: templates/image-linux.yaml
        parameters:
          name: Test Analyzer
          imageName: azureiotedge-analyzer
          project: TestAnalyzer

      # Functions Sample
      - template: templates/image-linux.yaml
        parameters:
          name: Functions Sample
          imageName: azureiotedge-functions-filter
          project: EdgeHubTriggerCSharp

      # Direct Method Sender
      - template: templates/image-linux.yaml
        parameters:
          name: Direct Method Sender
          imageName: azureiotedge-direct-method-sender
          project: DirectMethodSender

      # Direct Method Receiver
      - template: templates/image-linux.yaml
        parameters:
          name: Direct Method Receiver
          imageName: azureiotedge-direct-method-receiver
          project: DirectMethodReceiver

      # Direct Method Cloud Sender
      - template: templates/image-linux.yaml
        parameters:
          name: Direct Method Cloud Sender
          imageName: azureiotedge-direct-method-cloud-sender
          project: DirectMethodCloudSender

     # Module Restarter
      - template: templates/image-linux.yaml
        parameters:
          name: Module Restarter
          imageName: azureiotedge-module-restarter
          project: ModuleRestarter

     # Twin Tester
      - template: templates/image-linux.yaml
        parameters:
          name: TwinTester
          imageName: azureiotedge-twin-tester
          project: TwinTester

     # Relayer
      - template: templates/image-linux.yaml
        parameters:
          name: Relayer
          imageName: azureiotedge-relayer
          project: Relayer
          
    # Network Controller
      - template: templates/image-linux.yaml
        parameters:
          name: Network Controller
          imageName: azureiotedge-network-controller
          project: NetworkController

     # TestResultCoordinator
      - template: templates/image-linux.yaml
        parameters:
          name: TestResultCoordinator
          imageName: azureiotedge-test-result-coordinator
          project: TestResultCoordinator

     # Metrics Collector
      - template: templates/image-linux.yaml
        parameters:
          name: Metrics Collector
          imageName: azureiotedge-metrics-collector
          project: MetricsCollector

     # Metrics Collector
      - template: templates/image-linux.yaml
        parameters:
          name: Metrics Collector
          imageName: azureiotedge-metrics-collector
          project: MetricsCollector

################################################################################
# linux - Rust amd64
################################################################################
  - template: templates/image-linux-rust-jobs.yaml
    parameters:
      archName: amd64
      targetArch: x86_64

################################################################################
# linux - Rust arm32
################################################################################
  - template: templates/image-linux-rust-jobs.yaml
    parameters:
      archName: arm32
      targetArch: armv7l

################################################################################
# linux - Rust arm64
################################################################################
  - template: templates/image-linux-rust-jobs.yaml
    parameters:
      archName: arm64
      targetArch: aarch64

################################################################################
  - job: windows
################################################################################
    displayName: Windows
    timeoutInMinutes: 90
    pool:
      name: Azure-IoT-Edge-Core
      demands:
        - Build-Image -equals true
        - win-rs5
    workspace:
      clean: all
    variables:
      NetCorePackageUri: https://download.microsoft.com/download/4/0/9/40920432-3302-47a8-b13c-bbc4848ad114/dotnet-sdk-2.1.302-win-x64.zip
    steps:
      - powershell: scripts/windows/setup/Install-Prerequisites.ps1 -DotnetSdkUrl $(NetCorePackageUri) -Dotnet -Nuget
        name: install
        displayName: Install

      - script: echo $(registry.password)|docker login "edgebuilds.azurecr.io" -u "$(registry.user)" --password-stdin
        displayName: Docker Login

      - powershell: scripts/windows/build/Publish-Branch.ps1 -Configuration:"$(Build.Configuration)" -PublishTests:$False -UpdateVersion
        name: build
        displayName: Build ($(Build.Configuration))

      - powershell: edgelet/build/windows/build-diagnostics.ps1 -BuildConfiguration $(Build.Configuration)
        displayName: Build iotedge-diagnostics

      - powershell: scripts/windows/build/Create-ArtifactInfo.ps1 -outputFolder '$(Build.BinariesDirectory)/publish' -buildNumber $(Build.BuildNumber)
        displayName: 'Create Artifact Info File'

      - task: PublishBuildArtifacts@1
        displayName: 'Publish Artifacts'
        inputs:
          PathtoPublish: '$(Build.BinariesDirectory)/publish'
          ArtifactName: 'core-windows'

      # azureiotedge-diagnostics
      - template: templates/image-windows.yaml
        parameters:
          name: azureiotedge-diagnostics
          imageName: azureiotedge-diagnostics
          project: azureiotedge-diagnostics

      # Edge Agent
      - template: templates/image-windows.yaml
        parameters:
          name: Edge Agent
          imageName: azureiotedge-agent
          project: Microsoft.Azure.Devices.Edge.Agent.Service

      # Edge Hub
      - template: templates/image-windows.yaml
        parameters:
          name: Edge Hub
          imageName: azureiotedge-hub
          project: Microsoft.Azure.Devices.Edge.Hub.Service

      # Simulated Temperature Sensor
      - template: templates/image-windows.yaml
        parameters:
          name: Temperature Sensor
          imageName: azureiotedge-simulated-temperature-sensor
          project: SimulatedTemperatureSensor

      # Temperature Filter
      - template: templates/image-windows.yaml
        parameters:
          name: Temperature Filter
          imageName: azureiotedge-temperature-filter
          project: TemperatureFilter

      # Load Gen
      - template: templates/image-windows.yaml
        parameters:
          name: Load Gen
          imageName: azureiotedge-load-gen
          project: load-gen

      # Test Analyzer
      - template: templates/image-windows.yaml
        parameters:
          name: Test Analyzer
          imageName: azureiotedge-analyzer
          project: TestAnalyzer
          
      # Functions Sample
      - template: templates/image-windows.yaml
        parameters:
          name: Functions Sample
          imageName: azureiotedge-functions-filter
          project: EdgeHubTriggerCSharp
          arm32v7: 'false'

      # Direct Method Sender
      - template: templates/image-windows.yaml
        parameters:
          name: Direct Method Sender
          imageName: azureiotedge-direct-method-sender
          project: DirectMethodSender

      # Direct Method Receiver
      - template: templates/image-windows.yaml
        parameters:
          name: Direct Method Receiver
          imageName: azureiotedge-direct-method-receiver
          project: DirectMethodReceiver

      # Direct Method Cloud Sender
      - template: templates/image-windows.yaml
        parameters:
          name: Direct Method Cloud Sender
          imageName: azureiotedge-direct-method-cloud-sender
          project: DirectMethodCloudSender

     # Module Restarter
      - template: templates/image-windows.yaml
        parameters:
          name: Module Restarter
          imageName: azureiotedge-module-restarter
          project: ModuleRestarter

     # Twin Tester
      - template: templates/image-windows.yaml
        parameters:
          name: Twin Tester
          imageName: azureiotedge-twin-tester
          project: TwinTester

     # Relayer
      - template: templates/image-windows.yaml
        parameters:
          name: Relayer
          imageName: azureiotedge-relayer
          project: Relayer

     # Metrics Collector
      - template: templates/image-windows.yaml
        parameters:
          name: Metrics Collector
          imageName: azureiotedge-metrics-collector
          project: MetricsCollector

<<<<<<< HEAD
=======
     # TestResultCoordinator
      - template: templates/image-windows.yaml
        parameters:
          name: TestResultCoordinator
          imageName: azureiotedge-test-result-coordinator
          project: TestResultCoordinator

>>>>>>> 438f8570
      - powershell: docker system prune -a -f
        displayName: Clean Machine

################################################################################
  - job: manifest
################################################################################
    displayName: Manifest
    pool:
      vmImage: 'ubuntu-16.04'
    dependsOn:
      - linux_dotnet_projects
      - linux_dotnet_projects_arm64
      - linux_rust_amd64
      - linux_rust_arm32
      - linux_rust_arm64
      - windows
    variables:
      tags: "['latest']"
    steps:
    - script: scripts/linux/buildManifest.sh -r $(registry.address) -u $(registry.user) -p $(registry.password) -v $(Build.BuildNumber) -t $(System.DefaultWorkingDirectory)/edge-agent/docker/manifest.yaml.template -n microsoft --tags "$(tags)"
      displayName: 'Publish Edge Agent Manifest'
    - script: scripts/linux/buildManifest.sh -r $(registry.address) -u $(registry.user) -p $(registry.password) -v $(Build.BuildNumber) -t $(System.DefaultWorkingDirectory)/edge-hub/docker/manifest.yaml.template -n microsoft --tags "$(tags)"
      displayName: 'Publish Edge Hub Manifest'
    - script: scripts/linux/buildManifest.sh -r $(registry.address) -u $(registry.user) -p $(registry.password) -v $(Build.BuildNumber) -t $(System.DefaultWorkingDirectory)/edge-modules/SimulatedTemperatureSensor/docker/manifest.yaml.template -n microsoft --tags "$(tags)"
      displayName: 'Publish Temperature Sensor Manifest'
    - script: scripts/linux/buildManifest.sh -r $(registry.address) -u $(registry.user) -p $(registry.password) -v $(Build.BuildNumber) -t $(System.DefaultWorkingDirectory)/edgelet/iotedged/docker/manifest.yaml.template -n microsoft --tags "$(tags)"
      displayName: 'Publish azureiotedge-iotedged Manifest'
    - script: scripts/linux/buildManifest.sh -r $(registry.address) -u $(registry.user) -p $(registry.password) -v $(Build.BuildNumber) -t $(System.DefaultWorkingDirectory)/edgelet/iotedge-diagnostics/docker/manifest.yaml.template -n microsoft --tags "$(tags)"
      displayName: 'Publish azureiotedge-diagnostics Manifest'
    - script: scripts/linux/buildManifest.sh -r $(registry.address) -u $(registry.user) -p $(registry.password) -v $(Build.BuildNumber) -t $(System.DefaultWorkingDirectory)/edgelet/iotedge-proxy/docker/manifest.yaml.template -n microsoft --tags "$(tags)"
      displayName: 'Publish azureiotedge-proxy Manifest'<|MERGE_RESOLUTION|>--- conflicted
+++ resolved
@@ -125,8 +125,6 @@
         inputs:
            filePath: scripts/linux/buildImage.sh
            arguments: -r $(registry.address) -u $(registry.user) -p $(registry.password) -i azureiotedge-metrics-collector -n microsoft -P MetricsCollector --target-arch aarch64
-<<<<<<< HEAD
-=======
 
       # TestResultCoordinator - Not Using Template for ARM64 because we have 2 different .NET Core.
       - task: Bash@3
@@ -136,7 +134,6 @@
           arguments: -r $(registry.address) -u $(registry.user) -p $(registry.password) -i azureiotedge-test-result-coordinator -n microsoft -P TestResultCoordinator --target-arch aarch64
 
            
->>>>>>> 438f8570
           
 ################################################################################
   - job: linux_dotnet_projects
@@ -267,13 +264,6 @@
           name: TestResultCoordinator
           imageName: azureiotedge-test-result-coordinator
           project: TestResultCoordinator
-
-     # Metrics Collector
-      - template: templates/image-linux.yaml
-        parameters:
-          name: Metrics Collector
-          imageName: azureiotedge-metrics-collector
-          project: MetricsCollector
 
      # Metrics Collector
       - template: templates/image-linux.yaml
@@ -450,8 +440,6 @@
           imageName: azureiotedge-metrics-collector
           project: MetricsCollector
 
-<<<<<<< HEAD
-=======
      # TestResultCoordinator
       - template: templates/image-windows.yaml
         parameters:
@@ -459,7 +447,6 @@
           imageName: azureiotedge-test-result-coordinator
           project: TestResultCoordinator
 
->>>>>>> 438f8570
       - powershell: docker system prune -a -f
         displayName: Clean Machine
 
