trigger:
  batch: true
  branches:
    include:
      - master
pr: none

jobs:
################################################################################
  - job: linux_dotnet_projects_arm64
################################################################################
    displayName: LinuxDotnet ARM64
    pool:
      vmImage: 'ubuntu-16.04'
    steps:
      - template: templates/install-dotnet3.yaml

      - bash: 'docker login $(registry.address) --username $(registry.user) --password $(registry.password)'
        displayName: 'Docker Login'

      - script: scripts/linux/buildBranch.sh -c $(Build.Configuration) --no-rocksdb-bin --os Unix --dotnet_runtime netcoreapp3.0
        name: build
        displayName: Build ($(Build.Configuration))

      - task: PublishBuildArtifacts@1
        displayName: 'Publish Artifacts'
        inputs:
          PathtoPublish: '$(Build.BinariesDirectory)/publish'
          ArtifactName: 'core-linux'

      # Edge Agent - Not Using Template for ARM64 because we have 2 different .NET Core.
      - task: Bash@3
        displayName: Build Image - Edge Agent - aarch64
        inputs:
           filePath: scripts/linux/buildImage.sh
           arguments: -r $(registry.address) -u $(registry.user) -p $(registry.password) -i azureiotedge-agent -n microsoft -P Microsoft.Azure.Devices.Edge.Agent.Service --target-arch aarch64

     # Edge Hub - Not Using Template for ARM64 because we have 2 different .NET Core.
      - task: Bash@3
        displayName: Build Image - Edge Hub - aarch64
        inputs:
           filePath: scripts/linux/buildImage.sh
           arguments: -r $(registry.address) -u $(registry.user) -p $(registry.password) -i azureiotedge-hub -n microsoft -P Microsoft.Azure.Devices.Edge.Hub.Service --target-arch aarch64

     # Simulated Temperature Sensor - Not Using Template for ARM64 because we have 2 different .NET Core.
      - task: Bash@3
        displayName: Build Image - Temperature Sensor - aarch64
        inputs:
           filePath: scripts/linux/buildImage.sh
           arguments: -r $(registry.address) -u $(registry.user) -p $(registry.password) -i azureiotedge-simulated-temperature-sensor -n microsoft -P SimulatedTemperatureSensor --target-arch aarch64

      # Temperature Filter - Not Using Template for ARM64 because we have 2 different .NET Core.
      - task: Bash@3
        displayName: Build Image - Temperature Filter - aarch64
        inputs:
           filePath: scripts/linux/buildImage.sh
           arguments: -r $(registry.address) -u $(registry.user) -p $(registry.password) -i azureiotedge-temperature-filter -n microsoft -P TemperatureFilter --target-arch aarch64

      # Load Gen - Not Using Template for ARM64 because we have 2 different .NET Core.
      - task: Bash@3
        displayName: Build Image - Load Gen - aarch64
        inputs:
           filePath: scripts/linux/buildImage.sh
           arguments: -r $(registry.address) -u $(registry.user) -p $(registry.password) -i azureiotedge-load-gen -n microsoft -P load-gen --target-arch aarch64

      # Test Analyzer - Not Using Template for ARM64 because we have 2 different .NET Core.
      - task: Bash@3
        displayName: Build Image - Test Analyzer - aarch64
        inputs:
           filePath: scripts/linux/buildImage.sh
           arguments: -r $(registry.address) -u $(registry.user) -p $(registry.password) -i azureiotedge-analyzer -n microsoft -P TestAnalyzer --target-arch aarch64

      # Functions Sample - Not Using Template for ARM64 because we have 2 different .NET Core.//TODO: Enable this once Functions supports arm64v8. Right now they are not ready.
      #- task: Bash@3
      #  displayName: Build Image - Functions Sample - aarch64
      #  inputs:
      #     filePath: scripts/linux/buildImage.sh
      #     arguments: -r $(registry.address) -u $(registry.user) -p $(registry.password) -i azureiotedge-functions-filter -n azureiotedge -P EdgeHubTriggerCSharp --target-arch aarch64

      # Direct Method Sender - Not Using Template for ARM64 because we have 2 different .NET Core.
      - task: Bash@3
        displayName: Build Image - Direct Method Sender - aarch64
        inputs:
           filePath: scripts/linux/buildImage.sh
           arguments: -r $(registry.address) -u $(registry.user) -p $(registry.password) -i azureiotedge-direct-method-sender -n microsoft -P DirectMethodSender --target-arch aarch64

      # Direct Method Receiver - Not Using Template for ARM64 because we have 2 different .NET Core.
      - task: Bash@3
        displayName: Build Image - Direct Method Receiver - aarch64
        inputs:
           filePath: scripts/linux/buildImage.sh
           arguments: -r $(registry.address) -u $(registry.user) -p $(registry.password) -i azureiotedge-direct-method-receiver -n microsoft -P DirectMethodReceiver --target-arch aarch64

      # Metrics Validator - Not Using Template for ARM64 because we have 2 different .NET Core.
      - task: Bash@3
        displayName: Build Image - Metrics Validator - aarch64
        inputs:
           filePath: scripts/linux/buildImage.sh
           arguments: -r $(registry.address) -u $(registry.user) -p $(registry.password) -i azureiotedge-metrics-validator -n microsoft -P MetricsValidator --target-arch aarch64

      # Module Restarter - Not Using Template for ARM64 because we have 2 different .NET Core.
      - task: Bash@3
        displayName: Build Image - Module Restarter - aarch64
        inputs:
           filePath: scripts/linux/buildImage.sh
           arguments: -r $(registry.address) -u $(registry.user) -p $(registry.password) -i azureiotedge-module-restarter -n microsoft -P ModuleRestarter --target-arch aarch64

      # Twin Tester - Not Using Template for ARM64 because we have 2 different .NET Core.
      - task: Bash@3
        displayName: Build Image - Twin Tester - aarch64
        inputs:
           filePath: scripts/linux/buildImage.sh
           arguments: -r $(registry.address) -u $(registry.user) -p $(registry.password) -i azureiotedge-twin-tester -n microsoft -P TwinTester --target-arch aarch64

      # Relayer - Not Using Template for ARM64 because we have 2 different .NET Core.
      - task: Bash@3
        displayName: Build Image - Relayer - aarch64
        inputs:
          filePath: scripts/linux/buildImage.sh
          arguments: -r $(registry.address) -u $(registry.user) -p $(registry.password) -i azureiotedge-relayer -n microsoft -P Relayer --target-arch aarch64

      # Metrics Collector - Not Using Template for ARM64 because we have 2 different .NET Core.
      - task: Bash@3
        displayName: Build Image - Metrics Collector - aarch64
        inputs:
           filePath: scripts/linux/buildImage.sh
           arguments: -r $(registry.address) -u $(registry.user) -p $(registry.password) -i azureiotedge-metrics-collector -n microsoft -P MetricsCollector --target-arch aarch64

      # TestResultCoordinator - Not Using Template for ARM64 because we have 2 different .NET Core.
      - task: Bash@3
        displayName: Build Image - Test Result Coordinator - aarch64
        inputs:
          filePath: scripts/linux/buildImage.sh
          arguments: -r $(registry.address) -u $(registry.user) -p $(registry.password) -i azureiotedge-test-result-coordinator -n microsoft -P TestResultCoordinator --target-arch aarch64

      # DeploymentTester - Not Using Template for ARM64 because we have 2 different .NET Core.
      - task: Bash@3
        displayName: Build Image - Deployment Tester - aarch64
        inputs:
          filePath: scripts/linux/buildImage.sh
          arguments: -r $(registry.address) -u $(registry.user) -p $(registry.password) -i azureiotedge-deployment-tester -n microsoft -P DeploymentTester --target-arch aarch64

<<<<<<< HEAD
      # EdgeHubRestartTester - Not Using Template for ARM64 because we have 2 different .NET Core.
      - task: Bash@3
        displayName: Build Image - EdgeHub Restart Tester - aarch64
        inputs:
          filePath: scripts/linux/buildImage.sh
          arguments: -r $(registry.address) -u $(registry.user) -p $(registry.password) -i azureiotedge-edgehub-restart-tester -n microsoft -P EdgeHubRestartTester --target-arch aarch64
=======
      # CloudToDeviceMessageTester - Not Using Template for ARM64 because we have 2 different .NET Core.
      - task: Bash@3
        displayName: Build Image - Cloud To Device Message Receiver Tester - aarch64
        inputs:
          filePath: scripts/linux/buildImage.sh
          arguments: -r $(registry.address) -u $(registry.user) -p $(registry.password) -i azureiotedge-c2dmessage-tester -n microsoft -P CloudToDeviceMessageTester --target-arch aarch64
>>>>>>> c143c424
          
################################################################################
  - job: linux_dotnet_projects
################################################################################
    displayName: LinuxDotnet
    pool:
      vmImage: 'ubuntu-16.04'
    steps:
      - template: templates/install-dotnet2.yaml

      - bash: 'docker login $(registry.address) --username $(registry.user) --password $(registry.password)'
        displayName: 'Docker Login'

      - script: scripts/linux/buildBranch.sh -c $(Build.Configuration) --no-rocksdb-bin
        name: build
        displayName: Build ($(Build.Configuration))

      - script: scripts/linux/createArtifactInfo.sh --output-folder '$(Build.BinariesDirectory)/publish' --build-number $(Build.BuildNumber)
        displayName: 'Create Artifact Info File'

      - task: PublishBuildArtifacts@1
        displayName: 'Publish Artifacts'
        inputs:
          PathtoPublish: '$(Build.BinariesDirectory)/publish'
          ArtifactName: 'core-linux'

      # Edge Agent
      - template: templates/image-linux.yaml
        parameters:
          name: Edge Agent
          imageName: azureiotedge-agent
          project: Microsoft.Azure.Devices.Edge.Agent.Service

      # Edge Hub
      - template: templates/image-linux.yaml
        parameters:
          name: Edge Hub
          imageName: azureiotedge-hub
          project: Microsoft.Azure.Devices.Edge.Hub.Service

      # Simulated Temperature Sensor
      - template: templates/image-linux.yaml
        parameters:
          name: Temperature Sensor
          imageName: azureiotedge-simulated-temperature-sensor
          project: SimulatedTemperatureSensor

      # Temperature Filter
      - template: templates/image-linux.yaml
        parameters:
          name: Temperature Filter
          imageName: azureiotedge-temperature-filter
          project: TemperatureFilter

      # Load Gen
      - template: templates/image-linux.yaml
        parameters:
          name: Load Gen
          imageName: azureiotedge-load-gen
          project: load-gen

      # Test Analyzer
      - template: templates/image-linux.yaml
        parameters:
          name: Test Analyzer
          imageName: azureiotedge-analyzer
          project: TestAnalyzer

      # Functions Sample
      - template: templates/image-linux.yaml
        parameters:
          name: Functions Sample
          imageName: azureiotedge-functions-filter
          project: EdgeHubTriggerCSharp

      # Direct Method Sender
      - template: templates/image-linux.yaml
        parameters:
          name: Direct Method Sender
          imageName: azureiotedge-direct-method-sender
          project: DirectMethodSender

      # Direct Method Receiver
      - template: templates/image-linux.yaml
        parameters:
          name: Direct Method Receiver
          imageName: azureiotedge-direct-method-receiver
          project: DirectMethodReceiver

      # Metrics Validator
      - template: templates/image-linux.yaml
        parameters:
          name: Metrics Validator
          imageName: azureiotedge-metrics-validator
          project: MetricsValidator

     # Module Restarter
      - template: templates/image-linux.yaml
        parameters:
          name: Module Restarter
          imageName: azureiotedge-module-restarter
          project: ModuleRestarter

     # Twin Tester
      - template: templates/image-linux.yaml
        parameters:
          name: TwinTester
          imageName: azureiotedge-twin-tester
          project: TwinTester

     # Relayer
      - template: templates/image-linux.yaml
        parameters:
          name: Relayer
          imageName: azureiotedge-relayer
          project: Relayer
          
    # Network Controller
      - template: templates/image-linux.yaml
        parameters:
          name: Network Controller
          imageName: azureiotedge-network-controller
          project: NetworkController

     # TestResultCoordinator
      - template: templates/image-linux.yaml
        parameters:
          name: TestResultCoordinator
          imageName: azureiotedge-test-result-coordinator
          project: TestResultCoordinator

     # Metrics Collector
      - template: templates/image-linux.yaml
        parameters:
          name: Metrics Collector
          imageName: azureiotedge-metrics-collector
          project: MetricsCollector

     # Deployment Tester
      - template: templates/image-linux.yaml
        parameters:
          name: DeploymentTester
          imageName: azureiotedge-deployment-tester
          project: DeploymentTester

<<<<<<< HEAD
     # EdgeHub Restart Tester
      - template: templates/image-linux.yaml
        parameters:
          name: EdgeHubRestartTester
          imageName: azureiotedge-edgehub-restart-tester
          project: EdgeHubRestartTester
=======
     # Cloud To Device Message Tester
      - template: templates/image-linux.yaml
        parameters:
          name: Cloud To Device Message Tester
          imageName: azureiotedge-c2dmessage-tester
          project: CloudToDeviceMessageTester
>>>>>>> c143c424

################################################################################
# linux - Rust amd64
################################################################################
  - template: templates/image-linux-rust-jobs.yaml
    parameters:
      archName: amd64
      targetArch: x86_64

################################################################################
# linux - Rust arm32
################################################################################
  - template: templates/image-linux-rust-jobs.yaml
    parameters:
      archName: arm32
      targetArch: armv7l

################################################################################
# linux - Rust arm64
################################################################################
  - template: templates/image-linux-rust-jobs.yaml
    parameters:
      archName: arm64
      targetArch: aarch64

################################################################################
  - job: windows
################################################################################
    displayName: Windows
    timeoutInMinutes: 90
    pool:
      name: Azure-IoT-Edge-Core
      demands:
        - Build-Image -equals true
        - win-rs5
    workspace:
      clean: all
    variables:
      NetCorePackageUri: https://download.microsoft.com/download/4/0/9/40920432-3302-47a8-b13c-bbc4848ad114/dotnet-sdk-2.1.302-win-x64.zip
    steps:
      - powershell: scripts/windows/setup/Install-Prerequisites.ps1 -DotnetSdkUrl $(NetCorePackageUri) -Dotnet -Nuget
        name: install
        displayName: Install

      - script: echo $(registry.password)|docker login "edgebuilds.azurecr.io" -u "$(registry.user)" --password-stdin
        displayName: Docker Login

      - powershell: scripts/windows/build/Publish-Branch.ps1 -Configuration:"$(Build.Configuration)" -PublishTests:$False -UpdateVersion
        name: build
        displayName: Build ($(Build.Configuration))

      - powershell: edgelet/build/windows/build-diagnostics.ps1 -BuildConfiguration $(Build.Configuration)
        displayName: Build iotedge-diagnostics

      - powershell: scripts/windows/build/Create-ArtifactInfo.ps1 -outputFolder '$(Build.BinariesDirectory)/publish' -buildNumber $(Build.BuildNumber)
        displayName: 'Create Artifact Info File'

      - task: PublishBuildArtifacts@1
        displayName: 'Publish Artifacts'
        inputs:
          PathtoPublish: '$(Build.BinariesDirectory)/publish'
          ArtifactName: 'core-windows'

      # azureiotedge-diagnostics
      - template: templates/image-windows.yaml
        parameters:
          name: azureiotedge-diagnostics
          imageName: azureiotedge-diagnostics
          project: azureiotedge-diagnostics

      # Edge Agent
      - template: templates/image-windows.yaml
        parameters:
          name: Edge Agent
          imageName: azureiotedge-agent
          project: Microsoft.Azure.Devices.Edge.Agent.Service

      # Edge Hub
      - template: templates/image-windows.yaml
        parameters:
          name: Edge Hub
          imageName: azureiotedge-hub
          project: Microsoft.Azure.Devices.Edge.Hub.Service

      # Simulated Temperature Sensor
      - template: templates/image-windows.yaml
        parameters:
          name: Temperature Sensor
          imageName: azureiotedge-simulated-temperature-sensor
          project: SimulatedTemperatureSensor

      # Temperature Filter
      - template: templates/image-windows.yaml
        parameters:
          name: Temperature Filter
          imageName: azureiotedge-temperature-filter
          project: TemperatureFilter

      # Load Gen
      - template: templates/image-windows.yaml
        parameters:
          name: Load Gen
          imageName: azureiotedge-load-gen
          project: load-gen

      # Test Analyzer
      - template: templates/image-windows.yaml
        parameters:
          name: Test Analyzer
          imageName: azureiotedge-analyzer
          project: TestAnalyzer
          
      # Functions Sample
      - template: templates/image-windows.yaml
        parameters:
          name: Functions Sample
          imageName: azureiotedge-functions-filter
          project: EdgeHubTriggerCSharp
          arm32v7: 'false'

      # Direct Method Sender
      - template: templates/image-windows.yaml
        parameters:
          name: Direct Method Sender
          imageName: azureiotedge-direct-method-sender
          project: DirectMethodSender

      # Direct Method Receiver
      - template: templates/image-windows.yaml
        parameters:
          name: Direct Method Receiver
          imageName: azureiotedge-direct-method-receiver
          project: DirectMethodReceiver
          
      # Metrics Validator
      - template: templates/image-windows.yaml
        parameters:
          name: Metrics Validator
          imageName: azureiotedge-metrics-validator
          project: MetricsValidator

     # Module Restarter
      - template: templates/image-windows.yaml
        parameters:
          name: Module Restarter
          imageName: azureiotedge-module-restarter
          project: ModuleRestarter

     # Twin Tester
      - template: templates/image-windows.yaml
        parameters:
          name: Twin Tester
          imageName: azureiotedge-twin-tester
          project: TwinTester

     # Relayer
      - template: templates/image-windows.yaml
        parameters:
          name: Relayer
          imageName: azureiotedge-relayer
          project: Relayer

     # Metrics Collector
      - template: templates/image-windows.yaml
        parameters:
          name: Metrics Collector
          imageName: azureiotedge-metrics-collector
          project: MetricsCollector

     # TestResultCoordinator
      - template: templates/image-windows.yaml
        parameters:
          name: TestResultCoordinator
          imageName: azureiotedge-test-result-coordinator
          project: TestResultCoordinator

     # Deployment Tester
      - template: templates/image-windows.yaml
        parameters:
          name: Deployment Tester
          imageName: azureiotedge-deployment-tester
          project: DeploymentTester

<<<<<<< HEAD
     # EdgeHub Restart Tester
      - template: templates/image-windows.yaml
        parameters:
          name: EdgeHubRestartTester
          imageName: azureiotedge-edgehub-restart-tester
          project: EdgeHubRestartTester
=======
     # Cloud To Device Message Tester
      - template: templates/image-windows.yaml
        parameters:
          name: Cloud To Device Message Tester
          imageName: azureiotedge-c2dmessage-tester
          project: CloudToDeviceMessageTester
>>>>>>> c143c424

      - powershell: docker system prune -a -f
        displayName: Clean Machine

################################################################################
  - job: manifest
################################################################################
    displayName: Manifest
    pool:
      vmImage: 'ubuntu-16.04'
    dependsOn:
      - linux_dotnet_projects
      - linux_dotnet_projects_arm64
      - linux_rust_amd64
      - linux_rust_arm32
      - linux_rust_arm64
      - windows
    variables:
      tags: "['latest']"
    steps:
    - script: scripts/linux/buildManifest.sh -r $(registry.address) -u $(registry.user) -p $(registry.password) -v $(Build.BuildNumber) -t $(System.DefaultWorkingDirectory)/edge-agent/docker/manifest.yaml.template -n microsoft --tags "$(tags)"
      displayName: 'Publish Edge Agent Manifest'
    - script: scripts/linux/buildManifest.sh -r $(registry.address) -u $(registry.user) -p $(registry.password) -v $(Build.BuildNumber) -t $(System.DefaultWorkingDirectory)/edge-hub/docker/manifest.yaml.template -n microsoft --tags "$(tags)"
      displayName: 'Publish Edge Hub Manifest'
    - script: scripts/linux/buildManifest.sh -r $(registry.address) -u $(registry.user) -p $(registry.password) -v $(Build.BuildNumber) -t $(System.DefaultWorkingDirectory)/edge-modules/SimulatedTemperatureSensor/docker/manifest.yaml.template -n microsoft --tags "$(tags)"
      displayName: 'Publish Temperature Sensor Manifest'
    - script: scripts/linux/buildManifest.sh -r $(registry.address) -u $(registry.user) -p $(registry.password) -v $(Build.BuildNumber) -t $(System.DefaultWorkingDirectory)/edgelet/iotedged/docker/manifest.yaml.template -n microsoft --tags "$(tags)"
      displayName: 'Publish azureiotedge-iotedged Manifest'
    - script: scripts/linux/buildManifest.sh -r $(registry.address) -u $(registry.user) -p $(registry.password) -v $(Build.BuildNumber) -t $(System.DefaultWorkingDirectory)/edgelet/iotedge-diagnostics/docker/manifest.yaml.template -n microsoft --tags "$(tags)"
      displayName: 'Publish azureiotedge-diagnostics Manifest'
    - script: scripts/linux/buildManifest.sh -r $(registry.address) -u $(registry.user) -p $(registry.password) -v $(Build.BuildNumber) -t $(System.DefaultWorkingDirectory)/edgelet/iotedge-proxy/docker/manifest.yaml.template -n microsoft --tags "$(tags)"
      displayName: 'Publish azureiotedge-proxy Manifest'<|MERGE_RESOLUTION|>--- conflicted
+++ resolved
@@ -140,21 +140,19 @@
           filePath: scripts/linux/buildImage.sh
           arguments: -r $(registry.address) -u $(registry.user) -p $(registry.password) -i azureiotedge-deployment-tester -n microsoft -P DeploymentTester --target-arch aarch64
 
-<<<<<<< HEAD
       # EdgeHubRestartTester - Not Using Template for ARM64 because we have 2 different .NET Core.
       - task: Bash@3
         displayName: Build Image - EdgeHub Restart Tester - aarch64
         inputs:
           filePath: scripts/linux/buildImage.sh
           arguments: -r $(registry.address) -u $(registry.user) -p $(registry.password) -i azureiotedge-edgehub-restart-tester -n microsoft -P EdgeHubRestartTester --target-arch aarch64
-=======
+
       # CloudToDeviceMessageTester - Not Using Template for ARM64 because we have 2 different .NET Core.
       - task: Bash@3
         displayName: Build Image - Cloud To Device Message Receiver Tester - aarch64
         inputs:
           filePath: scripts/linux/buildImage.sh
           arguments: -r $(registry.address) -u $(registry.user) -p $(registry.password) -i azureiotedge-c2dmessage-tester -n microsoft -P CloudToDeviceMessageTester --target-arch aarch64
->>>>>>> c143c424
           
 ################################################################################
   - job: linux_dotnet_projects
@@ -300,21 +298,19 @@
           imageName: azureiotedge-deployment-tester
           project: DeploymentTester
 
-<<<<<<< HEAD
      # EdgeHub Restart Tester
       - template: templates/image-linux.yaml
         parameters:
           name: EdgeHubRestartTester
           imageName: azureiotedge-edgehub-restart-tester
           project: EdgeHubRestartTester
-=======
+
      # Cloud To Device Message Tester
       - template: templates/image-linux.yaml
         parameters:
           name: Cloud To Device Message Tester
           imageName: azureiotedge-c2dmessage-tester
           project: CloudToDeviceMessageTester
->>>>>>> c143c424
 
 ################################################################################
 # linux - Rust amd64
@@ -498,21 +494,19 @@
           imageName: azureiotedge-deployment-tester
           project: DeploymentTester
 
-<<<<<<< HEAD
      # EdgeHub Restart Tester
       - template: templates/image-windows.yaml
         parameters:
           name: EdgeHubRestartTester
           imageName: azureiotedge-edgehub-restart-tester
           project: EdgeHubRestartTester
-=======
+
      # Cloud To Device Message Tester
       - template: templates/image-windows.yaml
         parameters:
           name: Cloud To Device Message Tester
           imageName: azureiotedge-c2dmessage-tester
           project: CloudToDeviceMessageTester
->>>>>>> c143c424
 
       - powershell: docker system prune -a -f
         displayName: Clean Machine
