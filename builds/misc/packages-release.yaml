--- conflicted
+++ resolved
@@ -111,7 +111,6 @@
               *.deb
               *.rpm
             TargetFolder: '$(build.artifactstagingdirectory)'
-<<<<<<< HEAD
         - task: SFP.build-tasks.custom-build-task-1.EsrpCodeSigning@1
           displayName: ESRP Binary CodeSigning
           inputs:
@@ -130,18 +129,6 @@
                 }
               ]
             signConfigType: inlineSignParams
-=======
-        - task: EsrpCodeSigning@1
-          displayName: ESRP Binary CodeSigning
-          inputs:
-            ConnectedServiceName: 6ee18517-6d66-4730-bffd-2858a151bf69
-            FolderPath: '$(build.artifactstagingdirectory)'
-            Pattern: "*.rpm"
-            CertificateId: 400
-            OpusName: Azure IoT Edge
-            OpusInfo: https://azure.microsoft.com/en-us/services/iot-edge/
-            SessionTimeout: 20
->>>>>>> c45ef679
         - task: AzureArtifacts.manifest-generator-task.manifest-generator-task.ManifestGeneratorTask@0
           displayName: 'SBOM Generation Task'
           inputs:
