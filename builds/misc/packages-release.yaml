name: $(VERSION)
trigger: none
pr: none

variables:
  DisableDockerDetector: true

resources:
  repositories:
  - repository: azure-iotedge
    type: github
    endpoint: azure-iot-edge-iotedge1-github
    name: azure/azure-iotedge
  - repository: iot-identity-service
    type: github
    endpoint: azure-iot-edge-iotedge1-github
    name: azure/iot-identity-service
    ref: release/1.4

stages:
################################################################################
  - stage: BuildPackages
################################################################################
    displayName: Build Packages
    pool:
      name: $(pool.linux.name)
      demands:
        - ImageOverride -equals agent-aziotedge-ubuntu-20.04-docker
    jobs:
    - job: linux
      displayName: Linux
      strategy:
        matrix:
          Centos75-amd64:
            arch: amd64
            os: centos7
            target.iotedged: edgelet/target/rpmbuild/RPMS/x86_64
          RedHat8-amd64:
            arch: amd64
            os: redhat8
            target.iotedged: edgelet/target/rpmbuild/RPMS/x86_64
          RedHat9-amd64:
            arch: amd64
            os: redhat9
            target.iotedged: edgelet/target/rpmbuild/RPMS/x86_64

          Debian10-amd64:
            os: debian10
            arch: amd64
            target.iotedged: edgelet/target/release
          Debian10-arm32v7:
            os: debian10
            arch: arm32v7
            target.iotedged: edgelet/target/armv7-unknown-linux-gnueabihf/release
          Debian10-aarch64:
            os: debian10
            arch: aarch64
            target.iotedged: edgelet/target/aarch64-unknown-linux-gnu/release

          Debian11-amd64:
            os: debian11
            arch: amd64
            target.iotedged: edgelet/target/release
          Debian11-arm32v7:
            os: debian11
            arch: arm32v7
            target.iotedged: edgelet/target/armv7-unknown-linux-gnueabihf/release
          Debian11-aarch64:
            os: debian11
            arch: aarch64
            target.iotedged: edgelet/target/aarch64-unknown-linux-gnu/release

          Ubuntu2004-amd64:
            arch: amd64
            os: ubuntu20.04
            target.iotedged: edgelet/target/release
          Ubuntu2004-arm32v7:
            arch: arm32v7
            os: ubuntu20.04
            target.iotedged: edgelet/target/armv7-unknown-linux-gnueabihf/release
          Ubuntu2004-aarch64:
            arch: aarch64
            os: ubuntu20.04
            target.iotedged: edgelet/target/aarch64-unknown-linux-gnu/release
          Ubuntu2204-amd64:
            arch: amd64
            os: ubuntu22.04
            target.iotedged: edgelet/target/release
          Ubuntu2204-arm32v7:
            arch: arm32v7
            os: ubuntu22.04
            target.iotedged: edgelet/target/armv7-unknown-linux-gnueabihf/release
          Ubuntu2204-aarch64:
            arch: aarch64
            os: ubuntu22.04
            target.iotedged: edgelet/target/aarch64-unknown-linux-gnu/release
      steps:
        - bash: |
            BASE_VERSION=`cat $BUILD_SOURCESDIRECTORY/edgelet/version.txt`
            VERSION="$BASE_VERSION"
            echo "##vso[task.setvariable variable=VERSION;]$VERSION"

            echo "##vso[task.setvariable variable=PACKAGE_ARCH;]$(arch)"
            echo "##vso[task.setvariable variable=PACKAGE_OS;]$(os)"
          displayName: Set Version
        - script: edgelet/build/linux/package.sh
          displayName: Create aziot-edge packages
        - task: CopyFiles@2
          displayName: Copy aziot-edge Files to Artifact Staging
          inputs:
            SourceFolder: $(target.iotedged)
            Contents: |
              *.deb
              *.rpm
            TargetFolder: '$(build.artifactstagingdirectory)'
        - task: SFP.build-tasks.custom-build-task-1.EsrpCodeSigning@3
          displayName: ESRP Binary CodeSigning
          inputs:
            ConnectedServiceName: "aziotedge-pmc-v4-prod"
            FolderPath: '$(build.artifactstagingdirectory)'
            Pattern: "*.deb, *.rpm"
            SessionTimeout: 20
            inlineOperation: |
              [
                {
                  "KeyCode": "CP-450779-Pgp",
                  "OperationCode": "LinuxSign",
                  "Parameters": {},
                  "ToolName": "sign",
                  "toolVersion": "1.0"
                }
              ]
            signConfigType: inlineSignParams
        - bash: |
            cd $(build.artifactstagingdirectory)
            rm -f ./CodeSignSummary*
          displayName: Remove CodeSign Summary
        - task: AzureArtifacts.manifest-generator-task.manifest-generator-task.ManifestGeneratorTask@0
          displayName: 'SBOM Generation Task'
          inputs:
              BuildDropPath: '$(build.artifactstagingdirectory)'
        - task: PublishBuildArtifacts@1
          displayName: Publish Artifacts
          inputs:
            PathtoPublish: '$(build.artifactstagingdirectory)'
            ArtifactName: 'iotedged-$(os)-$(arch)'
          condition: succeededOrFailed()

################################################################################
  - stage: PublishPackagesMicrosoft
################################################################################
    displayName: Publish Packages Microsoft
    dependsOn: [BuildPackages]
    pool:
      name: $(pool.linux.name)
      demands:
        - ImageOverride -equals agent-aziotedge-ubuntu-20.04-docker
    jobs:
    - deployment: safe_guard
      environment: 'Azure-IoT-Edge-Core Release Env'
      displayName: Get Approval
      strategy:
        runOnce:
          deploy:
            steps:
              - bash: |
                  echo "Approval Complete"
    - job: linux
      displayName: Linux
      strategy:
        matrix:
          # For ARM32 Debian10, we solely publishing iot-identity-service artifacts
          # for the partner teams. We don't fully support edgelet upload because 
          # there is a known docker issue with debian 10.
          Debian10-arm32v7:
            excludeEdgelet: true
            os: debian10
            artifactName: iotedged-debian10-arm32v7
            identityServiceArtifactName: packages_debian-10-slim_arm32v7
            identityServicePackageFilter: aziot-identity-service_*_armhf.deb
            pmcRepoName: microsoft-debian-buster-prod-apt
            pmcRelease: buster
          Debian11-arm32v7:
            os: debian11
            artifactName: iotedged-debian11-arm32v7
            identityServiceArtifactName: packages_debian-11-slim_arm32v7
            identityServicePackageFilter: aziot-identity-service_*_armhf.deb
            pmcRepoName: microsoft-debian-bullseye-prod-apt
            pmcRelease: bullseye

          RedHat8-amd64:
            os: redhat8
            artifactName: iotedged-redhat8-amd64
            identityServiceArtifactName: packages_redhat-ubi8-latest_amd64
            identityServicePackageFilter: aziot-identity-service-*.x86_64.rpm
            pmcRepoName: microsoft-rhel8.0-prod-yum
            pmcRelease: ''
          RedHat9-amd64:
            os: redhat9
            artifactName: iotedged-redhat9-amd64
            identityServiceArtifactName: packages_redhat-ubi9-latest_amd64
            identityServicePackageFilter: aziot-identity-service-*.x86_64.rpm
            pmcRepoName: microsoft-rhel9.0-prod-yum
            pmcRelease: ''

<<<<<<< HEAD
=======
          Ubuntu1804-amd64:
            os: ubuntu18.04
            artifactName: iotedged-ubuntu18.04-amd64
            identityServiceArtifactName: packages_ubuntu-18.04_amd64
            identityServicePackageFilter: aziot-identity-service_*_amd64.deb
            pmcRepoName: microsoft-ubuntu-bionic-prod-apt
            pmcRelease: bionic
          Ubuntu1804-aarch64:
            os: ubuntu18.04
            artifactName: iotedged-ubuntu18.04-aarch64
            identityServiceArtifactName: packages_ubuntu-18.04_aarch64
            identityServicePackageFilter: aziot-identity-service_*_arm64.deb
            pmcRepoName: microsoft-ubuntu-bionic-prod-apt
            pmcRelease: bionic

>>>>>>> e45807aa
          Ubuntu2004-amd64:
            os: ubuntu20.04
            artifactName: iotedged-ubuntu20.04-amd64
            identityServiceArtifactName: packages_ubuntu-20.04_amd64
            identityServicePackageFilter: aziot-identity-service_*_amd64.deb
            pmcRepoName: microsoft-ubuntu-focal-prod-apt
            pmcRelease: focal
          Ubuntu2004-aarch64:
            os: ubuntu20.04
            artifactName: iotedged-ubuntu20.04-aarch64
            identityServiceArtifactName: packages_ubuntu-20.04_aarch64
            identityServicePackageFilter: aziot-identity-service_*_arm64.deb
            pmcRepoName: microsoft-ubuntu-focal-prod-apt
            pmcRelease: focal

          Ubuntu2204-amd64:
            os: ubuntu22.04
            artifactName: iotedged-ubuntu22.04-amd64
            identityServiceArtifactName: packages_ubuntu-22.04_amd64
            identityServicePackageFilter: aziot-identity-service_*_amd64.deb
            pmcRepoName: microsoft-ubuntu-jammy-prod-apt
            pmcRelease: jammy
          Ubuntu2204-aarch64:
            os: ubuntu22.04
            artifactName: iotedged-ubuntu22.04-aarch64
            identityServiceArtifactName: packages_ubuntu-22.04_aarch64
            identityServicePackageFilter: aziot-identity-service_*_arm64.deb
            pmcRepoName: microsoft-ubuntu-jammy-prod-apt
            pmcRelease: jammy

      steps:
        - task: AzureKeyVault@1
          displayName: Get secrets
          inputs:
            azureSubscription: $(az.subscription)
            keyVaultName: $(kv.name)
            secretsFilter: >-
              GitHubAccessToken
        - checkout: self
        - task: DownloadPipelineArtifact@2
          displayName: Download Pipeline Build Packages
          condition: not(eq(variables.excludeEdgelet, true))
          inputs:
            source: 'current'
            path: $(System.ArtifactsDirectory)
            patterns: |
                $(artifactName)/*.deb
                $(artifactName)/*.rpm
        - task: PowerShell@2
          displayName: 'Download aziot-identity-service'
          inputs:
            filePath: $(Build.SourcesDirectory)/scripts/local/test/DownloadIdentityService.ps1
            workingDirectory: $(Build.SourcesDirectory)
          env:
            GITHUB_TOKEN: $(GitHubAccessToken)
            ARTIFACT_NAME: $(identityServiceArtifactName)
            PACKAGE_FILTER: $(identityServicePackageFilter)
            DOWNLOAD_PATH: $(System.ArtifactsDirectory)/$(artifactName)
            IDENTITY_SERVICE_COMMIT: $(aziotis.commit)
        - task: AzureCLI@2
          displayName: Setup Package Publisher
          inputs:
            azureSubscription: $(az.subscription)
            scriptType: bash
            scriptPath: $(Build.SourcesDirectory)/scripts/linux/publishReleasePackages.sh
            arguments: --setup-pmc-only true -w "$(System.ArtifactsDirectory)" -d "$(System.ArtifactsDirectory)/$(artifactName)"
        - task: SFP.build-tasks.custom-build-task-1.EsrpCodeSigning@3
          displayName: ESRP Binary CodeSigning (IIS)
          inputs:
            ConnectedServiceName: "aziotedge-pmc-v4-prod"
            FolderPath: '$(System.ArtifactsDirectory)/$(artifactName)'
            Pattern: "*.deb, *.rpm"
            SessionTimeout: 20
            inlineOperation: |
              [
                {
                  "KeyCode": "CP-450779-Pgp",
                  "OperationCode": "LinuxSign",
                  "Parameters": {},
                  "ToolName": "sign",
                  "toolVersion": "1.0"
                }
              ]
            signConfigType: inlineSignParams
        - bash: |
            cd "$(System.ArtifactsDirectory)/$(artifactName)"
            rm -f ./CodeSignSummary*
          displayName: Remove CodeSign Summary
        - task: PublishBuildArtifacts@1
          displayName: Publish Artifacts
          inputs:
            PathtoPublish: '$(System.ArtifactsDirectory)/$(artifactName)'
            ArtifactName: '$(artifactName)'
          condition: succeededOrFailed()
        - script: |
            $(Build.SourcesDirectory)/scripts/linux/publishReleasePackages.sh \
            -p "$(os)" \
            -w "$(System.ArtifactsDirectory)" \
            -d "$(System.ArtifactsDirectory)/$(artifactName)" \
            -s "$(package-server-name)" \
            --pmc-repository "$(pmcRepoName)" \
            --pmc-release "$(pmcRelease)"
          displayName: PMC Package Publication

##############################################################################
  - stage: PublishPackagesGithub
##############################################################################
    displayName: Publish Packages Github
    dependsOn: [BuildPackages]
    pool:
      name: $(pool.linux.name)
      demands:
        - ImageOverride -equals agent-aziotedge-ubuntu-20.04-docker
    jobs:
    - deployment: safe_guard
      environment: 'Azure-IoT-Edge-Core Release Env'
      displayName: Get Approval
      strategy:
        runOnce:
          deploy:
            steps:
              - task: AzureKeyVault@1
                displayName: Get secrets
                inputs:
                  azureSubscription: $(az.subscription)
                  keyVaultName: $(kv.name)
                  secretsFilter: >-
                    GitHubAccessToken
              - checkout: self
              - checkout: azure-iotedge
                submodules: recursive
              - checkout: iot-identity-service
                submodules: recursive
              - bash: | #Create Release Page Before Publishing Artifacts in Parallel in the Next Job.
                  echo "Approval Complete"
                  BASE_VERSION="$(cat $BUILD_SOURCESDIRECTORY/iotedge/edgelet/version.txt)"
                  VERSION="$BASE_VERSION"
                  AZURE_IOTEDGE_REPO_PATH="$(Build.SourcesDirectory)/azure-iotedge"
                  IOTEDGE_REPO_PATH="$(Build.SourcesDirectory)/iotedge"
                  IIS_REPO_PATH="$(Build.SourcesDirectory)/iot-identity-service"
                  BRANCH_NAME="$(Build.SourceBranch)"
                  echo "Version: $VERSION"
                  echo "Branch name: $BRANCH_NAME"
                  echo "azure-iotedge repo path: $AZURE_IOTEDGE_REPO_PATH"
                  echo "iotedge repo path: $IOTEDGE_REPO_PATH"
                  echo "iot-identity-service repo path: $IIS_REPO_PATH"

                  $(Build.SourcesDirectory)/iotedge/scripts/linux/publishReleasePackages.sh -p ubuntu20.04 -w $(Build.SourcesDirectory)/iotedge -d $(Build.SourcesDirectory)/iotedge -v "$BASE_VERSION" -s "github.com" -b  $(Build.SourceBranch) --skip-upload true

                  # Source the scripts & Update version files
                  source $(Build.SourcesDirectory)/iotedge/scripts/linux/github/updateLatestVersion.sh
                  update_latest_version_json

                  # Update Github and tag
                  github_update_and_push
                env:
                  GITHUB_PAT: "$(GitHubAccessToken)"
    - job: linux
      displayName: Linux
      dependsOn: safe_guard
      strategy:
        matrix:
          Centos75-amd64:
            os: centos7
            artifactName: iotedged-centos7-amd64
            identityServiceArtifactName: packages_centos-7_amd64
            identityServicePackageFilter: aziot-identity-service-*.x86_64.rpm
          RedHat8-amd64:
              os: redhat8
              artifactName: iotedged-redhat8-amd64
              identityServiceArtifactName: packages_redhat-ubi8-latest_amd64
              identityServicePackageFilter: aziot-identity-service-*.x86_64.rpm
          RedHat9-amd64:
              os: redhat9
              artifactName: iotedged-redhat9-amd64
              identityServiceArtifactName: packages_redhat-ubi9-latest_amd64
              identityServicePackageFilter: aziot-identity-service-*.x86_64.rpm

          Debian10-amd64:
            os: debian10
            artifactName: iotedged-debian10-amd64
            identityServiceArtifactName: packages_debian-10-slim_amd64
            identityServicePackageFilter: aziot-identity-service_*_amd64.deb
          Debian10-arm32v7:
            os: debian10
            artifactName: iotedged-debian10-arm32v7
            identityServiceArtifactName: packages_debian-10-slim_arm32v7
            identityServicePackageFilter: aziot-identity-service_*_armhf.deb
          Debian10-aarch64:
            os: debian10
            artifactName: iotedged-debian10-aarch64
            identityServiceArtifactName: packages_debian-10-slim_aarch64
            identityServicePackageFilter: aziot-identity-service_*_arm64.deb

          Debian11-amd64:
            os: debian11
            artifactName: iotedged-debian11-amd64
            identityServiceArtifactName: packages_debian-11-slim_amd64
            identityServicePackageFilter: aziot-identity-service_*_amd64.deb
          Debian11-arm32v7:
            os: debian11
            artifactName: iotedged-debian11-arm32v7
            identityServiceArtifactName: packages_debian-11-slim_arm32v7
            identityServicePackageFilter: aziot-identity-service_*_armhf.deb
          Debian11-aarch64:
            os: debian11
            artifactName: iotedged-debian11-aarch64
            identityServiceArtifactName: packages_debian-11-slim_aarch64
            identityServicePackageFilter: aziot-identity-service_*_arm64.deb

          Ubuntu2004-amd64:
            os: ubuntu20.04
            artifactName: iotedged-ubuntu20.04-amd64
            identityServiceArtifactName: packages_ubuntu-20.04_amd64
            identityServicePackageFilter: aziot-identity-service_*_amd64.deb
          Ubuntu2004-arm32v7:
            os: ubuntu20.04
            artifactName: iotedged-ubuntu20.04-arm32v7
            identityServiceArtifactName: packages_ubuntu-20.04_arm32v7
            identityServicePackageFilter: aziot-identity-service_*_armhf.deb
          Ubuntu2004-aarch64:
            os: ubuntu20.04
            artifactName: iotedged-ubuntu20.04-aarch64
            identityServiceArtifactName: packages_ubuntu-20.04_aarch64
            identityServicePackageFilter: aziot-identity-service_*_arm64.deb

          Ubuntu2204-amd64:
            os: ubuntu22.04
            artifactName: iotedged-ubuntu22.04-amd64
            identityServiceArtifactName: packages_ubuntu-22.04_amd64
            identityServicePackageFilter: aziot-identity-service_*_amd64.deb
          Ubuntu2204-arm32v7:
            os: ubuntu22.04
            artifactName: iotedged-ubuntu22.04-arm32v7
            identityServiceArtifactName: packages_ubuntu-22.04_arm32v7
            identityServicePackageFilter: aziot-identity-service_*_armhf.deb
          Ubuntu2204-aarch64:
            os: ubuntu22.04
            artifactName: iotedged-ubuntu22.04-aarch64
            identityServiceArtifactName: packages_ubuntu-22.04_aarch64
            identityServicePackageFilter: aziot-identity-service_*_arm64.deb

      steps:
        - task: AzureKeyVault@1
          displayName: Get secrets
          inputs:
            azureSubscription: $(az.subscription)
            keyVaultName: $(kv.name)
            secretsFilter: >-
              GitHubAccessToken
        - checkout: self
        - task: DownloadPipelineArtifact@2
          displayName: Download Pipeline Build Packages
          inputs:
            source: 'current'
            path: $(System.ArtifactsDirectory)
            patterns: |
                $(artifactName)/*.deb
                $(artifactName)/*.rpm
        - task: PowerShell@2
          displayName: 'Download aziot-identity-service'
          inputs:
            filePath: $(Build.SourcesDirectory)/scripts/local/test/DownloadIdentityService.ps1
            workingDirectory: $(Build.SourcesDirectory)
          env:
            GITHUB_TOKEN: $(GitHubAccessToken)
            ARTIFACT_NAME: $(identityServiceArtifactName)
            PACKAGE_FILTER: $(identityServicePackageFilter)
            DOWNLOAD_PATH: $(System.ArtifactsDirectory)/$(artifactName)
            IDENTITY_SERVICE_COMMIT: $(aziotis.commit)
        - bash: |
            BASE_VERSION=`cat $BUILD_SOURCESDIRECTORY/edgelet/version.txt`
            $(Build.SourcesDirectory)/scripts/linux/publishReleasePackages.sh \
            -p $(os) \
            -w $(System.ArtifactsDirectory) \
            -d $(System.ArtifactsDirectory)/$(artifactName) \
            -v "$BASE_VERSION" \
            -s "github.com" \
            -b $(Build.SourceBranch)
          env:
            GITHUB_PAT: "$(GitHubAccessToken)"
          name: publish_artifacts

##############################################################################
  - stage: smokeTests
##############################################################################
    displayName: Post-release Smoke Tests
    dependsOn:
      - PublishPackagesMicrosoft
      - PublishPackagesGithub
    jobs:
    - job: smokeTests
      displayName: Release Artifact Smoke Tests
      strategy:
        matrix:
          Ubuntu2204-amd64:
            pool_name: 'Azure-IoT-Edge-1ES-Hosted-Linux'
            agent_demands: 'ImageOverride -equals agent-aziotedge-ubuntu-22.04-msmoby'
            os: ubuntu22.04
            arch: amd64
            ext: deb
          Ubuntu2204-arm64:
            pool_name: 'Azure-IoT-Edge-1ES-Hosted-Linux-Arm64'
            agent_demands: 'ImageOverride -equals agent-aziotedge-ubuntu-22.04-arm64-msmoby'
            os: ubuntu22.04
            arch: arm64
            ext: deb

      pool:
        name: $(pool_name)
        demands:
        - $(agent_demands)

      steps:
      - checkout: azure-iotedge
      - checkout: self
      - task: AzureKeyVault@1
        displayName: Get secrets
        inputs:
          azureSubscription: $(az.subscription)
          keyVaultName: $(kv.name)
          secretsFilter: >-
            IotEdge1-PAT-msazure

      - bash: |
          # Source the scripts & Update version files
          source $(Build.SourcesDirectory)/iotedge/scripts/linux/smokeTestHelper.sh

          wait-for-dpkg-lock 120

          if ! command -v jq &> /dev/null
          then
              sudo apt-get install jq -y
          fi
        displayName: Setup Test Agent
        name: SetupTestAgent

      - bash: |
          # Fetch versions to be used for each component
          edgeletVersion=$(cat $(Build.SourcesDirectory)/azure-iotedge/latest-aziot-edge.json | jq ".\"aziot-edge\"" | tr -d '"')
          iisVersion=$(cat cat $(Build.SourcesDirectory)/azure-iotedge/latest-aziot-identity-service.json | jq ".\"aziot-identity-service\"" | tr -d '"')

          echo "##vso[task.setvariable variable=edgeletVersion;isOutput=true]$edgeletVersion"
          echo "##vso[task.setvariable variable=iisVersion;isOutput=true]$iisVersion"
        env:
          GITHUB_PAT: "$(GitHubAccessToken)"
        displayName: Get Parameters From Azure-iotedge
        name: GitHubParameters

      - bash: |
          edgeletVersion=$(GitHubParameters.edgeletVersion)
          iisVersion=$(GitHubParameters.iisVersion)

          wget https://github.com/Azure/azure-iotedge/releases/download/$edgeletVersion/aziot-edge_$edgeletVersion-1_$(os)_$(arch).$(ext) -O $(System.ArtifactsDirectory)/aziot-edge_$edgeletVersion-1_$(os)_$(arch)_github.$(ext)
          wget https://github.com/Azure/azure-iotedge/releases/download/$edgeletVersion/aziot-identity-service_$iisVersion-1_$(os)_$(arch).$(ext) -O $(System.ArtifactsDirectory)/aziot-identity-service_$iisVersion-1_$(os)_$(arch)_github.$(ext)
        displayName: Download Edgelet GitHub

      - bash: |
          # Source the scripts & Update version files
          source $(Build.SourcesDirectory)/iotedge/scripts/linux/smokeTestHelper.sh

          if [[ "$(os)" == "ubuntu"* ]]; then
          # Ubuntu
            if [[ "$(os)" == *"22.04" ]]; then
              setup-config-apt "https://packages.microsoft.com/config/ubuntu/22.04/packages-microsoft-prod.deb"
            elif [[ "$(os)" == *"20.04" ]]; then
              setup-focal-source-apt
              setup-config-apt "https://packages.microsoft.com/config/ubuntu/20.04/packages-microsoft-prod.deb"
            else
              echo "Unsupported OS: $(os)"
              exit 1;
            fi
          elif [[ "$(os)" == "debian11" ]]; then
            setup-config-apt "https://packages.microsoft.com/config/debian/11/packages-microsoft-prod.deb"
          else
            echo "Unsupported OS: $(os)"
            exit 1;
          fi

          echo $'\n\n================================================\n\n'
          echo "Aziot-edge"
          test-released-metadata "aziot-edge" "$(GitHubParameters.edgeletVersion)"

          test-released-artifact \
            "aziot-edge" \
            "$(GitHubParameters.edgeletVersion)" \
            "$(System.ArtifactsDirectory)" \
            "$(GitHubParameters.edgeletVersion)-1_$(os)_$(arch)_github.$(ext)" \
            "$(edgelet.maxPercentAllowed)" \
            "$(IsCheckPreviousPkg)"

          echo $'\n\n================================================\n\n'
          echo "Aziot-identity-service"
          test-released-metadata "aziot-identity-service" "$(GitHubParameters.iisVersion)"

          test-released-artifact \
            "aziot-identity-service" \
            "$(GitHubParameters.iisVersion)" \
            "$(System.ArtifactsDirectory)" \
            "$(GitHubParameters.iisVersion)-1_$(os)_$(arch)_github.$(ext)" \
            "$(edgelet.maxPercentAllowed)" \
            "$(IsCheckPreviousPkg)"
        displayName: Released Artifacts Smoke Tests

      - bash: |
          # Source the scripts & Update version files
          source $(Build.SourcesDirectory)/iotedge/scripts/linux/smokeTestHelper.sh

          test-released-images "$(Build.SourceBranchName)"
        displayName: Released Images Smoke Tests
        env:
          DEVOPS_PAT: "$(IotEdge1-PAT-msazure)"<|MERGE_RESOLUTION|>--- conflicted
+++ resolved
@@ -203,24 +203,6 @@
             pmcRepoName: microsoft-rhel9.0-prod-yum
             pmcRelease: ''
 
-<<<<<<< HEAD
-=======
-          Ubuntu1804-amd64:
-            os: ubuntu18.04
-            artifactName: iotedged-ubuntu18.04-amd64
-            identityServiceArtifactName: packages_ubuntu-18.04_amd64
-            identityServicePackageFilter: aziot-identity-service_*_amd64.deb
-            pmcRepoName: microsoft-ubuntu-bionic-prod-apt
-            pmcRelease: bionic
-          Ubuntu1804-aarch64:
-            os: ubuntu18.04
-            artifactName: iotedged-ubuntu18.04-aarch64
-            identityServiceArtifactName: packages_ubuntu-18.04_aarch64
-            identityServicePackageFilter: aziot-identity-service_*_arm64.deb
-            pmcRepoName: microsoft-ubuntu-bionic-prod-apt
-            pmcRelease: bionic
-
->>>>>>> e45807aa
           Ubuntu2004-amd64:
             os: ubuntu20.04
             artifactName: iotedged-ubuntu20.04-amd64
