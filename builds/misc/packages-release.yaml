name: $(VERSION)
trigger: none
pr: none

variables:
  DisableDockerDetector: true

resources:
  repositories:
  - repository: azure-iotedge
    type: github
    endpoint: azure-iot-edge-iotedge1-github
    name: azure/azure-iotedge
  - repository: iot-identity-service
    type: github
    endpoint: azure-iot-edge-iotedge1-github
    name: azure/iot-identity-service
    ref: release/1.4

stages:
################################################################################
  - stage: BuildPackages
################################################################################
    displayName: Build Packages
    pool:
      name: $(pool.linux.name)
      demands:
        - ImageOverride -equals agent-aziotedge-ubuntu-20.04-docker
    jobs:
    - job: linux
      displayName: Linux
      strategy:
        matrix:
          Centos75-amd64:
            arch: amd64
            os: centos7
            target.iotedged: edgelet/target/rpmbuild/RPMS/x86_64
          RedHat8-amd64:
            arch: amd64
            os: redhat8
            target.iotedged: edgelet/target/rpmbuild/RPMS/x86_64
          RedHat9-amd64:
            arch: amd64
            os: redhat9
            target.iotedged: edgelet/target/rpmbuild/RPMS/x86_64

          Debian10-amd64:
            os: debian10
            arch: amd64
            target.iotedged: edgelet/target/release
          Debian10-arm32v7:
            os: debian10
            arch: arm32v7
            target.iotedged: edgelet/target/armv7-unknown-linux-gnueabihf/release
          Debian10-aarch64:
            os: debian10
            arch: aarch64
            target.iotedged: edgelet/target/aarch64-unknown-linux-gnu/release

          Debian11-amd64:
            os: debian11
            arch: amd64
            target.iotedged: edgelet/target/release
          Debian11-arm32v7:
            os: debian11
            arch: arm32v7
            target.iotedged: edgelet/target/armv7-unknown-linux-gnueabihf/release
          Debian11-aarch64:
            os: debian11
            arch: aarch64
            target.iotedged: edgelet/target/aarch64-unknown-linux-gnu/release

          Ubuntu1804-amd64:
            os: ubuntu18.04
            arch: amd64
            target.iotedged: edgelet/target/release
          Ubuntu1804-arm32v7:
            os: ubuntu18.04
            arch: arm32v7
            target.iotedged: edgelet/target/armv7-unknown-linux-gnueabihf/release
          Ubuntu1804-aarch64:
            os: ubuntu18.04
            arch: aarch64
            target.iotedged: edgelet/target/aarch64-unknown-linux-gnu/release
          Ubuntu2004-amd64:
            arch: amd64
            os: ubuntu20.04
            target.iotedged: edgelet/target/release
          Ubuntu2004-arm32v7:
            arch: arm32v7
            os: ubuntu20.04
            target.iotedged: edgelet/target/armv7-unknown-linux-gnueabihf/release
          Ubuntu2004-aarch64:
            arch: aarch64
            os: ubuntu20.04
            target.iotedged: edgelet/target/aarch64-unknown-linux-gnu/release
          Ubuntu2204-amd64:
            arch: amd64
            os: ubuntu22.04
            target.iotedged: edgelet/target/release
          Ubuntu2204-arm32v7:
            arch: arm32v7
            os: ubuntu22.04
            target.iotedged: edgelet/target/armv7-unknown-linux-gnueabihf/release
          Ubuntu2204-aarch64:
            arch: aarch64
            os: ubuntu22.04
            target.iotedged: edgelet/target/aarch64-unknown-linux-gnu/release
      steps:
        - bash: |
            BASE_VERSION=`cat $BUILD_SOURCESDIRECTORY/edgelet/version.txt`
            VERSION="$BASE_VERSION"
            echo "##vso[task.setvariable variable=VERSION;]$VERSION"

            echo "##vso[task.setvariable variable=PACKAGE_ARCH;]$(arch)"
            echo "##vso[task.setvariable variable=PACKAGE_OS;]$(os)"
          displayName: Set Version
        - script: edgelet/build/linux/package.sh
          displayName: Create aziot-edge packages
        - task: CopyFiles@2
          displayName: Copy aziot-edge Files to Artifact Staging
          inputs:
            SourceFolder: $(target.iotedged)
            Contents: |
              *.deb
              *.rpm
            TargetFolder: '$(build.artifactstagingdirectory)'
        - task: SFP.build-tasks.custom-build-task-1.EsrpCodeSigning@1
          displayName: ESRP Binary CodeSigning
          inputs:
            ConnectedServiceName: "Azure IoT Edge Code Sign 2"
            FolderPath: '$(build.artifactstagingdirectory)'
            Pattern: "*.rpm"
            SessionTimeout: 20
            inlineOperation: |
              [
                {
                  "KeyCode": "CP-450779-Pgp",
                  "OperationCode": "LinuxSign",
                  "Parameters": {},
                  "ToolName": "sign",
                  "toolVersion": "1.0"
                }
              ]
            signConfigType: inlineSignParams
        - task: AzureArtifacts.manifest-generator-task.manifest-generator-task.ManifestGeneratorTask@0
          displayName: 'SBOM Generation Task'
          inputs:
              BuildDropPath: '$(build.artifactstagingdirectory)'
        - task: PublishBuildArtifacts@1
          displayName: Publish Artifacts
          inputs:
            PathtoPublish: '$(build.artifactstagingdirectory)'
            ArtifactName: 'iotedged-$(os)-$(arch)'
          condition: succeededOrFailed()

################################################################################
  - stage: PublishPackagesMicrosoft
################################################################################
    displayName: Publish Packages Microsoft
    dependsOn: [BuildPackages]
    pool:
      name: $(pool.linux.name)
      demands:
        - ImageOverride -equals agent-aziotedge-ubuntu-20.04-docker
    jobs:
    - deployment: safe_guard
      environment: 'Azure-IoT-Edge-Core Release Env'
      displayName: Get Approval
      strategy:
        runOnce:
          deploy:
            steps:
              - bash: |
                  echo "Approval Complete"
    - job: linux
      displayName: Linux
      strategy:
        matrix:
          # For ARM32 Debian10, we solely publishing iot-identity-service artifacts
          # for the partner teams. We don't fully support edgelet upload because 
          # there is a known docker issue with debian 10.
          Debian10-arm32v7:
            excludeEdgelet: true
            os: debian10
            artifactName: iotedged-debian10-arm32v7
            identityServiceArtifactName: packages_debian-10-slim_arm32v7
            identityServicePackageFilter: aziot-identity-service_*_armhf.deb
          Debian11-arm32v7:
            os: debian11
            artifactName: iotedged-debian11-arm32v7
            identityServiceArtifactName: packages_debian-11-slim_arm32v7
            identityServicePackageFilter: aziot-identity-service_*_armhf.deb

          RedHat8-amd64:
            os: redhat8
            artifactName: iotedged-redhat8-amd64
            identityServiceArtifactName: packages_redhat-ubi8-latest_amd64
            identityServicePackageFilter: aziot-identity-service-*.x86_64.rpm
          RedHat9-amd64:
            os: redhat9
            artifactName: iotedged-redhat9-amd64
            identityServiceArtifactName: packages_redhat-ubi9-latest_amd64
            identityServicePackageFilter: aziot-identity-service-*.x86_64.rpm

          Ubuntu1804-amd64:
            os: ubuntu18.04
            artifactName: iotedged-ubuntu18.04-amd64
            identityServiceArtifactName: packages_ubuntu-18.04_amd64
            identityServicePackageFilter: aziot-identity-service_*_amd64.deb
          Ubuntu1804-aarch64:
            os: ubuntu18.04
            artifactName: iotedged-ubuntu18.04-aarch64
            identityServiceArtifactName: packages_ubuntu-18.04_aarch64
            identityServicePackageFilter: aziot-identity-service_*_arm64.deb

          Ubuntu2004-amd64:
            os: ubuntu20.04
            artifactName: iotedged-ubuntu20.04-amd64
            identityServiceArtifactName: packages_ubuntu-20.04_amd64
            identityServicePackageFilter: aziot-identity-service_*_amd64.deb
          Ubuntu2004-aarch64:
            os: ubuntu20.04
            artifactName: iotedged-ubuntu20.04-aarch64
            identityServiceArtifactName: packages_ubuntu-20.04_aarch64
            identityServicePackageFilter: aziot-identity-service_*_arm64.deb

          Ubuntu2204-amd64:
            os: ubuntu22.04
            artifactName: iotedged-ubuntu22.04-amd64
            identityServiceArtifactName: packages_ubuntu-22.04_amd64
            identityServicePackageFilter: aziot-identity-service_*_amd64.deb
          Ubuntu2204-aarch64:
            os: ubuntu22.04
            artifactName: iotedged-ubuntu22.04-aarch64
            identityServiceArtifactName: packages_ubuntu-22.04_aarch64
            identityServicePackageFilter: aziot-identity-service_*_arm64.deb

      steps:
        - task: AzureKeyVault@1
          displayName: Get secrets
          inputs:
            azureSubscription: $(az.subscription)
            keyVaultName: $(kv.name)
            secretsFilter: >-
              GitHubAccessToken
        - checkout: self
        - task: DownloadPipelineArtifact@2
          displayName: Download Pipeline Build Packages
          condition: not(eq(variables.excludeEdgelet, true))
          inputs:
            source: 'current'
            path: $(System.ArtifactsDirectory)
            patterns: |
                $(artifactName)/*.deb
                $(artifactName)/*.rpm
        - task: PowerShell@2
          displayName: 'Download aziot-identity-service'
          inputs:
            filePath: $(Build.SourcesDirectory)/scripts/local/test/DownloadIdentityService.ps1
            workingDirectory: $(Build.SourcesDirectory)
          env:
            GITHUB_TOKEN: $(GitHubAccessToken)
            ARTIFACT_NAME: $(identityServiceArtifactName)
            PACKAGE_FILTER: $(identityServicePackageFilter)
            DOWNLOAD_PATH: $(System.ArtifactsDirectory)/$(artifactName)
            IDENTITY_SERVICE_COMMIT: $(aziotis.commit)
        - task: AzureCLI@2
          displayName: Setup Package Publisher
          inputs:
            azureSubscription: $(az.subscription)
            scriptType: bash
            scriptPath: $(Build.SourcesDirectory)/scripts/linux/publishReleasePackages.sh
            arguments: --setup-pmc-only true -w "$(System.ArtifactsDirectory)" -d "$(System.ArtifactsDirectory)/$(artifactName)"
        - task: SFP.build-tasks.custom-build-task-1.EsrpCodeSigning@3
          displayName: ESRP Binary CodeSigning (IIS)
          inputs:
            ConnectedServiceName: "Azure IoT Edge Code Sign 2"
            FolderPath: '$(System.ArtifactsDirectory)/$(artifactName)'
            Pattern: "*.rpm"
            SessionTimeout: 20
            inlineOperation: |
              [
                {
                  "KeyCode": "CP-450779-Pgp",
                  "OperationCode": "LinuxSign",
                  "Parameters": {},
                  "ToolName": "sign",
                  "toolVersion": "1.0"
                }
              ]
            signConfigType: inlineSignParams
        - task: PublishBuildArtifacts@1
          displayName: Publish Artifacts
          inputs:
            PathtoPublish: '$(System.ArtifactsDirectory)/$(artifactName)'
            ArtifactName: '$(artifactName)'
          condition: succeededOrFailed()
<<<<<<< HEAD
        - script: |
            $(Build.SourcesDirectory)/scripts/linux/publishReleasePackages.sh \
            -p "$(os)" \
            -w "$(System.ArtifactsDirectory)" \
            -d "$(System.ArtifactsDirectory)/$(artifactName)" \
            -s "$(package-server-name)" \
            --pmc-repository "$(pmcRepoName)" \
            --pmc-release "$(pmcRelease)"
          displayName: PMC Package Publication
=======

        - task: AzureKeyVault@1
          displayName: 'Get Secret'
          inputs:
            azureSubscription: $(az.subscription)
            KeyVaultName: $(kv.name.pkgRelease)
            SecretsFilter: >-
              msint-spn-cert-pem
        - pwsh: |
            $env:MSINT_SPN_CERT_PEM | Out-File -Encoding Utf8 "$(System.ArtifactsDirectory)/msint-spn-cert.pem"
          displayName: Install msint cert
          env:
            MSINT_SPN_CERT_PEM: $(msint-spn-cert-pem)
        - bash: |
            az login --service-principal --use-cert-sn-issuer --username "$(servicePrincipal.clientId.msint)" --tenant "$(servicePrincipal.tenantId.msint)" -p "$(System.ArtifactsDirectory)/msint-spn-cert.pem"
            az acr login -n msint
            rm -f "$(System.ArtifactsDirectory)/msint-spn-cert.pem"
          name: login_msinternal
        - task: AzureCLI@2
          displayName: Publish Packages
          inputs:
            azureSubscription: $(az.subscription)
            scriptType: bash
            scriptPath: $(Build.SourcesDirectory)/scripts/linux/publishReleasePackages.sh
            arguments: -p $(os) -w $(System.ArtifactsDirectory) -d $(System.ArtifactsDirectory)/$(artifactName) -s $(package-server-name)
>>>>>>> 2700b8c1

##############################################################################
  - stage: PublishPackagesGithub
##############################################################################
    displayName: Publish Packages Github
    dependsOn: [BuildPackages]
    pool:
      name: $(pool.linux.name)
      demands:
        - ImageOverride -equals agent-aziotedge-ubuntu-20.04-docker
    jobs:
    - deployment: safe_guard
      environment: 'Azure-IoT-Edge-Core Release Env'
      displayName: Get Approval
      strategy:
        runOnce:
          deploy:
            steps:
              - task: AzureKeyVault@1
                displayName: Get secrets
                inputs:
                  azureSubscription: $(az.subscription)
                  keyVaultName: $(kv.name)
                  secretsFilter: >-
                    GitHubAccessToken
              - checkout: self
              - checkout: azure-iotedge
                submodules: recursive
              - checkout: iot-identity-service
                submodules: recursive
              - bash: | #Create Release Page Before Publishing Artifacts in Parallel in the Next Job.
                  echo "Approval Complete"
                  BASE_VERSION="$(cat $BUILD_SOURCESDIRECTORY/iotedge/edgelet/version.txt)"
                  VERSION="$BASE_VERSION"
                  AZURE_IOTEDGE_REPO_PATH="$(Build.SourcesDirectory)/azure-iotedge"
                  IOTEDGE_REPO_PATH="$(Build.SourcesDirectory)/iotedge"
                  IIS_REPO_PATH="$(Build.SourcesDirectory)/iot-identity-service"
                  BRANCH_NAME="$(Build.SourceBranch)"
                  echo "Version: $VERSION"
                  echo "Branch name: $BRANCH_NAME"
                  echo "azure-iotedge repo path: $AZURE_IOTEDGE_REPO_PATH"
                  echo "iotedge repo path: $IOTEDGE_REPO_PATH"
                  echo "iot-identity-service repo path: $IIS_REPO_PATH"

                  $(Build.SourcesDirectory)/iotedge/scripts/linux/publishReleasePackages.sh -p ubuntu20.04 -w $(Build.SourcesDirectory)/iotedge -d $(Build.SourcesDirectory)/iotedge -v "$BASE_VERSION" -s "github.com" -b  $(Build.SourceBranch) --skip-upload true

                  # Source the scripts & Update version files
                  source $(Build.SourcesDirectory)/iotedge/scripts/linux/github/updateLatestVersion.sh
                  update_latest_version_json

                  # Update Github and tag
                  github_update_and_push
                env:
                  GITHUB_PAT: "$(GitHubAccessToken)"
    - job: linux
      displayName: Linux
      dependsOn: safe_guard
      strategy:
        matrix:
          Centos75-amd64:
            os: centos7
            artifactName: iotedged-centos7-amd64
            identityServiceArtifactName: packages_centos-7_amd64
            identityServicePackageFilter: aziot-identity-service-*.x86_64.rpm
          RedHat8-amd64:
              os: redhat8
              artifactName: iotedged-redhat8-amd64
              identityServiceArtifactName: packages_redhat-ubi8-latest_amd64
              identityServicePackageFilter: aziot-identity-service-*.x86_64.rpm
          RedHat9-amd64:
              os: redhat9
              artifactName: iotedged-redhat9-amd64
              identityServiceArtifactName: packages_redhat-ubi9-latest_amd64
              identityServicePackageFilter: aziot-identity-service-*.x86_64.rpm

          Debian10-amd64:
            os: debian10
            artifactName: iotedged-debian10-amd64
            identityServiceArtifactName: packages_debian-10-slim_amd64
            identityServicePackageFilter: aziot-identity-service_*_amd64.deb
          Debian10-arm32v7:
            os: debian10
            artifactName: iotedged-debian10-arm32v7
            identityServiceArtifactName: packages_debian-10-slim_arm32v7
            identityServicePackageFilter: aziot-identity-service_*_armhf.deb
          Debian10-aarch64:
            os: debian10
            artifactName: iotedged-debian10-aarch64
            identityServiceArtifactName: packages_debian-10-slim_aarch64
            identityServicePackageFilter: aziot-identity-service_*_arm64.deb

          Debian11-amd64:
            os: debian11
            artifactName: iotedged-debian11-amd64
            identityServiceArtifactName: packages_debian-11-slim_amd64
            identityServicePackageFilter: aziot-identity-service_*_amd64.deb
          Debian11-arm32v7:
            os: debian11
            artifactName: iotedged-debian11-arm32v7
            identityServiceArtifactName: packages_debian-11-slim_arm32v7
            identityServicePackageFilter: aziot-identity-service_*_armhf.deb
          Debian11-aarch64:
            os: debian11
            artifactName: iotedged-debian11-aarch64
            identityServiceArtifactName: packages_debian-11-slim_aarch64
            identityServicePackageFilter: aziot-identity-service_*_arm64.deb

          Ubuntu1804-amd64:
            os: ubuntu18.04
            artifactName: iotedged-ubuntu18.04-amd64
            identityServiceArtifactName: packages_ubuntu-18.04_amd64
            identityServicePackageFilter: aziot-identity-service_*_amd64.deb
          Ubuntu1804-arm32v7:
            os: ubuntu18.04
            artifactName: iotedged-ubuntu18.04-arm32v7
            identityServiceArtifactName: packages_ubuntu-18.04_arm32v7
            identityServicePackageFilter: aziot-identity-service_*_armhf.deb
          Ubuntu1804-aarch64:
            os: ubuntu18.04
            artifactName: iotedged-ubuntu18.04-aarch64
            identityServiceArtifactName: packages_ubuntu-18.04_aarch64
            identityServicePackageFilter: aziot-identity-service_*_arm64.deb

          Ubuntu2004-amd64:
            os: ubuntu20.04
            artifactName: iotedged-ubuntu20.04-amd64
            identityServiceArtifactName: packages_ubuntu-20.04_amd64
            identityServicePackageFilter: aziot-identity-service_*_amd64.deb
          Ubuntu2004-arm32v7:
            os: ubuntu20.04
            artifactName: iotedged-ubuntu20.04-arm32v7
            identityServiceArtifactName: packages_ubuntu-20.04_arm32v7
            identityServicePackageFilter: aziot-identity-service_*_armhf.deb
          Ubuntu2004-aarch64:
            os: ubuntu20.04
            artifactName: iotedged-ubuntu20.04-aarch64
            identityServiceArtifactName: packages_ubuntu-20.04_aarch64
            identityServicePackageFilter: aziot-identity-service_*_arm64.deb

          Ubuntu2204-amd64:
            os: ubuntu22.04
            artifactName: iotedged-ubuntu22.04-amd64
            identityServiceArtifactName: packages_ubuntu-22.04_amd64
            identityServicePackageFilter: aziot-identity-service_*_amd64.deb
          Ubuntu2204-arm32v7:
            os: ubuntu22.04
            artifactName: iotedged-ubuntu22.04-arm32v7
            identityServiceArtifactName: packages_ubuntu-22.04_arm32v7
            identityServicePackageFilter: aziot-identity-service_*_armhf.deb
          Ubuntu2204-aarch64:
            os: ubuntu22.04
            artifactName: iotedged-ubuntu22.04-aarch64
            identityServiceArtifactName: packages_ubuntu-22.04_aarch64
            identityServicePackageFilter: aziot-identity-service_*_arm64.deb

      steps:
        - task: AzureKeyVault@1
          displayName: Get secrets
          inputs:
            azureSubscription: $(az.subscription)
            keyVaultName: $(kv.name)
            secretsFilter: >-
              GitHubAccessToken
        - checkout: self
        - task: DownloadPipelineArtifact@2
          displayName: Download Pipeline Build Packages
          inputs:
            source: 'current'
            path: $(System.ArtifactsDirectory)
            patterns: |
                $(artifactName)/*.deb
                $(artifactName)/*.rpm
        - task: PowerShell@2
          displayName: 'Download aziot-identity-service'
          inputs:
            filePath: $(Build.SourcesDirectory)/scripts/local/test/DownloadIdentityService.ps1
            workingDirectory: $(Build.SourcesDirectory)
          env:
            GITHUB_TOKEN: $(GitHubAccessToken)
            ARTIFACT_NAME: $(identityServiceArtifactName)
            PACKAGE_FILTER: $(identityServicePackageFilter)
            DOWNLOAD_PATH: $(System.ArtifactsDirectory)/$(artifactName)
            IDENTITY_SERVICE_COMMIT: $(aziotis.commit)
        - bash: |
            BASE_VERSION=`cat $BUILD_SOURCESDIRECTORY/edgelet/version.txt`
            $(Build.SourcesDirectory)/scripts/linux/publishReleasePackages.sh -p $(os) -w $(System.ArtifactsDirectory) -d $(System.ArtifactsDirectory)/$(artifactName) -v "$BASE_VERSION" -s "github.com" -b $(Build.SourceBranch)
          env:
            GITHUB_PAT: "$(GitHubAccessToken)"
          name: publish_artifacts

##############################################################################
  - stage: smokeTests
##############################################################################
    displayName: Post-release Smoke Tests
    dependsOn:
      - PublishPackagesMicrosoft
      - PublishPackagesGithub
    jobs:
    - job: smokeTests
      displayName: Release Artifact Smoke Tests
      strategy:
        matrix:
          Ubuntu2204-amd64:
            pool_name: 'Azure-IoT-Edge-1ES-Hosted-Linux'
            agent_demands: 'ImageOverride -equals agent-aziotedge-ubuntu-22.04-msmoby'
            os: ubuntu22.04
            arch: amd64
            ext: deb
          Ubuntu2204-arm64:
            pool_name: 'Azure-IoT-Edge-1ES-Hosted-Linux-Arm64'
            agent_demands: 'ImageOverride -equals agent-aziotedge-ubuntu-22.04-arm64-msmoby'
            os: ubuntu22.04
            arch: arm64
            ext: deb

      pool:
        name: $(pool_name)
        demands:
        - $(agent_demands)

      steps:
      - checkout: azure-iotedge
      - checkout: self
      - task: AzureKeyVault@1
        displayName: Get secrets
        inputs:
          azureSubscription: $(az.subscription)
          keyVaultName: $(kv.name)
          secretsFilter: >-
            IotEdge1-PAT-msazure

      - bash: |
          # Source the scripts & Update version files
          source $(Build.SourcesDirectory)/iotedge/scripts/linux/smokeTestHelper.sh

          wait-for-dpkg-lock 120

          if ! command -v jq &> /dev/null
          then
              sudo apt-get install jq -y
          fi
        displayName: Setup Test Agent
        name: SetupTestAgent

      - bash: |
          # Fetch versions to be used for each component
          edgeletVersion=$(cat $(Build.SourcesDirectory)/azure-iotedge/latest-aziot-edge.json | jq ".\"aziot-edge\"" | tr -d '"')
          iisVersion=$(cat cat $(Build.SourcesDirectory)/azure-iotedge/latest-aziot-identity-service.json | jq ".\"aziot-identity-service\"" | tr -d '"')

          echo "##vso[task.setvariable variable=edgeletVersion;isOutput=true]$edgeletVersion"
          echo "##vso[task.setvariable variable=iisVersion;isOutput=true]$iisVersion"
        env:
          GITHUB_PAT: "$(GitHubAccessToken)"
        displayName: Get Parameters From Azure-iotedge
        name: GitHubParameters

      - bash: |
          edgeletVersion=$(GitHubParameters.edgeletVersion)
          iisVersion=$(GitHubParameters.iisVersion)

          wget https://github.com/Azure/azure-iotedge/releases/download/$edgeletVersion/aziot-edge_$edgeletVersion-1_$(os)_$(arch).$(ext) -O $(System.ArtifactsDirectory)/aziot-edge_$edgeletVersion-1_$(os)_$(arch)_github.$(ext)
          wget https://github.com/Azure/azure-iotedge/releases/download/$edgeletVersion/aziot-identity-service_$iisVersion-1_$(os)_$(arch).$(ext) -O $(System.ArtifactsDirectory)/aziot-identity-service_$iisVersion-1_$(os)_$(arch)_github.$(ext)
        displayName: Download Edgelet GitHub

      - bash: |
          # Source the scripts & Update version files
          source $(Build.SourcesDirectory)/iotedge/scripts/linux/smokeTestHelper.sh

          if [[ "$(os)" == "ubuntu"* ]]; then
          # Ubuntu
            if [[ "$(os)" == *"22.04" ]]; then
              setup-config-apt "https://packages.microsoft.com/config/ubuntu/22.04/packages-microsoft-prod.deb"
            elif [[ "$(os)" == *"20.04" ]]; then
              setup-focal-source-apt
              setup-config-apt "https://packages.microsoft.com/config/ubuntu/20.04/packages-microsoft-prod.deb"
            else
              echo "Unsupported OS: $(os)"
              exit 1;
            fi
          elif [[ "$(os)" == "debian11" ]]; then
            setup-config-apt "https://packages.microsoft.com/config/debian/11/packages-microsoft-prod.deb"
          else
            echo "Unsupported OS: $(os)"
            exit 1;
          fi

          echo $'\n\n================================================\n\n'
          echo "Aziot-edge"
          test-released-metadata "aziot-edge" "$(GitHubParameters.edgeletVersion)"

          test-released-artifact \
            "aziot-edge" \
            "$(GitHubParameters.edgeletVersion)" \
            "$(System.ArtifactsDirectory)" \
            "$(GitHubParameters.edgeletVersion)-1_$(os)_$(arch)_github.$(ext)" \
            "$(edgelet.maxPercentAllowed)" \
            "$(IsCheckPreviousPkg)"

          echo $'\n\n================================================\n\n'
          echo "Aziot-identity-service"
          test-released-metadata "aziot-identity-service" "$(GitHubParameters.iisVersion)"

          test-released-artifact \
            "aziot-identity-service" \
            "$(GitHubParameters.iisVersion)" \
            "$(System.ArtifactsDirectory)" \
            "$(GitHubParameters.iisVersion)-1_$(os)_$(arch)_github.$(ext)" \
            "$(edgelet.maxPercentAllowed)" \
            "$(IsCheckPreviousPkg)"
        displayName: Released Artifacts Smoke Tests

      - bash: |
          # Source the scripts & Update version files
          source $(Build.SourcesDirectory)/iotedge/scripts/linux/smokeTestHelper.sh

          test-released-images "$(Build.SourceBranchName)"
        displayName: Released Images Smoke Tests
        env:
          DEVOPS_PAT: "$(IotEdge1-PAT-msazure)"<|MERGE_RESOLUTION|>--- conflicted
+++ resolved
@@ -296,7 +296,6 @@
             PathtoPublish: '$(System.ArtifactsDirectory)/$(artifactName)'
             ArtifactName: '$(artifactName)'
           condition: succeededOrFailed()
-<<<<<<< HEAD
         - script: |
             $(Build.SourcesDirectory)/scripts/linux/publishReleasePackages.sh \
             -p "$(os)" \
@@ -306,33 +305,6 @@
             --pmc-repository "$(pmcRepoName)" \
             --pmc-release "$(pmcRelease)"
           displayName: PMC Package Publication
-=======
-
-        - task: AzureKeyVault@1
-          displayName: 'Get Secret'
-          inputs:
-            azureSubscription: $(az.subscription)
-            KeyVaultName: $(kv.name.pkgRelease)
-            SecretsFilter: >-
-              msint-spn-cert-pem
-        - pwsh: |
-            $env:MSINT_SPN_CERT_PEM | Out-File -Encoding Utf8 "$(System.ArtifactsDirectory)/msint-spn-cert.pem"
-          displayName: Install msint cert
-          env:
-            MSINT_SPN_CERT_PEM: $(msint-spn-cert-pem)
-        - bash: |
-            az login --service-principal --use-cert-sn-issuer --username "$(servicePrincipal.clientId.msint)" --tenant "$(servicePrincipal.tenantId.msint)" -p "$(System.ArtifactsDirectory)/msint-spn-cert.pem"
-            az acr login -n msint
-            rm -f "$(System.ArtifactsDirectory)/msint-spn-cert.pem"
-          name: login_msinternal
-        - task: AzureCLI@2
-          displayName: Publish Packages
-          inputs:
-            azureSubscription: $(az.subscription)
-            scriptType: bash
-            scriptPath: $(Build.SourcesDirectory)/scripts/linux/publishReleasePackages.sh
-            arguments: -p $(os) -w $(System.ArtifactsDirectory) -d $(System.ArtifactsDirectory)/$(artifactName) -s $(package-server-name)
->>>>>>> 2700b8c1
 
 ##############################################################################
   - stage: PublishPackagesGithub
