--- conflicted
+++ resolved
@@ -6,32 +6,9 @@
 ################################################################################
     displayName: Build Packages
     pool:
-<<<<<<< HEAD
-        name: $(pool.linux.name)
-        demands:
-          - ImageOverride -equals agent-aziotedge-ubuntu-20.04-docker
-    strategy:
-      matrix:
-        Centos75-amd64:
-          arch: amd64
-          os: centos7
-          target.iotedged: edgelet/target/rpmbuild/RPMS/x86_64
-        Debian9-amd64:
-          os: debian9
-          arch: amd64
-          target.iotedged: edgelet/target/release
-        Debian9-arm32v7:
-          os: debian9
-          arch: arm32v7
-          target.iotedged: edgelet/target/armv7-unknown-linux-gnueabihf/release
-        Debian9-aarch64:
-          os: debian9
-          arch: aarch64
-          target.iotedged: edgelet/target/aarch64-unknown-linux-gnu/release
-=======
       name: $(pool.linux.name)
       demands:
-        - ImageOverride -equals agent-aziotedge-ubuntu-18.04-docker
+        - ImageOverride -equals agent-aziotedge-ubuntu-20.04-docker
     jobs:
     - job: linux
       displayName: Linux
@@ -110,7 +87,6 @@
             BASE_VERSION=`cat $BUILD_SOURCESDIRECTORY/edgelet/version.txt`
             VERSION="$BASE_VERSION"
             echo "##vso[task.setvariable variable=VERSION;]$VERSION"
->>>>>>> 497108ed
 
             echo "##vso[task.setvariable variable=PACKAGE_ARCH;]$(arch)"
             echo "##vso[task.setvariable variable=PACKAGE_OS;]$(os)"
