--- conflicted
+++ resolved
@@ -112,14 +112,19 @@
         SourceFolder: $(target.iotedged)
         Contents: |
           *.deb
+          *.ddeb
           *.rpm
+          !*-debugsource-*.rpm
         TargetFolder: '$(build.artifactstagingdirectory)'
     - task: SFP.build-tasks.custom-build-task-1.EsrpCodeSigning@3
       displayName: ESRP Binary CodeSigning
       inputs:
         ConnectedServiceName: "aziotedge-pmc-v4-prod"
         FolderPath: '$(build.artifactstagingdirectory)'
-        Pattern: "*.deb, *.rpm"
+        Pattern: |
+          *.deb
+          *.ddeb
+          *.rpm
         SessionTimeout: 20
         inlineOperation: |
           [
@@ -137,7 +142,7 @@
         rm -f ./CodeSignSummary*
       displayName: Remove CodeSign Summary
     - task: AzureArtifacts.manifest-generator-task.manifest-generator-task.ManifestGeneratorTask@0
-      displayName: 'SBOM Generation Task'
+      displayName: 'Generate SBOM'
       inputs:
         BuildDropPath: '$(build.artifactstagingdirectory)'
     - task: PublishBuildArtifacts@1
@@ -162,7 +167,6 @@
     pool:
       name: $(pool)
       demands:
-<<<<<<< HEAD
       - ImageOverride -equals $(image)
     steps:
     - script: |
@@ -183,138 +187,10 @@
       inputs:
         ArtifactName: 'iotedged-snap-$(arch)'
         PathtoPublish: '$(build.artifactstagingdirectory)'
-=======
-        - ImageOverride -equals agent-aziotedge-ubuntu-20.04-docker
-    jobs:
-    - job: linux
-      displayName: Linux
-      strategy:
-        matrix:
-          Centos75-amd64:
-            arch: amd64
-            os: centos7
-            target.iotedged: edgelet/target/rpmbuild/RPMS/x86_64
-          RedHat8-amd64:
-            arch: amd64
-            os: redhat8
-            target.iotedged: edgelet/target/rpmbuild/RPMS/x86_64
-          RedHat9-amd64:
-            arch: amd64
-            os: redhat9
-            target.iotedged: edgelet/target/rpmbuild/RPMS/x86_64
-
-          Debian10-amd64:
-            os: debian10
-            arch: amd64
-            target.iotedged: edgelet/target/release
-          Debian10-arm32v7:
-            os: debian10
-            arch: arm32v7
-            target.iotedged: edgelet/target/armv7-unknown-linux-gnueabihf/release
-          Debian10-aarch64:
-            os: debian10
-            arch: aarch64
-            target.iotedged: edgelet/target/aarch64-unknown-linux-gnu/release
-
-          Debian11-amd64:
-            os: debian11
-            arch: amd64
-            target.iotedged: edgelet/target/release
-          Debian11-arm32v7:
-            os: debian11
-            arch: arm32v7
-            target.iotedged: edgelet/target/armv7-unknown-linux-gnueabihf/release
-          Debian11-aarch64:
-            os: debian11
-            arch: aarch64
-            target.iotedged: edgelet/target/aarch64-unknown-linux-gnu/release
-
-          Ubuntu2004-amd64:
-            arch: amd64
-            os: ubuntu20.04
-            target.iotedged: edgelet/target/release
-          Ubuntu2004-arm32v7:
-            arch: arm32v7
-            os: ubuntu20.04
-            target.iotedged: edgelet/target/armv7-unknown-linux-gnueabihf/release
-          Ubuntu2004-aarch64:
-            arch: aarch64
-            os: ubuntu20.04
-            target.iotedged: edgelet/target/aarch64-unknown-linux-gnu/release
-          Ubuntu2204-amd64:
-            arch: amd64
-            os: ubuntu22.04
-            target.iotedged: edgelet/target/release
-          Ubuntu2204-arm32v7:
-            arch: arm32v7
-            os: ubuntu22.04
-            target.iotedged: edgelet/target/armv7-unknown-linux-gnueabihf/release
-          Ubuntu2204-aarch64:
-            arch: aarch64
-            os: ubuntu22.04
-            target.iotedged: edgelet/target/aarch64-unknown-linux-gnu/release
-      steps:
-        - bash: |
-            BASE_VERSION=`cat $BUILD_SOURCESDIRECTORY/edgelet/version.txt`
-            VERSION="$BASE_VERSION"
-            echo "##vso[task.setvariable variable=VERSION;]$VERSION"
-
-            echo "##vso[task.setvariable variable=PACKAGE_ARCH;]$(arch)"
-            echo "##vso[task.setvariable variable=PACKAGE_OS;]$(os)"
-          displayName: Set Version
-        - script: edgelet/build/linux/package.sh
-          displayName: Create aziot-edge packages
-        - task: CopyFiles@2
-          displayName: Copy aziot-edge Files to Artifact Staging
-          inputs:
-            SourceFolder: $(target.iotedged)
-            Contents: |
-              *.deb
-              *.ddeb
-              *.rpm
-              !*-debugsource-*.rpm
-            TargetFolder: '$(build.artifactstagingdirectory)'
-        - task: SFP.build-tasks.custom-build-task-1.EsrpCodeSigning@3
-          displayName: ESRP Binary CodeSigning
-          inputs:
-            ConnectedServiceName: "aziotedge-pmc-v4-prod"
-            FolderPath: '$(build.artifactstagingdirectory)'
-            Pattern: |
-              *.deb
-              *.ddeb
-              *.rpm
-            SessionTimeout: 20
-            inlineOperation: |
-              [
-                {
-                  "KeyCode": "CP-450779-Pgp",
-                  "OperationCode": "LinuxSign",
-                  "Parameters": {},
-                  "ToolName": "sign",
-                  "toolVersion": "1.0"
-                }
-              ]
-            signConfigType: inlineSignParams
-        - bash: |
-            cd $(build.artifactstagingdirectory)
-            rm -f ./CodeSignSummary*
-          displayName: Remove CodeSign Summary
-        - task: AzureArtifacts.manifest-generator-task.manifest-generator-task.ManifestGeneratorTask@0
-          displayName: 'Generate SBOM'
-          inputs:
-              BuildDropPath: '$(build.artifactstagingdirectory)'
-        - task: PublishBuildArtifacts@1
-          displayName: Publish Artifacts
-          inputs:
-            PathtoPublish: '$(build.artifactstagingdirectory)'
-            ArtifactName: 'iotedged-$(os)-$(arch)'
-          condition: succeededOrFailed()
->>>>>>> 36fc55af
 
 ################################################################################
 - stage: PublishPackagesMicrosoft
 ################################################################################
-<<<<<<< HEAD
   displayName: Publish Packages Microsoft
   dependsOn: [BuildPackages]
   pool:
@@ -358,14 +234,14 @@
           os: redhat8
           artifactName: iotedged-redhat8-amd64
           identityServiceArtifactName: packages_redhat-ubi8-latest_amd64
-          identityServicePackageFilter: aziot-identity-service-*.x86_64.rpm
+          identityServicePackageFilter: aziot-identity-service-?.*.x86_64.rpm
           pmcRepoName: microsoft-rhel8.0-prod-yum
           pmcRelease: ''
         RedHat9-amd64:
           os: redhat9
           artifactName: iotedged-redhat9-amd64
           identityServiceArtifactName: packages_redhat-ubi9-latest_amd64
-          identityServicePackageFilter: aziot-identity-service-*.x86_64.rpm
+          identityServicePackageFilter: aziot-identity-service-?.*.x86_64.rpm
           pmcRepoName: microsoft-rhel9.0-prod-yum
           pmcRelease: ''
 
@@ -523,170 +399,10 @@
         PathtoPublish: '$(Build.ArtifactStagingDirectory)/logs'
         ArtifactName: 'snapcraft-logs'
       condition: succeededOrFailed()
-=======
-    displayName: Publish Packages Microsoft
-    dependsOn: [BuildPackages]
-    pool:
-      name: $(pool.linux.name)
-      demands:
-        - ImageOverride -equals agent-aziotedge-ubuntu-20.04-docker
-    jobs:
-    - deployment: safe_guard
-      environment: 'Azure-IoT-Edge-Core Release Env'
-      displayName: Get Approval
-      strategy:
-        runOnce:
-          deploy:
-            steps:
-              - bash: |
-                  echo "Approval Complete"
-    - job: linux
-      displayName: Linux
-      strategy:
-        matrix:
-          # For ARM32 Debian10, we solely publishing iot-identity-service artifacts
-          # for the partner teams. We don't fully support edgelet upload because 
-          # there is a known docker issue with debian 10.
-          Debian10-arm32v7:
-            excludeEdgelet: true
-            os: debian10
-            artifactName: iotedged-debian10-arm32v7
-            identityServiceArtifactName: packages_debian-10-slim_arm32v7
-            identityServicePackageFilter: aziot-identity-service_*_armhf.deb
-            pmcRepoName: microsoft-debian-buster-prod-apt
-            pmcRelease: buster
-          Debian11-arm32v7:
-            os: debian11
-            artifactName: iotedged-debian11-arm32v7
-            identityServiceArtifactName: packages_debian-11-slim_arm32v7
-            identityServicePackageFilter: aziot-identity-service_*_armhf.deb
-            pmcRepoName: microsoft-debian-bullseye-prod-apt
-            pmcRelease: bullseye
-
-          RedHat8-amd64:
-            os: redhat8
-            artifactName: iotedged-redhat8-amd64
-            identityServiceArtifactName: packages_redhat-ubi8-latest_amd64
-            identityServicePackageFilter: aziot-identity-service-?.*.x86_64.rpm
-            pmcRepoName: microsoft-rhel8.0-prod-yum
-            pmcRelease: ''
-          RedHat9-amd64:
-            os: redhat9
-            artifactName: iotedged-redhat9-amd64
-            identityServiceArtifactName: packages_redhat-ubi9-latest_amd64
-            identityServicePackageFilter: aziot-identity-service-?.*.x86_64.rpm
-            pmcRepoName: microsoft-rhel9.0-prod-yum
-            pmcRelease: ''
-
-          Ubuntu2004-amd64:
-            os: ubuntu20.04
-            artifactName: iotedged-ubuntu20.04-amd64
-            identityServiceArtifactName: packages_ubuntu-20.04_amd64
-            identityServicePackageFilter: aziot-identity-service_*_amd64.deb
-            pmcRepoName: microsoft-ubuntu-focal-prod-apt
-            pmcRelease: focal
-          Ubuntu2004-aarch64:
-            os: ubuntu20.04
-            artifactName: iotedged-ubuntu20.04-aarch64
-            identityServiceArtifactName: packages_ubuntu-20.04_aarch64
-            identityServicePackageFilter: aziot-identity-service_*_arm64.deb
-            pmcRepoName: microsoft-ubuntu-focal-prod-apt
-            pmcRelease: focal
-
-          Ubuntu2204-amd64:
-            os: ubuntu22.04
-            artifactName: iotedged-ubuntu22.04-amd64
-            identityServiceArtifactName: packages_ubuntu-22.04_amd64
-            identityServicePackageFilter: aziot-identity-service_*_amd64.deb
-            pmcRepoName: microsoft-ubuntu-jammy-prod-apt
-            pmcRelease: jammy
-          Ubuntu2204-aarch64:
-            os: ubuntu22.04
-            artifactName: iotedged-ubuntu22.04-aarch64
-            identityServiceArtifactName: packages_ubuntu-22.04_aarch64
-            identityServicePackageFilter: aziot-identity-service_*_arm64.deb
-            pmcRepoName: microsoft-ubuntu-jammy-prod-apt
-            pmcRelease: jammy
-
-      steps:
-        - task: AzureKeyVault@1
-          displayName: Get secrets
-          inputs:
-            azureSubscription: $(az.subscription)
-            keyVaultName: $(kv.name)
-            secretsFilter: >-
-              GitHubAccessToken
-        - checkout: self
-        - task: DownloadPipelineArtifact@2
-          displayName: Download Pipeline Build Packages
-          condition: not(eq(variables.excludeEdgelet, true))
-          inputs:
-            source: 'current'
-            path: $(System.ArtifactsDirectory)
-            patterns: |
-                $(artifactName)/*.deb
-                $(artifactName)/*.rpm
-        - task: PowerShell@2
-          displayName: 'Download aziot-identity-service'
-          inputs:
-            filePath: $(Build.SourcesDirectory)/scripts/local/test/DownloadIdentityService.ps1
-            workingDirectory: $(Build.SourcesDirectory)
-          env:
-            GITHUB_TOKEN: $(GitHubAccessToken)
-            ARTIFACT_NAME: $(identityServiceArtifactName)
-            PACKAGE_FILTER: $(identityServicePackageFilter)
-            DOWNLOAD_PATH: $(System.ArtifactsDirectory)/$(artifactName)
-            IDENTITY_SERVICE_COMMIT: $(aziotis.commit)
-        - task: AzureCLI@2
-          displayName: Setup Package Publisher
-          inputs:
-            azureSubscription: $(az.subscription)
-            scriptType: bash
-            scriptPath: $(Build.SourcesDirectory)/scripts/linux/publishReleasePackages.sh
-            arguments: --setup-pmc-only true -w "$(System.ArtifactsDirectory)" -d "$(System.ArtifactsDirectory)/$(artifactName)"
-        - task: SFP.build-tasks.custom-build-task-1.EsrpCodeSigning@3
-          displayName: ESRP Binary CodeSigning (IIS)
-          inputs:
-            ConnectedServiceName: "aziotedge-pmc-v4-prod"
-            FolderPath: '$(System.ArtifactsDirectory)/$(artifactName)'
-            Pattern: "*.deb, *.rpm"
-            SessionTimeout: 20
-            inlineOperation: |
-              [
-                {
-                  "KeyCode": "CP-450779-Pgp",
-                  "OperationCode": "LinuxSign",
-                  "Parameters": {},
-                  "ToolName": "sign",
-                  "toolVersion": "1.0"
-                }
-              ]
-            signConfigType: inlineSignParams
-        - bash: |
-            cd "$(System.ArtifactsDirectory)/$(artifactName)"
-            rm -f ./CodeSignSummary*
-          displayName: Remove CodeSign Summary
-        - task: PublishBuildArtifacts@1
-          displayName: Publish Artifacts
-          inputs:
-            PathtoPublish: '$(System.ArtifactsDirectory)/$(artifactName)'
-            ArtifactName: '$(artifactName)'
-          condition: succeededOrFailed()
-        - script: |
-            $(Build.SourcesDirectory)/scripts/linux/publishReleasePackages.sh \
-            -p "$(os)" \
-            -w "$(System.ArtifactsDirectory)" \
-            -d "$(System.ArtifactsDirectory)/$(artifactName)" \
-            -s "$(package-server-name)" \
-            --pmc-repository "$(pmcRepoName)" \
-            --pmc-release "$(pmcRelease)"
-          displayName: PMC Package Publication
->>>>>>> 36fc55af
 
 ##############################################################################
 - stage: PublishPackagesGithub
 ##############################################################################
-<<<<<<< HEAD
   displayName: Publish Packages Github
   dependsOn: [BuildPackages]
   pool:
@@ -762,65 +478,65 @@
           os: debian10
           artifactName: iotedged-debian10-amd64
           identityServiceArtifactName: packages_debian-10-slim_amd64
-          identityServicePackageFilter: aziot-identity-service_*_amd64.deb
+          identityServicePackageFilter: aziot-identity-service*_amd64.deb
         Debian10-arm32v7:
           os: debian10
           artifactName: iotedged-debian10-arm32v7
           identityServiceArtifactName: packages_debian-10-slim_arm32v7
-          identityServicePackageFilter: aziot-identity-service_*_armhf.deb
+          identityServicePackageFilter: aziot-identity-service*_armhf.deb
         Debian10-aarch64:
           os: debian10
           artifactName: iotedged-debian10-aarch64
           identityServiceArtifactName: packages_debian-10-slim_aarch64
-          identityServicePackageFilter: aziot-identity-service_*_arm64.deb
+          identityServicePackageFilter: aziot-identity-service*_arm64.deb
 
         Debian11-amd64:
           os: debian11
           artifactName: iotedged-debian11-amd64
           identityServiceArtifactName: packages_debian-11-slim_amd64
-          identityServicePackageFilter: aziot-identity-service_*_amd64.deb
+          identityServicePackageFilter: aziot-identity-service*_amd64.deb
         Debian11-arm32v7:
           os: debian11
           artifactName: iotedged-debian11-arm32v7
           identityServiceArtifactName: packages_debian-11-slim_arm32v7
-          identityServicePackageFilter: aziot-identity-service_*_armhf.deb
+          identityServicePackageFilter: aziot-identity-service*_armhf.deb
         Debian11-aarch64:
           os: debian11
           artifactName: iotedged-debian11-aarch64
           identityServiceArtifactName: packages_debian-11-slim_aarch64
-          identityServicePackageFilter: aziot-identity-service_*_arm64.deb
+          identityServicePackageFilter: aziot-identity-service*_arm64.deb
 
         Ubuntu2004-amd64:
           os: ubuntu20.04
           artifactName: iotedged-ubuntu20.04-amd64
           identityServiceArtifactName: packages_ubuntu-20.04_amd64
-          identityServicePackageFilter: aziot-identity-service_*_amd64.deb
+          identityServicePackageFilter: aziot-identity-service*_amd64.*deb
         Ubuntu2004-arm32v7:
           os: ubuntu20.04
           artifactName: iotedged-ubuntu20.04-arm32v7
           identityServiceArtifactName: packages_ubuntu-20.04_arm32v7
-          identityServicePackageFilter: aziot-identity-service_*_armhf.deb
+          identityServicePackageFilter: aziot-identity-service*_armhf.*deb
         Ubuntu2004-aarch64:
           os: ubuntu20.04
           artifactName: iotedged-ubuntu20.04-aarch64
           identityServiceArtifactName: packages_ubuntu-20.04_aarch64
-          identityServicePackageFilter: aziot-identity-service_*_arm64.deb
+          identityServicePackageFilter: aziot-identity-service*_arm64.*deb
 
         Ubuntu2204-amd64:
           os: ubuntu22.04
           artifactName: iotedged-ubuntu22.04-amd64
           identityServiceArtifactName: packages_ubuntu-22.04_amd64
-          identityServicePackageFilter: aziot-identity-service_*_amd64.deb
+          identityServicePackageFilter: aziot-identity-service*_amd64.*deb
         Ubuntu2204-arm32v7:
           os: ubuntu22.04
           artifactName: iotedged-ubuntu22.04-arm32v7
           identityServiceArtifactName: packages_ubuntu-22.04_arm32v7
-          identityServicePackageFilter: aziot-identity-service_*_armhf.deb
+          identityServicePackageFilter: aziot-identity-service*_armhf.*deb
         Ubuntu2204-aarch64:
           os: ubuntu22.04
           artifactName: iotedged-ubuntu22.04-aarch64
           identityServiceArtifactName: packages_ubuntu-22.04_aarch64
-          identityServicePackageFilter: aziot-identity-service_*_arm64.deb
+          identityServicePackageFilter: aziot-identity-service*_arm64.*deb
 
         Snap-amd64:
           os: ubuntu22.04
@@ -849,6 +565,7 @@
         path: $(System.ArtifactsDirectory)
         patterns: |
           $(artifactName)/*.deb
+          $(artifactName)/*.ddeb
           $(artifactName)/*.rpm
           $(artifactName)/*.snap
     - task: PowerShell@2
@@ -874,184 +591,6 @@
       env:
         GITHUB_PAT: "$(GitHubAccessToken)"
       name: publish_artifacts
-=======
-    displayName: Publish Packages Github
-    dependsOn: [BuildPackages]
-    pool:
-      name: $(pool.linux.name)
-      demands:
-        - ImageOverride -equals agent-aziotedge-ubuntu-20.04-docker
-    jobs:
-    - deployment: safe_guard
-      environment: 'Azure-IoT-Edge-Core Release Env'
-      displayName: Get Approval
-      strategy:
-        runOnce:
-          deploy:
-            steps:
-              - task: AzureKeyVault@1
-                displayName: Get secrets
-                inputs:
-                  azureSubscription: $(az.subscription)
-                  keyVaultName: $(kv.name)
-                  secretsFilter: >-
-                    GitHubAccessToken
-              - checkout: self
-              - checkout: azure-iotedge
-                submodules: recursive
-              - checkout: iot-identity-service
-                submodules: recursive
-              - bash: | #Create Release Page Before Publishing Artifacts in Parallel in the Next Job.
-                  echo "Approval Complete"
-                  BASE_VERSION="$(cat $BUILD_SOURCESDIRECTORY/iotedge/edgelet/version.txt)"
-                  VERSION="$BASE_VERSION"
-                  AZURE_IOTEDGE_REPO_PATH="$(Build.SourcesDirectory)/azure-iotedge"
-                  IOTEDGE_REPO_PATH="$(Build.SourcesDirectory)/iotedge"
-                  IIS_REPO_PATH="$(Build.SourcesDirectory)/iot-identity-service"
-                  BRANCH_NAME="$(Build.SourceBranch)"
-                  echo "Version: $VERSION"
-                  echo "Branch name: $BRANCH_NAME"
-                  echo "azure-iotedge repo path: $AZURE_IOTEDGE_REPO_PATH"
-                  echo "iotedge repo path: $IOTEDGE_REPO_PATH"
-                  echo "iot-identity-service repo path: $IIS_REPO_PATH"
-
-                  $(Build.SourcesDirectory)/iotedge/scripts/linux/publishReleasePackages.sh -p ubuntu20.04 -w $(Build.SourcesDirectory)/iotedge -d $(Build.SourcesDirectory)/iotedge -v "$BASE_VERSION" -s "github.com" -b  $(Build.SourceBranch) --skip-upload true
-
-                  # Source the scripts & Update version files
-                  source $(Build.SourcesDirectory)/iotedge/scripts/linux/github/updateLatestVersion.sh
-                  update_latest_version_json
-
-                  # Update Github and tag
-                  github_update_and_push
-                env:
-                  GITHUB_PAT: "$(GitHubAccessToken)"
-    - job: linux
-      displayName: Linux
-      dependsOn: safe_guard
-      strategy:
-        matrix:
-          Centos75-amd64:
-            os: centos7
-            artifactName: iotedged-centos7-amd64
-            identityServiceArtifactName: packages_centos-7_amd64
-            identityServicePackageFilter: aziot-identity-service-*.x86_64.rpm
-          RedHat8-amd64:
-            os: redhat8
-            artifactName: iotedged-redhat8-amd64
-            identityServiceArtifactName: packages_redhat-ubi8-latest_amd64
-            identityServicePackageFilter: aziot-identity-service-*.x86_64.rpm
-          RedHat9-amd64:
-            os: redhat9
-            artifactName: iotedged-redhat9-amd64
-            identityServiceArtifactName: packages_redhat-ubi9-latest_amd64
-            identityServicePackageFilter: aziot-identity-service-*.x86_64.rpm
-
-          Debian10-amd64:
-            os: debian10
-            artifactName: iotedged-debian10-amd64
-            identityServiceArtifactName: packages_debian-10-slim_amd64
-            identityServicePackageFilter: aziot-identity-service*_amd64.deb
-          Debian10-arm32v7:
-            os: debian10
-            artifactName: iotedged-debian10-arm32v7
-            identityServiceArtifactName: packages_debian-10-slim_arm32v7
-            identityServicePackageFilter: aziot-identity-service*_armhf.deb
-          Debian10-aarch64:
-            os: debian10
-            artifactName: iotedged-debian10-aarch64
-            identityServiceArtifactName: packages_debian-10-slim_aarch64
-            identityServicePackageFilter: aziot-identity-service*_arm64.deb
-
-          Debian11-amd64:
-            os: debian11
-            artifactName: iotedged-debian11-amd64
-            identityServiceArtifactName: packages_debian-11-slim_amd64
-            identityServicePackageFilter: aziot-identity-service*_amd64.deb
-          Debian11-arm32v7:
-            os: debian11
-            artifactName: iotedged-debian11-arm32v7
-            identityServiceArtifactName: packages_debian-11-slim_arm32v7
-            identityServicePackageFilter: aziot-identity-service*_armhf.deb
-          Debian11-aarch64:
-            os: debian11
-            artifactName: iotedged-debian11-aarch64
-            identityServiceArtifactName: packages_debian-11-slim_aarch64
-            identityServicePackageFilter: aziot-identity-service*_arm64.deb
-
-          Ubuntu2004-amd64:
-            os: ubuntu20.04
-            artifactName: iotedged-ubuntu20.04-amd64
-            identityServiceArtifactName: packages_ubuntu-20.04_amd64
-            identityServicePackageFilter: aziot-identity-service*_amd64.*deb
-          Ubuntu2004-arm32v7:
-            os: ubuntu20.04
-            artifactName: iotedged-ubuntu20.04-arm32v7
-            identityServiceArtifactName: packages_ubuntu-20.04_arm32v7
-            identityServicePackageFilter: aziot-identity-service*_armhf.*deb
-          Ubuntu2004-aarch64:
-            os: ubuntu20.04
-            artifactName: iotedged-ubuntu20.04-aarch64
-            identityServiceArtifactName: packages_ubuntu-20.04_aarch64
-            identityServicePackageFilter: aziot-identity-service*_arm64.*deb
-
-          Ubuntu2204-amd64:
-            os: ubuntu22.04
-            artifactName: iotedged-ubuntu22.04-amd64
-            identityServiceArtifactName: packages_ubuntu-22.04_amd64
-            identityServicePackageFilter: aziot-identity-service*_amd64.*deb
-          Ubuntu2204-arm32v7:
-            os: ubuntu22.04
-            artifactName: iotedged-ubuntu22.04-arm32v7
-            identityServiceArtifactName: packages_ubuntu-22.04_arm32v7
-            identityServicePackageFilter: aziot-identity-service*_armhf.*deb
-          Ubuntu2204-aarch64:
-            os: ubuntu22.04
-            artifactName: iotedged-ubuntu22.04-aarch64
-            identityServiceArtifactName: packages_ubuntu-22.04_aarch64
-            identityServicePackageFilter: aziot-identity-service*_arm64.*deb
-
-      steps:
-        - task: AzureKeyVault@1
-          displayName: Get secrets
-          inputs:
-            azureSubscription: $(az.subscription)
-            keyVaultName: $(kv.name)
-            secretsFilter: >-
-              GitHubAccessToken
-        - checkout: self
-        - task: DownloadPipelineArtifact@2
-          displayName: Download Pipeline Build Packages
-          inputs:
-            source: 'current'
-            path: $(System.ArtifactsDirectory)
-            patterns: |
-                $(artifactName)/*.deb
-                $(artifactName)/*.ddeb
-                $(artifactName)/*.rpm
-        - task: PowerShell@2
-          displayName: 'Download aziot-identity-service'
-          inputs:
-            filePath: $(Build.SourcesDirectory)/scripts/local/test/DownloadIdentityService.ps1
-            workingDirectory: $(Build.SourcesDirectory)
-          env:
-            GITHUB_TOKEN: $(GitHubAccessToken)
-            ARTIFACT_NAME: $(identityServiceArtifactName)
-            PACKAGE_FILTER: $(identityServicePackageFilter)
-            DOWNLOAD_PATH: $(System.ArtifactsDirectory)/$(artifactName)
-            IDENTITY_SERVICE_COMMIT: $(aziotis.commit)
-        - bash: |
-            BASE_VERSION=`cat $BUILD_SOURCESDIRECTORY/edgelet/version.txt`
-            $(Build.SourcesDirectory)/scripts/linux/publishReleasePackages.sh \
-            -p $(os) \
-            -w $(System.ArtifactsDirectory) \
-            -d $(System.ArtifactsDirectory)/$(artifactName) \
-            -v "$BASE_VERSION" \
-            -s "github.com" \
-            -b $(Build.SourceBranch)
-          env:
-            GITHUB_PAT: "$(GitHubAccessToken)"
-          name: publish_artifacts
->>>>>>> 36fc55af
 
 ##############################################################################
 - stage: smokeTests
