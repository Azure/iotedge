parameters:
  - name: 'E2EBuild'
    type: boolean
    default: false

stages:

################################################################################
  - stage: CheckBuildPackages
################################################################################
    displayName: Check For Source Code Changes
    pool:
        name: $(pool.linux.name)
        demands:
          - ImageOverride -equals agent-aziotedge-ubuntu-20.04-docker
    dependsOn: []
    jobs:
      - job: check_source_change_edgelet
        displayName: Check Source Changes Edgelet (changes ARE in builds or edgelet)
        steps:
          - bash: |
              git log -m -1 --name-only --first-parent --pretty="" | egrep -i '^(builds|edgelet)'
              if [[ $? == 0 ]]; then
                echo "Detected changes inside builds or edgelet folders"
                echo "##vso[task.setvariable variable=EDGELETCHANGES;isOutput=true]TRUE"
              fi
            displayName: Check changes in edgelet sources
            name: check_files
  
################################################################################
  - stage: BuildPackages
################################################################################
    displayName: Build Packages
    condition: |
      or
      (
        eq(${{ parameters['E2EBuild'] }}, false), 
        eq(dependencies.CheckBuildPackages.outputs['check_source_change_edgelet.check_files.EDGELETCHANGES'], 'true')
      )
    pool:
      name: $(pool.linux.name)
      demands:
        - ImageOverride -equals agent-aziotedge-ubuntu-20.04-docker
    dependsOn: CheckBuildPackages
    jobs:
################################################################################
    - job: linux
################################################################################
      displayName: Linux
      pool:
        name: $(pool.linux.name)
        demands:
          - ImageOverride -equals agent-aziotedge-ubuntu-20.04-docker
      strategy:
        matrix:
          Centos75-amd64:
            arch: amd64
            os: centos7
            target.iotedged: edgelet/target/rpmbuild/RPMS/x86_64
          # Centos75-arm32v7 and Centos75-aarch64 are built in packages.slow.yaml 
          Debian9-amd64:
            os: debian9
            arch: amd64
            target.iotedged: edgelet/target/release
          Debian9-arm32v7:
            os: debian9
            arch: arm32v7
            target.iotedged: edgelet/target/armv7-unknown-linux-gnueabihf/release
          Debian9-aarch64:
            os: debian9
            arch: aarch64
            target.iotedged: edgelet/target/aarch64-unknown-linux-gnu/release
  
          Debian10-amd64:
            os: debian10
            arch: amd64
            target.iotedged: edgelet/target/release
          Debian10-arm32v7:
            os: debian10
            arch: arm32v7
            target.iotedged: edgelet/target/armv7-unknown-linux-gnueabihf/release
          Debian10-aarch64:
            os: debian10
            arch: aarch64
            target.iotedged: edgelet/target/aarch64-unknown-linux-gnu/release
  
          Debian11-amd64:
            os: debian11
            arch: amd64
            target.iotedged: edgelet/target/release
          Debian11-arm32v7:
            os: debian11
            arch: arm32v7
            target.iotedged: edgelet/target/armv7-unknown-linux-gnueabihf/release
          Debian11-aarch64:
            os: debian11
            arch: aarch64
            target.iotedged: edgelet/target/aarch64-unknown-linux-gnu/release
  
          Ubuntu1804-amd64:
            os: ubuntu18.04
            arch: amd64
            target.iotedged: edgelet/target/release
          Ubuntu1804-arm32v7:
            os: ubuntu18.04
            arch: arm32v7
            target.iotedged: edgelet/target/armv7-unknown-linux-gnueabihf/release
          Ubuntu1804-aarch64:
            os: ubuntu18.04
            arch: aarch64
            target.iotedged: edgelet/target/aarch64-unknown-linux-gnu/release

          Ubuntu2004-amd64:
              arch: amd64
              os: ubuntu20.04
              target.iotedged: edgelet/target/release
          Ubuntu2004-arm32v7:
              arch: arm32v7
              os: ubuntu20.04
              target.iotedged: edgelet/target/armv7-unknown-linux-gnueabihf/release
          Ubuntu2004-aarch64:
              arch: aarch64
              os: ubuntu20.04
              target.iotedged: edgelet/target/aarch64-unknown-linux-gnu/release
      steps:
        # Ensure any changes here are replicated in packages.slow.yaml
        - bash: |
            BASE_VERSION=`cat $BUILD_SOURCESDIRECTORY/edgelet/version.txt`
            VERSION="$BASE_VERSION$BUILD_BUILDNUMBER"
            echo "##vso[task.setvariable variable=VERSION;]$VERSION"
  
            echo "##vso[task.setvariable variable=PACKAGE_ARCH;]$(arch)"
            echo "##vso[task.setvariable variable=PACKAGE_OS;]$(os)"
          displayName: Set Version
          condition: or(eq(${{ parameters['E2EBuild'] }}, false), eq(variables.arch,'amd64'))
        - script: edgelet/build/linux/package.sh
          displayName: Create libiothsm and iotedged packages
          condition: or(eq(${{ parameters['E2EBuild'] }}, false), eq(variables.arch,'amd64'))
        - task: CopyFiles@2
          displayName: Copy libiothsm Files to Artifact Staging
          condition: or(eq(${{ parameters['E2EBuild'] }}, false), eq(variables.arch,'amd64'))
          inputs:
            SourceFolder: edgelet/target/hsm
            Contents: |
              *.deb
              *.rpm
            TargetFolder: '$(build.artifactstagingdirectory)'
        - task: CopyFiles@2
          displayName: Copy iotedged Files to Artifact Staging
          condition: or(eq(${{ parameters['E2EBuild'] }}, false), eq(variables.arch,'amd64'))
          inputs:
            SourceFolder: $(target.iotedged)
            Contents: |
              *.deb
              *.rpm
              *.tar.gz
            TargetFolder: '$(build.artifactstagingdirectory)'
        - task: PublishBuildArtifacts@1
          displayName: Publish Artifacts
          inputs:
            PathtoPublish: '$(build.artifactstagingdirectory)'
            ArtifactName: 'iotedged-$(os)-$(arch)'
          condition: and(succeededOrFailed(),or(eq(${{ parameters['E2EBuild'] }}, false), eq(variables.arch,'amd64')))
  
################################################################################
    - job: mariner_linux
################################################################################
      displayName: Mariner_Linux
      condition: |
        and
        (
          eq(${{ parameters['E2EBuild'] }}, false), 
          or(eq(variables['build.linux.mariner'], ''), eq(variables['build.linux.mariner'], true))
        )
      pool:
<<<<<<< HEAD
        name: $(pool.linux.name)
        demands:
          - ImageOverride -equals agent-aziotedge-ubuntu-20.04-docker
=======
        name: $(pool.windows.name)
        demands:
          - ImageOverride -equals agent-aziotedge-ubuntu-20.04-docker-large-disk
>>>>>>> d342dcac
      strategy:
        matrix:
          CBL-Mariner1.0-amd64:
            arch: amd64
            os: mariner
            os_version: 1
<<<<<<< HEAD
            mariner_release: 1.0-stable
            target.iotedged: builds/mariner1/out/RPMS
=======
            release: 1.0-stable
            target.iotedged: builds/mariner1/out/RPMS/x86_64/
>>>>>>> d342dcac
            target.logs: builds/mariner1/build/logs/pkggen/rpmbuilding/
          CBL-Mariner2.0-amd64:
            arch: amd64
            os: mariner
            os_version: 2
<<<<<<< HEAD
            mariner_release: 2.0-stable
            target.iotedged: builds/mariner2/out/RPMS
=======
            release: 2.0-stable
            target.iotedged: builds/mariner2/out/RPMS/x86_64/
>>>>>>> d342dcac
            target.logs: builds/mariner2/build/logs/pkggen/rpmbuilding/
      steps:
        - bash: |
            BASE_VERSION=`cat $BUILD_SOURCESDIRECTORY/edgelet/version.txt`
            VERSION="$BASE_VERSION$BUILD_BUILDNUMBER"
            echo "##vso[task.setvariable variable=VERSION;]$VERSION"
  
            echo "PACKAGE_ARCH=$(arch)"
            echo "PACKAGE_OS=$(os)"
<<<<<<< HEAD
            echo "##vso[task.setvariable variable=MARINER_RELEASE;]$(mariner_release)"
            echo "##vso[task.setvariable variable=PACKAGE_ARCH;]$(arch)"
            echo "PACKAGE_OS=$(os)"
            mariner_arch=$(arch)
            if [ $mariner_arch == "amd64" ]; then
              mariner_arch="x86_64"
            fi
            echo "##vso[task.setvariable variable=MARINER_ARCH;]$mariner_arch"
=======
            echo "##vso[task.setvariable variable=MARINER_RELEASE;]$(release)"
            mariner_arch=$(arch)
>>>>>>> d342dcac
          displayName: Set Version
        - bash: |
            docker run --rm \
              -v "$(Build.SourcesDirectory):/src" \
              -e "ARCH=$arch" \
              -e "OS=$OS" \
              -e "MARINER_RELEASE=$MARINER_RELEASE" \
<<<<<<< HEAD
              -e "MARINER_ARCH=$MARINER_ARCH" \
=======
>>>>>>> d342dcac
              -e "VERSION=$VERSION" \
              --privileged \
              "ubuntu:18.04" \
              '/src/edgelet/build/linux/package-mariner.sh'
        - task: CopyFiles@2
          displayName: Copy iotedged and libiothsm build logs to artifact staging
          inputs:
            SourceFolder: $(target.logs)
            Contents: |
              **/*.rpm.log
            TargetFolder: '$(build.artifactstagingdirectory)'
          condition: succeededOrFailed()
        - task: CopyFiles@2
          displayName: Copy iotedged and libiothsm Files to Artifact Staging
          inputs:
            SourceFolder: $(target.iotedged)/$(mariner_arch)
            Contents: |
              *.rpm
            TargetFolder: '$(build.artifactstagingdirectory)'
          condition: succeededOrFailed()
        - task: PublishBuildArtifacts@1
          displayName: Publish Artifacts
          inputs:
            PathtoPublish: '$(build.artifactstagingdirectory)'
            ArtifactName: 'iotedged-$(os)$(os_version)-$(arch)'
          condition: succeededOrFailed()
  
################################################################################
    - job: windows_amd64
################################################################################
      displayName: Windows amd64
      condition: eq(${{ parameters['E2EBuild'] }}, false)
      timeoutInMinutes: 90
      pool:
        name: $(pool.windows.name)
        demands:
          - ImageOverride -equals agent-aziotedge-winserver-2019dc-build
      steps:
        - powershell: |
            $base_version = Get-Content -Path "$(Build.SourcesDirectory)\edgelet\version.txt"
            if ($base_version -like '*~*') {
              $version = ("{0}{1}" -f $base_version, $(Build.BuildNumber))
            } else {
              $version = $base_version
            }
            Write-Host "base_version=$base_version"
            Write-Host "version=$version"
            Write-Host ("##vso[task.setvariable variable=VERSION;]$version")
            Write-Host ("##vso[task.setvariable variable=NO_VALGRIND;]true")
          displayName: Set Version
        - powershell: edgelet/build/windows/install.ps1
          displayName: Install Rust
        - powershell: edgelet/build/windows/build.ps1 -Release
          displayName: Build
        - task: CMake@1
          displayName: 'Setup libiothsm'
          inputs:
            workingDirectory: 'edgelet/hsm-sys/azure-iot-hsm-c/build'
            cmakeArgs: '-G "Visual Studio 15 2017 Win64" -DBUILD_SHARED=ON -Duse_emulator=OFF ..'
        - task: CMake@1
          displayName: 'Build libiothsm'
          inputs:
            workingDirectory: 'edgelet/hsm-sys/azure-iot-hsm-c/build'
            cmakeArgs: '--build . --config Release'
        - powershell: edgelet/build/windows/package.ps1 -CreateTemplate
          displayName: Prepare package template
        - powershell: edgelet/build/windows/package.ps1 -CreateCab
          displayName: Generate CAB package
        - task: CopyFiles@2
          displayName: 'Copy installer script and package to Artifact Staging'
          inputs:
            SourceFolder: .
            Contents: |
              *.cab
              scripts/windows/setup/IotEdgeSecurityDaemon.ps1
            TargetFolder: '$(build.artifactstagingdirectory)'
        - task: SFP.build-tasks.custom-build-task-1.EsrpCodeSigning@1
          displayName: 'ESRP Installer and Package CodeSigning Internal'
          inputs:
            ConnectedServiceName: '$(WINDOWS_CODESIGN_SERVICE_CONNECTION)'
            FolderPath: '$(build.artifactstagingdirectory)'
            Pattern: '*.cab,*.ps1'
            CertificateId: 302
            OpusName: 'Azure IoT Edge'
            OpusInfo: 'https://azure.microsoft.com/en-us/services/iot-edge/'
            SessionTimeout: 20
        - task: PublishBuildArtifacts@1
          displayName: 'Publish Artifact: iotedged-windows'
          inputs:
            PathtoPublish: '$(build.artifactstagingdirectory)'
            ArtifactName: 'iotedged-windows'<|MERGE_RESOLUTION|>--- conflicted
+++ resolved
@@ -173,40 +173,24 @@
           or(eq(variables['build.linux.mariner'], ''), eq(variables['build.linux.mariner'], true))
         )
       pool:
-<<<<<<< HEAD
-        name: $(pool.linux.name)
-        demands:
-          - ImageOverride -equals agent-aziotedge-ubuntu-20.04-docker
-=======
         name: $(pool.windows.name)
         demands:
           - ImageOverride -equals agent-aziotedge-ubuntu-20.04-docker-large-disk
->>>>>>> d342dcac
       strategy:
         matrix:
           CBL-Mariner1.0-amd64:
             arch: amd64
             os: mariner
             os_version: 1
-<<<<<<< HEAD
             mariner_release: 1.0-stable
-            target.iotedged: builds/mariner1/out/RPMS
-=======
-            release: 1.0-stable
             target.iotedged: builds/mariner1/out/RPMS/x86_64/
->>>>>>> d342dcac
             target.logs: builds/mariner1/build/logs/pkggen/rpmbuilding/
           CBL-Mariner2.0-amd64:
             arch: amd64
             os: mariner
             os_version: 2
-<<<<<<< HEAD
             mariner_release: 2.0-stable
-            target.iotedged: builds/mariner2/out/RPMS
-=======
-            release: 2.0-stable
             target.iotedged: builds/mariner2/out/RPMS/x86_64/
->>>>>>> d342dcac
             target.logs: builds/mariner2/build/logs/pkggen/rpmbuilding/
       steps:
         - bash: |
@@ -216,7 +200,6 @@
   
             echo "PACKAGE_ARCH=$(arch)"
             echo "PACKAGE_OS=$(os)"
-<<<<<<< HEAD
             echo "##vso[task.setvariable variable=MARINER_RELEASE;]$(mariner_release)"
             echo "##vso[task.setvariable variable=PACKAGE_ARCH;]$(arch)"
             echo "PACKAGE_OS=$(os)"
@@ -225,10 +208,6 @@
               mariner_arch="x86_64"
             fi
             echo "##vso[task.setvariable variable=MARINER_ARCH;]$mariner_arch"
-=======
-            echo "##vso[task.setvariable variable=MARINER_RELEASE;]$(release)"
-            mariner_arch=$(arch)
->>>>>>> d342dcac
           displayName: Set Version
         - bash: |
             docker run --rm \
@@ -236,10 +215,7 @@
               -e "ARCH=$arch" \
               -e "OS=$OS" \
               -e "MARINER_RELEASE=$MARINER_RELEASE" \
-<<<<<<< HEAD
               -e "MARINER_ARCH=$MARINER_ARCH" \
-=======
->>>>>>> d342dcac
               -e "VERSION=$VERSION" \
               --privileged \
               "ubuntu:18.04" \
