--- conflicted
+++ resolved
@@ -460,7 +460,7 @@
           project: IotedgeDiagnosticsDotnet
           version: $(version)
           bin_dir: '$(Build.BinariesDirectory)'
-<<<<<<< HEAD
+          buildx_flag: 'true'
     # for E2E tests
     - job: BuildImageMetricsValidator
       steps:
@@ -470,6 +470,7 @@
           imageName: azureiotedge-metrics-validator
           project: MetricsValidator
           bin_dir: '$(Build.BinariesDirectory)'
+          buildx_flag: 'true'
     - job: BuildImageDirectMethodSender
       steps:
       - template: templates/image-linux.yaml
@@ -478,6 +479,7 @@
           imageName: azureiotedge-direct-method-sender
           project: DirectMethodSender
           bin_dir: '$(Build.BinariesDirectory)'
+          buildx_flag: 'true'
     - job: BuildImageDirectMethodReceiver
       steps:
       - template: templates/image-linux.yaml
@@ -486,6 +488,7 @@
           imageName: azureiotedge-direct-method-receiver
           project: DirectMethodReceiver
           bin_dir: '$(Build.BinariesDirectory)'
+          buildx_flag: 'true'
     - job: BuildImageNumberLogger
       steps:
       - template: templates/image-linux.yaml
@@ -494,6 +497,7 @@
           imageName: azureiotedge-number-logger
           project: NumberLogger
           bin_dir: '$(Build.BinariesDirectory)'
+          buildx_flag: 'true'
     - job: BuildImageTemperatureFilter
       steps:
       - template: templates/image-linux.yaml
@@ -502,6 +506,7 @@
           imageName: azureiotedge-temperature-filter
           project: TemperatureFilter
           bin_dir: '$(Build.BinariesDirectory)'
+          buildx_flag: 'true'
     - job: BuildImageLoadGen
       steps:
       - template: templates/image-linux.yaml
@@ -510,6 +515,7 @@
           imageName: azureiotedge-load-gen
           project: load-gen
           bin_dir: '$(Build.BinariesDirectory)'
+          buildx_flag: 'true'
     - job: BuildImageTestResultCoordinator
       steps:
       - template: templates/image-linux.yaml
@@ -518,6 +524,7 @@
           imageName: azureiotedge-test-result-coordinator
           project: TestResultCoordinator
           bin_dir: '$(Build.BinariesDirectory)'
+          buildx_flag: 'true'
     - job: BuildImageRelayer
       steps:
       - template: templates/image-linux.yaml
@@ -526,6 +533,7 @@
           imageName: azureiotedge-relayer
           project: Relayer
           bin_dir: '$(Build.BinariesDirectory)'
+          buildx_flag: 'true'
     # Functions Sample - Not supported on linux arm64
     - job: BuildImageFunctionsSample
       steps:
@@ -535,9 +543,7 @@
           imageName: azureiotedge-functions-filter
           project: EdgeHubTriggerCSharp
           bin_dir: '$(Build.BinariesDirectory)'
-=======
-          buildx_flag: 'true'
->>>>>>> 5d84aadb
+          buildx_flag: 'true'
 
 ################################################################################
   - stage: PublishManifests
