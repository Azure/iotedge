--- conflicted
+++ resolved
@@ -30,33 +30,30 @@
     branch: 'main'
 
 jobs:
-<<<<<<< HEAD
-  - template: templates/get-storage-uri.yaml
-    parameters:
-      azureSubscription: $(azure.subscription)
-  - job: ContainerRegistryCredentials
-    displayName: 'Get ACR Credentials'
-=======
   - job: Token
     displayName: 'Get SAS URI for Blob Storage Account'
->>>>>>> 3ff140fe
     pool:
       name: $(pool.linux.name)
       demands:
         - ImageOverride -equals agent-aziotedge-ubuntu-22.04-msmoby
     steps:
-<<<<<<< HEAD
+      - template: templates/storage-token.yaml
+        parameters:
+          azureSubscription: $(azure.subscription)
+          crossJobVariables: true
+
+  - job: ContainerRegistryCredentials
+    displayName: 'Get ACR Credentials'
+    pool:
+      name: $(pool.linux.name)
+      demands:
+        - ImageOverride -equals agent-aziotedge-ubuntu-22.04-msmoby
+    steps:
       - template: templates/acr-credentials.yaml
         parameters:
           acrName: $(cr.name)
           crossJobVariables: true
           serviceConnection: $(azure.subscription)
-=======
-      - template: templates/storage-token.yaml
-        parameters:
-          azureSubscription: $(azure.subscription)
-          crossJobVariables: true
->>>>>>> 3ff140fe
 
 ################################################################################
   - job: linux_amd64_moby
