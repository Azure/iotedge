trigger: none
pr: none

# Test schedule the same between master and release/1.2, but offset 12 hours.
# Don't run any scheduled tests on Sunday, as release/1.1 runs its scheduled tests then.
schedules:
- cron: "0 0 * * 1,2,3,4,5,6"
  displayName: Daily build master
  branches:
    include:
    - master
  always: true
- cron: "0 12 * * 1,2,3,4,5,6"
  displayName: Daily build release/1.2
  branches:
    include:
    - release/1.2
  always: true

variables:
  images.artifact.name.linux: 'core-linux'

resources:
  pipelines:
  - pipeline: images
    source: 'Azure-IoT-Edge-Core Build Images'
    branch: 'release/1.2'
  - pipeline: packages
    source: 'Azure-IoT-Edge-Core Edgelet Packages'
    branch: 'release/1.2'

jobs:
################################################################################
  - job: linux_amd64_moby
################################################################################
    displayName: Linux AMD64 Moby
    condition: and(eq(variables['run.linux.amd64.moby'], 'true'), ne(variables['agent.group'], ''))
    timeoutInMinutes: 180
    strategy:
      matrix:
        Online:
          testrun.config: 1
          testrun.network.description: "Online"
          testrun.network.frequencies: "00:00:00 00:00:00 0"
          testrun.network.runProfile: "Online"
          testrun.duration: "01:00:00"
        Offline(5/5/5):
          testrun.config: 2
          testrun.network.description: "Offline(5/5/5)"
          testrun.network.frequencies: "00:05:00 00:05:00 5"
          testrun.network.runProfile: "Offline"
          testrun.duration: "00:50:00"
        Offline(10/10/3):
          testrun.config: 3
          testrun.network.description: "Offline(10/10/3)"
          testrun.network.frequencies: "00:10:00 00:10:00 3"
          testrun.network.runProfile: "Offline"
          testrun.duration: "01:00:00"
        Offline(15/15/3):
          testrun.config: 4
          testrun.network.description: "Offline(15/15/3)"
          testrun.network.frequencies: "00:15:00 00:15:00 3"
          testrun.network.runProfile: "Offline"
          testrun.duration: "01:30:00"
        Offline(30/30/2):
          testrun.config: 5
          testrun.network.description: "Offline(30/30/2)"
          testrun.network.frequencies: "00:30:00 00:30:00 2"
          testrun.network.runProfile: "Offline"
          testrun.duration: "02:00:00"
        Offline(5/20/3):
          testrun.config: 6
          testrun.network.description: "Offline(5/20/3)"
          testrun.network.frequencies: "00:05:00 00:20:00 3"
          testrun.network.runProfile: "Offline"
          testrun.duration: "01:15:00"
        SatelliteGood(60/0/1):
          testrun.config: 7
          testrun.network.description: "SatelliteGood(60/0/1)"
          testrun.network.frequencies: "01:00:00 00:00:00 1"
          testrun.network.runProfile: "SatelliteGood"
          testrun.duration: "01:00:00"
        Cellular3G(60/0/1):
          testrun.config: 8
          testrun.network.description: "Cellular3G(60/0/1)"
          testrun.network.frequencies: "01:00:00 00:00:00 1"
          testrun.network.runProfile: "Cellular3G"
          testrun.duration: "01:00:00"
    pool:
      name: $(pool.linux.name)
      demands:
        - ImageOverride -equals agent-aziotedge-ubuntu-18.04-msmoby
    variables:
      edgelet.artifact.name: 'iotedged-ubuntu18.04-amd64'
      aziotis.artifact.name: 'packages_ubuntu-18.04_amd64'
      aziotis.package.filter: 'aziot-identity-service_*_amd64.deb'
    steps:
      - task: Bash@3
        name: Print_test_parameters
        displayName: 'Print test parameters'
        inputs:
          targetType: inline
          script: |
            # print all matrix variables here
            echo "testrun.config=$(testrun.config)"
            echo "testrun.network.frequencies=$(testrun.network.frequencies)"
            echo "testrun.network.runProfile=$(testrun.network.runProfile)"
            echo "testrun.duration=$(testrun.duration)"
            echo "deploymentFileName=$(deploymentFileName)"
            echo "test.runtimeLogLevel=$(test.runtimeLogLevel)"
      - template: templates/set-run-flag.yaml
      - checkout: self
        clean: true
        fetchDepth: 100
        submodules: recursive
        condition: and(succeeded(), eq(variables['run.flag'], 1))
      - task: AzureKeyVault@1
        condition: eq(variables['run.flag'], 1)
        displayName: 'Azure Key Vault: EdgeBuildkv'
        inputs:
          azureSubscription: $(azure.subscription)
          KeyVaultName: 'edgebuildkv'
          SecretsFilter: >- 
            edgebuilds-azurecr-io-username,
            edgebuilds-azurecr-io-pwd,
            kvLogAnalyticWorkspaceId,
            kvLogAnalyticSharedKey,
            EdgeConnectivityStorageAccountConnString,
            GitHubAccessToken
      - task: AzureKeyVault@1
        displayName: 'Azure Key Vault: $(azure.keyVault)'
        inputs:
          azureSubscription: $(azure.subscription)
          KeyVaultName: $(azure.keyVault)
          SecretsFilter: >- 
            IotHub-ConnStr,
            IotHub-EventHubConnStr
      - task: DownloadBuildArtifacts@0
        condition: and(succeeded(), eq(variables['run.flag'], 1))
        displayName: 'Download Edgelet Artifacts'
        inputs:
          buildType: specific
          project: $(resources.pipeline.packages.projectID)
          pipeline: $(resources.pipeline.packages.pipelineName)
          branchName: $(resources.pipeline.packages.sourceBranch)
          buildVersionToDownload: latestFromBranch
          downloadPath: '$(Build.StagingDirectory)'
          artifactName: $(edgelet.artifact.name)
          allowPartiallySucceededBuilds: true
      - task: DownloadBuildArtifacts@0
        condition: and(succeeded(), eq(variables['run.flag'], 1))
        displayName: 'Download Images Artifacts'
        inputs:
          buildType: specific
          project: $(resources.pipeline.images.projectID)
          pipeline: $(resources.pipeline.images.pipelineName)
          branchName: $(resources.pipeline.images.sourceBranch)
          buildVersionToDownload: latestFromBranch
          downloadPath: '$(Build.StagingDirectory)'
          artifactName: $(images.artifact.name.linux)
          allowPartiallySucceededBuilds: true
          itemPattern: |
            $(images.artifact.name.linux)/IotEdgeQuickstart.linux-x64.tar.gz
            $(images.artifact.name.linux)/e2e_deployment_files/$(deploymentFileName)
            $(images.artifact.name.linux)/scripts/linux/trcE2ETest.sh
            $(images.artifact.name.linux)/artifactInfo.txt
            $(images.artifact.name.linux)/scripts/local/test/DownloadIdentityService.ps1
            $(images.artifact.name.linux)/CACertificates/certGen.sh
            $(images.artifact.name.linux)/CACertificates/openssl_root_ca.cnf
      - task: PowerShell@2
        condition: and(succeeded(), eq(variables['run.flag'], 1))
        displayName: 'Download aziot-identity-service'
        inputs:
          filePath: $(Build.StagingDirectory)/$(images.artifact.name.linux)/scripts/local/test/DownloadIdentityService.ps1
        env:
          GITHUB_TOKEN: $(GitHubAccessToken)
          ARTIFACT_NAME: $(aziotis.artifact.name)
          PACKAGE_FILTER: $(aziotis.package.filter)
          DOWNLOAD_PATH: $(Build.StagingDirectory)
          IDENTITY_SERVICE_COMMIT: $(aziotis.commit)
      # Deploy connectivity test
      - template: templates/connectivity-deploy.yaml
        parameters:
          release.label: 'ct$(agent.group)'
          test.buildNumber: '$(Build.BuildNumber)'
          test.buildId: '$(Build.BuildId)'
          build.source.branch: '$(Build.SourceBranchName)'
          build.repo.path: '$(Build.SourcesDirectory)'
          edgelet.source.branch: '$(edgelet.package.branchName)'
          images.source.branch: '$(images.branchName)'
          edgelet.artifact.name: '$(edgelet.artifact.name)'
          images.artifact.name: '$(images.artifact.name.linux)'
          container.registry: '$(container.registry)'
          container.registry.username: '$(edgebuilds-azurecr-io-username)'
          container.registry.password: '$(edgebuilds-azurecr-io-pwd)'
          iotHub.connectionString: '$(IotHub-ConnStr)'
          eventHub.connectionString: '$(IotHub-EventHubConnStr)'
          deploymentFileName: '$(deploymentFileName)'
          upstream.protocol: '$(upstream.protocol)'
          edgeHubRestartTest.restartPeriod: '$(edgeHubRestartTest.restartPeriod)'
          edgeHubRestartTest.sdkOperationTimeout: '$(edgeHubRestartTest.sdkOperationTimeout)'
          testDuration: '$(testrun.duration)'
          testStartDelay: '$(testStartDelay)'
          networkController.frequencies: '$(testrun.network.frequencies)'
          networkController.runProfile: '$(testrun.network.runProfile)'
          networkController.description: '$(testrun.network.description)'
          logAnalyticsWorkspaceId: '$(kvLogAnalyticWorkspaceId)'
          logAnalyticsSharedKey: '$(kvLogAnalyticSharedKey)'
          testResultCoordinator.logAnalyticsLogType: '$(testResultCoordinator.logAnalyticsLogType)'
          testResultCoordinator.verificationDelay: '$(testResultCoordinator.verificationDelay)'
          testResultCoordinator.storageAccountConnectionString: '$(EdgeConnectivityStorageAccountConnString)'
          metricsCollector.metricsEndpointsCSV: '$(metricsCollector.metricsEndpointsCSV)'
          metricsCollector.scrapeFrequencyInSecs: '$(metricsCollector.scrapeFrequencyInSecs)'
          metricsCollector.uploadTarget: '$(metricsCollector.uploadTarget)'
          metricsCollector.hostPlatform: 'linux_amd64_moby'
          edgeRuntime.buildNumber: '$(edgeRuntime.buildNumber)'
          customEdgeAgent.image: '$(customEdgeAgent.image)'
          customEdgeHub.image: '$(customEdgeHub.image)'
          test.runtimeLogLevel: '$(test.runtimeLogLevel)'
          testInfo.testName: '$(testInfo.testName)'
          topology: 'SingleNode'


################################################################################
  - job: linux_arm32v7_moby
################################################################################
    displayName: Linux ARM32v7 Moby
    condition: and(eq(variables['run.linux.arm32v7.moby'], 'true'), ne(variables['agent.group'], ''))
    timeoutInMinutes: 180
    strategy:
      matrix:
        Online:
          testrun.config: 1
          testrun.network.description: "Online"
          testrun.network.frequencies: "00:00:00 00:00:00 0"
          testrun.network.runProfile: "Online"
          testrun.duration: "01:00:00"
        Offline(5/5/5):
          testrun.config: 2
          testrun.network.description: "Offline(5/5/5)"
          testrun.network.frequencies: "00:05:00 00:05:00 5"
          testrun.network.runProfile: "Offline"
          testrun.duration: "00:50:00"
        Offline(10/10/3):
          testrun.config: 3
          testrun.network.description: "Offline(10/10/3)"
          testrun.network.frequencies: "00:10:00 00:10:00 3"
          testrun.network.runProfile: "Offline"
          testrun.duration: "01:00:00"
        Offline(15/15/3):
          testrun.config: 4
          testrun.network.description: "Offline(15/15/3)"
          testrun.network.frequencies: "00:15:00 00:15:00 3"
          testrun.network.runProfile: "Offline"
          testrun.duration: "01:30:00"
        Offline(30/30/2):
          testrun.config: 5
          testrun.network.description: "Offline(30/30/2)"
          testrun.network.frequencies: "00:30:00 00:30:00 2"
          testrun.network.runProfile: "Offline"
          testrun.duration: "02:00:00"
        Offline(5/20/3):
          testrun.config: 6
          testrun.network.description: "Offline(5/20/3)"
          testrun.network.frequencies: "00:05:00 00:20:00 3"
          testrun.network.runProfile: "Offline"
          testrun.duration: "01:15:00"
        SatelliteGood(60/0/1):
          testrun.config: 7
          testrun.network.description: "SatelliteGood(60/0/1)"
          testrun.network.frequencies: "01:00:00 00:00:00 1"
          testrun.network.runProfile: "SatelliteGood"
          testrun.duration: "01:00:00"
        Cellular3G(60/0/1):
          testrun.config: 8
          testrun.network.description: "Cellular3G(60/0/1)"
          testrun.network.frequencies: "01:00:00 00:00:00 1"
          testrun.network.runProfile: "Cellular3G"
          testrun.duration: "01:00:00"
    pool:
      name: $(pool.name)
      demands:
        - agent-group -equals $(agent.group)
        - Agent.OS -equals Linux
        - Agent.OSArchitecture -equals ARM
        - agent-osbits -equals 32
        - run-connectivity -equals true
    variables:
      edgelet.artifact.name: 'iotedged-debian9-arm32v7'
    steps:
      - task: Bash@3
        name: Print_test_parameters
        displayName: 'Print test parameters'
        inputs:
          targetType: inline
          script: |
            # print all matrix variables here
            echo "testrun.config=$(testrun.config)"
            echo "testrun.network.frequencies=$(testrun.network.frequencies)"
            echo "testrun.network.runProfile=$(testrun.network.runProfile)"
            echo "testrun.duration=$(testrun.duration)"
            echo "deploymentFileName=$(deploymentFileName)"
            echo "test.runtimeLogLevel=$(test.runtimeLogLevel)"
      - template: templates/set-run-flag.yaml
      - checkout: self
        clean: true
        fetchDepth: 100
        submodules: recursive
        condition: and(succeeded(), eq(variables['run.flag'], 1))
      - task: AzureKeyVault@1
        condition: eq(variables['run.flag'], 1)
        displayName: 'Azure Key Vault: EdgeBuildkv'
        inputs:
          azureSubscription: $(azure.subscription)
          KeyVaultName: 'edgebuildkv'
          SecretsFilter: >- 
            edgebuilds-azurecr-io-username,
            edgebuilds-azurecr-io-pwd,
            kvLogAnalyticWorkspaceId,
            kvLogAnalyticSharedKey,
            EdgeConnectivityStorageAccountConnString,
            GitHubAccessToken
      - task: AzureKeyVault@1
        displayName: 'Azure Key Vault: $(azure.keyVault)'
        inputs:
          azureSubscription: $(azure.subscription)
          KeyVaultName: $(azure.keyVault)
          SecretsFilter: >- 
            IotHub-ConnStr,
            IotHub-EventHubConnStr
      - task: DownloadBuildArtifacts@0
        condition: and(succeeded(), eq(variables['run.flag'], 1))
        displayName: 'Download Edgelet Artifacts'
        inputs:
          buildType: specific
          project: $(vsts.project)
          pipeline: $(edgelet.package.build)
          branchName: $(edgelet.package.branchName)
          buildVersionToDownload: latestFromBranch
          downloadPath: '$(Build.StagingDirectory)'
          artifactName: $(edgelet.artifact.name)
          allowPartiallySucceededBuilds: true
      - task: DownloadBuildArtifacts@0
        condition: and(succeeded(), eq(variables['run.flag'], 1))
        displayName: 'Download Images Artifacts'
        inputs:
          buildType: specific
          project: $(vsts.project)
          pipeline: $(images.build)
          branchName: $(images.branchName)
          buildVersionToDownload: latestFromBranch
          downloadPath: '$(Build.StagingDirectory)'
          artifactName: $(images.artifact.name.linux)
          allowPartiallySucceededBuilds: true
          itemPattern: |
            $(images.artifact.name.linux)/IotEdgeQuickstart.linux-arm.tar.gz
            $(images.artifact.name.linux)/e2e_deployment_files/$(deploymentFileName)
            $(images.artifact.name.linux)/scripts/linux/trcE2ETest.sh
            $(images.artifact.name.linux)/artifactInfo.txt
            $(images.artifact.name.linux)/CACertificates/certGen.sh
            $(images.artifact.name.linux)/CACertificates/openssl_root_ca.cnf
      # Deploy connectivity test
      - template: templates/connectivity-deploy.yaml
        parameters:
          release.label: 'ct$(agent.group)'
          test.buildNumber: '$(Build.BuildNumber)'
          test.buildId: '$(Build.BuildId)'
          build.source.branch: '$(Build.SourceBranchName)'
          build.repo.path: '$(Build.SourcesDirectory)'
          edgelet.source.branch: '$(edgelet.package.branchName)'
          images.source.branch: '$(images.branchName)'
          edgelet.artifact.name: '$(edgelet.artifact.name)'
          images.artifact.name: '$(images.artifact.name.linux)'
          container.registry: '$(container.registry)'
          container.registry.username: '$(edgebuilds-azurecr-io-username)'
          container.registry.password: '$(edgebuilds-azurecr-io-pwd)'
          iotHub.connectionString: '$(EdgeConnectivityTestHubARM32ConnString)'
          eventHub.connectionString: '$(EdgeConnectivityEventHubARM32ConnString)'
          deploymentFileName: '$(deploymentFileName)'
          upstream.protocol: '$(upstream.protocol)'
          edgeHubRestartTest.restartPeriod: '$(edgeHubRestartTest.restartPeriod)'
          edgeHubRestartTest.sdkOperationTimeout: '$(edgeHubRestartTest.sdkOperationTimeout)'
          testDuration: '$(testrun.duration)'
          testStartDelay: '$(testStartDelay.arm32)'
          networkController.frequencies: '$(testrun.network.frequencies)'
          networkController.runProfile: '$(testrun.network.runProfile)'
          networkController.description: '$(testrun.network.description)'
          logAnalyticsWorkspaceId: '$(kvLogAnalyticWorkspaceId)'
          logAnalyticsSharedKey: '$(kvLogAnalyticSharedKey)'
          testResultCoordinator.logAnalyticsLogType: '$(testResultCoordinator.logAnalyticsLogType)'
          testResultCoordinator.verificationDelay: '$(testResultCoordinator.verificationDelay)'
          testResultCoordinator.storageAccountConnectionString: '$(EdgeConnectivityStorageAccountConnString)'
          metricsCollector.metricsEndpointsCSV: '$(metricsCollector.metricsEndpointsCSV)'
          metricsCollector.scrapeFrequencyInSecs: '$(metricsCollector.scrapeFrequencyInSecs)'
          metricsCollector.uploadTarget: '$(metricsCollector.uploadTarget)'
          metricsCollector.hostPlatform: 'linux_arm32v7_moby'
          edgeRuntime.buildNumber: '$(edgeRuntime.buildNumber)'
          customEdgeAgent.image: '$(customEdgeAgent.image)'
          customEdgeHub.image: '$(customEdgeHub.image)'
          test.runtimeLogLevel: '$(test.runtimeLogLevel)'
          connectivity.nested: 'false'
          testInfo.testName: '$(testInfo.testName)'
<<<<<<< HEAD

################################################################################
  - job: eflow_amd64
################################################################################
    displayName: EFLOW AMD64
    condition: and(eq(variables['run.eflow.amd64'], 'true'), ne(variables['agent.group'], ''))
    timeoutInMinutes: 180
    strategy:
      matrix:
        Online:
          testrun.config: 1
          testrun.network.description: "Online"
          testrun.network.frequencies: "00:00:00 00:00:00 0"
          testrun.network.runProfile: "Online"
          testrun.duration: "01:00:00"
        Offline(5/5/5):
          testrun.config: 2
          testrun.network.description: "Offline(5/5/5)"
          testrun.network.frequencies: "00:05:00 00:05:00 5"
          testrun.network.runProfile: "Offline"
          testrun.duration: "00:50:00"
        Offline(10/10/3):
          testrun.config: 3
          testrun.network.description: "Offline(10/10/3)"
          testrun.network.frequencies: "00:10:00 00:10:00 3"
          testrun.network.runProfile: "Offline"
          testrun.duration: "01:00:00"
        Offline(15/15/3):
          testrun.config: 4
          testrun.network.description: "Offline(15/15/3)"
          testrun.network.frequencies: "00:15:00 00:15:00 3"
          testrun.network.runProfile: "Offline"
          testrun.duration: "01:30:00"
        Offline(30/30/2):
          testrun.config: 5
          testrun.network.description: "Offline(30/30/2)"
          testrun.network.frequencies: "00:30:00 00:30:00 2"
          testrun.network.runProfile: "Offline"
          testrun.duration: "02:00:00"
        Offline(5/20/3):
          testrun.config: 6
          testrun.network.description: "Offline(5/20/3)"
          testrun.network.frequencies: "00:05:00 00:20:00 3"
          testrun.network.runProfile: "Offline"
          testrun.duration: "01:15:00"
    pool:
      name: $(pool.name)
      demands:
        - agent-group -equals $(agent.group)
        - Agent.OS -equals Linux
        - Agent.OSArchitecture -equals X64
        - eflow -equals true
        - run-long-haul -equals true
    variables:
      edgelet.artifact.name: 'iotedged-mariner-amd64'
      aziotis.artifact.name: 'packages_mariner_amd64'
      aziotis.package.filter: 'aziot-identity-service-*.x86_64.rpm'
    steps:
      - task: Bash@3
        name: Print_test_parameters
        displayName: 'Print test parameters'
        inputs:
          targetType: inline
          script: |
            # print all matrix variables here
            echo "testrun.config=$(testrun.config)"
            echo "testrun.network.frequencies=$(testrun.network.frequencies)"
            echo "testrun.network.runProfile=$(testrun.network.runProfile)"
            echo "testrun.duration=$(testrun.duration)"
            echo "deploymentFileName=$(deploymentFileName)"
            echo "test.runtimeLogLevel=$(test.runtimeLogLevel)"
      - template: templates/set-run-flag.yaml
      - checkout: self
        clean: true
        fetchDepth: 100
        submodules: recursive
        condition: and(succeeded(), eq(variables['run.flag'], 1))
      - task: AzureKeyVault@1
        condition: eq(variables['run.flag'], 1)
        displayName: 'Azure Key Vault: EdgeBuildkv'
        inputs:
          azureSubscription: $(azure.subscription)
          KeyVaultName: 'edgebuildkv'
          SecretsFilter: >- 
            edgebuilds-azurecr-io-username,
            edgebuilds-azurecr-io-pwd,
            kvLogAnalyticWorkspaceId,
            kvLogAnalyticSharedKey,
            EdgeConnectivityStorageAccountConnString,
            GitHubAccessToken
      - task: AzureKeyVault@1
        displayName: 'Azure Key Vault: $(azure.keyVault)'
        inputs:
          azureSubscription: $(azure.subscription)
          KeyVaultName: $(azure.keyVault)
          SecretsFilter: >- 
            IotHub-ConnStr,
            IotHub-EventHubConnStr
      - task: DownloadBuildArtifacts@0
        condition: and(succeeded(), eq(variables['run.flag'], 1))
        displayName: 'Download Edgelet Artifacts'
        inputs:
          buildType: specific
          project: $(resources.pipeline.packages.projectID)
          pipeline: $(resources.pipeline.packages.pipelineName)
          branchName: $(resources.pipeline.packages.sourceBranch)
          buildVersionToDownload: latestFromBranch
          downloadPath: '$(Build.StagingDirectory)'
          artifactName: $(edgelet.artifact.name)
          allowPartiallySucceededBuilds: true
      - task: DownloadBuildArtifacts@0
        condition: and(succeeded(), eq(variables['run.flag'], 1))
        displayName: 'Download Images Artifacts'
        inputs:
          buildType: specific
          project: $(resources.pipeline.images.projectID)
          pipeline: $(resources.pipeline.images.pipelineName)
          branchName: $(resources.pipeline.images.sourceBranch)
          buildVersionToDownload: latestFromBranch
          downloadPath: '$(Build.StagingDirectory)'
          artifactName: $(images.artifact.name.linux)
          allowPartiallySucceededBuilds: true
          itemPattern: |
            $(images.artifact.name.linux)/IotEdgeQuickstart.linux-x64.tar.gz
            $(images.artifact.name.linux)/e2e_deployment_files/$(deploymentFileName)
            $(images.artifact.name.linux)/scripts/linux/trcE2ETest.sh
            $(images.artifact.name.linux)/artifactInfo.txt
            $(images.artifact.name.linux)/scripts/local/test/DownloadIdentityService.ps1
            $(images.artifact.name.linux)/CACertificates/certGen.sh
            $(images.artifact.name.linux)/CACertificates/openssl_root_ca.cnf
      - task: PowerShell@2
        condition: and(succeeded(), eq(variables['run.flag'], 1))
        displayName: 'Download aziot-identity-service'
        inputs:
          filePath: $(Build.StagingDirectory)/$(images.artifact.name.linux)/scripts/local/test/DownloadIdentityService.ps1
        env:
          GITHUB_TOKEN: $(GitHubAccessToken)
          ARTIFACT_NAME: $(aziotis.artifact.name)
          PACKAGE_FILTER: $(aziotis.package.filter)
          DOWNLOAD_PATH: $(Build.StagingDirectory)
          IDENTITY_SERVICE_COMMIT: $(aziotis.commit)
      # Deploy connectivity test
      - template: templates/connectivity-deploy.yaml
        parameters:
          release.label: 'ct$(agent.group)'
          test.buildNumber: '$(Build.BuildNumber)'
          test.buildId: '$(Build.BuildId)'
          build.source.branch: '$(Build.SourceBranchName)'
          build.repo.path: '$(Build.SourcesDirectory)'
          edgelet.source.branch: '$(edgelet.package.branchName)'
          images.source.branch: '$(images.branchName)'
          edgelet.artifact.name: '$(edgelet.artifact.name)'
          images.artifact.name: '$(images.artifact.name.linux)'
          container.registry: '$(container.registry)'
          container.registry.username: '$(edgebuilds-azurecr-io-username)'
          container.registry.password: '$(edgebuilds-azurecr-io-pwd)'
          iotHub.connectionString: '$(IotHub-ConnStr)'
          eventHub.connectionString: '$(IotHub-EventHubConnStr)'
          deploymentFileName: '$(deploymentFileName)'
          upstream.protocol: '$(upstream.protocol)'
          edgeHubRestartTest.restartPeriod: '$(edgeHubRestartTest.restartPeriod)'
          edgeHubRestartTest.sdkOperationTimeout: '$(edgeHubRestartTest.sdkOperationTimeout)'
          testDuration: '$(testrun.duration)'
          testStartDelay: '$(testStartDelay)'
          networkController.frequencies: '$(testrun.network.frequencies)'
          networkController.runProfile: '$(testrun.network.runProfile)'
          networkController.description: '$(testrun.network.description)'
          logAnalyticsWorkspaceId: '$(kvLogAnalyticWorkspaceId)'
          logAnalyticsSharedKey: '$(kvLogAnalyticSharedKey)'
          testResultCoordinator.logAnalyticsLogType: '$(testResultCoordinator.logAnalyticsLogType)'
          testResultCoordinator.verificationDelay: '$(testResultCoordinator.verificationDelay)'
          testResultCoordinator.storageAccountConnectionString: '$(EdgeConnectivityStorageAccountConnString)'
          metricsCollector.metricsEndpointsCSV: '$(metricsCollector.metricsEndpointsCSV)'
          metricsCollector.scrapeFrequencyInSecs: '$(metricsCollector.scrapeFrequencyInSecs)'
          metricsCollector.uploadTarget: '$(metricsCollector.uploadTarget)'
          metricsCollector.hostPlatform: 'EFLOW_amd64'
          edgeRuntime.buildNumber: '$(edgeRuntime.buildNumber)'
          customEdgeAgent.image: '$(customEdgeAgent.image)'
          customEdgeHub.image: '$(customEdgeHub.image)'
          test.runtimeLogLevel: '$(test.runtimeLogLevel)'
          testInfo.testName: '$(testInfo.testName)'
          connectManagementUri: 'unix:///var/lib/iotedge/mgmt.sock'
          connectWorkloadUri: 'unix:///var/lib/iotedge/workload.sock'
          listenManagementUri: 'unix:///var/lib/iotedge/mgmt.sock'
          listenWorkloadUri: 'unix:///var/lib/iotedge/workload.sock'
          packageType: 'rpm'
=======
          topology: 'SingleNode'
>>>>>>> dfaf0d26
<|MERGE_RESOLUTION|>--- conflicted
+++ resolved
@@ -400,7 +400,7 @@
           test.runtimeLogLevel: '$(test.runtimeLogLevel)'
           connectivity.nested: 'false'
           testInfo.testName: '$(testInfo.testName)'
-<<<<<<< HEAD
+          topology: 'SingleNode'
 
 ################################################################################
   - job: eflow_amd64
@@ -586,7 +586,4 @@
           connectWorkloadUri: 'unix:///var/lib/iotedge/workload.sock'
           listenManagementUri: 'unix:///var/lib/iotedge/mgmt.sock'
           listenWorkloadUri: 'unix:///var/lib/iotedge/workload.sock'
-          packageType: 'rpm'
-=======
-          topology: 'SingleNode'
->>>>>>> dfaf0d26
+          packageType: 'rpm'