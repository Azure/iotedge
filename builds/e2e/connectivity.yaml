--- conflicted
+++ resolved
@@ -119,13 +119,9 @@
           deploymentFileName: '$(deploymentFileName)'
           upstream.protocol: '$(upstream.protocol)'
           loadGen.message.frequency: '$(loadGen.message.frequency.amd64)'
-<<<<<<< HEAD
           restartPeriod: '$(restartPeriod)'
           sdkRetryTimeout: '$(sdkRetryTimeout)'
-          testDuration: '$(testDuration)'
-=======
           testDuration: '$(testrun.duration)'
->>>>>>> beebf957
           testStartDelay: '$(testStartDelay)'
           networkController.frequencies: '$(testrun.network.frequencies)'
           networkController.mode: '$(networkController.mode)'
