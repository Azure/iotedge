--- conflicted
+++ resolved
@@ -33,10 +33,8 @@
     branch: 'master'
 
 stages:
-<<<<<<< HEAD
 - stage: SetupVMs_mqtt
   condition: eq(variables['run.mqtt'], 'true')
-=======
 - stage: LockAgents 
   jobs:
   - template: templates/lock-test-agents.yaml
@@ -46,22 +44,18 @@
 
 - stage: RunNestedTests
   dependsOn: LockAgents
->>>>>>> c78a7944
   jobs:
   - template: templates/nested-parent-vm-setup.yaml
     parameters: 
       upstream.protocol: 'mqtt'
-<<<<<<< HEAD
   - job:  Deploy_Connectivity_Linux_Amd64_mqtt
     displayName: Set up and run connectivity tests on Linux Amd64 mqtt
     dependsOn: SetupVM_level4_mqtt
-=======
       test.l4DeploymentFileName: 'nestededge_middleLayer_connectivity_mqtt.json'
   - job:  Deploy_Connectivity_Linux_Amd64
     displayName: Set up and run connectivity tests on Linux Amd64
     dependsOn:
       - SetupVM_level4_mqtt
->>>>>>> c78a7944
     condition: and(succeeded(), eq(variables['run.linux.amd64.moby'], 'true'))
     strategy:
       matrix:
@@ -190,7 +184,6 @@
           aziotis.package.filter: '$(aziotis.package.filter)'
           connectivity.nested: 'true'
           testInfo.testName: '$(testInfo.testName)'
-<<<<<<< HEAD
   - job:  Clean_up_mqtt     
     dependsOn:
       - SetupVM_level5_mqtt
@@ -369,7 +362,6 @@
       deviceLvl5AgentName: $[ dependencies.SetupVM_level5_amqp.outputs['lock_test_agent.agentName'] ]         
       deviceLvl4AgentName: $[ dependencies.SetupVM_level4_amqp.outputs['lock_test_agent.agentName'] ]       
       amd64AgentName: $[ dependencies.Deploy_connectivity_Linux_Amd64_mqtt.outputs['lock_test_agent.agentName'] ]  
-=======
 
 
 - stage: Cleanup 
@@ -380,7 +372,6 @@
   jobs:
   - job:  Unlock_agents      
     displayName: Unlock agents
->>>>>>> c78a7944
     pool:
       name: $(pool.name)
       demands:
@@ -389,15 +380,4 @@
         - Agent.OSArchitecture -equals X64
     steps:
       - template: templates/nested-get-secrets.yaml     
-<<<<<<< HEAD
-      - template: templates/unlock-test-agent.yaml 
-        parameters:
-          agentName: $(deviceLvl5AgentName)
-          lvl: 5  
-      - template: templates/unlock-test-agent.yaml 
-        parameters:
-          agentName: $(deviceLvl4AgentName)
-          lvl: 4      
-=======
-      - template: templates/unlock-test-agents.yaml 
->>>>>>> c78a7944
+      - template: templates/unlock-test-agents.yaml 