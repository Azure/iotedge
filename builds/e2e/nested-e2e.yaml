trigger: none
pr: none

resources:
  pipelines:
  - pipeline: images
    source: 'Azure-IoT-Edge-Core Build Images'
    branch: master
  - pipeline: packages
    source: 'Azure-IoT-Edge-Core Edgelet Packages'
    branch: master

stages:
- stage: SetupVM
  jobs:
<<<<<<< HEAD
  - job: SetupVM_level5
    displayName: SettingUp level 5
    timeoutInMinutes: 180
    variables:
      artifactName: iotedged-ubuntu18.04-amd64
      identityServiceArtifactName: packages_ubuntu-18.04_amd64
      identityServicePackageFilter: aziot-identity-service_*_amd64.deb
      vsts.project: $(System.TeamProjectId)
      level: 5
      deploymentFile: 'nestededge_topLayerBaseDeployment.json'
      parentName: ''
      parentDeviceId: ''
    pool:
     name: $(pool.name)
     demands:
       - agent-group -equals $(agent.group)
       - Agent.OS -equals Linux
       - Agent.OSArchitecture -equals X64
       - run-idle -equals true
       - status -equals unlocked
    steps:
     - template: templates/nested-get-secrets.yaml
     - template: templates/e2e-clean-directory.yaml            
     - template: templates/lock-test-agent.yaml
     - template: templates/nested-get-root-ca.yaml       
     - template: templates/nested-create-identity.yaml   
     - template: templates/nested-agent-deploy.yaml

  - job: SetupVM_level4
    dependsOn: SetupVM_level5
    displayName: SettingUp level 4
    condition: succeeded()
    timeoutInMinutes: 180
    variables:
      identityServiceArtifactName: packages_ubuntu-18.04_amd64
      identityServicePackageFilter: aziot-identity-service_*_amd64.deb   
      artifactName: iotedged-ubuntu18.04-amd64
      vsts.project: $(System.TeamProjectId)
      parentName: $[ dependencies.SetupVM_level5.outputs['deployIoTEdge.deviceName'] ]
      parentDeviceId: $[ dependencies.SetupVM_level5.outputs['createIdentity.parentDeviceId'] ] 
      deploymentFile: 'nestededge_middleLayerBaseDeployment.json'
      level: 4
    pool:
     name: $(pool.name)
     demands:
       - agent-group -equals $(agent.group)
       - Agent.OS -equals Linux
       - Agent.OSArchitecture -equals X64
       - run-idle -equals true 
       - status -equals unlocked    
    steps:
      - template: templates/nested-get-secrets.yaml  
      - template: templates/e2e-clean-directory.yaml                
      - template: templates/lock-test-agent.yaml
      - template: templates/nested-get-root-ca.yaml         
      - template: templates/nested-create-identity.yaml          
      - template: templates/nested-agent-deploy.yaml

=======
  - template: templates/nested-parent-vm-setup.yaml
>>>>>>> bce05fdb
  - job:  SetupVM_and_RunTest_level3
    dependsOn: 
      - SetupVM_level5    
      - SetupVM_level4
    displayName: Set up and run tests
    timeoutInMinutes: 180
    condition: succeeded()
    variables:
      parentName: $[ dependencies.SetupVM_level4.outputs['deployIoTEdge.deviceName'] ]
      parentDeviceId: $[ dependencies.SetupVM_level4.outputs['createIdentity.parentDeviceId'] ] 
      lvl5DeviceId: $[ dependencies.SetupVM_level5.outputs['createIdentity.parentDeviceId'] ]
      iotHubName: $[ dependencies.SetupVM_level5.outputs['createIdentity.iotHubName'] ]       
      os: linux
      arch: amd64
      artifactName: iotedged-ubuntu18.04-amd64
      identityServiceArtifactName: packages_ubuntu-18.04_amd64
      identityServicePackageFilter: aziot-identity-service_*_amd64.deb
      nestededge: true     
    pool:
      name: $(pool.name)
      demands:
        - agent-group -equals $(agent.group)
        - Agent.OS -equals Linux
        - Agent.OSArchitecture -equals X64
        - status -equals unlocked    
    steps:   
      - template: templates/nested-get-secrets.yaml     
      - template: templates/lock-test-agent.yaml     
      - template: templates/e2e-clean-directory.yaml     
      - template: templates/nested-get-root-ca.yaml
      - template: templates/nested-get-device-name.yaml    
      - template: templates/e2e-setup.yaml
      - template: templates/e2e-clear-docker-cached-images.yaml
      - template: templates/e2e-run.yaml
        parameters:
<<<<<<< HEAD
          EventHubCompatibleEndpoint: $(ConnectivityNestedEdge-EventHubConnectionString)
          IotHubConnectionString: $(ConnectivityNestedEdge-ConnectionString)
          test_type: nestededge_mqtt
      - template: templates/nested-deploy-config.yaml
        parameters: 
          deviceId: $(lvl5DeviceId)  
          deploymentFile: nestededge_topLayerBaseDeployment_amqp.json
          changeDeployConfigOnly: true
          level: 5 
          name: 5   
      - template: templates/nested-deploy-config.yaml
        parameters: 
          deviceId: $(parentDeviceId)  
          deploymentFile: nestededge_middleLayerBaseDeployment_amqp.json
          changeDeployConfigOnly: true
          level: 4
          name: 4
      - template: templates/e2e-run.yaml
        parameters:
          EventHubCompatibleEndpoint: $(ConnectivityNestedEdge-EventHubConnectionString)
          IotHubConnectionString: $(ConnectivityNestedEdge-ConnectionString)        
          test_type: nestededge_amqp

=======
          EventHubCompatibleEndpoint: $(EventHubStressConnStr)
          IotHubConnectionString: $(IotHubStressConnString)
>>>>>>> bce05fdb

  - job:  Clean_up     
    dependsOn:
      - SetupVM_level5 
      - SetupVM_level4
      - SetupVM_and_RunTest_level3
    condition: always()
    displayName: Clean up identities and unlock agents
    timeoutInMinutes: 2    
    variables:    
      deviceLvl5DeviceId: $[ dependencies.SetupVM_level5.outputs['createIdentity.parentDeviceId'] ] 
      deviceLvl4DeviceId: $[ dependencies.SetupVM_level4.outputs['createIdentity.parentDeviceId'] ] 
      deviceLvl5IoTHubName: $[ dependencies.SetupVM_level5.outputs['createIdentity.iotHubName'] ] 
      deviceLvl4IoTHubName: $[ dependencies.SetupVM_level4.outputs['createIdentity.iotHubName'] ]
      deviceLvl5AgentName: $[ dependencies.SetupVM_level5.outputs['lock_test_agent.agentName'] ]         
      deviceLvl4AgentName: $[ dependencies.SetupVM_level4.outputs['lock_test_agent.agentName'] ]       
      deviceLvl3AgentName: $[ dependencies.SetupVM_and_RunTest_level3.outputs['lock_test_agent.agentName'] ]  
    pool:
      name: $(pool.name)
      demands:
        - agent-group -equals $(agent.group)
        - Agent.OS -equals Linux
        - Agent.OSArchitecture -equals X64
        - status -equals unlocked_$(Build.BuildId)          
    steps:
      - template: templates/nested-get-secrets.yaml  
      - template: templates/unlock-test-agent.yaml
        parameters:
          agentName: $(deviceLvl5AgentName)
          lvl: 5
      - template: templates/unlock-test-agent.yaml
        parameters:
          agentName: $(deviceLvl4AgentName)
          lvl: 4          
      - template: templates/unlock-test-agent.yaml
        parameters:
          agentName: $(deviceLvl3AgentName)
          lvl: 3     
      - template: templates/nested-clean-identity.yaml
        parameters:
          iotHubName: $(deviceLvl5IoTHubName)
          deviceId: $(deviceLvl5DeviceId)
          lvl: 5    
      - template: templates/nested-clean-identity.yaml
        parameters:
          iotHubName: $(deviceLvl4IoTHubName)
          deviceId: $(deviceLvl4DeviceId) 
          lvl: 4              <|MERGE_RESOLUTION|>--- conflicted
+++ resolved
@@ -13,68 +13,7 @@
 stages:
 - stage: SetupVM
   jobs:
-<<<<<<< HEAD
-  - job: SetupVM_level5
-    displayName: SettingUp level 5
-    timeoutInMinutes: 180
-    variables:
-      artifactName: iotedged-ubuntu18.04-amd64
-      identityServiceArtifactName: packages_ubuntu-18.04_amd64
-      identityServicePackageFilter: aziot-identity-service_*_amd64.deb
-      vsts.project: $(System.TeamProjectId)
-      level: 5
-      deploymentFile: 'nestededge_topLayerBaseDeployment.json'
-      parentName: ''
-      parentDeviceId: ''
-    pool:
-     name: $(pool.name)
-     demands:
-       - agent-group -equals $(agent.group)
-       - Agent.OS -equals Linux
-       - Agent.OSArchitecture -equals X64
-       - run-idle -equals true
-       - status -equals unlocked
-    steps:
-     - template: templates/nested-get-secrets.yaml
-     - template: templates/e2e-clean-directory.yaml            
-     - template: templates/lock-test-agent.yaml
-     - template: templates/nested-get-root-ca.yaml       
-     - template: templates/nested-create-identity.yaml   
-     - template: templates/nested-agent-deploy.yaml
-
-  - job: SetupVM_level4
-    dependsOn: SetupVM_level5
-    displayName: SettingUp level 4
-    condition: succeeded()
-    timeoutInMinutes: 180
-    variables:
-      identityServiceArtifactName: packages_ubuntu-18.04_amd64
-      identityServicePackageFilter: aziot-identity-service_*_amd64.deb   
-      artifactName: iotedged-ubuntu18.04-amd64
-      vsts.project: $(System.TeamProjectId)
-      parentName: $[ dependencies.SetupVM_level5.outputs['deployIoTEdge.deviceName'] ]
-      parentDeviceId: $[ dependencies.SetupVM_level5.outputs['createIdentity.parentDeviceId'] ] 
-      deploymentFile: 'nestededge_middleLayerBaseDeployment.json'
-      level: 4
-    pool:
-     name: $(pool.name)
-     demands:
-       - agent-group -equals $(agent.group)
-       - Agent.OS -equals Linux
-       - Agent.OSArchitecture -equals X64
-       - run-idle -equals true 
-       - status -equals unlocked    
-    steps:
-      - template: templates/nested-get-secrets.yaml  
-      - template: templates/e2e-clean-directory.yaml                
-      - template: templates/lock-test-agent.yaml
-      - template: templates/nested-get-root-ca.yaml         
-      - template: templates/nested-create-identity.yaml          
-      - template: templates/nested-agent-deploy.yaml
-
-=======
   - template: templates/nested-parent-vm-setup.yaml
->>>>>>> bce05fdb
   - job:  SetupVM_and_RunTest_level3
     dependsOn: 
       - SetupVM_level5    
@@ -110,9 +49,8 @@
       - template: templates/e2e-clear-docker-cached-images.yaml
       - template: templates/e2e-run.yaml
         parameters:
-<<<<<<< HEAD
-          EventHubCompatibleEndpoint: $(ConnectivityNestedEdge-EventHubConnectionString)
-          IotHubConnectionString: $(ConnectivityNestedEdge-ConnectionString)
+          EventHubCompatibleEndpoint: $(EventHubStressConnStr)
+          IotHubConnectionString: $(IotHubStressConnString)
           test_type: nestededge_mqtt
       - template: templates/nested-deploy-config.yaml
         parameters: 
@@ -130,14 +68,10 @@
           name: 4
       - template: templates/e2e-run.yaml
         parameters:
-          EventHubCompatibleEndpoint: $(ConnectivityNestedEdge-EventHubConnectionString)
-          IotHubConnectionString: $(ConnectivityNestedEdge-ConnectionString)        
+          EventHubCompatibleEndpoint: $(EventHubStressConnStr)
+          IotHubConnectionString: $(IotHubStressConnString)
           test_type: nestededge_amqp
 
-=======
-          EventHubCompatibleEndpoint: $(EventHubStressConnStr)
-          IotHubConnectionString: $(IotHubStressConnString)
->>>>>>> bce05fdb
 
   - job:  Clean_up     
     dependsOn:
