trigger: none
pr: none

resources:
  pipelines:
  - pipeline: images
    source: 'Azure-IoT-Edge-Core Build Images'
    branch: master
  - pipeline: packages
    source: 'Azure-IoT-Edge-Core Edgelet Packages'
    branch: master

stages:
- stage: SetupVM
  jobs:
#  - job:  SetupVM_level5
#    displayName: SettingUp level 5
#    condition: ne(variables['agent.group'], '')
#    timeoutInMinutes: 180
#    variables:
#      images.artifact.name.linux: 'core-linux'
#      edgelet.artifact.name: 'iotedged-ubuntu16.04-amd64'
#      vsts.project: $(System.TeamProjectId)
#      level: '5'
#      deploymentFile: 'nestededge_topLayerBaseDeployment.json'
#      parentName: ''
#      parentDeviceId: ''
#    pool:
#      name: $(pool.name)
#      demands:
#        - agent-group -equals $(agent.group)
#        - Agent.OS -equals Linux
#        - Agent.OSArchitecture -equals X64
#        - run-idle -equals true
#        - status -equals unlocked
#    steps:
#      - template: templates/nested-get-secrets.yaml
#      - template: templates/lock-test-agent.yaml
#      - template: templates/nested-get-root-ca.yaml       
#      - template: templates/nested-create-identity.yaml   
#      - template: templates/nested-agent-deploy.yaml
#
#  - job:  SetupVM_level4
#    dependsOn: SetupVM_level5
#    displayName: SettingUp level 4
#    condition: ne(variables['agent.group'], '')
#    timeoutInMinutes: 180
#    variables:
#      images.artifact.name.linux: 'core-linux'
#      edgelet.artifact.name: 'iotedged-ubuntu16.04-amd64'
#      vsts.project: $(System.TeamProjectId)
#      parentName: $[ dependencies.SetupVM_level5.outputs['deployIoTEdge.deviceName'] ]
#      parentDeviceId: $[ dependencies.SetupVM_level5.outputs['createIdentity.parentDeviceId'] ] 
#      deploymentFile: 'nestededge_middleLayerBaseDeployment.json'
#      level: '4'
#    pool:
#      name: $(pool.name)
#      demands:
#        - agent-group -equals $(agent.group)
#        - Agent.OS -equals Linux
#        - Agent.OSArchitecture -equals X64
#        - run-idle -equals true 
#        - status -equals unlocked    
#    steps:
#      - template: templates/nested-get-secrets.yaml     
#      - template: templates/lock-test-agent.yaml
#      - template: templates/nested-get-root-ca.yaml         
#      - template: templates/nested-create-identity.yaml          
#      - template: templates/nested-agent-deploy.yaml

  - job:  SetupVM_and_RunTest_level3
#    dependsOn: SetupVM_level4
    displayName: Set up and run tests
    timeoutInMinutes: 180
    variables:
#      parentName: $[ dependencies.SetupVM_level4.outputs['deployIoTEdge.deviceName'] ]
#      parentDeviceId: $[ dependencies.SetupVM_level4.outputs['createIdentity.parentDeviceId'] ] 
<<<<<<< HEAD
      parentName: nestededgetest002.eastus.cloudapp.azure.com
=======
      parentName: nestededgetest02.eastus2.cloudapp.azure.com
>>>>>>> cab68964
      parentDeviceId: level_4_20201209.53
      os: linux
      arch: amd64
      artifactName: iotedged-ubuntu16.04-amd64
      nestededge: true     
    pool:
      name: $(pool.name)
      demands:
        - agent-group -equals $(agent.group)
        - Agent.OS -equals Linux
        - Agent.OSArchitecture -equals X64
        - run-idle -equals true 
        - status -equals unlocked    
    steps:   
      - template: templates/nested-get-secrets.yaml     
#      - template: templates/lock-test-agent.yaml
      - template: templates/nested-get-root-ca.yaml     
<<<<<<< HEAD
      - template: templates/e2e-clean-directory.yaml	
      - template: templates/e2e-setup.yaml	
      - template: templates/e2e-clear-docker-cached-images.yaml	
      - template: templates/e2e-run.yaml
=======
      - template: templates/e2e-clean-directory.yaml
      - template: templates/e2e-setup.yaml
      - template: templates/e2e-clear-docker-cached-images.yaml
      - template: templates/nested-e2e-run.yaml
>>>>>>> cab68964
#  - job:  Clean_up     
#    dependsOn: SetupVM_level4
#    displayName: Clean up identities and unlock agents
#    variables:    
#      deviceLvl5Name: $[ dependencies.SetupVM_level5.outputs['deployIoTEdge.deviceName'] ]
#      deviceLvl5ConnectionString: $[ dependencies.SetupVM_level5.outputs['createIdentity.connectionString'] ]     
#      deviceLvl4Name: $[ dependencies.SetupVM_level4.outputs['deployIoTEdge.deviceName'] ]
#      deviceLvl4ConnectionString: $[ dependencies.SetupVM_level4.outputs['createIdentity.connectionString'] ] 
#    pool:
#      name: $(pool.name)
#      demands:
#        - agent-group -equals $(agent.group)
#        - Agent.OS -equals Linux
#        - Agent.OSArchitecture -equals X64
#        - run-idle -equals true 
#        - status -equals unlocked_$(Build.BuildId)  
#    strategy:
#      parallel: 2          
#    steps:
#      - template: templates/nested-get-secrets.yaml     
#      - template: templates/unlock-test-agent.yaml      <|MERGE_RESOLUTION|>--- conflicted
+++ resolved
@@ -75,11 +75,7 @@
     variables:
 #      parentName: $[ dependencies.SetupVM_level4.outputs['deployIoTEdge.deviceName'] ]
 #      parentDeviceId: $[ dependencies.SetupVM_level4.outputs['createIdentity.parentDeviceId'] ] 
-<<<<<<< HEAD
-      parentName: nestededgetest002.eastus.cloudapp.azure.com
-=======
       parentName: nestededgetest02.eastus2.cloudapp.azure.com
->>>>>>> cab68964
       parentDeviceId: level_4_20201209.53
       os: linux
       arch: amd64
@@ -97,17 +93,10 @@
       - template: templates/nested-get-secrets.yaml     
 #      - template: templates/lock-test-agent.yaml
       - template: templates/nested-get-root-ca.yaml     
-<<<<<<< HEAD
-      - template: templates/e2e-clean-directory.yaml	
-      - template: templates/e2e-setup.yaml	
-      - template: templates/e2e-clear-docker-cached-images.yaml	
-      - template: templates/e2e-run.yaml
-=======
       - template: templates/e2e-clean-directory.yaml
       - template: templates/e2e-setup.yaml
       - template: templates/e2e-clear-docker-cached-images.yaml
       - template: templates/nested-e2e-run.yaml
->>>>>>> cab68964
 #  - job:  Clean_up     
 #    dependsOn: SetupVM_level4
 #    displayName: Clean up identities and unlock agents
