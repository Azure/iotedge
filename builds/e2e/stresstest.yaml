trigger: none 
pr: none

variables:
  images.artifact.name.linux: 'core-linux'
  images.artifact.name.windows: 'core-windows'
  vsts.project: $(System.TeamProjectId)
  # Variable defined in VSTS
  #azure.keyVault: ''
  #azure.subscription: ''
  #edgelet.package.build: <edglet package build id>
  #images.build: <images build id>
  #pool.name: ''
  #container.registry: ''
  #snitch.storage.account: ''
<<<<<<< HEAD
  #analyzer.logAnalytic.enabled
  #analyzer.logAnalytic.logType
=======
  #analyzer.logAnalytics.enabled
  #analyzer.logAnalytics.logType
>>>>>>> fdf4052f
  # Variables settable at queue time
  #edgelet.package.branchName
  #images.branchName
  #loadGen.message.frequency.amd64: 'xx:xx:xx.xx'
  #loadGen.message.frequency.arm32v7: 'xx:xx:xx.xx'
  #loadGen.message.frequency.arm64v8: 'xx:xx:xx.xx'
  #run.linux.amd64.moby: 'true/false'
  #run.linux.arm32v7.moby: 'true/false'
  #run.linux.arm64v8.docker: 'true/false'
  #run.windows.amd64.moby: 'true/false'
  #snitch.build.number: '1.1'

jobs:
################################################################################
  - job: linux_amd64_moby
################################################################################
    displayName: Linux AMD64 Moby
    condition: eq(variables['run.linux.amd64.moby'], 'true')
    pool:
      name: $(pool.name)
      demands:
        - agent-group -equals $(agent.group)
        - Agent.OS -equals Linux
        - Agent.OSArchitecture -equals X64
        - run-stress -equals true
    variables:
      edgelet.artifact.name: 'iotedged-ubuntu16.04-amd64'
    steps:
      - checkout: none
      - task: AzureKeyVault@1
        displayName: 'Azure Key Vault'
        inputs:
          azureSubscription: $(azure.subscription)
          KeyVaultName: $(azure.keyVault)
          SecretsFilter: 'edgebuilds-azurecr-io-username,edgebuilds-azurecr-io-pwd,IotHubStressConnString,EventHubStressConnStr,StorageAccountMasterKeyStress,SnitchStressAlertUrl,kvLogAnalyticWorkspaceId,kvLogAnalyticSharedKey'
      - task: DownloadBuildArtifacts@0
        displayName: 'Download Edgelet Artifacts'
        inputs:
          buildType: specific
          project: $(vsts.project)
          pipeline: $(edgelet.package.build)
          branchName: $(edgelet.package.branchName)
          buildVersionToDownload: latestFromBranch
          downloadPath: '$(Build.StagingDirectory)'
          artifactName: $(edgelet.artifact.name)
      - task: DownloadBuildArtifacts@0
        displayName: 'Download Images Artifacts'
        inputs:
          buildType: specific
          project: $(vsts.project)
          pipeline: $(images.build)
          branchName: $(images.branchName)
          buildVersionToDownload: latestFromBranch
          downloadPath: '$(Build.StagingDirectory)'
          artifactName: $(images.artifact.name.linux)
          itemPattern: |
            $(images.artifact.name.linux)/IotEdgeQuickstart.linux-x64.tar.gz
            $(images.artifact.name.linux)/e2e_deployment_files/stress_deployment.template.json
            $(images.artifact.name.linux)/scripts/linux/runE2ETest.sh
            $(images.artifact.name.linux)/artifactInfo.txt
      # Deploy stress test
      - template: templates/stresstest-deploy.yaml
        parameters:
          release.label: 'st$(agent.group)'
          edgelet.artifact.name: '$(edgelet.artifact.name)'
          images.artifact.name: '$(images.artifact.name.linux)'
          container.registry: '$(container.registry)'
          container.registry.username: '$(edgebuilds-azurecr-io-username)'
          container.registry.password: '$(edgebuilds-azurecr-io-pwd)'
          iotHub.connectionString: '$(IotHubStressConnString)'
          eventHub.connectionString: '$(EventHubStressConnStr)'
          snitch.build.number: '$(snitch.build.number)'
          snitch.alert.url: '$(SnitchStressAlertUrl)'
          snitch.storage.account: '$(snitch.storage.account)'
          snitch.storage.masterKey: '$(StorageAccountMasterKeyStress)'
          loadGen.message.frequency: '$(loadGen.message.frequency.amd64)'
          analyzer.consumerGroupId: 'stress_linux_amd64'
<<<<<<< HEAD
          analyzer.logAnalytic.enabled: '$(analyzer.logAnalytic.enabled)'
          analyzer.logAnalytic.workspaceId: '$(kvLogAnalyticWorkspaceId)'
          analyzer.logAnalytic.sharedKey: '$(kvLogAnalyticSharedKey)'
          analyzer.logAnalytic.logType: '$(analyzer.logAnalytic.logType)'
=======
          analyzer.logAnalytics.enabled: '$(analyzer.logAnalytics.enabled)'
          analyzer.logAnalytics.logType: '$(analyzer.logAnalytics.logType)'
          logAnalytics.workspaceId: '$(kvLogAnalyticWorkspaceId)'
          logAnalytics.sharedKey: '$(kvLogAnalyticSharedKey)'
>>>>>>> fdf4052f

################################################################################
  - job: linux_arm32v7_moby
################################################################################
    displayName: Linux ARM32v7 Moby
    condition: eq(variables['run.linux.arm32v7.moby'], 'true')
    pool:
      name: $(pool.name)
      demands:
        - agent-group -equals $(agent.group)
        - Agent.OS -equals Linux
        - Agent.OSArchitecture -equals ARM
        - run-stress -equals true
        - agent-osbits -equals 32
    variables:
      edgelet.artifact.name: 'iotedged-debian9-arm32v7'
    steps:
      - checkout: none
      - task: AzureKeyVault@1
        displayName: 'Azure Key Vault'
        inputs:
          azureSubscription: $(azure.subscription)
          KeyVaultName: $(azure.keyVault)
          SecretsFilter: 'edgebuilds-azurecr-io-username,edgebuilds-azurecr-io-pwd,IotHubStressConnString,EventHubStressConnStr,StorageAccountMasterKeyStress,SnitchStressAlertUrl,kvLogAnalyticWorkspaceId,kvLogAnalyticSharedKey'
      - task: DownloadBuildArtifacts@0
        displayName: 'Download Edgelet Artifacts'
        inputs:
          buildType: specific
          project: $(vsts.project)
          pipeline: $(edgelet.package.build)
          branchName: $(edgelet.package.branchName)
          buildVersionToDownload: latestFromBranch
          downloadPath: '$(Build.StagingDirectory)'
          artifactName: $(edgelet.artifact.name)
      - task: DownloadBuildArtifacts@0
        displayName: 'Download Images Artifacts'
        inputs:
          buildType: specific
          project: $(vsts.project)
          pipeline: $(images.build)
          branchName: $(images.branchName)
          buildVersionToDownload: latestFromBranch
          downloadPath: '$(Build.StagingDirectory)'
          artifactName: $(images.artifact.name.linux)
          itemPattern: |
            $(images.artifact.name.linux)/IotEdgeQuickstart.linux-arm.tar.gz
            $(images.artifact.name.linux)/e2e_deployment_files/stress_deployment.template.json
            $(images.artifact.name.linux)/scripts/linux/runE2ETest.sh
            $(images.artifact.name.linux)/artifactInfo.txt
      # Deploy stress test
      - template: templates/stresstest-deploy.yaml
        parameters:
          release.label: 'st$(agent.group)'
          edgelet.artifact.name: '$(edgelet.artifact.name)'
          images.artifact.name: '$(images.artifact.name.linux)'
          container.registry: '$(container.registry)'
          container.registry.username: '$(edgebuilds-azurecr-io-username)'
          container.registry.password: '$(edgebuilds-azurecr-io-pwd)'
          iotHub.connectionString: '$(IotHubStressConnString)'
          eventHub.connectionString: '$(EventHubStressConnStr)'
          snitch.build.number: '$(snitch.build.number)'
          snitch.alert.url: '$(SnitchStressAlertUrl)'
          snitch.storage.account: '$(snitch.storage.account)'
          snitch.storage.masterKey: '$(StorageAccountMasterKeyStress)'
          loadGen.message.frequency: $(loadGen.message.frequency.arm32v7)
          analyzer.consumerGroupId: 'stress_linux_arm32v7'
<<<<<<< HEAD
          analyzer.logAnalytic.enabled: '$(analyzer.logAnalytic.enabled)'
          analyzer.logAnalytic.workspaceId: '$(kvLogAnalyticWorkspaceId)'
          analyzer.logAnalytic.sharedKey: '$(kvLogAnalyticSharedKey)'
          analyzer.logAnalytic.logType: '$(analyzer.logAnalytic.logType)'
=======
          analyzer.logAnalytics.enabled: '$(analyzer.logAnalytics.enabled)'
          analyzer.logAnalytics.logType: '$(analyzer.logAnalytics.logType)'
          logAnalytics.workspaceId: '$(kvLogAnalyticWorkspaceId)'
          logAnalytics.sharedKey: '$(kvLogAnalyticSharedKey)'
>>>>>>> fdf4052f

################################################################################
  - job: linux_arm64v8_docker
################################################################################
    displayName: Linux ARM64v8 Docker
    condition: eq(variables['run.linux.arm64v8.docker'], 'true')
    pool:
      name: $(pool.name)
      demands:
        - agent-group -equals $(agent.group)
        - Agent.OS -equals Linux
        - Agent.OSArchitecture -equals ARM
        - run-stress -equals true
        - agent-osbits -equals 64
    variables:
      edgelet.artifact.name: 'iotedged-ubuntu18.04-aarch64'
    steps:
      - checkout: none
      - task: AzureKeyVault@1
        displayName: 'Azure Key Vault'
        inputs:
          azureSubscription: $(azure.subscription)
          KeyVaultName: $(azure.keyVault)
          SecretsFilter: 'edgebuilds-azurecr-io-username,edgebuilds-azurecr-io-pwd,IotHubStressConnString,EventHubStressConnStr,StorageAccountMasterKeyStress,SnitchStressAlertUrl,kvLogAnalyticWorkspaceId,kvLogAnalyticSharedKey'
      - task: DownloadBuildArtifacts@0
        displayName: 'Download Edgelet Artifacts'
        inputs:
          buildType: specific
          project: $(vsts.project)
          pipeline: $(edgelet.package.build)
          branchName: $(edgelet.package.branchName)
          buildVersionToDownload: latestFromBranch
          downloadPath: '$(Build.StagingDirectory)'
          artifactName: $(edgelet.artifact.name)
      - task: DownloadBuildArtifacts@0
        displayName: 'Download Images Artifacts'
        inputs:
          buildType: specific
          project: $(vsts.project)
          pipeline: $(images.build)
          branchName: $(images.branchName)
          buildVersionToDownload: latestFromBranch
          downloadPath: '$(Build.StagingDirectory)'
          artifactName: $(images.artifact.name.linux)
          itemPattern: |
            $(images.artifact.name.linux)/IotEdgeQuickstart.linux-arm64.tar.gz
            $(images.artifact.name.linux)/e2e_deployment_files/stress_deployment.template.json
            $(images.artifact.name.linux)/scripts/linux/runE2ETest.sh
            $(images.artifact.name.linux)/artifactInfo.txt
      # Deploy stress test
      - template: templates/stresstest-deploy.yaml
        parameters:
          release.label: 'st$(agent.group)'
          edgelet.artifact.name: '$(edgelet.artifact.name)'
          images.artifact.name: '$(images.artifact.name.linux)'
          container.registry: '$(container.registry)'
          container.registry.username: '$(edgebuilds-azurecr-io-username)'
          container.registry.password: '$(edgebuilds-azurecr-io-pwd)'
          iotHub.connectionString: '$(IotHubStressConnString)'
          eventHub.connectionString: '$(EventHubStressConnStr)'
          snitch.build.number: '$(snitch.build.number)'
          snitch.alert.url: '$(SnitchStressAlertUrl)'
          snitch.storage.account: '$(snitch.storage.account)'
          snitch.storage.masterKey: '$(StorageAccountMasterKeyStress)'
          loadGen.message.frequency: $(loadGen.message.frequency.arm64v8)
          analyzer.consumerGroupId: 'stress_linux_arm64v8'
<<<<<<< HEAD
          analyzer.logAnalytic.enabled: '$(analyzer.logAnalytic.enabled)'
          analyzer.logAnalytic.workspaceId: '$(kvLogAnalyticWorkspaceId)'
          analyzer.logAnalytic.sharedKey: '$(kvLogAnalyticSharedKey)'
          analyzer.logAnalytic.logType: '$(analyzer.logAnalytic.logType)'
=======
          analyzer.logAnalytics.enabled: '$(analyzer.logAnalytics.enabled)'
          analyzer.logAnalytics.logType: '$(analyzer.logAnalytics.logType)'
          logAnalytics.workspaceId: '$(kvLogAnalyticWorkspaceId)'
          logAnalytics.sharedKey: '$(kvLogAnalyticSharedKey)'
>>>>>>> fdf4052f

################################################################################
  - job: windows_amd64_moby
################################################################################
    displayName: Windows AMD64 Moby
    condition: eq(variables['run.windows.amd64.moby'], 'true')
    pool:
      name: $(pool.name)
      demands:
        - agent-group -equals $(agent.group)
        - Agent.OS -equals Windows_NT
        - Agent.OSArchitecture -equals X64
        - agent-os-name -equals WinPro_x64
        - run-stress -equals true
    variables:
      edgelet.artifact.name: 'iotedged-windows'
    steps:
      - checkout: none
      - task: AzureKeyVault@1
        displayName: 'Azure Key Vault'
        inputs:
          azureSubscription: $(azure.subscription)
          KeyVaultName: $(azure.keyVault)
          SecretsFilter: 'edgebuilds-azurecr-io-username,edgebuilds-azurecr-io-pwd,IotHubStressConnString,EventHubStressConnStr,StorageAccountMasterKeyStress,SnitchStressAlertUrl,kvLogAnalyticWorkspaceId,kvLogAnalyticSharedKey'
      - task: DownloadBuildArtifacts@0
        displayName: 'Download Edgelet Artifacts'
        inputs:
          buildType: specific
          project: $(vsts.project)
          pipeline: $(edgelet.package.build)
          branchName: $(edgelet.package.branchName)
          buildVersionToDownload: latestFromBranch
          downloadPath: '$(Build.StagingDirectory)'
          artifactName: $(edgelet.artifact.name)
      - task: DownloadBuildArtifacts@0
        displayName: 'Download Images Artifacts'
        inputs:
          buildType: specific
          project: $(vsts.project)
          pipeline: $(images.build)
          branchName: $(images.branchName)
          buildVersionToDownload: latestFromBranch
          downloadPath: '$(Build.StagingDirectory)'
          artifactName: $(images.artifact.name.windows)
          itemPattern: |
            $(images.artifact.name.windows)/IotEdgeQuickstart/x64/*
            $(images.artifact.name.windows)/e2e_deployment_files/stress_deployment.template.windows.json
            $(images.artifact.name.windows)/scripts/windows/setup/IotEdgeSecurityDaemon.ps1
            $(images.artifact.name.windows)/scripts/windows/test/Run-E2ETest.ps1
            $(images.artifact.name.windows)/scripts/windows/test/Setup-Env.ps1
            $(images.artifact.name.windows)/artifactInfo.txt
      # Deploy stress test
      - template: templates/stresstest-deploy-windows.yaml
        parameters:
          release.label: 'winpro-st$(agent.group)'
          edgelet.artifact.name: '$(edgelet.artifact.name)'
          images.artifact.name: '$(images.artifact.name.windows)'
          container.registry: '$(container.registry)'
          container.registry.username: '$(edgebuilds-azurecr-io-username)'
          container.registry.password: '$(edgebuilds-azurecr-io-pwd)'
          iotHub.connectionString: '$(IotHubStressConnString)'
          eventHub.connectionString: '$(EventHubStressConnStr)'
          snitch.build.number: '$(snitch.build.number)'
          snitch.alert.url: '$(SnitchStressAlertUrl)'
          snitch.storage.account: '$(snitch.storage.account)'
          snitch.storage.masterKey: '$(StorageAccountMasterKeyStress)'
          loadGen.message.frequency: '$(loadGen.message.frequency.amd64)'
          analyzer.consumerGroupId: 'stress_windows_amd64'
<<<<<<< HEAD
          analyzer.logAnalytic.enabled: '$(analyzer.logAnalytic.enabled)'
          analyzer.logAnalytic.workspaceId: '$(kvLogAnalyticWorkspaceId)'
          analyzer.logAnalytic.sharedKey: '$(kvLogAnalyticSharedKey)'
          analyzer.logAnalytic.logType: '$(analyzer.logAnalytic.logType)'
=======
          analyzer.logAnalytics.enabled: '$(analyzer.logAnalytics.enabled)'
          analyzer.logAnalytics.logType: '$(analyzer.logAnalytics.logType)'
          logAnalytics.workspaceId: '$(kvLogAnalyticWorkspaceId)'
          logAnalytics.sharedKey: '$(kvLogAnalyticSharedKey)'
>>>>>>> fdf4052f

################################################################################
  - job: windows_servercore_amd64_moby
################################################################################
    displayName: Windows Server Core AMD64 Moby
    condition: eq(variables['run.servercore.amd64.moby'], 'true')
    pool:
      name: $(pool.name)
      demands:
        - agent-group -equals $(agent.group)
        - Agent.OS -equals Windows_NT
        - Agent.OSArchitecture -equals X64
        - agent-os-name -equals WinServerCore_x64
        - run-stress -equals true
    variables:
      edgelet.artifact.name: 'iotedged-windows'
    steps:
      - checkout: none
      - task: AzureKeyVault@1
        displayName: 'Azure Key Vault'
        inputs:
          azureSubscription: $(azure.subscription)
          KeyVaultName: $(azure.keyVault)
          SecretsFilter: 'edgebuilds-azurecr-io-username,edgebuilds-azurecr-io-pwd,IotHubStressConnString,EventHubStressConnStr,StorageAccountMasterKeyStress,SnitchStressAlertUrl,kvLogAnalyticWorkspaceId,kvLogAnalyticSharedKey'
      - task: DownloadBuildArtifacts@0
        displayName: 'Download Edgelet Artifacts'
        inputs:
          buildType: specific
          project: $(vsts.project)
          pipeline: $(edgelet.package.build)
          branchName: $(edgelet.package.branchName)
          buildVersionToDownload: latestFromBranch
          downloadPath: '$(Build.StagingDirectory)'
          artifactName: $(edgelet.artifact.name)
      - task: DownloadBuildArtifacts@0
        displayName: 'Download Images Artifacts'
        inputs:
          buildType: specific
          project: $(vsts.project)
          pipeline: $(images.build)
          branchName: $(images.branchName)
          buildVersionToDownload: latestFromBranch
          downloadPath: '$(Build.StagingDirectory)'
          artifactName: $(images.artifact.name.windows)
          itemPattern: |
            $(images.artifact.name.windows)/IotEdgeQuickstart/x64/*
            $(images.artifact.name.windows)/e2e_deployment_files/stress_deployment.template.windows.json
            $(images.artifact.name.windows)/scripts/windows/setup/IotEdgeSecurityDaemon.ps1
            $(images.artifact.name.windows)/scripts/windows/test/Run-E2ETest.ps1
            $(images.artifact.name.windows)/scripts/windows/test/Setup-Env.ps1
            $(images.artifact.name.windows)/artifactInfo.txt
      # Deploy stress test
      - template: templates/stresstest-deploy-windows.yaml
        parameters:
          release.label: 'servercore-st$(agent.group)'
          edgelet.artifact.name: '$(edgelet.artifact.name)'
          images.artifact.name: '$(images.artifact.name.windows)'
          container.registry: '$(container.registry)'
          container.registry.username: '$(edgebuilds-azurecr-io-username)'
          container.registry.password: '$(edgebuilds-azurecr-io-pwd)'
          iotHub.connectionString: '$(IotHubStressConnString)'
          eventHub.connectionString: '$(EventHubStressConnStr)'
          snitch.build.number: '$(snitch.build.number)'
          snitch.alert.url: '$(SnitchStressAlertUrl)'
          snitch.storage.account: '$(snitch.storage.account)'
          snitch.storage.masterKey: '$(StorageAccountMasterKeyStress)'
          loadGen.message.frequency: '$(loadGen.message.frequency.amd64)'
          analyzer.consumerGroupId: 'stress_windows_servercore_amd64'
<<<<<<< HEAD
          analyzer.logAnalytic.enabled: '$(analyzer.logAnalytic.enabled)'
          analyzer.logAnalytic.workspaceId: '$(kvLogAnalyticWorkspaceId)'
          analyzer.logAnalytic.sharedKey: '$(kvLogAnalyticSharedKey)'
          analyzer.logAnalytic.logType: '$(analyzer.logAnalytic.logType)'
=======
          analyzer.logAnalytics.enabled: '$(analyzer.logAnalytics.enabled)'
          analyzer.logAnalytics.logType: '$(analyzer.logAnalytics.logType)'
          logAnalytics.workspaceId: '$(kvLogAnalyticWorkspaceId)'
          logAnalytics.sharedKey: '$(kvLogAnalyticSharedKey)'
>>>>>>> fdf4052f

################################################################################
  - job: iotuap_amd64_moby
################################################################################
    displayName: Windows IoT Core AMD64 Moby
    condition: eq(variables['run.iotuap.amd64.moby'], 'true')
    pool:
      name: $(pool.name)
      demands:
        - agent-group -equals $(agent.group)
        - run-stress -equals true
        - runner-os-name -equals WinIoTCore_x64
    variables:
      edgelet.artifact.name: 'iotedged-windows'
    steps:
      - checkout: none
      - task: AzureKeyVault@1
        displayName: 'Access Key Vault Secrets'
        inputs:
          azureSubscription: $(azure.subscription)
          KeyVaultName: $(azure.keyVault)
          SecretsFilter: 'edgebuilds-azurecr-io-username,edgebuilds-azurecr-io-pwd,IotHubStressConnString,EventHubStressConnStr,StorageAccountMasterKeyStress,SnitchStressAlertUrl,kvLogAnalyticWorkspaceId,kvLogAnalyticSharedKey'
      - task: DownloadBuildArtifacts@0
        displayName: 'Download Edgelet Artifacts'
        inputs:
          buildType: specific
          project: $(vsts.project)
          pipeline: $(edgelet.package.build)
          branchName: $(edgelet.package.branchName)
          buildVersionToDownload: latestFromBranch
          downloadPath: '$(Build.StagingDirectory)'
          artifactName: $(edgelet.artifact.name)
      - task: DownloadBuildArtifacts@0
        displayName: 'Download Images Artifacts'
        inputs:
          buildType: specific
          project: $(vsts.project)
          pipeline: $(images.build)
          branchName: $(images.branchName)
          buildVersionToDownload: latestFromBranch
          downloadPath: '$(Build.StagingDirectory)'
          artifactName: $(images.artifact.name.windows)
          itemPattern: |
            $(images.artifact.name.windows)/IotEdgeQuickstart/x64/*
            $(images.artifact.name.windows)/e2e_deployment_files/stress_deployment.template.windows.json
            $(images.artifact.name.windows)/scripts/windows/setup/IotEdgeSecurityDaemon.ps1
            $(images.artifact.name.windows)/scripts/windows/test/Run-E2ETest.ps1
            $(images.artifact.name.windows)/scripts/windows/test/Setup-Env.ps1
            $(images.artifact.name.windows)/artifactInfo.txt
      # Deploy Stress test
      - template: templates/deploy-iotuap.yaml
        parameters:
          testName: 'Stress'
          release.label: 'iotuap-st$(agent.group)'
          edgelet.artifact.name: '$(edgelet.artifact.name)'
          images.artifact.name: '$(images.artifact.name.windows)'
          container.registry: '$(container.registry)'
          container.registry.username: '$(edgebuilds-azurecr-io-username)'
          container.registry.password: '$(edgebuilds-azurecr-io-pwd)'
          iotHub.connectionString: '$(IotHubStressConnString)'
          eventHub.connectionString: '$(EventHubStressConnStr)'
          snitch.build.number: '$(snitch.build.number)'
          snitch.alert.url: '$(SnitchStressAlertUrl)'
          snitch.storage.account: '$(snitch.storage.account)'
          snitch.storage.masterKey: '$(StorageAccountMasterKeyStress)'
          loadGen.message.frequency: '$(loadGen.message.frequency.amd64)'
          analyzer.consumerGroupId: 'stress_iotuap_amd64'
<<<<<<< HEAD
          analyzer.logAnalytic.enabled: '$(analyzer.logAnalytic.enabled)'
          analyzer.logAnalytic.workspaceId: '$(kvLogAnalyticWorkspaceId)'
          analyzer.logAnalytic.sharedKey: '$(kvLogAnalyticSharedKey)'
          analyzer.logAnalytic.logType: '$(analyzer.logAnalytic.logType)'
=======
          analyzer.logAnalytics.enabled: '$(analyzer.logAnalytics.enabled)'
          analyzer.logAnalytics.logType: '$(analyzer.logAnalytics.logType)'
          logAnalytics.workspaceId: '$(kvLogAnalyticWorkspaceId)'
          logAnalytics.sharedKey: '$(kvLogAnalyticSharedKey)'
>>>>>>> fdf4052f
<|MERGE_RESOLUTION|>--- conflicted
+++ resolved
@@ -13,13 +13,8 @@
   #pool.name: ''
   #container.registry: ''
   #snitch.storage.account: ''
-<<<<<<< HEAD
-  #analyzer.logAnalytic.enabled
-  #analyzer.logAnalytic.logType
-=======
   #analyzer.logAnalytics.enabled
   #analyzer.logAnalytics.logType
->>>>>>> fdf4052f
   # Variables settable at queue time
   #edgelet.package.branchName
   #images.branchName
@@ -97,17 +92,10 @@
           snitch.storage.masterKey: '$(StorageAccountMasterKeyStress)'
           loadGen.message.frequency: '$(loadGen.message.frequency.amd64)'
           analyzer.consumerGroupId: 'stress_linux_amd64'
-<<<<<<< HEAD
-          analyzer.logAnalytic.enabled: '$(analyzer.logAnalytic.enabled)'
-          analyzer.logAnalytic.workspaceId: '$(kvLogAnalyticWorkspaceId)'
-          analyzer.logAnalytic.sharedKey: '$(kvLogAnalyticSharedKey)'
-          analyzer.logAnalytic.logType: '$(analyzer.logAnalytic.logType)'
-=======
           analyzer.logAnalytics.enabled: '$(analyzer.logAnalytics.enabled)'
           analyzer.logAnalytics.logType: '$(analyzer.logAnalytics.logType)'
           logAnalytics.workspaceId: '$(kvLogAnalyticWorkspaceId)'
           logAnalytics.sharedKey: '$(kvLogAnalyticSharedKey)'
->>>>>>> fdf4052f
 
 ################################################################################
   - job: linux_arm32v7_moby
@@ -174,17 +162,10 @@
           snitch.storage.masterKey: '$(StorageAccountMasterKeyStress)'
           loadGen.message.frequency: $(loadGen.message.frequency.arm32v7)
           analyzer.consumerGroupId: 'stress_linux_arm32v7'
-<<<<<<< HEAD
-          analyzer.logAnalytic.enabled: '$(analyzer.logAnalytic.enabled)'
-          analyzer.logAnalytic.workspaceId: '$(kvLogAnalyticWorkspaceId)'
-          analyzer.logAnalytic.sharedKey: '$(kvLogAnalyticSharedKey)'
-          analyzer.logAnalytic.logType: '$(analyzer.logAnalytic.logType)'
-=======
           analyzer.logAnalytics.enabled: '$(analyzer.logAnalytics.enabled)'
           analyzer.logAnalytics.logType: '$(analyzer.logAnalytics.logType)'
           logAnalytics.workspaceId: '$(kvLogAnalyticWorkspaceId)'
           logAnalytics.sharedKey: '$(kvLogAnalyticSharedKey)'
->>>>>>> fdf4052f
 
 ################################################################################
   - job: linux_arm64v8_docker
@@ -251,17 +232,10 @@
           snitch.storage.masterKey: '$(StorageAccountMasterKeyStress)'
           loadGen.message.frequency: $(loadGen.message.frequency.arm64v8)
           analyzer.consumerGroupId: 'stress_linux_arm64v8'
-<<<<<<< HEAD
-          analyzer.logAnalytic.enabled: '$(analyzer.logAnalytic.enabled)'
-          analyzer.logAnalytic.workspaceId: '$(kvLogAnalyticWorkspaceId)'
-          analyzer.logAnalytic.sharedKey: '$(kvLogAnalyticSharedKey)'
-          analyzer.logAnalytic.logType: '$(analyzer.logAnalytic.logType)'
-=======
           analyzer.logAnalytics.enabled: '$(analyzer.logAnalytics.enabled)'
           analyzer.logAnalytics.logType: '$(analyzer.logAnalytics.logType)'
           logAnalytics.workspaceId: '$(kvLogAnalyticWorkspaceId)'
           logAnalytics.sharedKey: '$(kvLogAnalyticSharedKey)'
->>>>>>> fdf4052f
 
 ################################################################################
   - job: windows_amd64_moby
@@ -330,17 +304,10 @@
           snitch.storage.masterKey: '$(StorageAccountMasterKeyStress)'
           loadGen.message.frequency: '$(loadGen.message.frequency.amd64)'
           analyzer.consumerGroupId: 'stress_windows_amd64'
-<<<<<<< HEAD
-          analyzer.logAnalytic.enabled: '$(analyzer.logAnalytic.enabled)'
-          analyzer.logAnalytic.workspaceId: '$(kvLogAnalyticWorkspaceId)'
-          analyzer.logAnalytic.sharedKey: '$(kvLogAnalyticSharedKey)'
-          analyzer.logAnalytic.logType: '$(analyzer.logAnalytic.logType)'
-=======
           analyzer.logAnalytics.enabled: '$(analyzer.logAnalytics.enabled)'
           analyzer.logAnalytics.logType: '$(analyzer.logAnalytics.logType)'
           logAnalytics.workspaceId: '$(kvLogAnalyticWorkspaceId)'
           logAnalytics.sharedKey: '$(kvLogAnalyticSharedKey)'
->>>>>>> fdf4052f
 
 ################################################################################
   - job: windows_servercore_amd64_moby
@@ -409,17 +376,10 @@
           snitch.storage.masterKey: '$(StorageAccountMasterKeyStress)'
           loadGen.message.frequency: '$(loadGen.message.frequency.amd64)'
           analyzer.consumerGroupId: 'stress_windows_servercore_amd64'
-<<<<<<< HEAD
-          analyzer.logAnalytic.enabled: '$(analyzer.logAnalytic.enabled)'
-          analyzer.logAnalytic.workspaceId: '$(kvLogAnalyticWorkspaceId)'
-          analyzer.logAnalytic.sharedKey: '$(kvLogAnalyticSharedKey)'
-          analyzer.logAnalytic.logType: '$(analyzer.logAnalytic.logType)'
-=======
           analyzer.logAnalytics.enabled: '$(analyzer.logAnalytics.enabled)'
           analyzer.logAnalytics.logType: '$(analyzer.logAnalytics.logType)'
           logAnalytics.workspaceId: '$(kvLogAnalyticWorkspaceId)'
           logAnalytics.sharedKey: '$(kvLogAnalyticSharedKey)'
->>>>>>> fdf4052f
 
 ################################################################################
   - job: iotuap_amd64_moby
@@ -487,14 +447,7 @@
           snitch.storage.masterKey: '$(StorageAccountMasterKeyStress)'
           loadGen.message.frequency: '$(loadGen.message.frequency.amd64)'
           analyzer.consumerGroupId: 'stress_iotuap_amd64'
-<<<<<<< HEAD
-          analyzer.logAnalytic.enabled: '$(analyzer.logAnalytic.enabled)'
-          analyzer.logAnalytic.workspaceId: '$(kvLogAnalyticWorkspaceId)'
-          analyzer.logAnalytic.sharedKey: '$(kvLogAnalyticSharedKey)'
-          analyzer.logAnalytic.logType: '$(analyzer.logAnalytic.logType)'
-=======
-          analyzer.logAnalytics.enabled: '$(analyzer.logAnalytics.enabled)'
-          analyzer.logAnalytics.logType: '$(analyzer.logAnalytics.logType)'
-          logAnalytics.workspaceId: '$(kvLogAnalyticWorkspaceId)'
-          logAnalytics.sharedKey: '$(kvLogAnalyticSharedKey)'
->>>>>>> fdf4052f
+          analyzer.logAnalytics.enabled: '$(analyzer.logAnalytics.enabled)'
+          analyzer.logAnalytics.logType: '$(analyzer.logAnalytics.logType)'
+          logAnalytics.workspaceId: '$(kvLogAnalyticWorkspaceId)'
+          logAnalytics.sharedKey: '$(kvLogAnalyticSharedKey)'