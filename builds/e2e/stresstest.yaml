trigger: none 
pr: none

variables:
  images.artifact.name.linux: 'core-linux'
  images.artifact.name.windows: 'core-windows'
  vsts.project: $(System.TeamProjectId)
  # Variable defined in VSTS
  #azure.keyVault: ''
  #azure.subscription: ''
  #edgelet.package.build: <edglet package build id>
  #images.build: <images build id>
  #pool.name: ''
  #container.registry: ''
  #snitch.storage.account: ''
  #analyzer.logAnalytic.enabled
  #analyzer.logAnalytic.logType
  # Variables settable at queue time
  #edgelet.package.branchName
  #images.branchName
  #loadGen.message.frequency.amd64: 'xx:xx:xx.xx'
  #loadGen.message.frequency.arm32v7: 'xx:xx:xx.xx'
  #loadGen.message.frequency.arm64v8: 'xx:xx:xx.xx'
  #run.linux.amd64.moby: 'true/false'
  #run.linux.arm32v7.moby: 'true/false'
  #run.linux.arm64v8.docker: 'true/false'
  #run.windows.amd64.moby: 'true/false'
  #snitch.build.number: '1.1'

jobs:
################################################################################
  - job: linux_amd64_moby
################################################################################
    displayName: Linux AMD64 Moby
    condition: eq(variables['run.linux.amd64.moby'], 'true')
    pool:
      name: $(pool.name)
      demands:
        - agent-group -equals $(agent.group)
        - Agent.OS -equals Linux
        - Agent.OSArchitecture -equals X64
        - run-stress -equals true
    variables:
      edgelet.artifact.name: 'iotedged-ubuntu16.04-amd64'
    steps:
      - checkout: none
      - task: AzureKeyVault@1
        displayName: 'Azure Key Vault'
        inputs:
          azureSubscription: $(azure.subscription)
          KeyVaultName: $(azure.keyVault)
          SecretsFilter: 'edgebuilds-azurecr-io-username,edgebuilds-azurecr-io-pwd,IotHubStressConnString,EventHubStressConnStr,StorageAccountMasterKeyStress,SnitchStressAlertUrl,kvLogAnalyticWorkspaceId,kvLogAnalyticSharedKey'
      - task: DownloadBuildArtifacts@0
        displayName: 'Download Edgelet Artifacts'
        inputs:
          buildType: specific
          project: $(vsts.project)
          pipeline: $(edgelet.package.build)
          branchName: $(edgelet.package.branchName)
          buildVersionToDownload: latestFromBranch
          downloadPath: '$(Build.StagingDirectory)'
          artifactName: $(edgelet.artifact.name)
      - task: DownloadBuildArtifacts@0
        displayName: 'Download Images Artifacts'
        inputs:
          buildType: specific
          project: $(vsts.project)
          pipeline: $(images.build)
          branchName: $(images.branchName)
          buildVersionToDownload: latestFromBranch
          downloadPath: '$(Build.StagingDirectory)'
          artifactName: $(images.artifact.name.linux)
          itemPattern: |
            $(images.artifact.name.linux)/IotEdgeQuickstart.linux-x64.tar.gz
            $(images.artifact.name.linux)/e2e_deployment_files/stress_deployment.template.json
            $(images.artifact.name.linux)/scripts/linux/runE2ETest.sh
            $(images.artifact.name.linux)/artifactInfo.txt
      # Deploy stress test
      - template: templates/stresstest-deploy.yaml
        parameters:
          release.label: 'st$(agent.group)'
          edgelet.artifact.name: '$(edgelet.artifact.name)'
          images.artifact.name: '$(images.artifact.name.linux)'
          container.registry: '$(container.registry)'
          container.registry.username: '$(edgebuilds-azurecr-io-username)'
          container.registry.password: '$(edgebuilds-azurecr-io-pwd)'
          iotHub.connectionString: '$(IotHubStressConnString)'
          eventHub.connectionString: '$(EventHubStressConnStr)'
          snitch.build.number: '$(snitch.build.number)'
          snitch.alert.url: '$(SnitchStressAlertUrl)'
          snitch.storage.account: '$(snitch.storage.account)'
          snitch.storage.masterKey: '$(StorageAccountMasterKeyStress)'
          loadGen.message.frequency: '$(loadGen.message.frequency.amd64)'
          analyzer.consumerGroupId: 'stress_linux_amd64'
<<<<<<< HEAD
          twinTester.twinUpdateCharCount: '$(twinTester.twinUpdateCharCount)'
          twinTester.twinUpdateFrequency: '$(twinTester.twinUpdateFrequency)'
          twinTester.twinUpdateFailureThreshold: '$(twinTester.twinUpdateFailureThreshold)'
=======
          analyzer.logAnalytic.enabled: '$(analyzer.logAnalytic.enabled)'
          analyzer.logAnalytic.workspaceId: '$(kvLogAnalyticWorkspaceId)'
          analyzer.logAnalytic.sharedKey: '$(kvLogAnalyticSharedKey)'
          analyzer.logAnalytic.logType: '$(analyzer.logAnalytic.logType)'
>>>>>>> 5c79b1d2

################################################################################
  - job: linux_arm32v7_moby
################################################################################
    displayName: Linux ARM32v7 Moby
    condition: eq(variables['run.linux.arm32v7.moby'], 'true')
    pool:
      name: $(pool.name)
      demands:
        - agent-group -equals $(agent.group)
        - Agent.OS -equals Linux
        - Agent.OSArchitecture -equals ARM
        - run-stress -equals true
        - agent-osbits -equals 32
    variables:
      edgelet.artifact.name: 'iotedged-debian9-arm32v7'
    steps:
      - checkout: none
      - task: AzureKeyVault@1
        displayName: 'Azure Key Vault'
        inputs:
          azureSubscription: $(azure.subscription)
          KeyVaultName: $(azure.keyVault)
          SecretsFilter: 'edgebuilds-azurecr-io-username,edgebuilds-azurecr-io-pwd,IotHubStressConnString,EventHubStressConnStr,StorageAccountMasterKeyStress,SnitchStressAlertUrl,kvLogAnalyticWorkspaceId,kvLogAnalyticSharedKey'
      - task: DownloadBuildArtifacts@0
        displayName: 'Download Edgelet Artifacts'
        inputs:
          buildType: specific
          project: $(vsts.project)
          pipeline: $(edgelet.package.build)
          branchName: $(edgelet.package.branchName)
          buildVersionToDownload: latestFromBranch
          downloadPath: '$(Build.StagingDirectory)'
          artifactName: $(edgelet.artifact.name)
      - task: DownloadBuildArtifacts@0
        displayName: 'Download Images Artifacts'
        inputs:
          buildType: specific
          project: $(vsts.project)
          pipeline: $(images.build)
          branchName: $(images.branchName)
          buildVersionToDownload: latestFromBranch
          downloadPath: '$(Build.StagingDirectory)'
          artifactName: $(images.artifact.name.linux)
          itemPattern: |
            $(images.artifact.name.linux)/IotEdgeQuickstart.linux-arm.tar.gz
            $(images.artifact.name.linux)/e2e_deployment_files/stress_deployment.template.json
            $(images.artifact.name.linux)/scripts/linux/runE2ETest.sh
            $(images.artifact.name.linux)/artifactInfo.txt
      # Deploy stress test
      - template: templates/stresstest-deploy.yaml
        parameters:
          release.label: 'st$(agent.group)'
          edgelet.artifact.name: '$(edgelet.artifact.name)'
          images.artifact.name: '$(images.artifact.name.linux)'
          container.registry: '$(container.registry)'
          container.registry.username: '$(edgebuilds-azurecr-io-username)'
          container.registry.password: '$(edgebuilds-azurecr-io-pwd)'
          iotHub.connectionString: '$(IotHubStressConnString)'
          eventHub.connectionString: '$(EventHubStressConnStr)'
          snitch.build.number: '$(snitch.build.number)'
          snitch.alert.url: '$(SnitchStressAlertUrl)'
          snitch.storage.account: '$(snitch.storage.account)'
          snitch.storage.masterKey: '$(StorageAccountMasterKeyStress)'
          loadGen.message.frequency: $(loadGen.message.frequency.arm32v7)
          analyzer.consumerGroupId: 'stress_linux_arm32v7'
<<<<<<< HEAD
          twinTester.twinUpdateCharCount: '$(twinTester.twinUpdateCharCount)'
          twinTester.twinUpdateFrequency: '$(twinTester.twinUpdateFrequency)'
          twinTester.twinUpdateFailureThreshold: '$(twinTester.twinUpdateFailureThreshold)'
=======
          analyzer.logAnalytic.enabled: '$(analyzer.logAnalytic.enabled)'
          analyzer.logAnalytic.workspaceId: '$(kvLogAnalyticWorkspaceId)'
          analyzer.logAnalytic.sharedKey: '$(kvLogAnalyticSharedKey)'
          analyzer.logAnalytic.logType: '$(analyzer.logAnalytic.logType)'
>>>>>>> 5c79b1d2

################################################################################
  - job: linux_arm64v8_docker
################################################################################
    displayName: Linux ARM64v8 Docker
    condition: eq(variables['run.linux.arm64v8.docker'], 'true')
    pool:
      name: $(pool.name)
      demands:
        - agent-group -equals $(agent.group)
        - Agent.OS -equals Linux
        - Agent.OSArchitecture -equals ARM
        - run-stress -equals true
        - agent-osbits -equals 64
    variables:
      edgelet.artifact.name: 'iotedged-ubuntu18.04-aarch64'
    steps:
      - checkout: none
      - task: AzureKeyVault@1
        displayName: 'Azure Key Vault'
        inputs:
          azureSubscription: $(azure.subscription)
          KeyVaultName: $(azure.keyVault)
          SecretsFilter: 'edgebuilds-azurecr-io-username,edgebuilds-azurecr-io-pwd,IotHubStressConnString,EventHubStressConnStr,StorageAccountMasterKeyStress,SnitchStressAlertUrl,kvLogAnalyticWorkspaceId,kvLogAnalyticSharedKey'
      - task: DownloadBuildArtifacts@0
        displayName: 'Download Edgelet Artifacts'
        inputs:
          buildType: specific
          project: $(vsts.project)
          pipeline: $(edgelet.package.build)
          branchName: $(edgelet.package.branchName)
          buildVersionToDownload: latestFromBranch
          downloadPath: '$(Build.StagingDirectory)'
          artifactName: $(edgelet.artifact.name)
      - task: DownloadBuildArtifacts@0
        displayName: 'Download Images Artifacts'
        inputs:
          buildType: specific
          project: $(vsts.project)
          pipeline: $(images.build)
          branchName: $(images.branchName)
          buildVersionToDownload: latestFromBranch
          downloadPath: '$(Build.StagingDirectory)'
          artifactName: $(images.artifact.name.linux)
          itemPattern: |
            $(images.artifact.name.linux)/IotEdgeQuickstart.linux-arm64.tar.gz
            $(images.artifact.name.linux)/e2e_deployment_files/stress_deployment.template.json
            $(images.artifact.name.linux)/scripts/linux/runE2ETest.sh
            $(images.artifact.name.linux)/artifactInfo.txt
      # Deploy stress test
      - template: templates/stresstest-deploy.yaml
        parameters:
          release.label: 'st$(agent.group)'
          edgelet.artifact.name: '$(edgelet.artifact.name)'
          images.artifact.name: '$(images.artifact.name.linux)'
          container.registry: '$(container.registry)'
          container.registry.username: '$(edgebuilds-azurecr-io-username)'
          container.registry.password: '$(edgebuilds-azurecr-io-pwd)'
          iotHub.connectionString: '$(IotHubStressConnString)'
          eventHub.connectionString: '$(EventHubStressConnStr)'
          snitch.build.number: '$(snitch.build.number)'
          snitch.alert.url: '$(SnitchStressAlertUrl)'
          snitch.storage.account: '$(snitch.storage.account)'
          snitch.storage.masterKey: '$(StorageAccountMasterKeyStress)'
          loadGen.message.frequency: $(loadGen.message.frequency.arm64v8)
          analyzer.consumerGroupId: 'stress_linux_arm64v8'
<<<<<<< HEAD
          twinTester.twinUpdateCharCount: '$(twinTester.twinUpdateCharCount)'
          twinTester.twinUpdateFrequency: '$(twinTester.twinUpdateFrequency)'
          twinTester.twinUpdateFailureThreshold: '$(twinTester.twinUpdateFailureThreshold)'
=======
          analyzer.logAnalytic.enabled: '$(analyzer.logAnalytic.enabled)'
          analyzer.logAnalytic.workspaceId: '$(kvLogAnalyticWorkspaceId)'
          analyzer.logAnalytic.sharedKey: '$(kvLogAnalyticSharedKey)'
          analyzer.logAnalytic.logType: '$(analyzer.logAnalytic.logType)'
>>>>>>> 5c79b1d2

################################################################################
  - job: windows_amd64_moby
################################################################################
    displayName: Windows AMD64 Moby
    condition: eq(variables['run.windows.amd64.moby'], 'true')
    pool:
      name: $(pool.name)
      demands:
        - agent-group -equals $(agent.group)
        - Agent.OS -equals Windows_NT
        - Agent.OSArchitecture -equals X64
        - agent-os-name -equals WinPro_x64
        - run-stress -equals true
    variables:
      edgelet.artifact.name: 'iotedged-windows'
    steps:
      - checkout: none
      - task: AzureKeyVault@1
        displayName: 'Azure Key Vault'
        inputs:
          azureSubscription: $(azure.subscription)
          KeyVaultName: $(azure.keyVault)
          SecretsFilter: 'edgebuilds-azurecr-io-username,edgebuilds-azurecr-io-pwd,IotHubStressConnString,EventHubStressConnStr,StorageAccountMasterKeyStress,SnitchStressAlertUrl,kvLogAnalyticWorkspaceId,kvLogAnalyticSharedKey'
      - task: DownloadBuildArtifacts@0
        displayName: 'Download Edgelet Artifacts'
        inputs:
          buildType: specific
          project: $(vsts.project)
          pipeline: $(edgelet.package.build)
          branchName: $(edgelet.package.branchName)
          buildVersionToDownload: latestFromBranch
          downloadPath: '$(Build.StagingDirectory)'
          artifactName: $(edgelet.artifact.name)
      - task: DownloadBuildArtifacts@0
        displayName: 'Download Images Artifacts'
        inputs:
          buildType: specific
          project: $(vsts.project)
          pipeline: $(images.build)
          branchName: $(images.branchName)
          buildVersionToDownload: latestFromBranch
          downloadPath: '$(Build.StagingDirectory)'
          artifactName: $(images.artifact.name.windows)
          itemPattern: |
            $(images.artifact.name.windows)/IotEdgeQuickstart/x64/*
            $(images.artifact.name.windows)/e2e_deployment_files/stress_deployment.template.windows.json
            $(images.artifact.name.windows)/scripts/windows/setup/IotEdgeSecurityDaemon.ps1
            $(images.artifact.name.windows)/scripts/windows/test/Run-E2ETest.ps1
            $(images.artifact.name.windows)/scripts/windows/test/Setup-Env.ps1
            $(images.artifact.name.windows)/artifactInfo.txt
      # Deploy stress test
      - template: templates/stresstest-deploy-windows.yaml
        parameters:
          release.label: 'winpro-st$(agent.group)'
          edgelet.artifact.name: '$(edgelet.artifact.name)'
          images.artifact.name: '$(images.artifact.name.windows)'
          container.registry: '$(container.registry)'
          container.registry.username: '$(edgebuilds-azurecr-io-username)'
          container.registry.password: '$(edgebuilds-azurecr-io-pwd)'
          iotHub.connectionString: '$(IotHubStressConnString)'
          eventHub.connectionString: '$(EventHubStressConnStr)'
          snitch.build.number: '$(snitch.build.number)'
          snitch.alert.url: '$(SnitchStressAlertUrl)'
          snitch.storage.account: '$(snitch.storage.account)'
          snitch.storage.masterKey: '$(StorageAccountMasterKeyStress)'
          loadGen.message.frequency: '$(loadGen.message.frequency.amd64)'
          analyzer.consumerGroupId: 'stress_windows_amd64'
<<<<<<< HEAD
          twinTester.twinUpdateCharCount: '$(twinTester.twinUpdateCharCount)'
          twinTester.twinUpdateFrequency: '$(twinTester.twinUpdateFrequency)'
          twinTester.twinUpdateFailureThreshold: '$(twinTester.twinUpdateFailureThreshold)'
=======
          analyzer.logAnalytic.enabled: '$(analyzer.logAnalytic.enabled)'
          analyzer.logAnalytic.workspaceId: '$(kvLogAnalyticWorkspaceId)'
          analyzer.logAnalytic.sharedKey: '$(kvLogAnalyticSharedKey)'
          analyzer.logAnalytic.logType: '$(analyzer.logAnalytic.logType)'
>>>>>>> 5c79b1d2

################################################################################
  - job: windows_servercore_amd64_moby
################################################################################
    displayName: Windows Server Core AMD64 Moby
    condition: eq(variables['run.servercore.amd64.moby'], 'true')
    pool:
      name: $(pool.name)
      demands:
        - agent-group -equals $(agent.group)
        - Agent.OS -equals Windows_NT
        - Agent.OSArchitecture -equals X64
        - agent-os-name -equals WinServerCore_x64
        - run-stress -equals true
    variables:
      edgelet.artifact.name: 'iotedged-windows'
    steps:
      - checkout: none
      - task: AzureKeyVault@1
        displayName: 'Azure Key Vault'
        inputs:
          azureSubscription: $(azure.subscription)
          KeyVaultName: $(azure.keyVault)
          SecretsFilter: 'edgebuilds-azurecr-io-username,edgebuilds-azurecr-io-pwd,IotHubStressConnString,EventHubStressConnStr,StorageAccountMasterKeyStress,SnitchStressAlertUrl,kvLogAnalyticWorkspaceId,kvLogAnalyticSharedKey'
      - task: DownloadBuildArtifacts@0
        displayName: 'Download Edgelet Artifacts'
        inputs:
          buildType: specific
          project: $(vsts.project)
          pipeline: $(edgelet.package.build)
          branchName: $(edgelet.package.branchName)
          buildVersionToDownload: latestFromBranch
          downloadPath: '$(Build.StagingDirectory)'
          artifactName: $(edgelet.artifact.name)
      - task: DownloadBuildArtifacts@0
        displayName: 'Download Images Artifacts'
        inputs:
          buildType: specific
          project: $(vsts.project)
          pipeline: $(images.build)
          branchName: $(images.branchName)
          buildVersionToDownload: latestFromBranch
          downloadPath: '$(Build.StagingDirectory)'
          artifactName: $(images.artifact.name.windows)
          itemPattern: |
            $(images.artifact.name.windows)/IotEdgeQuickstart/x64/*
            $(images.artifact.name.windows)/e2e_deployment_files/stress_deployment.template.windows.json
            $(images.artifact.name.windows)/scripts/windows/setup/IotEdgeSecurityDaemon.ps1
            $(images.artifact.name.windows)/scripts/windows/test/Run-E2ETest.ps1
            $(images.artifact.name.windows)/scripts/windows/test/Setup-Env.ps1
            $(images.artifact.name.windows)/artifactInfo.txt
      # Deploy stress test
      - template: templates/stresstest-deploy-windows.yaml
        parameters:
          release.label: 'servercore-st$(agent.group)'
          edgelet.artifact.name: '$(edgelet.artifact.name)'
          images.artifact.name: '$(images.artifact.name.windows)'
          container.registry: '$(container.registry)'
          container.registry.username: '$(edgebuilds-azurecr-io-username)'
          container.registry.password: '$(edgebuilds-azurecr-io-pwd)'
          iotHub.connectionString: '$(IotHubStressConnString)'
          eventHub.connectionString: '$(EventHubStressConnStr)'
          snitch.build.number: '$(snitch.build.number)'
          snitch.alert.url: '$(SnitchStressAlertUrl)'
          snitch.storage.account: '$(snitch.storage.account)'
          snitch.storage.masterKey: '$(StorageAccountMasterKeyStress)'
          loadGen.message.frequency: '$(loadGen.message.frequency.amd64)'
          analyzer.consumerGroupId: 'stress_windows_servercore_amd64'
<<<<<<< HEAD
          twinTester.twinUpdateCharCount: '$(twinTester.twinUpdateCharCount)'
          twinTester.twinUpdateFrequency: '$(twinTester.twinUpdateFrequency)'
          twinTester.twinUpdateFailureThreshold: '$(twinTester.twinUpdateFailureThreshold)'
=======
          analyzer.logAnalytic.enabled: '$(analyzer.logAnalytic.enabled)'
          analyzer.logAnalytic.workspaceId: '$(kvLogAnalyticWorkspaceId)'
          analyzer.logAnalytic.sharedKey: '$(kvLogAnalyticSharedKey)'
          analyzer.logAnalytic.logType: '$(analyzer.logAnalytic.logType)'
>>>>>>> 5c79b1d2

################################################################################
  - job: iotuap_amd64_moby
################################################################################
    displayName: Windows IoT Core AMD64 Moby
    condition: eq(variables['run.iotuap.amd64.moby'], 'true')
    pool:
      name: $(pool.name)
      demands:
        - agent-group -equals $(agent.group)
        - run-stress -equals true
        - runner-os-name -equals WinIoTCore_x64
    variables:
      edgelet.artifact.name: 'iotedged-windows'
    steps:
      - checkout: none
      - task: AzureKeyVault@1
        displayName: 'Access Key Vault Secrets'
        inputs:
          azureSubscription: $(azure.subscription)
          KeyVaultName: $(azure.keyVault)
          SecretsFilter: 'edgebuilds-azurecr-io-username,edgebuilds-azurecr-io-pwd,IotHubStressConnString,EventHubStressConnStr,StorageAccountMasterKeyStress,SnitchStressAlertUrl,kvLogAnalyticWorkspaceId,kvLogAnalyticSharedKey'
      - task: DownloadBuildArtifacts@0
        displayName: 'Download Edgelet Artifacts'
        inputs:
          buildType: specific
          project: $(vsts.project)
          pipeline: $(edgelet.package.build)
          branchName: $(edgelet.package.branchName)
          buildVersionToDownload: latestFromBranch
          downloadPath: '$(Build.StagingDirectory)'
          artifactName: $(edgelet.artifact.name)
      - task: DownloadBuildArtifacts@0
        displayName: 'Download Images Artifacts'
        inputs:
          buildType: specific
          project: $(vsts.project)
          pipeline: $(images.build)
          branchName: $(images.branchName)
          buildVersionToDownload: latestFromBranch
          downloadPath: '$(Build.StagingDirectory)'
          artifactName: $(images.artifact.name.windows)
          itemPattern: |
            $(images.artifact.name.windows)/IotEdgeQuickstart/x64/*
            $(images.artifact.name.windows)/e2e_deployment_files/stress_deployment.template.windows.json
            $(images.artifact.name.windows)/scripts/windows/setup/IotEdgeSecurityDaemon.ps1
            $(images.artifact.name.windows)/scripts/windows/test/Run-E2ETest.ps1
            $(images.artifact.name.windows)/scripts/windows/test/Setup-Env.ps1
            $(images.artifact.name.windows)/artifactInfo.txt
      # Deploy Stress test
      - template: templates/deploy-iotuap.yaml
        parameters:
          testName: 'Stress'
          release.label: 'iotuap-st$(agent.group)'
          edgelet.artifact.name: '$(edgelet.artifact.name)'
          images.artifact.name: '$(images.artifact.name.windows)'
          container.registry: '$(container.registry)'
          container.registry.username: '$(edgebuilds-azurecr-io-username)'
          container.registry.password: '$(edgebuilds-azurecr-io-pwd)'
          iotHub.connectionString: '$(IotHubStressConnString)'
          eventHub.connectionString: '$(EventHubStressConnStr)'
          snitch.build.number: '$(snitch.build.number)'
          snitch.alert.url: '$(SnitchStressAlertUrl)'
          snitch.storage.account: '$(snitch.storage.account)'
          snitch.storage.masterKey: '$(StorageAccountMasterKeyStress)'
          loadGen.message.frequency: '$(loadGen.message.frequency.amd64)'
          analyzer.consumerGroupId: 'stress_iotuap_amd64'
<<<<<<< HEAD
          twinTester.twinUpdateCharCount: '$(twinTester.twinUpdateCharCount)'
          twinTester.twinUpdateFrequency: '$(twinTester.twinUpdateFrequency)'
          twinTester.twinUpdateFailureThreshold: '$(twinTester.twinUpdateFailureThreshold)'
=======
          analyzer.logAnalytic.enabled: '$(analyzer.logAnalytic.enabled)'
          analyzer.logAnalytic.workspaceId: '$(kvLogAnalyticWorkspaceId)'
          analyzer.logAnalytic.sharedKey: '$(kvLogAnalyticSharedKey)'
          analyzer.logAnalytic.logType: '$(analyzer.logAnalytic.logType)'
>>>>>>> 5c79b1d2
<|MERGE_RESOLUTION|>--- conflicted
+++ resolved
@@ -26,6 +26,9 @@
   #run.linux.arm64v8.docker: 'true/false'
   #run.windows.amd64.moby: 'true/false'
   #snitch.build.number: '1.1'
+  #twinTester.twinUpdateCharCount: ''
+  #twinTester.twinUpdateFrequency: 'xx:xx:xx.xx' 
+  #twinTester.twinUpdateFailureThreshold: 'xx:xx:xx.xx'
 
 jobs:
 ################################################################################
@@ -92,16 +95,13 @@
           snitch.storage.masterKey: '$(StorageAccountMasterKeyStress)'
           loadGen.message.frequency: '$(loadGen.message.frequency.amd64)'
           analyzer.consumerGroupId: 'stress_linux_amd64'
-<<<<<<< HEAD
+          analyzer.logAnalytic.enabled: '$(analyzer.logAnalytic.enabled)'
+          analyzer.logAnalytic.workspaceId: '$(kvLogAnalyticWorkspaceId)'
+          analyzer.logAnalytic.sharedKey: '$(kvLogAnalyticSharedKey)'
+          analyzer.logAnalytic.logType: '$(analyzer.logAnalytic.logType)'
           twinTester.twinUpdateCharCount: '$(twinTester.twinUpdateCharCount)'
           twinTester.twinUpdateFrequency: '$(twinTester.twinUpdateFrequency)'
           twinTester.twinUpdateFailureThreshold: '$(twinTester.twinUpdateFailureThreshold)'
-=======
-          analyzer.logAnalytic.enabled: '$(analyzer.logAnalytic.enabled)'
-          analyzer.logAnalytic.workspaceId: '$(kvLogAnalyticWorkspaceId)'
-          analyzer.logAnalytic.sharedKey: '$(kvLogAnalyticSharedKey)'
-          analyzer.logAnalytic.logType: '$(analyzer.logAnalytic.logType)'
->>>>>>> 5c79b1d2
 
 ################################################################################
   - job: linux_arm32v7_moby
@@ -168,16 +168,13 @@
           snitch.storage.masterKey: '$(StorageAccountMasterKeyStress)'
           loadGen.message.frequency: $(loadGen.message.frequency.arm32v7)
           analyzer.consumerGroupId: 'stress_linux_arm32v7'
-<<<<<<< HEAD
+          analyzer.logAnalytic.enabled: '$(analyzer.logAnalytic.enabled)'
+          analyzer.logAnalytic.workspaceId: '$(kvLogAnalyticWorkspaceId)'
+          analyzer.logAnalytic.sharedKey: '$(kvLogAnalyticSharedKey)'
+          analyzer.logAnalytic.logType: '$(analyzer.logAnalytic.logType)'
           twinTester.twinUpdateCharCount: '$(twinTester.twinUpdateCharCount)'
           twinTester.twinUpdateFrequency: '$(twinTester.twinUpdateFrequency)'
           twinTester.twinUpdateFailureThreshold: '$(twinTester.twinUpdateFailureThreshold)'
-=======
-          analyzer.logAnalytic.enabled: '$(analyzer.logAnalytic.enabled)'
-          analyzer.logAnalytic.workspaceId: '$(kvLogAnalyticWorkspaceId)'
-          analyzer.logAnalytic.sharedKey: '$(kvLogAnalyticSharedKey)'
-          analyzer.logAnalytic.logType: '$(analyzer.logAnalytic.logType)'
->>>>>>> 5c79b1d2
 
 ################################################################################
   - job: linux_arm64v8_docker
@@ -244,16 +241,13 @@
           snitch.storage.masterKey: '$(StorageAccountMasterKeyStress)'
           loadGen.message.frequency: $(loadGen.message.frequency.arm64v8)
           analyzer.consumerGroupId: 'stress_linux_arm64v8'
-<<<<<<< HEAD
+          analyzer.logAnalytic.enabled: '$(analyzer.logAnalytic.enabled)'
+          analyzer.logAnalytic.workspaceId: '$(kvLogAnalyticWorkspaceId)'
+          analyzer.logAnalytic.sharedKey: '$(kvLogAnalyticSharedKey)'
+          analyzer.logAnalytic.logType: '$(analyzer.logAnalytic.logType)'
           twinTester.twinUpdateCharCount: '$(twinTester.twinUpdateCharCount)'
           twinTester.twinUpdateFrequency: '$(twinTester.twinUpdateFrequency)'
           twinTester.twinUpdateFailureThreshold: '$(twinTester.twinUpdateFailureThreshold)'
-=======
-          analyzer.logAnalytic.enabled: '$(analyzer.logAnalytic.enabled)'
-          analyzer.logAnalytic.workspaceId: '$(kvLogAnalyticWorkspaceId)'
-          analyzer.logAnalytic.sharedKey: '$(kvLogAnalyticSharedKey)'
-          analyzer.logAnalytic.logType: '$(analyzer.logAnalytic.logType)'
->>>>>>> 5c79b1d2
 
 ################################################################################
   - job: windows_amd64_moby
@@ -322,16 +316,13 @@
           snitch.storage.masterKey: '$(StorageAccountMasterKeyStress)'
           loadGen.message.frequency: '$(loadGen.message.frequency.amd64)'
           analyzer.consumerGroupId: 'stress_windows_amd64'
-<<<<<<< HEAD
+          analyzer.logAnalytic.enabled: '$(analyzer.logAnalytic.enabled)'
+          analyzer.logAnalytic.workspaceId: '$(kvLogAnalyticWorkspaceId)'
+          analyzer.logAnalytic.sharedKey: '$(kvLogAnalyticSharedKey)'
+          analyzer.logAnalytic.logType: '$(analyzer.logAnalytic.logType)'
           twinTester.twinUpdateCharCount: '$(twinTester.twinUpdateCharCount)'
           twinTester.twinUpdateFrequency: '$(twinTester.twinUpdateFrequency)'
           twinTester.twinUpdateFailureThreshold: '$(twinTester.twinUpdateFailureThreshold)'
-=======
-          analyzer.logAnalytic.enabled: '$(analyzer.logAnalytic.enabled)'
-          analyzer.logAnalytic.workspaceId: '$(kvLogAnalyticWorkspaceId)'
-          analyzer.logAnalytic.sharedKey: '$(kvLogAnalyticSharedKey)'
-          analyzer.logAnalytic.logType: '$(analyzer.logAnalytic.logType)'
->>>>>>> 5c79b1d2
 
 ################################################################################
   - job: windows_servercore_amd64_moby
@@ -400,16 +391,13 @@
           snitch.storage.masterKey: '$(StorageAccountMasterKeyStress)'
           loadGen.message.frequency: '$(loadGen.message.frequency.amd64)'
           analyzer.consumerGroupId: 'stress_windows_servercore_amd64'
-<<<<<<< HEAD
+          analyzer.logAnalytic.enabled: '$(analyzer.logAnalytic.enabled)'
+          analyzer.logAnalytic.workspaceId: '$(kvLogAnalyticWorkspaceId)'
+          analyzer.logAnalytic.sharedKey: '$(kvLogAnalyticSharedKey)'
+          analyzer.logAnalytic.logType: '$(analyzer.logAnalytic.logType)'
           twinTester.twinUpdateCharCount: '$(twinTester.twinUpdateCharCount)'
           twinTester.twinUpdateFrequency: '$(twinTester.twinUpdateFrequency)'
           twinTester.twinUpdateFailureThreshold: '$(twinTester.twinUpdateFailureThreshold)'
-=======
-          analyzer.logAnalytic.enabled: '$(analyzer.logAnalytic.enabled)'
-          analyzer.logAnalytic.workspaceId: '$(kvLogAnalyticWorkspaceId)'
-          analyzer.logAnalytic.sharedKey: '$(kvLogAnalyticSharedKey)'
-          analyzer.logAnalytic.logType: '$(analyzer.logAnalytic.logType)'
->>>>>>> 5c79b1d2
 
 ################################################################################
   - job: iotuap_amd64_moby
@@ -477,13 +465,10 @@
           snitch.storage.masterKey: '$(StorageAccountMasterKeyStress)'
           loadGen.message.frequency: '$(loadGen.message.frequency.amd64)'
           analyzer.consumerGroupId: 'stress_iotuap_amd64'
-<<<<<<< HEAD
-          twinTester.twinUpdateCharCount: '$(twinTester.twinUpdateCharCount)'
-          twinTester.twinUpdateFrequency: '$(twinTester.twinUpdateFrequency)'
-          twinTester.twinUpdateFailureThreshold: '$(twinTester.twinUpdateFailureThreshold)'
-=======
-          analyzer.logAnalytic.enabled: '$(analyzer.logAnalytic.enabled)'
-          analyzer.logAnalytic.workspaceId: '$(kvLogAnalyticWorkspaceId)'
-          analyzer.logAnalytic.sharedKey: '$(kvLogAnalyticSharedKey)'
-          analyzer.logAnalytic.logType: '$(analyzer.logAnalytic.logType)'
->>>>>>> 5c79b1d2
+          analyzer.logAnalytic.enabled: '$(analyzer.logAnalytic.enabled)'
+          analyzer.logAnalytic.workspaceId: '$(kvLogAnalyticWorkspaceId)'
+          analyzer.logAnalytic.sharedKey: '$(kvLogAnalyticSharedKey)'
+          analyzer.logAnalytic.logType: '$(analyzer.logAnalytic.logType)'
+          twinTester.twinUpdateCharCount: '$(twinTester.twinUpdateCharCount)'
+          twinTester.twinUpdateFrequency: '$(twinTester.twinUpdateFrequency)'
+          twinTester.twinUpdateFailureThreshold: '$(twinTester.twinUpdateFailureThreshold)'