trigger: none 
pr: none

variables:
  images.artifact.name.linux: 'core-linux'
  images.artifact.name.windows: 'core-windows'
  vsts.project: $(System.TeamProjectId)
  # Variable defined in VSTS
  #azure.keyVault: ''
  #azure.subscription: ''
  #edgelet.package.build: <edglet package build id>
  #images.build: <images build id>
  #pool.name: ''
  #container.registry: ''
  #snitch.storage.account: ''
  #analyzer.logAnalytics.enabled
  #analyzer.logAnalytics.logType
  # Variables settable at queue time
  #edgelet.package.branchName
  #images.branchName
  #loadGen.message.frequency.amd64: 'xx:xx:xx.xx'
  #loadGen.message.frequency.arm32v7: 'xx:xx:xx.xx'
  #loadGen.message.frequency.arm64v8: 'xx:xx:xx.xx'
  #run.linux.amd64.moby: 'true/false'
  #run.linux.arm32v7.moby: 'true/false'
  #run.linux.arm64v8.docker: 'true/false'
  #run.windows.amd64.moby: 'true/false'
  #snitch.build.number: '1.1'
  #twinTester.twinUpdateCharCount: ''
  #twinTester.twinUpdateFrequency: 'xx:xx:xx.xx' 
  #twinTester.twinUpdateFailureThreshold: 'xx:xx:xx.xx'

jobs:
################################################################################
  - job: linux_amd64_moby
################################################################################
    displayName: Linux AMD64 Moby
    condition: eq(variables['run.linux.amd64.moby'], 'true')
    pool:
      name: $(pool.name)
      demands:
        - agent-group -equals $(agent.group)
        - Agent.OS -equals Linux
        - Agent.OSArchitecture -equals X64
        - run-stress -equals true
    variables:
      edgelet.artifact.name: 'iotedged-ubuntu16.04-amd64'
    steps:
      - checkout: none
      - task: AzureKeyVault@1
        displayName: 'Azure Key Vault'
        inputs:
          azureSubscription: $(azure.subscription)
          KeyVaultName: $(azure.keyVault)
          SecretsFilter: 'edgebuilds-azurecr-io-username,edgebuilds-azurecr-io-pwd,IotHubStressConnString,EventHubStressConnStr,StorageAccountMasterKeyStress,SnitchStressAlertUrl,kvLogAnalyticWorkspaceId,kvLogAnalyticSharedKey'
      - task: DownloadBuildArtifacts@0
        displayName: 'Download Edgelet Artifacts'
        inputs:
          buildType: specific
          project: $(vsts.project)
          pipeline: $(edgelet.package.build)
          branchName: $(edgelet.package.branchName)
          buildVersionToDownload: latestFromBranch
          downloadPath: '$(Build.StagingDirectory)'
          artifactName: $(edgelet.artifact.name)
      - task: DownloadBuildArtifacts@0
        displayName: 'Download Images Artifacts'
        inputs:
          buildType: specific
          project: $(vsts.project)
          pipeline: $(images.build)
          branchName: $(images.branchName)
          buildVersionToDownload: latestFromBranch
          downloadPath: '$(Build.StagingDirectory)'
          artifactName: $(images.artifact.name.linux)
          itemPattern: |
            $(images.artifact.name.linux)/IotEdgeQuickstart.linux-x64.tar.gz
            $(images.artifact.name.linux)/e2e_deployment_files/stress_deployment.template.json
            $(images.artifact.name.linux)/scripts/linux/runE2ETest.sh
            $(images.artifact.name.linux)/artifactInfo.txt
      # Deploy stress test
      - template: templates/stresstest-deploy.yaml
        parameters:
          release.label: 'st$(agent.group)'
          edgelet.artifact.name: '$(edgelet.artifact.name)'
          images.artifact.name: '$(images.artifact.name.linux)'
          container.registry: '$(container.registry)'
          container.registry.username: '$(edgebuilds-azurecr-io-username)'
          container.registry.password: '$(edgebuilds-azurecr-io-pwd)'
          iotHub.connectionString: '$(IotHubStressConnString)'
          eventHub.connectionString: '$(EventHubStressConnStr)'
          snitch.build.number: '$(snitch.build.number)'
          snitch.alert.url: '$(SnitchStressAlertUrl)'
          snitch.storage.account: '$(snitch.storage.account)'
          snitch.storage.masterKey: '$(StorageAccountMasterKeyStress)'
          loadGen.message.frequency: '$(loadGen.message.frequency.amd64)'
          analyzer.consumerGroupId: 'stress_linux_amd64'
<<<<<<< HEAD
          analyzer.logAnalytic.enabled: '$(analyzer.logAnalytic.enabled)'
          analyzer.logAnalytic.workspaceId: '$(kvLogAnalyticWorkspaceId)'
          analyzer.logAnalytic.sharedKey: '$(kvLogAnalyticSharedKey)'
          analyzer.logAnalytic.logType: '$(analyzer.logAnalytic.logType)'
          twinTester.twinUpdateCharCount: '$(twinTester.twinUpdateCharCount)'
          twinTester.twinUpdateFrequency: '$(twinTester.twinUpdateFrequency)'
          twinTester.twinUpdateFailureThreshold: '$(twinTester.twinUpdateFailureThreshold)'
=======
          analyzer.logAnalytics.enabled: '$(analyzer.logAnalytics.enabled)'
          analyzer.logAnalytics.logType: '$(analyzer.logAnalytics.logType)'
          logAnalytics.workspaceId: '$(kvLogAnalyticWorkspaceId)'
          logAnalytics.sharedKey: '$(kvLogAnalyticSharedKey)'
>>>>>>> 41983759

################################################################################
  - job: linux_arm32v7_moby
################################################################################
    displayName: Linux ARM32v7 Moby
    condition: eq(variables['run.linux.arm32v7.moby'], 'true')
    pool:
      name: $(pool.name)
      demands:
        - agent-group -equals $(agent.group)
        - Agent.OS -equals Linux
        - Agent.OSArchitecture -equals ARM
        - run-stress -equals true
        - agent-osbits -equals 32
    variables:
      edgelet.artifact.name: 'iotedged-debian9-arm32v7'
    steps:
      - checkout: none
      - task: AzureKeyVault@1
        displayName: 'Azure Key Vault'
        inputs:
          azureSubscription: $(azure.subscription)
          KeyVaultName: $(azure.keyVault)
          SecretsFilter: 'edgebuilds-azurecr-io-username,edgebuilds-azurecr-io-pwd,IotHubStressConnString,EventHubStressConnStr,StorageAccountMasterKeyStress,SnitchStressAlertUrl,kvLogAnalyticWorkspaceId,kvLogAnalyticSharedKey'
      - task: DownloadBuildArtifacts@0
        displayName: 'Download Edgelet Artifacts'
        inputs:
          buildType: specific
          project: $(vsts.project)
          pipeline: $(edgelet.package.build)
          branchName: $(edgelet.package.branchName)
          buildVersionToDownload: latestFromBranch
          downloadPath: '$(Build.StagingDirectory)'
          artifactName: $(edgelet.artifact.name)
      - task: DownloadBuildArtifacts@0
        displayName: 'Download Images Artifacts'
        inputs:
          buildType: specific
          project: $(vsts.project)
          pipeline: $(images.build)
          branchName: $(images.branchName)
          buildVersionToDownload: latestFromBranch
          downloadPath: '$(Build.StagingDirectory)'
          artifactName: $(images.artifact.name.linux)
          itemPattern: |
            $(images.artifact.name.linux)/IotEdgeQuickstart.linux-arm.tar.gz
            $(images.artifact.name.linux)/e2e_deployment_files/stress_deployment.template.json
            $(images.artifact.name.linux)/scripts/linux/runE2ETest.sh
            $(images.artifact.name.linux)/artifactInfo.txt
      # Deploy stress test
      - template: templates/stresstest-deploy.yaml
        parameters:
          release.label: 'st$(agent.group)'
          edgelet.artifact.name: '$(edgelet.artifact.name)'
          images.artifact.name: '$(images.artifact.name.linux)'
          container.registry: '$(container.registry)'
          container.registry.username: '$(edgebuilds-azurecr-io-username)'
          container.registry.password: '$(edgebuilds-azurecr-io-pwd)'
          iotHub.connectionString: '$(IotHubStressConnString)'
          eventHub.connectionString: '$(EventHubStressConnStr)'
          snitch.build.number: '$(snitch.build.number)'
          snitch.alert.url: '$(SnitchStressAlertUrl)'
          snitch.storage.account: '$(snitch.storage.account)'
          snitch.storage.masterKey: '$(StorageAccountMasterKeyStress)'
          loadGen.message.frequency: $(loadGen.message.frequency.arm32v7)
          analyzer.consumerGroupId: 'stress_linux_arm32v7'
<<<<<<< HEAD
          analyzer.logAnalytic.enabled: '$(analyzer.logAnalytic.enabled)'
          analyzer.logAnalytic.workspaceId: '$(kvLogAnalyticWorkspaceId)'
          analyzer.logAnalytic.sharedKey: '$(kvLogAnalyticSharedKey)'
          analyzer.logAnalytic.logType: '$(analyzer.logAnalytic.logType)'
          twinTester.twinUpdateCharCount: '$(twinTester.twinUpdateCharCount)'
          twinTester.twinUpdateFrequency: '$(twinTester.twinUpdateFrequency)'
          twinTester.twinUpdateFailureThreshold: '$(twinTester.twinUpdateFailureThreshold)'
=======
          analyzer.logAnalytics.enabled: '$(analyzer.logAnalytics.enabled)'
          analyzer.logAnalytics.logType: '$(analyzer.logAnalytics.logType)'
          logAnalytics.workspaceId: '$(kvLogAnalyticWorkspaceId)'
          logAnalytics.sharedKey: '$(kvLogAnalyticSharedKey)'
>>>>>>> 41983759

################################################################################
  - job: linux_arm64v8_docker
################################################################################
    displayName: Linux ARM64v8 Docker
    condition: eq(variables['run.linux.arm64v8.docker'], 'true')
    pool:
      name: $(pool.name)
      demands:
        - agent-group -equals $(agent.group)
        - Agent.OS -equals Linux
        - Agent.OSArchitecture -equals ARM
        - run-stress -equals true
        - agent-osbits -equals 64
    variables:
      edgelet.artifact.name: 'iotedged-ubuntu18.04-aarch64'
    steps:
      - checkout: none
      - task: AzureKeyVault@1
        displayName: 'Azure Key Vault'
        inputs:
          azureSubscription: $(azure.subscription)
          KeyVaultName: $(azure.keyVault)
          SecretsFilter: 'edgebuilds-azurecr-io-username,edgebuilds-azurecr-io-pwd,IotHubStressConnString,EventHubStressConnStr,StorageAccountMasterKeyStress,SnitchStressAlertUrl,kvLogAnalyticWorkspaceId,kvLogAnalyticSharedKey'
      - task: DownloadBuildArtifacts@0
        displayName: 'Download Edgelet Artifacts'
        inputs:
          buildType: specific
          project: $(vsts.project)
          pipeline: $(edgelet.package.build)
          branchName: $(edgelet.package.branchName)
          buildVersionToDownload: latestFromBranch
          downloadPath: '$(Build.StagingDirectory)'
          artifactName: $(edgelet.artifact.name)
      - task: DownloadBuildArtifacts@0
        displayName: 'Download Images Artifacts'
        inputs:
          buildType: specific
          project: $(vsts.project)
          pipeline: $(images.build)
          branchName: $(images.branchName)
          buildVersionToDownload: latestFromBranch
          downloadPath: '$(Build.StagingDirectory)'
          artifactName: $(images.artifact.name.linux)
          itemPattern: |
            $(images.artifact.name.linux)/IotEdgeQuickstart.linux-arm64.tar.gz
            $(images.artifact.name.linux)/e2e_deployment_files/stress_deployment.template.json
            $(images.artifact.name.linux)/scripts/linux/runE2ETest.sh
            $(images.artifact.name.linux)/artifactInfo.txt
      # Deploy stress test
      - template: templates/stresstest-deploy.yaml
        parameters:
          release.label: 'st$(agent.group)'
          edgelet.artifact.name: '$(edgelet.artifact.name)'
          images.artifact.name: '$(images.artifact.name.linux)'
          container.registry: '$(container.registry)'
          container.registry.username: '$(edgebuilds-azurecr-io-username)'
          container.registry.password: '$(edgebuilds-azurecr-io-pwd)'
          iotHub.connectionString: '$(IotHubStressConnString)'
          eventHub.connectionString: '$(EventHubStressConnStr)'
          snitch.build.number: '$(snitch.build.number)'
          snitch.alert.url: '$(SnitchStressAlertUrl)'
          snitch.storage.account: '$(snitch.storage.account)'
          snitch.storage.masterKey: '$(StorageAccountMasterKeyStress)'
          loadGen.message.frequency: $(loadGen.message.frequency.arm64v8)
          analyzer.consumerGroupId: 'stress_linux_arm64v8'
<<<<<<< HEAD
          analyzer.logAnalytic.enabled: '$(analyzer.logAnalytic.enabled)'
          analyzer.logAnalytic.workspaceId: '$(kvLogAnalyticWorkspaceId)'
          analyzer.logAnalytic.sharedKey: '$(kvLogAnalyticSharedKey)'
          analyzer.logAnalytic.logType: '$(analyzer.logAnalytic.logType)'
          twinTester.twinUpdateCharCount: '$(twinTester.twinUpdateCharCount)'
          twinTester.twinUpdateFrequency: '$(twinTester.twinUpdateFrequency)'
          twinTester.twinUpdateFailureThreshold: '$(twinTester.twinUpdateFailureThreshold)'
=======
          analyzer.logAnalytics.enabled: '$(analyzer.logAnalytics.enabled)'
          analyzer.logAnalytics.logType: '$(analyzer.logAnalytics.logType)'
          logAnalytics.workspaceId: '$(kvLogAnalyticWorkspaceId)'
          logAnalytics.sharedKey: '$(kvLogAnalyticSharedKey)'
>>>>>>> 41983759

################################################################################
  - job: windows_amd64_moby
################################################################################
    displayName: Windows AMD64 Moby
    condition: eq(variables['run.windows.amd64.moby'], 'true')
    pool:
      name: $(pool.name)
      demands:
        - agent-group -equals $(agent.group)
        - Agent.OS -equals Windows_NT
        - Agent.OSArchitecture -equals X64
        - agent-os-name -equals WinPro_x64
        - run-stress -equals true
    variables:
      edgelet.artifact.name: 'iotedged-windows'
    steps:
      - checkout: none
      - task: AzureKeyVault@1
        displayName: 'Azure Key Vault'
        inputs:
          azureSubscription: $(azure.subscription)
          KeyVaultName: $(azure.keyVault)
          SecretsFilter: 'edgebuilds-azurecr-io-username,edgebuilds-azurecr-io-pwd,IotHubStressConnString,EventHubStressConnStr,StorageAccountMasterKeyStress,SnitchStressAlertUrl,kvLogAnalyticWorkspaceId,kvLogAnalyticSharedKey'
      - task: DownloadBuildArtifacts@0
        displayName: 'Download Edgelet Artifacts'
        inputs:
          buildType: specific
          project: $(vsts.project)
          pipeline: $(edgelet.package.build)
          branchName: $(edgelet.package.branchName)
          buildVersionToDownload: latestFromBranch
          downloadPath: '$(Build.StagingDirectory)'
          artifactName: $(edgelet.artifact.name)
      - task: DownloadBuildArtifacts@0
        displayName: 'Download Images Artifacts'
        inputs:
          buildType: specific
          project: $(vsts.project)
          pipeline: $(images.build)
          branchName: $(images.branchName)
          buildVersionToDownload: latestFromBranch
          downloadPath: '$(Build.StagingDirectory)'
          artifactName: $(images.artifact.name.windows)
          itemPattern: |
            $(images.artifact.name.windows)/IotEdgeQuickstart/x64/*
            $(images.artifact.name.windows)/e2e_deployment_files/stress_deployment.template.windows.json
            $(images.artifact.name.windows)/scripts/windows/setup/IotEdgeSecurityDaemon.ps1
            $(images.artifact.name.windows)/scripts/windows/test/Run-E2ETest.ps1
            $(images.artifact.name.windows)/scripts/windows/test/Setup-Env.ps1
            $(images.artifact.name.windows)/artifactInfo.txt
      # Deploy stress test
      - template: templates/stresstest-deploy-windows.yaml
        parameters:
          release.label: 'winpro-st$(agent.group)'
          edgelet.artifact.name: '$(edgelet.artifact.name)'
          images.artifact.name: '$(images.artifact.name.windows)'
          container.registry: '$(container.registry)'
          container.registry.username: '$(edgebuilds-azurecr-io-username)'
          container.registry.password: '$(edgebuilds-azurecr-io-pwd)'
          iotHub.connectionString: '$(IotHubStressConnString)'
          eventHub.connectionString: '$(EventHubStressConnStr)'
          snitch.build.number: '$(snitch.build.number)'
          snitch.alert.url: '$(SnitchStressAlertUrl)'
          snitch.storage.account: '$(snitch.storage.account)'
          snitch.storage.masterKey: '$(StorageAccountMasterKeyStress)'
          loadGen.message.frequency: '$(loadGen.message.frequency.amd64)'
          analyzer.consumerGroupId: 'stress_windows_amd64'
<<<<<<< HEAD
          analyzer.logAnalytic.enabled: '$(analyzer.logAnalytic.enabled)'
          analyzer.logAnalytic.workspaceId: '$(kvLogAnalyticWorkspaceId)'
          analyzer.logAnalytic.sharedKey: '$(kvLogAnalyticSharedKey)'
          analyzer.logAnalytic.logType: '$(analyzer.logAnalytic.logType)'
          twinTester.twinUpdateCharCount: '$(twinTester.twinUpdateCharCount)'
          twinTester.twinUpdateFrequency: '$(twinTester.twinUpdateFrequency)'
          twinTester.twinUpdateFailureThreshold: '$(twinTester.twinUpdateFailureThreshold)'
=======
          analyzer.logAnalytics.enabled: '$(analyzer.logAnalytics.enabled)'
          analyzer.logAnalytics.logType: '$(analyzer.logAnalytics.logType)'
          logAnalytics.workspaceId: '$(kvLogAnalyticWorkspaceId)'
          logAnalytics.sharedKey: '$(kvLogAnalyticSharedKey)'
>>>>>>> 41983759

################################################################################
  - job: windows_servercore_amd64_moby
################################################################################
    displayName: Windows Server Core AMD64 Moby
    condition: eq(variables['run.servercore.amd64.moby'], 'true')
    pool:
      name: $(pool.name)
      demands:
        - agent-group -equals $(agent.group)
        - Agent.OS -equals Windows_NT
        - Agent.OSArchitecture -equals X64
        - agent-os-name -equals WinServerCore_x64
        - run-stress -equals true
    variables:
      edgelet.artifact.name: 'iotedged-windows'
    steps:
      - checkout: none
      - task: AzureKeyVault@1
        displayName: 'Azure Key Vault'
        inputs:
          azureSubscription: $(azure.subscription)
          KeyVaultName: $(azure.keyVault)
          SecretsFilter: 'edgebuilds-azurecr-io-username,edgebuilds-azurecr-io-pwd,IotHubStressConnString,EventHubStressConnStr,StorageAccountMasterKeyStress,SnitchStressAlertUrl,kvLogAnalyticWorkspaceId,kvLogAnalyticSharedKey'
      - task: DownloadBuildArtifacts@0
        displayName: 'Download Edgelet Artifacts'
        inputs:
          buildType: specific
          project: $(vsts.project)
          pipeline: $(edgelet.package.build)
          branchName: $(edgelet.package.branchName)
          buildVersionToDownload: latestFromBranch
          downloadPath: '$(Build.StagingDirectory)'
          artifactName: $(edgelet.artifact.name)
      - task: DownloadBuildArtifacts@0
        displayName: 'Download Images Artifacts'
        inputs:
          buildType: specific
          project: $(vsts.project)
          pipeline: $(images.build)
          branchName: $(images.branchName)
          buildVersionToDownload: latestFromBranch
          downloadPath: '$(Build.StagingDirectory)'
          artifactName: $(images.artifact.name.windows)
          itemPattern: |
            $(images.artifact.name.windows)/IotEdgeQuickstart/x64/*
            $(images.artifact.name.windows)/e2e_deployment_files/stress_deployment.template.windows.json
            $(images.artifact.name.windows)/scripts/windows/setup/IotEdgeSecurityDaemon.ps1
            $(images.artifact.name.windows)/scripts/windows/test/Run-E2ETest.ps1
            $(images.artifact.name.windows)/scripts/windows/test/Setup-Env.ps1
            $(images.artifact.name.windows)/artifactInfo.txt
      # Deploy stress test
      - template: templates/stresstest-deploy-windows.yaml
        parameters:
          release.label: 'servercore-st$(agent.group)'
          edgelet.artifact.name: '$(edgelet.artifact.name)'
          images.artifact.name: '$(images.artifact.name.windows)'
          container.registry: '$(container.registry)'
          container.registry.username: '$(edgebuilds-azurecr-io-username)'
          container.registry.password: '$(edgebuilds-azurecr-io-pwd)'
          iotHub.connectionString: '$(IotHubStressConnString)'
          eventHub.connectionString: '$(EventHubStressConnStr)'
          snitch.build.number: '$(snitch.build.number)'
          snitch.alert.url: '$(SnitchStressAlertUrl)'
          snitch.storage.account: '$(snitch.storage.account)'
          snitch.storage.masterKey: '$(StorageAccountMasterKeyStress)'
          loadGen.message.frequency: '$(loadGen.message.frequency.amd64)'
          analyzer.consumerGroupId: 'stress_windows_servercore_amd64'
<<<<<<< HEAD
          analyzer.logAnalytic.enabled: '$(analyzer.logAnalytic.enabled)'
          analyzer.logAnalytic.workspaceId: '$(kvLogAnalyticWorkspaceId)'
          analyzer.logAnalytic.sharedKey: '$(kvLogAnalyticSharedKey)'
          analyzer.logAnalytic.logType: '$(analyzer.logAnalytic.logType)'
          twinTester.twinUpdateCharCount: '$(twinTester.twinUpdateCharCount)'
          twinTester.twinUpdateFrequency: '$(twinTester.twinUpdateFrequency)'
          twinTester.twinUpdateFailureThreshold: '$(twinTester.twinUpdateFailureThreshold)'
=======
          analyzer.logAnalytics.enabled: '$(analyzer.logAnalytics.enabled)'
          analyzer.logAnalytics.logType: '$(analyzer.logAnalytics.logType)'
          logAnalytics.workspaceId: '$(kvLogAnalyticWorkspaceId)'
          logAnalytics.sharedKey: '$(kvLogAnalyticSharedKey)'
>>>>>>> 41983759

################################################################################
  - job: iotuap_amd64_moby
################################################################################
    displayName: Windows IoT Core AMD64 Moby
    condition: eq(variables['run.iotuap.amd64.moby'], 'true')
    pool:
      name: $(pool.name)
      demands:
        - agent-group -equals $(agent.group)
        - run-stress -equals true
        - runner-os-name -equals WinIoTCore_x64
    variables:
      edgelet.artifact.name: 'iotedged-windows'
    steps:
      - checkout: none
      - task: AzureKeyVault@1
        displayName: 'Access Key Vault Secrets'
        inputs:
          azureSubscription: $(azure.subscription)
          KeyVaultName: $(azure.keyVault)
          SecretsFilter: 'edgebuilds-azurecr-io-username,edgebuilds-azurecr-io-pwd,IotHubStressConnString,EventHubStressConnStr,StorageAccountMasterKeyStress,SnitchStressAlertUrl,kvLogAnalyticWorkspaceId,kvLogAnalyticSharedKey'
      - task: DownloadBuildArtifacts@0
        displayName: 'Download Edgelet Artifacts'
        inputs:
          buildType: specific
          project: $(vsts.project)
          pipeline: $(edgelet.package.build)
          branchName: $(edgelet.package.branchName)
          buildVersionToDownload: latestFromBranch
          downloadPath: '$(Build.StagingDirectory)'
          artifactName: $(edgelet.artifact.name)
      - task: DownloadBuildArtifacts@0
        displayName: 'Download Images Artifacts'
        inputs:
          buildType: specific
          project: $(vsts.project)
          pipeline: $(images.build)
          branchName: $(images.branchName)
          buildVersionToDownload: latestFromBranch
          downloadPath: '$(Build.StagingDirectory)'
          artifactName: $(images.artifact.name.windows)
          itemPattern: |
            $(images.artifact.name.windows)/IotEdgeQuickstart/x64/*
            $(images.artifact.name.windows)/e2e_deployment_files/stress_deployment.template.windows.json
            $(images.artifact.name.windows)/scripts/windows/setup/IotEdgeSecurityDaemon.ps1
            $(images.artifact.name.windows)/scripts/windows/test/Run-E2ETest.ps1
            $(images.artifact.name.windows)/scripts/windows/test/Setup-Env.ps1
            $(images.artifact.name.windows)/artifactInfo.txt
      # Deploy Stress test
      - template: templates/deploy-iotuap.yaml
        parameters:
          testName: 'Stress'
          release.label: 'iotuap-st$(agent.group)'
          edgelet.artifact.name: '$(edgelet.artifact.name)'
          images.artifact.name: '$(images.artifact.name.windows)'
          container.registry: '$(container.registry)'
          container.registry.username: '$(edgebuilds-azurecr-io-username)'
          container.registry.password: '$(edgebuilds-azurecr-io-pwd)'
          iotHub.connectionString: '$(IotHubStressConnString)'
          eventHub.connectionString: '$(EventHubStressConnStr)'
          snitch.build.number: '$(snitch.build.number)'
          snitch.alert.url: '$(SnitchStressAlertUrl)'
          snitch.storage.account: '$(snitch.storage.account)'
          snitch.storage.masterKey: '$(StorageAccountMasterKeyStress)'
          loadGen.message.frequency: '$(loadGen.message.frequency.amd64)'
          analyzer.consumerGroupId: 'stress_iotuap_amd64'
<<<<<<< HEAD
          analyzer.logAnalytic.enabled: '$(analyzer.logAnalytic.enabled)'
          analyzer.logAnalytic.workspaceId: '$(kvLogAnalyticWorkspaceId)'
          analyzer.logAnalytic.sharedKey: '$(kvLogAnalyticSharedKey)'
          analyzer.logAnalytic.logType: '$(analyzer.logAnalytic.logType)'
          twinTester.twinUpdateCharCount: '$(twinTester.twinUpdateCharCount)'
          twinTester.twinUpdateFrequency: '$(twinTester.twinUpdateFrequency)'
          twinTester.twinUpdateFailureThreshold: '$(twinTester.twinUpdateFailureThreshold)'
=======
          analyzer.logAnalytics.enabled: '$(analyzer.logAnalytics.enabled)'
          analyzer.logAnalytics.logType: '$(analyzer.logAnalytics.logType)'
          logAnalytics.workspaceId: '$(kvLogAnalyticWorkspaceId)'
          logAnalytics.sharedKey: '$(kvLogAnalyticSharedKey)'
>>>>>>> 41983759
<|MERGE_RESOLUTION|>--- conflicted
+++ resolved
@@ -95,20 +95,13 @@
           snitch.storage.masterKey: '$(StorageAccountMasterKeyStress)'
           loadGen.message.frequency: '$(loadGen.message.frequency.amd64)'
           analyzer.consumerGroupId: 'stress_linux_amd64'
-<<<<<<< HEAD
-          analyzer.logAnalytic.enabled: '$(analyzer.logAnalytic.enabled)'
-          analyzer.logAnalytic.workspaceId: '$(kvLogAnalyticWorkspaceId)'
-          analyzer.logAnalytic.sharedKey: '$(kvLogAnalyticSharedKey)'
-          analyzer.logAnalytic.logType: '$(analyzer.logAnalytic.logType)'
+          analyzer.logAnalytics.enabled: '$(analyzer.logAnalytics.enabled)'
+          analyzer.logAnalytics.logType: '$(analyzer.logAnalytics.logType)'
+          logAnalytics.workspaceId: '$(kvLogAnalyticWorkspaceId)'
+          logAnalytics.sharedKey: '$(kvLogAnalyticSharedKey)'
           twinTester.twinUpdateCharCount: '$(twinTester.twinUpdateCharCount)'
           twinTester.twinUpdateFrequency: '$(twinTester.twinUpdateFrequency)'
           twinTester.twinUpdateFailureThreshold: '$(twinTester.twinUpdateFailureThreshold)'
-=======
-          analyzer.logAnalytics.enabled: '$(analyzer.logAnalytics.enabled)'
-          analyzer.logAnalytics.logType: '$(analyzer.logAnalytics.logType)'
-          logAnalytics.workspaceId: '$(kvLogAnalyticWorkspaceId)'
-          logAnalytics.sharedKey: '$(kvLogAnalyticSharedKey)'
->>>>>>> 41983759
 
 ################################################################################
   - job: linux_arm32v7_moby
@@ -175,20 +168,13 @@
           snitch.storage.masterKey: '$(StorageAccountMasterKeyStress)'
           loadGen.message.frequency: $(loadGen.message.frequency.arm32v7)
           analyzer.consumerGroupId: 'stress_linux_arm32v7'
-<<<<<<< HEAD
-          analyzer.logAnalytic.enabled: '$(analyzer.logAnalytic.enabled)'
-          analyzer.logAnalytic.workspaceId: '$(kvLogAnalyticWorkspaceId)'
-          analyzer.logAnalytic.sharedKey: '$(kvLogAnalyticSharedKey)'
-          analyzer.logAnalytic.logType: '$(analyzer.logAnalytic.logType)'
+          analyzer.logAnalytics.enabled: '$(analyzer.logAnalytics.enabled)'
+          analyzer.logAnalytics.logType: '$(analyzer.logAnalytics.logType)'
+          logAnalytics.workspaceId: '$(kvLogAnalyticWorkspaceId)'
+          logAnalytics.sharedKey: '$(kvLogAnalyticSharedKey)'
           twinTester.twinUpdateCharCount: '$(twinTester.twinUpdateCharCount)'
           twinTester.twinUpdateFrequency: '$(twinTester.twinUpdateFrequency)'
           twinTester.twinUpdateFailureThreshold: '$(twinTester.twinUpdateFailureThreshold)'
-=======
-          analyzer.logAnalytics.enabled: '$(analyzer.logAnalytics.enabled)'
-          analyzer.logAnalytics.logType: '$(analyzer.logAnalytics.logType)'
-          logAnalytics.workspaceId: '$(kvLogAnalyticWorkspaceId)'
-          logAnalytics.sharedKey: '$(kvLogAnalyticSharedKey)'
->>>>>>> 41983759
 
 ################################################################################
   - job: linux_arm64v8_docker
@@ -255,20 +241,13 @@
           snitch.storage.masterKey: '$(StorageAccountMasterKeyStress)'
           loadGen.message.frequency: $(loadGen.message.frequency.arm64v8)
           analyzer.consumerGroupId: 'stress_linux_arm64v8'
-<<<<<<< HEAD
-          analyzer.logAnalytic.enabled: '$(analyzer.logAnalytic.enabled)'
-          analyzer.logAnalytic.workspaceId: '$(kvLogAnalyticWorkspaceId)'
-          analyzer.logAnalytic.sharedKey: '$(kvLogAnalyticSharedKey)'
-          analyzer.logAnalytic.logType: '$(analyzer.logAnalytic.logType)'
+          analyzer.logAnalytics.enabled: '$(analyzer.logAnalytics.enabled)'
+          analyzer.logAnalytics.logType: '$(analyzer.logAnalytics.logType)'
+          logAnalytics.workspaceId: '$(kvLogAnalyticWorkspaceId)'
+          logAnalytics.sharedKey: '$(kvLogAnalyticSharedKey)'
           twinTester.twinUpdateCharCount: '$(twinTester.twinUpdateCharCount)'
           twinTester.twinUpdateFrequency: '$(twinTester.twinUpdateFrequency)'
           twinTester.twinUpdateFailureThreshold: '$(twinTester.twinUpdateFailureThreshold)'
-=======
-          analyzer.logAnalytics.enabled: '$(analyzer.logAnalytics.enabled)'
-          analyzer.logAnalytics.logType: '$(analyzer.logAnalytics.logType)'
-          logAnalytics.workspaceId: '$(kvLogAnalyticWorkspaceId)'
-          logAnalytics.sharedKey: '$(kvLogAnalyticSharedKey)'
->>>>>>> 41983759
 
 ################################################################################
   - job: windows_amd64_moby
@@ -337,20 +316,13 @@
           snitch.storage.masterKey: '$(StorageAccountMasterKeyStress)'
           loadGen.message.frequency: '$(loadGen.message.frequency.amd64)'
           analyzer.consumerGroupId: 'stress_windows_amd64'
-<<<<<<< HEAD
-          analyzer.logAnalytic.enabled: '$(analyzer.logAnalytic.enabled)'
-          analyzer.logAnalytic.workspaceId: '$(kvLogAnalyticWorkspaceId)'
-          analyzer.logAnalytic.sharedKey: '$(kvLogAnalyticSharedKey)'
-          analyzer.logAnalytic.logType: '$(analyzer.logAnalytic.logType)'
+          analyzer.logAnalytics.enabled: '$(analyzer.logAnalytics.enabled)'
+          analyzer.logAnalytics.logType: '$(analyzer.logAnalytics.logType)'
+          logAnalytics.workspaceId: '$(kvLogAnalyticWorkspaceId)'
+          logAnalytics.sharedKey: '$(kvLogAnalyticSharedKey)'
           twinTester.twinUpdateCharCount: '$(twinTester.twinUpdateCharCount)'
           twinTester.twinUpdateFrequency: '$(twinTester.twinUpdateFrequency)'
           twinTester.twinUpdateFailureThreshold: '$(twinTester.twinUpdateFailureThreshold)'
-=======
-          analyzer.logAnalytics.enabled: '$(analyzer.logAnalytics.enabled)'
-          analyzer.logAnalytics.logType: '$(analyzer.logAnalytics.logType)'
-          logAnalytics.workspaceId: '$(kvLogAnalyticWorkspaceId)'
-          logAnalytics.sharedKey: '$(kvLogAnalyticSharedKey)'
->>>>>>> 41983759
 
 ################################################################################
   - job: windows_servercore_amd64_moby
@@ -419,20 +391,13 @@
           snitch.storage.masterKey: '$(StorageAccountMasterKeyStress)'
           loadGen.message.frequency: '$(loadGen.message.frequency.amd64)'
           analyzer.consumerGroupId: 'stress_windows_servercore_amd64'
-<<<<<<< HEAD
-          analyzer.logAnalytic.enabled: '$(analyzer.logAnalytic.enabled)'
-          analyzer.logAnalytic.workspaceId: '$(kvLogAnalyticWorkspaceId)'
-          analyzer.logAnalytic.sharedKey: '$(kvLogAnalyticSharedKey)'
-          analyzer.logAnalytic.logType: '$(analyzer.logAnalytic.logType)'
+          analyzer.logAnalytics.enabled: '$(analyzer.logAnalytics.enabled)'
+          analyzer.logAnalytics.logType: '$(analyzer.logAnalytics.logType)'
+          logAnalytics.workspaceId: '$(kvLogAnalyticWorkspaceId)'
+          logAnalytics.sharedKey: '$(kvLogAnalyticSharedKey)'
           twinTester.twinUpdateCharCount: '$(twinTester.twinUpdateCharCount)'
           twinTester.twinUpdateFrequency: '$(twinTester.twinUpdateFrequency)'
           twinTester.twinUpdateFailureThreshold: '$(twinTester.twinUpdateFailureThreshold)'
-=======
-          analyzer.logAnalytics.enabled: '$(analyzer.logAnalytics.enabled)'
-          analyzer.logAnalytics.logType: '$(analyzer.logAnalytics.logType)'
-          logAnalytics.workspaceId: '$(kvLogAnalyticWorkspaceId)'
-          logAnalytics.sharedKey: '$(kvLogAnalyticSharedKey)'
->>>>>>> 41983759
 
 ################################################################################
   - job: iotuap_amd64_moby
@@ -500,17 +465,10 @@
           snitch.storage.masterKey: '$(StorageAccountMasterKeyStress)'
           loadGen.message.frequency: '$(loadGen.message.frequency.amd64)'
           analyzer.consumerGroupId: 'stress_iotuap_amd64'
-<<<<<<< HEAD
-          analyzer.logAnalytic.enabled: '$(analyzer.logAnalytic.enabled)'
-          analyzer.logAnalytic.workspaceId: '$(kvLogAnalyticWorkspaceId)'
-          analyzer.logAnalytic.sharedKey: '$(kvLogAnalyticSharedKey)'
-          analyzer.logAnalytic.logType: '$(analyzer.logAnalytic.logType)'
-          twinTester.twinUpdateCharCount: '$(twinTester.twinUpdateCharCount)'
-          twinTester.twinUpdateFrequency: '$(twinTester.twinUpdateFrequency)'
-          twinTester.twinUpdateFailureThreshold: '$(twinTester.twinUpdateFailureThreshold)'
-=======
-          analyzer.logAnalytics.enabled: '$(analyzer.logAnalytics.enabled)'
-          analyzer.logAnalytics.logType: '$(analyzer.logAnalytics.logType)'
-          logAnalytics.workspaceId: '$(kvLogAnalyticWorkspaceId)'
-          logAnalytics.sharedKey: '$(kvLogAnalyticSharedKey)'
->>>>>>> 41983759
+          analyzer.logAnalytics.enabled: '$(analyzer.logAnalytics.enabled)'
+          analyzer.logAnalytics.logType: '$(analyzer.logAnalytics.logType)'
+          logAnalytics.workspaceId: '$(kvLogAnalyticWorkspaceId)'
+          logAnalytics.sharedKey: '$(kvLogAnalyticSharedKey)'
+          twinTester.twinUpdateCharCount: '$(twinTester.twinUpdateCharCount)'
+          twinTester.twinUpdateFrequency: '$(twinTester.twinUpdateFrequency)'
+          twinTester.twinUpdateFailureThreshold: '$(twinTester.twinUpdateFailureThreshold)'