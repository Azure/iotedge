trigger: none 
pr: none

variables:
  Build.SyncSources: false
  images.artifact.name.linux: 'core-linux'
  images.artifact.name.windows: 'core-windows'
  vsts.project: $(System.TeamProjectId)
  # Variable defined in VSTS
  #azure.keyVault: ''
  #azure.subscription: ''
  #edgelet.package.build: <edglet package build id>
  #images.build: <images build id>
  #pool.name: ''
  #container.registry: ''
  #snitch.storage.account: ''
  # Variables settable at queue time
  #edgelet.package.branchName
  #images.branchName
  #loadGen.message.frequency.amd64: 'xx:xx:xx.xx'
  #loadGen.message.frequency.arm32v7: 'xx:xx:xx.xx'
  #loadGen.message.frequency.arm64v8: 'xx:xx:xx.xx'
  #run.linux.amd64.moby: 'true/false'
  #run.linux.arm32v7.moby.amqp: 'true/false'
  #run.linux.arm32v7.moby.mqtt: 'true/false'
<<<<<<< HEAD
  #run.windows.amd64.moby: 'true/false'
=======
  #run.linux.arm64v8.docker.amqp: 'true/false'
  #run.linux.arm64v8.docker.mqtt: 'true/false'
>>>>>>> 3e911e65
  #snitch.build.number: '1.1'

jobs:
################################################################################
  - job: linux_amd64_moby
################################################################################
    displayName: Linux AMD64 Moby
    condition: eq(variables['run.linux.amd64.moby'], 'true')
    pool:
      name: $(pool.name)
      demands:
        - Agent.OS -equals Linux
        - Agent.OSArchitecture -equals X64
        - run-stress -equals true
    variables:
      edgelet.artifact.name: 'iotedged-ubuntu-amd64'
    steps:
      - task: AzureKeyVault@1
        displayName: 'Azure Key Vault'
        inputs:
          azureSubscription: $(azure.subscription)
          KeyVaultName: $(azure.keyVault)
          SecretsFilter: 'edgebuilds-azurecr-io-username,edgebuilds-azurecr-io-pwd,IotHubStressConnString,EventHubStressConnStr,StorageAccountMasterKeyStress,SnitchStressAlertUrl'
      - task: DownloadBuildArtifacts@0
        displayName: 'Download Edgelet Artifacts'
        inputs:
          buildType: specific
          project: $(vsts.project)
          pipeline: $(edgelet.package.build)
          branchName: $(edgelet.package.branchName)
          buildVersionToDownload: latestFromBranch
          artifactName: $(edgelet.artifact.name)
      - task: DownloadBuildArtifacts@0
        displayName: 'Download Images Artifacts'
        inputs:
          buildType: specific
          project: $(vsts.project)
          pipeline: $(images.build)
          branchName: $(images.branchName)
          buildVersionToDownload: latestFromBranch
          artifactName: $(images.artifact.name.linux)
          itemPattern: |
            $(images.artifact.name.linux)/IotEdgeQuickstart.linux-x64.tar.gz
            $(images.artifact.name.linux)/e2e_deployment_files/stress_deployment.template.json
            $(images.artifact.name.linux)/scripts/linux/runE2ETest.sh
            $(images.artifact.name.linux)/artifactInfo.txt
      # Deploy stress test
      - template: templates/stresstest-deploy.yaml
        parameters:
          release.label: 'st'
          edgelet.artifact.name: '$(edgelet.artifact.name)'
          images.artifact.name: '$(images.artifact.name.linux)'
          container.registry: '$(container.registry)'
          container.registry.username: '$(edgebuilds-azurecr-io-username)'
          container.registry.password: '$(edgebuilds-azurecr-io-pwd)'
          iotHub.connectionString: '$(IotHubStressConnString)'
          eventHub.connectionString: '$(EventHubStressConnStr)'
          snitch.build.number: '$(snitch.build.number)'
          snitch.alert.url: '$(SnitchStressAlertUrl)'
          snitch.storage.account: '$(snitch.storage.account)'
          snitch.storage.masterKey: '$(StorageAccountMasterKeyStress)'
          loadGen.message.frequency: '$(loadGen.message.frequency.amd64)'

################################################################################
  - job: linux_arm32v7_moby_amqp
################################################################################
    displayName: Linux ARM32v7 Moby AMQP
    condition: eq(variables['run.linux.arm32v7.moby.amqp'], 'true')
    pool:
      name: $(pool.name)
      demands:
        - Agent.OS -equals Linux
        - Agent.OSArchitecture -equals ARM
        - run-stress -equals true
        - agent-osbits -equals 32
        - test-protocol -equals amqp
    variables:
      edgelet.artifact.name: 'iotedged-ubuntu-armhf'
    steps:
      - task: AzureKeyVault@1
        displayName: 'Azure Key Vault'
        inputs:
          azureSubscription: $(azure.subscription)
          KeyVaultName: $(azure.keyVault)
          SecretsFilter: 'edgebuilds-azurecr-io-username,edgebuilds-azurecr-io-pwd,IotHubStressConnString,EventHubStressConnStr,StorageAccountMasterKeyStress,SnitchStressAlertUrl'
      - task: DownloadBuildArtifacts@0
        displayName: 'Download Edgelet Artifacts'
        inputs:
          buildType: specific
          project: $(vsts.project)
          pipeline: $(edgelet.package.build)
          branchName: $(edgelet.package.branchName)
          buildVersionToDownload: latestFromBranch
          artifactName: $(edgelet.artifact.name)
      - task: DownloadBuildArtifacts@0
        displayName: 'Download Images Artifacts'
        inputs:
          buildType: specific
          project: $(vsts.project)
          pipeline: $(images.build)
          branchName: $(images.branchName)
          buildVersionToDownload: latestFromBranch
          artifactName: $(images.artifact.name.linux)
          itemPattern: |
            $(images.artifact.name.linux)/IotEdgeQuickstart.linux-arm.tar.gz
            $(images.artifact.name.linux)/e2e_deployment_files/stress_deployment.template.json
            $(images.artifact.name.linux)/scripts/linux/runE2ETest.sh
            $(images.artifact.name.linux)/artifactInfo.txt
      # Deploy stress test
      - template: templates/stresstest-deploy.yaml
        parameters:
          release.label: 'st-amqp'
          edgelet.artifact.name: '$(edgelet.artifact.name)'
          images.artifact.name: '$(images.artifact.name.linux)'
          container.registry: '$(container.registry)'
          container.registry.username: '$(edgebuilds-azurecr-io-username)'
          container.registry.password: '$(edgebuilds-azurecr-io-pwd)'
          iotHub.connectionString: '$(IotHubStressConnString)'
          eventHub.connectionString: '$(EventHubStressConnStr)'
          snitch.build.number: '$(snitch.build.number)'
          snitch.alert.url: '$(SnitchStressAlertUrl)'
          snitch.storage.account: '$(snitch.storage.account)'
          snitch.storage.masterKey: '$(StorageAccountMasterKeyStress)'
          amqp.settings.enabled: 'true'
          mqtt.settings.enabled: 'false'
          loadGen.message.frequency: $(loadGen.message.frequency.arm32v7)
          loadGen1.transportType: 'Amqp_Tcp_Only'
          loadGen2.transportType: 'Amqp_WebSocket_Only'
          loadGen3.transportType: 'Amqp_Tcp_Only'
          loadGen4.transportType: 'Amqp_WebSocket_Only'

################################################################################
  - job: linux_arm32v7_moby_mqtt
################################################################################
    displayName: Linux ARM32v7 Moby MQTT
    condition: eq(variables['run.linux.arm32v7.moby.mqtt'], 'true')
    pool:
      name: $(pool.name)
      demands:
        - Agent.OS -equals Linux
        - Agent.OSArchitecture -equals ARM
        - run-stress -equals true
        - agent-osbits -equals 32
        - test-protocol -equals mqtt
    variables:
      edgelet.artifact.name: 'iotedged-ubuntu-armhf'
    steps:
      - task: AzureKeyVault@1
        displayName: 'Azure Key Vault'
        inputs:
          azureSubscription: $(azure.subscription)
          KeyVaultName: $(azure.keyVault)
          SecretsFilter: 'edgebuilds-azurecr-io-username,edgebuilds-azurecr-io-pwd,IotHubStressConnString,EventHubStressConnStr,StorageAccountMasterKeyStress,SnitchStressAlertUrl'
      - task: DownloadBuildArtifacts@0
        displayName: 'Download Edgelet Artifacts'
        inputs:
          buildType: specific
          project: $(vsts.project)
          pipeline: $(edgelet.package.build)
          branchName: $(edgelet.package.branchName)
          buildVersionToDownload: latestFromBranch
          artifactName: $(edgelet.artifact.name)
      - task: DownloadBuildArtifacts@0
        displayName: 'Download Images Artifacts'
        inputs:
          buildType: specific
          project: $(vsts.project)
          pipeline: $(images.build)
          branchName: $(images.branchName)
          buildVersionToDownload: latestFromBranch
          artifactName: $(images.artifact.name.linux)
          itemPattern: |
            $(images.artifact.name.linux)/IotEdgeQuickstart.linux-arm.tar.gz
            $(images.artifact.name.linux)/e2e_deployment_files/stress_deployment.template.json
            $(images.artifact.name.linux)/scripts/linux/runE2ETest.sh
            $(images.artifact.name.linux)/artifactInfo.txt
      # Deploy stress test
      - template: templates/stresstest-deploy.yaml
        parameters:
          release.label: 'st-mqtt'
          edgelet.artifact.name: '$(edgelet.artifact.name)'
          images.artifact.name: '$(images.artifact.name.linux)'
          container.registry: '$(container.registry)'
          container.registry.username: '$(edgebuilds-azurecr-io-username)'
          container.registry.password: '$(edgebuilds-azurecr-io-pwd)'
          iotHub.connectionString: '$(IotHubStressConnString)'
          eventHub.connectionString: '$(EventHubStressConnStr)'
          snitch.build.number: '$(snitch.build.number)'
          snitch.alert.url: '$(SnitchStressAlertUrl)'
          snitch.storage.account: '$(snitch.storage.account)'
          snitch.storage.masterKey: '$(StorageAccountMasterKeyStress)'
          amqp.settings.enabled: 'false'
          mqtt.settings.enabled: 'true'
          loadGen.message.frequency: $(loadGen.message.frequency.arm32v7)
          loadGen1.transportType: 'Mqtt_Tcp_Only'
          loadGen2.transportType: 'Mqtt_WebSocket_Only'
          loadGen3.transportType: 'Mqtt_Tcp_Only'
          loadGen4.transportType: 'Mqtt_WebSocket_Only'

################################################################################
  - job: windows_amd64_moby
################################################################################
    displayName: Windows AMD64 Moby
    condition: eq(variables['run.windows.amd64.moby'], 'true')
    pool:
      name: $(pool.name)
      demands:
        - run-stress -equals true
        - Agent.OS -equals Windows_NT
        - Agent.OSArchitecture -equals X64
    variables:
      edgelet.artifact.name: 'iotedged-windows'
    steps:
      - task: AzureKeyVault@1
        displayName: 'Azure Key Vault'
        inputs:
          azureSubscription: $(azure.subscription)
          KeyVaultName: $(azure.keyVault)
          SecretsFilter: 'edgebuilds-azurecr-io-username,edgebuilds-azurecr-io-pwd,IotHubStressConnString,EventHubStressConnStr,StorageAccountMasterKeyStress,SnitchStressAlertUrl'
      - task: DownloadBuildArtifacts@0
        displayName: 'Download Edgelet Artifacts'
        inputs:
          buildType: specific
          project: $(vsts.project)
          pipeline: $(edgelet.package.build)
          branchName: $(edgelet.package.branchName)
          buildVersionToDownload: latestFromBranch
          artifactName: $(edgelet.artifact.name)
      - task: DownloadBuildArtifacts@0
        displayName: 'Download Images Artifacts'
        inputs:
          buildType: specific
          project: $(vsts.project)
          pipeline: $(images.build)
          branchName: $(images.branchName)
          buildVersionToDownload: latestFromBranch
          artifactName: $(images.artifact.name.windows)
          itemPattern: |
            $(images.artifact.name.windows)/IotEdgeQuickstart/x64/*
            $(images.artifact.name.windows)/e2e_deployment_files/stress_deployment.template.json
            $(images.artifact.name.windows)/scripts/windows/setup/IotEdgeSecurityDaemon.ps1
            $(images.artifact.name.windows)/scripts/windows/test/Run-E2ETest.ps1
            $(images.artifact.name.windows)/artifactInfo.txt
      # Deploy stress test
      - template: templates/stresstest-deploy-windows.yaml
        parameters:
          release.label: 'st'
          edgelet.artifact.name: '$(edgelet.artifact.name)'
          images.artifact.name: '$(images.artifact.name.windows)'
          container.registry: '$(container.registry)'
          container.registry.username: '$(edgebuilds-azurecr-io-username)'
          container.registry.password: '$(edgebuilds-azurecr-io-pwd)'
          iotHub.connectionString: '$(IotHubStressConnString)'
          eventHub.connectionString: '$(EventHubStressConnStr)'
          snitch.build.number: '$(snitch.build.number)'
          snitch.alert.url: '$(SnitchStressAlertUrl)'
          snitch.storage.account: '$(snitch.storage.account)'
          snitch.storage.masterKey: '$(StorageAccountMasterKeyStress)'
          amqp.settings.enabled: 'false'
          mqtt.settings.enabled: 'true'
          loadGen.message.frequency: $(loadGen.message.frequency.arm32v7)
          loadGen1.transportType: 'Mqtt_Tcp_Only'
          loadGen2.transportType: 'Mqtt_WebSocket_Only'
          loadGen3.transportType: 'Mqtt_Tcp_Only'
          loadGen4.transportType: 'Mqtt_WebSocket_Only'

################################################################################
  - job: linux_arm64v8_docker_amqp
################################################################################
    displayName: Linux ARM64v8 Dcoker AMQP
    condition: eq(variables['run.linux.arm64v8.docker.amqp'], 'true')
    pool:
      name: $(pool.name)
      demands:
        - Agent.OS -equals Linux
        - Agent.OSArchitecture -equals ARM
        - run-stress -equals true
        - agent-osbits -equals 64
        - test-protocol -equals amqp
    variables:
      edgelet.artifact.name: 'iotedged-ubuntu16.04-aarch64'
    steps:
      - task: AzureKeyVault@1
        displayName: 'Azure Key Vault'
        inputs:
          azureSubscription: $(azure.subscription)
          KeyVaultName: $(azure.keyVault)
          SecretsFilter: 'edgebuilds-azurecr-io-username,edgebuilds-azurecr-io-pwd,IotHubStressConnString,EventHubStressConnStr,StorageAccountMasterKeyStress,SnitchStressAlertUrl'
      - task: DownloadBuildArtifacts@0
        displayName: 'Download Edgelet Artifacts'
        inputs:
          buildType: specific
          project: $(vsts.project)
          pipeline: $(edgelet.package.build)
          branchName: $(edgelet.package.branchName)
          buildVersionToDownload: latestFromBranch
          artifactName: $(edgelet.artifact.name)
      - task: DownloadBuildArtifacts@0
        displayName: 'Download Images Artifacts'
        inputs:
          buildType: specific
          project: $(vsts.project)
          pipeline: $(images.build)
          branchName: $(images.branchName)
          buildVersionToDownload: latestFromBranch
          artifactName: $(images.artifact.name)
          itemPattern: |
            $(images.artifact.name)/IotEdgeQuickstart.linux-arm64.tar.gz
            $(images.artifact.name)/e2e_deployment_files/stress_deployment.template.json
            $(images.artifact.name)/scripts/linux/runE2ETest.sh
            $(images.artifact.name)/artifactInfo.txt
      # Deploy stress test
      - template: templates/stresstest-deploy.yaml
        parameters:
          release.label: 'st-amqp'
          edgelet.artifact.name: '$(edgelet.artifact.name)'
          images.artifact.name: '$(images.artifact.name)'
          container.registry: '$(container.registry)'
          container.registry.username: '$(edgebuilds-azurecr-io-username)'
          container.registry.password: '$(edgebuilds-azurecr-io-pwd)'
          iotHub.connectionString: '$(IotHubStressConnString)'
          eventHub.connectionString: '$(EventHubStressConnStr)'
          snitch.build.number: '$(snitch.build.number)'
          snitch.alert.url: '$(SnitchStressAlertUrl)'
          snitch.storage.account: '$(snitch.storage.account)'
          snitch.storage.masterKey: '$(StorageAccountMasterKeyStress)'
          amqp.settings.enabled: 'true'
          mqtt.settings.enabled: 'false'
          loadGen.message.frequency: $(loadGen.message.frequency.arm64v8)
          loadGen1.transportType: 'Amqp_Tcp_Only'
          loadGen2.transportType: 'Amqp_WebSocket_Only'
          loadGen3.transportType: 'Amqp_Tcp_Only'
          loadGen4.transportType: 'Amqp_WebSocket_Only'

################################################################################
  - job: linux_arm64v8_docker_mqtt
################################################################################
    displayName: Linux ARM64v8 Docker MQTT
    condition: eq(variables['run.linux.arm64v8.dcoker.mqtt'], 'true')
    pool:
      name: $(pool.name)
      demands:
        - Agent.OS -equals Linux
        - Agent.OSArchitecture -equals ARM
        - run-stress -equals true
        - agent-osbits -equals 64
        - test-protocol -equals mqtt
    variables:
      edgelet.artifact.name: 'iotedged-ubuntu16.04-aarch64'
    steps:
      - task: AzureKeyVault@1
        displayName: 'Azure Key Vault'
        inputs:
          azureSubscription: $(azure.subscription)
          KeyVaultName: $(azure.keyVault)
          SecretsFilter: 'edgebuilds-azurecr-io-username,edgebuilds-azurecr-io-pwd,IotHubStressConnString,EventHubStressConnStr,StorageAccountMasterKeyStress,SnitchStressAlertUrl'
      - task: DownloadBuildArtifacts@0
        displayName: 'Download Edgelet Artifacts'
        inputs:
          buildType: specific
          project: $(vsts.project)
          pipeline: $(edgelet.package.build)
          branchName: $(edgelet.package.branchName)
          buildVersionToDownload: latestFromBranch
          artifactName: $(edgelet.artifact.name)
      - task: DownloadBuildArtifacts@0
        displayName: 'Download Images Artifacts'
        inputs:
          buildType: specific
          project: $(vsts.project)
          pipeline: $(images.build)
          branchName: $(images.branchName)
          buildVersionToDownload: latestFromBranch
          artifactName: $(images.artifact.name)
          itemPattern: |
            $(images.artifact.name)/IotEdgeQuickstart.linux-arm64.tar.gz
            $(images.artifact.name)/e2e_deployment_files/stress_deployment.template.json
            $(images.artifact.name)/scripts/linux/runE2ETest.sh
            $(images.artifact.name)/artifactInfo.txt
      # Deploy stress test
      - template: templates/stresstest-deploy.yaml
        parameters:
          release.label: 'st-mqtt'
          edgelet.artifact.name: '$(edgelet.artifact.name)'
          images.artifact.name: '$(images.artifact.name)'
          container.registry: '$(container.registry)'
          container.registry.username: '$(edgebuilds-azurecr-io-username)'
          container.registry.password: '$(edgebuilds-azurecr-io-pwd)'
          iotHub.connectionString: '$(IotHubStressConnString)'
          eventHub.connectionString: '$(EventHubStressConnStr)'
          snitch.build.number: '$(snitch.build.number)'
          snitch.alert.url: '$(SnitchStressAlertUrl)'
          snitch.storage.account: '$(snitch.storage.account)'
          snitch.storage.masterKey: '$(StorageAccountMasterKeyStress)'
          amqp.settings.enabled: 'false'
          mqtt.settings.enabled: 'true'
          loadGen.message.frequency: $(loadGen.message.frequency.arm64v8)
          loadGen1.transportType: 'Mqtt_Tcp_Only'
          loadGen2.transportType: 'Mqtt_WebSocket_Only'
          loadGen3.transportType: 'Mqtt_Tcp_Only'
          loadGen4.transportType: 'Mqtt_WebSocket_Only'<|MERGE_RESOLUTION|>--- conflicted
+++ resolved
@@ -23,12 +23,9 @@
   #run.linux.amd64.moby: 'true/false'
   #run.linux.arm32v7.moby.amqp: 'true/false'
   #run.linux.arm32v7.moby.mqtt: 'true/false'
-<<<<<<< HEAD
-  #run.windows.amd64.moby: 'true/false'
-=======
   #run.linux.arm64v8.docker.amqp: 'true/false'
   #run.linux.arm64v8.docker.mqtt: 'true/false'
->>>>>>> 3e911e65
+  #run.windows.amd64.moby: 'true/false'
   #snitch.build.number: '1.1'
 
 jobs:
@@ -334,18 +331,18 @@
           pipeline: $(images.build)
           branchName: $(images.branchName)
           buildVersionToDownload: latestFromBranch
-          artifactName: $(images.artifact.name)
-          itemPattern: |
-            $(images.artifact.name)/IotEdgeQuickstart.linux-arm64.tar.gz
-            $(images.artifact.name)/e2e_deployment_files/stress_deployment.template.json
-            $(images.artifact.name)/scripts/linux/runE2ETest.sh
-            $(images.artifact.name)/artifactInfo.txt
+          artifactName: $(images.artifact.name.linux)
+          itemPattern: |
+            $(images.artifact.name.linux)/IotEdgeQuickstart.linux-arm64.tar.gz
+            $(images.artifact.name.linux)/e2e_deployment_files/stress_deployment.template.json
+            $(images.artifact.name.linux)/scripts/linux/runE2ETest.sh
+            $(images.artifact.name.linux)/artifactInfo.txt
       # Deploy stress test
       - template: templates/stresstest-deploy.yaml
         parameters:
           release.label: 'st-amqp'
           edgelet.artifact.name: '$(edgelet.artifact.name)'
-          images.artifact.name: '$(images.artifact.name)'
+          images.artifact.name: '$(images.artifact.name.linux)'
           container.registry: '$(container.registry)'
           container.registry.username: '$(edgebuilds-azurecr-io-username)'
           container.registry.password: '$(edgebuilds-azurecr-io-pwd)'
@@ -402,18 +399,18 @@
           pipeline: $(images.build)
           branchName: $(images.branchName)
           buildVersionToDownload: latestFromBranch
-          artifactName: $(images.artifact.name)
-          itemPattern: |
-            $(images.artifact.name)/IotEdgeQuickstart.linux-arm64.tar.gz
-            $(images.artifact.name)/e2e_deployment_files/stress_deployment.template.json
-            $(images.artifact.name)/scripts/linux/runE2ETest.sh
-            $(images.artifact.name)/artifactInfo.txt
+          artifactName: $(images.artifact.name.linux)
+          itemPattern: |
+            $(images.artifact.name.linux)/IotEdgeQuickstart.linux-arm64.tar.gz
+            $(images.artifact.name.linux)/e2e_deployment_files/stress_deployment.template.json
+            $(images.artifact.name.linux)/scripts/linux/runE2ETest.sh
+            $(images.artifact.name.linux)/artifactInfo.txt
       # Deploy stress test
       - template: templates/stresstest-deploy.yaml
         parameters:
           release.label: 'st-mqtt'
           edgelet.artifact.name: '$(edgelet.artifact.name)'
-          images.artifact.name: '$(images.artifact.name)'
+          images.artifact.name: '$(images.artifact.name.linux)'
           container.registry: '$(container.registry)'
           container.registry.username: '$(edgebuilds-azurecr-io-username)'
           container.registry.password: '$(edgebuilds-azurecr-io-pwd)'
