trigger: none 
pr: none

variables:
  Build.SyncSources: false
  images.artifact.name.linux: 'core-linux'
  images.artifact.name.windows: 'core-windows'
  vsts.project: $(System.TeamProjectId)
  # Variable defined in VSTS
  #azure.keyVault: ''
  #azure.subscription: ''
  #edgelet.package.build: <edglet package build id>
  #images.build: <images build id>
  #pool.name: ''
  #container.registry: ''
  #snitch.storage.account: ''
  # Variables settable at queue time
  #edgelet.package.branchName
  #images.branchName
  #loadGen.message.frequency.amd64: 'xx:xx:xx.xx'
  #loadGen.message.frequency.arm32v7: 'xx:xx:xx.xx'
  #loadGen.message.frequency.arm64v8: 'xx:xx:xx.xx'
  #run.linux.amd64.moby: 'true/false'
  #run.linux.arm32v7.moby.amqp: 'true/false'
  #run.linux.arm32v7.moby.mqtt: 'true/false'
  #run.linux.arm64v8.docker.amqp: 'true/false'
  #run.linux.arm64v8.docker.mqtt: 'true/false'
<<<<<<< HEAD
  #run.windows.amd64.moby: 'true/false'
=======
>>>>>>> 02eb6e17
  #snitch.build.number: '1.1'

jobs:
################################################################################
  - job: linux_amd64_moby
################################################################################
    displayName: Linux AMD64 Moby
    condition: eq(variables['run.linux.amd64.moby'], 'true')
    pool:
      name: $(pool.name)
      demands:
        - Agent.OS -equals Linux
        - Agent.OSArchitecture -equals X64
        - run-stress -equals true
    variables:
      edgelet.artifact.name: 'iotedged-ubuntu-amd64'
    steps:
      - task: AzureKeyVault@1
        displayName: 'Azure Key Vault'
        inputs:
          azureSubscription: $(azure.subscription)
          KeyVaultName: $(azure.keyVault)
          SecretsFilter: 'edgebuilds-azurecr-io-username,edgebuilds-azurecr-io-pwd,IotHubStressConnString,EventHubStressConnStr,StorageAccountMasterKeyStress,SnitchStressAlertUrl'
      - task: DownloadBuildArtifacts@0
        displayName: 'Download Edgelet Artifacts'
        inputs:
          buildType: specific
          project: $(vsts.project)
          pipeline: $(edgelet.package.build)
          branchName: $(edgelet.package.branchName)
          buildVersionToDownload: latestFromBranch
          artifactName: $(edgelet.artifact.name)
      - task: DownloadBuildArtifacts@0
        displayName: 'Download Images Artifacts'
        inputs:
          buildType: specific
          project: $(vsts.project)
          pipeline: $(images.build)
          branchName: $(images.branchName)
          buildVersionToDownload: latestFromBranch
          artifactName: $(images.artifact.name.linux)
          itemPattern: |
            $(images.artifact.name.linux)/IotEdgeQuickstart.linux-x64.tar.gz
            $(images.artifact.name.linux)/e2e_deployment_files/stress_deployment.template.json
            $(images.artifact.name.linux)/scripts/linux/runE2ETest.sh
            $(images.artifact.name.linux)/artifactInfo.txt
      # Deploy stress test
      - template: templates/stresstest-deploy.yaml
        parameters:
          release.label: 'st'
          edgelet.artifact.name: '$(edgelet.artifact.name)'
          images.artifact.name: '$(images.artifact.name.linux)'
          container.registry: '$(container.registry)'
          container.registry.username: '$(edgebuilds-azurecr-io-username)'
          container.registry.password: '$(edgebuilds-azurecr-io-pwd)'
          iotHub.connectionString: '$(IotHubStressConnString)'
          eventHub.connectionString: '$(EventHubStressConnStr)'
          snitch.build.number: '$(snitch.build.number)'
          snitch.alert.url: '$(SnitchStressAlertUrl)'
          snitch.storage.account: '$(snitch.storage.account)'
          snitch.storage.masterKey: '$(StorageAccountMasterKeyStress)'
          loadGen.message.frequency: '$(loadGen.message.frequency.amd64)'

################################################################################
  - job: linux_arm32v7_moby_amqp
################################################################################
    displayName: Linux ARM32v7 Moby AMQP
    condition: eq(variables['run.linux.arm32v7.moby.amqp'], 'true')
    pool:
      name: $(pool.name)
      demands:
        - Agent.OS -equals Linux
        - Agent.OSArchitecture -equals ARM
        - run-stress -equals true
        - agent-osbits -equals 32
        - test-protocol -equals amqp
    variables:
      edgelet.artifact.name: 'iotedged-ubuntu-armhf'
    steps:
      - task: AzureKeyVault@1
        displayName: 'Azure Key Vault'
        inputs:
          azureSubscription: $(azure.subscription)
          KeyVaultName: $(azure.keyVault)
          SecretsFilter: 'edgebuilds-azurecr-io-username,edgebuilds-azurecr-io-pwd,IotHubStressConnString,EventHubStressConnStr,StorageAccountMasterKeyStress,SnitchStressAlertUrl'
      - task: DownloadBuildArtifacts@0
        displayName: 'Download Edgelet Artifacts'
        inputs:
          buildType: specific
          project: $(vsts.project)
          pipeline: $(edgelet.package.build)
          branchName: $(edgelet.package.branchName)
          buildVersionToDownload: latestFromBranch
          artifactName: $(edgelet.artifact.name)
      - task: DownloadBuildArtifacts@0
        displayName: 'Download Images Artifacts'
        inputs:
          buildType: specific
          project: $(vsts.project)
          pipeline: $(images.build)
          branchName: $(images.branchName)
          buildVersionToDownload: latestFromBranch
          artifactName: $(images.artifact.name.linux)
          itemPattern: |
            $(images.artifact.name.linux)/IotEdgeQuickstart.linux-arm.tar.gz
            $(images.artifact.name.linux)/e2e_deployment_files/stress_deployment.template.json
            $(images.artifact.name.linux)/scripts/linux/runE2ETest.sh
            $(images.artifact.name.linux)/artifactInfo.txt
      # Deploy stress test
      - template: templates/stresstest-deploy.yaml
        parameters:
          release.label: 'st-amqp'
          edgelet.artifact.name: '$(edgelet.artifact.name)'
          images.artifact.name: '$(images.artifact.name.linux)'
          container.registry: '$(container.registry)'
          container.registry.username: '$(edgebuilds-azurecr-io-username)'
          container.registry.password: '$(edgebuilds-azurecr-io-pwd)'
          iotHub.connectionString: '$(IotHubStressConnString)'
          eventHub.connectionString: '$(EventHubStressConnStr)'
          snitch.build.number: '$(snitch.build.number)'
          snitch.alert.url: '$(SnitchStressAlertUrl)'
          snitch.storage.account: '$(snitch.storage.account)'
          snitch.storage.masterKey: '$(StorageAccountMasterKeyStress)'
          amqp.settings.enabled: 'true'
          mqtt.settings.enabled: 'false'
          loadGen.message.frequency: $(loadGen.message.frequency.arm32v7)
          loadGen1.transportType: 'Amqp_Tcp_Only'
          loadGen2.transportType: 'Amqp_WebSocket_Only'
          loadGen3.transportType: 'Amqp_Tcp_Only'
          loadGen4.transportType: 'Amqp_WebSocket_Only'

################################################################################
  - job: linux_arm32v7_moby_mqtt
################################################################################
    displayName: Linux ARM32v7 Moby MQTT
    condition: eq(variables['run.linux.arm32v7.moby.mqtt'], 'true')
    pool:
      name: $(pool.name)
      demands:
        - Agent.OS -equals Linux
        - Agent.OSArchitecture -equals ARM
        - run-stress -equals true
        - agent-osbits -equals 32
        - test-protocol -equals mqtt
    variables:
      edgelet.artifact.name: 'iotedged-ubuntu-armhf'
    steps:
      - task: AzureKeyVault@1
        displayName: 'Azure Key Vault'
        inputs:
          azureSubscription: $(azure.subscription)
          KeyVaultName: $(azure.keyVault)
          SecretsFilter: 'edgebuilds-azurecr-io-username,edgebuilds-azurecr-io-pwd,IotHubStressConnString,EventHubStressConnStr,StorageAccountMasterKeyStress,SnitchStressAlertUrl'
      - task: DownloadBuildArtifacts@0
        displayName: 'Download Edgelet Artifacts'
        inputs:
          buildType: specific
          project: $(vsts.project)
          pipeline: $(edgelet.package.build)
          branchName: $(edgelet.package.branchName)
          buildVersionToDownload: latestFromBranch
          artifactName: $(edgelet.artifact.name)
      - task: DownloadBuildArtifacts@0
        displayName: 'Download Images Artifacts'
        inputs:
          buildType: specific
          project: $(vsts.project)
          pipeline: $(images.build)
          branchName: $(images.branchName)
          buildVersionToDownload: latestFromBranch
          artifactName: $(images.artifact.name.linux)
          itemPattern: |
            $(images.artifact.name.linux)/IotEdgeQuickstart.linux-arm.tar.gz
            $(images.artifact.name.linux)/e2e_deployment_files/stress_deployment.template.json
            $(images.artifact.name.linux)/scripts/linux/runE2ETest.sh
            $(images.artifact.name.linux)/artifactInfo.txt
      # Deploy stress test
      - template: templates/stresstest-deploy.yaml
        parameters:
          release.label: 'st-mqtt'
          edgelet.artifact.name: '$(edgelet.artifact.name)'
          images.artifact.name: '$(images.artifact.name.linux)'
          container.registry: '$(container.registry)'
          container.registry.username: '$(edgebuilds-azurecr-io-username)'
          container.registry.password: '$(edgebuilds-azurecr-io-pwd)'
          iotHub.connectionString: '$(IotHubStressConnString)'
          eventHub.connectionString: '$(EventHubStressConnStr)'
          snitch.build.number: '$(snitch.build.number)'
          snitch.alert.url: '$(SnitchStressAlertUrl)'
          snitch.storage.account: '$(snitch.storage.account)'
          snitch.storage.masterKey: '$(StorageAccountMasterKeyStress)'
          amqp.settings.enabled: 'false'
          mqtt.settings.enabled: 'true'
          loadGen.message.frequency: $(loadGen.message.frequency.arm32v7)
          loadGen1.transportType: 'Mqtt_Tcp_Only'
          loadGen2.transportType: 'Mqtt_WebSocket_Only'
          loadGen3.transportType: 'Mqtt_Tcp_Only'
          loadGen4.transportType: 'Mqtt_WebSocket_Only'

################################################################################
<<<<<<< HEAD
  - job: windows_amd64_moby
################################################################################
    displayName: Windows AMD64 Moby
    condition: eq(variables['run.windows.amd64.moby'], 'true')
    pool:
      name: $(pool.name)
      demands:
        - run-stress -equals true
        - Agent.OS -equals Windows_NT
        - Agent.OSArchitecture -equals X64
    variables:
      edgelet.artifact.name: 'iotedged-windows'
    steps:
      - task: AzureKeyVault@1
        displayName: 'Azure Key Vault'
        inputs:
          azureSubscription: $(azure.subscription)
          KeyVaultName: $(azure.keyVault)
          SecretsFilter: 'edgebuilds-azurecr-io-username,edgebuilds-azurecr-io-pwd,IotHubStressConnString,EventHubStressConnStr,StorageAccountMasterKeyStress,SnitchStressAlertUrl'
      - task: DownloadBuildArtifacts@0
        displayName: 'Download Edgelet Artifacts'
        inputs:
          buildType: specific
          project: $(vsts.project)
          pipeline: $(edgelet.package.build)
          branchName: $(edgelet.package.branchName)
          buildVersionToDownload: latestFromBranch
          artifactName: $(edgelet.artifact.name)
      - task: DownloadBuildArtifacts@0
        displayName: 'Download Images Artifacts'
        inputs:
          buildType: specific
          project: $(vsts.project)
          pipeline: $(images.build)
          branchName: $(images.branchName)
          buildVersionToDownload: latestFromBranch
          artifactName: $(images.artifact.name.windows)
          itemPattern: |
            $(images.artifact.name.windows)/IotEdgeQuickstart/x64/*
            $(images.artifact.name.windows)/e2e_deployment_files/stress_deployment.template.json
            $(images.artifact.name.windows)/scripts/windows/setup/IotEdgeSecurityDaemon.ps1
            $(images.artifact.name.windows)/scripts/windows/test/Run-E2ETest.ps1
            $(images.artifact.name.windows)/artifactInfo.txt
      # Deploy stress test
      - template: templates/stresstest-deploy-windows.yaml
        parameters:
          release.label: 'st'
          edgelet.artifact.name: '$(edgelet.artifact.name)'
          images.artifact.name: '$(images.artifact.name.windows)'
          container.registry: '$(container.registry)'
          container.registry.username: '$(edgebuilds-azurecr-io-username)'
          container.registry.password: '$(edgebuilds-azurecr-io-pwd)'
          iotHub.connectionString: '$(IotHubStressConnString)'
          eventHub.connectionString: '$(EventHubStressConnStr)'
          snitch.build.number: '$(snitch.build.number)'
          snitch.alert.url: '$(SnitchStressAlertUrl)'
          snitch.storage.account: '$(snitch.storage.account)'
          snitch.storage.masterKey: '$(StorageAccountMasterKeyStress)'
          amqp.settings.enabled: 'false'
          mqtt.settings.enabled: 'true'
          loadGen.message.frequency: $(loadGen.message.frequency.arm32v7)
          loadGen1.transportType: 'Mqtt_Tcp_Only'
          loadGen2.transportType: 'Mqtt_WebSocket_Only'
          loadGen3.transportType: 'Mqtt_Tcp_Only'
          loadGen4.transportType: 'Mqtt_WebSocket_Only'

################################################################################
=======
>>>>>>> 02eb6e17
  - job: linux_arm64v8_docker_amqp
################################################################################
    displayName: Linux ARM64v8 Dcoker AMQP
    condition: eq(variables['run.linux.arm64v8.docker.amqp'], 'true')
    pool:
      name: $(pool.name)
      demands:
        - Agent.OS -equals Linux
        - Agent.OSArchitecture -equals ARM
        - run-stress -equals true
        - agent-osbits -equals 64
        - test-protocol -equals amqp
    variables:
      edgelet.artifact.name: 'iotedged-ubuntu16.04-aarch64'
    steps:
      - task: AzureKeyVault@1
        displayName: 'Azure Key Vault'
        inputs:
          azureSubscription: $(azure.subscription)
          KeyVaultName: $(azure.keyVault)
          SecretsFilter: 'edgebuilds-azurecr-io-username,edgebuilds-azurecr-io-pwd,IotHubStressConnString,EventHubStressConnStr,StorageAccountMasterKeyStress,SnitchStressAlertUrl'
      - task: DownloadBuildArtifacts@0
        displayName: 'Download Edgelet Artifacts'
        inputs:
          buildType: specific
          project: $(vsts.project)
          pipeline: $(edgelet.package.build)
          branchName: $(edgelet.package.branchName)
          buildVersionToDownload: latestFromBranch
          artifactName: $(edgelet.artifact.name)
      - task: DownloadBuildArtifacts@0
        displayName: 'Download Images Artifacts'
        inputs:
          buildType: specific
          project: $(vsts.project)
          pipeline: $(images.build)
          branchName: $(images.branchName)
          buildVersionToDownload: latestFromBranch
<<<<<<< HEAD
          artifactName: $(images.artifact.name.linux)
          itemPattern: |
            $(images.artifact.name.linux)/IotEdgeQuickstart.linux-arm64.tar.gz
            $(images.artifact.name.linux)/e2e_deployment_files/stress_deployment.template.json
            $(images.artifact.name.linux)/scripts/linux/runE2ETest.sh
            $(images.artifact.name.linux)/artifactInfo.txt
=======
          artifactName: $(images.artifact.name)
          itemPattern: |
            $(images.artifact.name)/IotEdgeQuickstart.linux-arm64.tar.gz
            $(images.artifact.name)/e2e_deployment_files/stress_deployment.template.json
            $(images.artifact.name)/scripts/linux/runE2ETest.sh
            $(images.artifact.name)/artifactInfo.txt
>>>>>>> 02eb6e17
      # Deploy stress test
      - template: templates/stresstest-deploy.yaml
        parameters:
          release.label: 'st-amqp'
          edgelet.artifact.name: '$(edgelet.artifact.name)'
<<<<<<< HEAD
          images.artifact.name: '$(images.artifact.name.linux)'
=======
          images.artifact.name: '$(images.artifact.name)'
>>>>>>> 02eb6e17
          container.registry: '$(container.registry)'
          container.registry.username: '$(edgebuilds-azurecr-io-username)'
          container.registry.password: '$(edgebuilds-azurecr-io-pwd)'
          iotHub.connectionString: '$(IotHubStressConnString)'
          eventHub.connectionString: '$(EventHubStressConnStr)'
          snitch.build.number: '$(snitch.build.number)'
          snitch.alert.url: '$(SnitchStressAlertUrl)'
          snitch.storage.account: '$(snitch.storage.account)'
          snitch.storage.masterKey: '$(StorageAccountMasterKeyStress)'
          amqp.settings.enabled: 'true'
          mqtt.settings.enabled: 'false'
          loadGen.message.frequency: $(loadGen.message.frequency.arm64v8)
          loadGen1.transportType: 'Amqp_Tcp_Only'
          loadGen2.transportType: 'Amqp_WebSocket_Only'
          loadGen3.transportType: 'Amqp_Tcp_Only'
          loadGen4.transportType: 'Amqp_WebSocket_Only'

################################################################################
  - job: linux_arm64v8_docker_mqtt
################################################################################
    displayName: Linux ARM64v8 Docker MQTT
    condition: eq(variables['run.linux.arm64v8.docker.mqtt'], 'true')
    pool:
      name: $(pool.name)
      demands:
        - Agent.OS -equals Linux
        - Agent.OSArchitecture -equals ARM
        - run-stress -equals true
        - agent-osbits -equals 64
        - test-protocol -equals mqtt
    variables:
      edgelet.artifact.name: 'iotedged-ubuntu16.04-aarch64'
    steps:
      - task: AzureKeyVault@1
        displayName: 'Azure Key Vault'
        inputs:
          azureSubscription: $(azure.subscription)
          KeyVaultName: $(azure.keyVault)
          SecretsFilter: 'edgebuilds-azurecr-io-username,edgebuilds-azurecr-io-pwd,IotHubStressConnString,EventHubStressConnStr,StorageAccountMasterKeyStress,SnitchStressAlertUrl'
      - task: DownloadBuildArtifacts@0
        displayName: 'Download Edgelet Artifacts'
        inputs:
          buildType: specific
          project: $(vsts.project)
          pipeline: $(edgelet.package.build)
          branchName: $(edgelet.package.branchName)
          buildVersionToDownload: latestFromBranch
          artifactName: $(edgelet.artifact.name)
      - task: DownloadBuildArtifacts@0
        displayName: 'Download Images Artifacts'
        inputs:
          buildType: specific
          project: $(vsts.project)
          pipeline: $(images.build)
          branchName: $(images.branchName)
          buildVersionToDownload: latestFromBranch
<<<<<<< HEAD
          artifactName: $(images.artifact.name.linux)
          itemPattern: |
            $(images.artifact.name.linux)/IotEdgeQuickstart.linux-arm64.tar.gz
            $(images.artifact.name.linux)/e2e_deployment_files/stress_deployment.template.json
            $(images.artifact.name.linux)/scripts/linux/runE2ETest.sh
            $(images.artifact.name.linux)/artifactInfo.txt
=======
          artifactName: $(images.artifact.name)
          itemPattern: |
            $(images.artifact.name)/IotEdgeQuickstart.linux-arm64.tar.gz
            $(images.artifact.name)/e2e_deployment_files/stress_deployment.template.json
            $(images.artifact.name)/scripts/linux/runE2ETest.sh
            $(images.artifact.name)/artifactInfo.txt
>>>>>>> 02eb6e17
      # Deploy stress test
      - template: templates/stresstest-deploy.yaml
        parameters:
          release.label: 'st-mqtt'
          edgelet.artifact.name: '$(edgelet.artifact.name)'
<<<<<<< HEAD
          images.artifact.name: '$(images.artifact.name.linux)'
=======
          images.artifact.name: '$(images.artifact.name)'
>>>>>>> 02eb6e17
          container.registry: '$(container.registry)'
          container.registry.username: '$(edgebuilds-azurecr-io-username)'
          container.registry.password: '$(edgebuilds-azurecr-io-pwd)'
          iotHub.connectionString: '$(IotHubStressConnString)'
          eventHub.connectionString: '$(EventHubStressConnStr)'
          snitch.build.number: '$(snitch.build.number)'
          snitch.alert.url: '$(SnitchStressAlertUrl)'
          snitch.storage.account: '$(snitch.storage.account)'
          snitch.storage.masterKey: '$(StorageAccountMasterKeyStress)'
          amqp.settings.enabled: 'false'
          mqtt.settings.enabled: 'true'
          loadGen.message.frequency: $(loadGen.message.frequency.arm64v8)
          loadGen1.transportType: 'Mqtt_Tcp_Only'
          loadGen2.transportType: 'Mqtt_WebSocket_Only'
          loadGen3.transportType: 'Mqtt_Tcp_Only'
          loadGen4.transportType: 'Mqtt_WebSocket_Only'<|MERGE_RESOLUTION|>--- conflicted
+++ resolved
@@ -25,10 +25,7 @@
   #run.linux.arm32v7.moby.mqtt: 'true/false'
   #run.linux.arm64v8.docker.amqp: 'true/false'
   #run.linux.arm64v8.docker.mqtt: 'true/false'
-<<<<<<< HEAD
   #run.windows.amd64.moby: 'true/false'
-=======
->>>>>>> 02eb6e17
   #snitch.build.number: '1.1'
 
 jobs:
@@ -229,76 +226,6 @@
           loadGen4.transportType: 'Mqtt_WebSocket_Only'
 
 ################################################################################
-<<<<<<< HEAD
-  - job: windows_amd64_moby
-################################################################################
-    displayName: Windows AMD64 Moby
-    condition: eq(variables['run.windows.amd64.moby'], 'true')
-    pool:
-      name: $(pool.name)
-      demands:
-        - run-stress -equals true
-        - Agent.OS -equals Windows_NT
-        - Agent.OSArchitecture -equals X64
-    variables:
-      edgelet.artifact.name: 'iotedged-windows'
-    steps:
-      - task: AzureKeyVault@1
-        displayName: 'Azure Key Vault'
-        inputs:
-          azureSubscription: $(azure.subscription)
-          KeyVaultName: $(azure.keyVault)
-          SecretsFilter: 'edgebuilds-azurecr-io-username,edgebuilds-azurecr-io-pwd,IotHubStressConnString,EventHubStressConnStr,StorageAccountMasterKeyStress,SnitchStressAlertUrl'
-      - task: DownloadBuildArtifacts@0
-        displayName: 'Download Edgelet Artifacts'
-        inputs:
-          buildType: specific
-          project: $(vsts.project)
-          pipeline: $(edgelet.package.build)
-          branchName: $(edgelet.package.branchName)
-          buildVersionToDownload: latestFromBranch
-          artifactName: $(edgelet.artifact.name)
-      - task: DownloadBuildArtifacts@0
-        displayName: 'Download Images Artifacts'
-        inputs:
-          buildType: specific
-          project: $(vsts.project)
-          pipeline: $(images.build)
-          branchName: $(images.branchName)
-          buildVersionToDownload: latestFromBranch
-          artifactName: $(images.artifact.name.windows)
-          itemPattern: |
-            $(images.artifact.name.windows)/IotEdgeQuickstart/x64/*
-            $(images.artifact.name.windows)/e2e_deployment_files/stress_deployment.template.json
-            $(images.artifact.name.windows)/scripts/windows/setup/IotEdgeSecurityDaemon.ps1
-            $(images.artifact.name.windows)/scripts/windows/test/Run-E2ETest.ps1
-            $(images.artifact.name.windows)/artifactInfo.txt
-      # Deploy stress test
-      - template: templates/stresstest-deploy-windows.yaml
-        parameters:
-          release.label: 'st'
-          edgelet.artifact.name: '$(edgelet.artifact.name)'
-          images.artifact.name: '$(images.artifact.name.windows)'
-          container.registry: '$(container.registry)'
-          container.registry.username: '$(edgebuilds-azurecr-io-username)'
-          container.registry.password: '$(edgebuilds-azurecr-io-pwd)'
-          iotHub.connectionString: '$(IotHubStressConnString)'
-          eventHub.connectionString: '$(EventHubStressConnStr)'
-          snitch.build.number: '$(snitch.build.number)'
-          snitch.alert.url: '$(SnitchStressAlertUrl)'
-          snitch.storage.account: '$(snitch.storage.account)'
-          snitch.storage.masterKey: '$(StorageAccountMasterKeyStress)'
-          amqp.settings.enabled: 'false'
-          mqtt.settings.enabled: 'true'
-          loadGen.message.frequency: $(loadGen.message.frequency.arm32v7)
-          loadGen1.transportType: 'Mqtt_Tcp_Only'
-          loadGen2.transportType: 'Mqtt_WebSocket_Only'
-          loadGen3.transportType: 'Mqtt_Tcp_Only'
-          loadGen4.transportType: 'Mqtt_WebSocket_Only'
-
-################################################################################
-=======
->>>>>>> 02eb6e17
   - job: linux_arm64v8_docker_amqp
 ################################################################################
     displayName: Linux ARM64v8 Dcoker AMQP
@@ -337,31 +264,18 @@
           pipeline: $(images.build)
           branchName: $(images.branchName)
           buildVersionToDownload: latestFromBranch
-<<<<<<< HEAD
           artifactName: $(images.artifact.name.linux)
           itemPattern: |
             $(images.artifact.name.linux)/IotEdgeQuickstart.linux-arm64.tar.gz
             $(images.artifact.name.linux)/e2e_deployment_files/stress_deployment.template.json
             $(images.artifact.name.linux)/scripts/linux/runE2ETest.sh
             $(images.artifact.name.linux)/artifactInfo.txt
-=======
-          artifactName: $(images.artifact.name)
-          itemPattern: |
-            $(images.artifact.name)/IotEdgeQuickstart.linux-arm64.tar.gz
-            $(images.artifact.name)/e2e_deployment_files/stress_deployment.template.json
-            $(images.artifact.name)/scripts/linux/runE2ETest.sh
-            $(images.artifact.name)/artifactInfo.txt
->>>>>>> 02eb6e17
       # Deploy stress test
       - template: templates/stresstest-deploy.yaml
         parameters:
           release.label: 'st-amqp'
           edgelet.artifact.name: '$(edgelet.artifact.name)'
-<<<<<<< HEAD
           images.artifact.name: '$(images.artifact.name.linux)'
-=======
-          images.artifact.name: '$(images.artifact.name)'
->>>>>>> 02eb6e17
           container.registry: '$(container.registry)'
           container.registry.username: '$(edgebuilds-azurecr-io-username)'
           container.registry.password: '$(edgebuilds-azurecr-io-pwd)'
@@ -418,31 +332,18 @@
           pipeline: $(images.build)
           branchName: $(images.branchName)
           buildVersionToDownload: latestFromBranch
-<<<<<<< HEAD
           artifactName: $(images.artifact.name.linux)
           itemPattern: |
             $(images.artifact.name.linux)/IotEdgeQuickstart.linux-arm64.tar.gz
             $(images.artifact.name.linux)/e2e_deployment_files/stress_deployment.template.json
             $(images.artifact.name.linux)/scripts/linux/runE2ETest.sh
             $(images.artifact.name.linux)/artifactInfo.txt
-=======
-          artifactName: $(images.artifact.name)
-          itemPattern: |
-            $(images.artifact.name)/IotEdgeQuickstart.linux-arm64.tar.gz
-            $(images.artifact.name)/e2e_deployment_files/stress_deployment.template.json
-            $(images.artifact.name)/scripts/linux/runE2ETest.sh
-            $(images.artifact.name)/artifactInfo.txt
->>>>>>> 02eb6e17
       # Deploy stress test
       - template: templates/stresstest-deploy.yaml
         parameters:
           release.label: 'st-mqtt'
           edgelet.artifact.name: '$(edgelet.artifact.name)'
-<<<<<<< HEAD
           images.artifact.name: '$(images.artifact.name.linux)'
-=======
-          images.artifact.name: '$(images.artifact.name)'
->>>>>>> 02eb6e17
           container.registry: '$(container.registry)'
           container.registry.username: '$(edgebuilds-azurecr-io-username)'
           container.registry.password: '$(edgebuilds-azurecr-io-pwd)'
@@ -458,4 +359,71 @@
           loadGen1.transportType: 'Mqtt_Tcp_Only'
           loadGen2.transportType: 'Mqtt_WebSocket_Only'
           loadGen3.transportType: 'Mqtt_Tcp_Only'
+          loadGen4.transportType: 'Mqtt_WebSocket_Only'
+
+################################################################################
+  - job: windows_amd64_moby
+################################################################################
+    displayName: Windows AMD64 Moby
+    condition: eq(variables['run.windows.amd64.moby'], 'true')
+    pool:
+      name: $(pool.name)
+      demands:
+        - run-stress -equals true
+        - Agent.OS -equals Windows_NT
+        - Agent.OSArchitecture -equals X64
+    variables:
+      edgelet.artifact.name: 'iotedged-windows'
+    steps:
+      - task: AzureKeyVault@1
+        displayName: 'Azure Key Vault'
+        inputs:
+          azureSubscription: $(azure.subscription)
+          KeyVaultName: $(azure.keyVault)
+          SecretsFilter: 'edgebuilds-azurecr-io-username,edgebuilds-azurecr-io-pwd,IotHubStressConnString,EventHubStressConnStr,StorageAccountMasterKeyStress,SnitchStressAlertUrl'
+      - task: DownloadBuildArtifacts@0
+        displayName: 'Download Edgelet Artifacts'
+        inputs:
+          buildType: specific
+          project: $(vsts.project)
+          pipeline: $(edgelet.package.build)
+          branchName: $(edgelet.package.branchName)
+          buildVersionToDownload: latestFromBranch
+          artifactName: $(edgelet.artifact.name)
+      - task: DownloadBuildArtifacts@0
+        displayName: 'Download Images Artifacts'
+        inputs:
+          buildType: specific
+          project: $(vsts.project)
+          pipeline: $(images.build)
+          branchName: $(images.branchName)
+          buildVersionToDownload: latestFromBranch
+          artifactName: $(images.artifact.name.windows)
+          itemPattern: |
+            $(images.artifact.name.windows)/IotEdgeQuickstart/x64/*
+            $(images.artifact.name.windows)/e2e_deployment_files/stress_deployment.template.json
+            $(images.artifact.name.windows)/scripts/windows/setup/IotEdgeSecurityDaemon.ps1
+            $(images.artifact.name.windows)/scripts/windows/test/Run-E2ETest.ps1
+            $(images.artifact.name.windows)/artifactInfo.txt
+      # Deploy stress test
+      - template: templates/stresstest-deploy-windows.yaml
+        parameters:
+          release.label: 'st'
+          edgelet.artifact.name: '$(edgelet.artifact.name)'
+          images.artifact.name: '$(images.artifact.name.windows)'
+          container.registry: '$(container.registry)'
+          container.registry.username: '$(edgebuilds-azurecr-io-username)'
+          container.registry.password: '$(edgebuilds-azurecr-io-pwd)'
+          iotHub.connectionString: '$(IotHubStressConnString)'
+          eventHub.connectionString: '$(EventHubStressConnStr)'
+          snitch.build.number: '$(snitch.build.number)'
+          snitch.alert.url: '$(SnitchStressAlertUrl)'
+          snitch.storage.account: '$(snitch.storage.account)'
+          snitch.storage.masterKey: '$(StorageAccountMasterKeyStress)'
+          amqp.settings.enabled: 'false'
+          mqtt.settings.enabled: 'true'
+          loadGen.message.frequency: $(loadGen.message.frequency.arm32v7)
+          loadGen1.transportType: 'Mqtt_Tcp_Only'
+          loadGen2.transportType: 'Mqtt_WebSocket_Only'
+          loadGen3.transportType: 'Mqtt_Tcp_Only'
           loadGen4.transportType: 'Mqtt_WebSocket_Only'