--- conflicted
+++ resolved
@@ -26,15 +26,12 @@
   #run.linux.arm64v8.docker: 'true/false'
   #run.windows.amd64.moby: 'true/false'
   #snitch.build.number: '1.1'
-<<<<<<< HEAD
+  #twinTester.twinUpdateSize: ''
+  #twinTester.twinUpdateFrequency: 'xx:xx:xx.xx' 
+  #twinTester.twinUpdateFailureThreshold: 'xx:xx:xx.xx'
   #metricsCollector.metricsEndpointsCSV
   #metricsCollector.scrapeFrequencyInSecs: 'xx:xx:xx.xx'
   #metricsCollector.uploadTarget
-=======
-  #twinTester.twinUpdateSize: ''
-  #twinTester.twinUpdateFrequency: 'xx:xx:xx.xx' 
-  #twinTester.twinUpdateFailureThreshold: 'xx:xx:xx.xx'
->>>>>>> ec34308b
 
 jobs:
 ################################################################################
@@ -105,15 +102,12 @@
           analyzer.logAnalytics.logType: '$(analyzer.logAnalytics.logType)'
           logAnalytics.workspaceId: '$(kvLogAnalyticWorkspaceId)'
           logAnalytics.sharedKey: '$(kvLogAnalyticSharedKey)'
-<<<<<<< HEAD
+          twinTester.twinUpdateSize: '$(twinTester.twinUpdateSize)'
+          twinTester.twinUpdateFrequency: '$(twinTester.twinUpdateFrequency)'
+          twinTester.twinUpdateFailureThreshold: '$(twinTester.twinUpdateFailureThreshold)'
           metricsCollector.metricsEndpointsCSV: '$(metricsCollector.metricsEndpointsCSV)'
           metricsCollector.scrapeFrequencyInSecs: '$(metricsCollector.scrapeFrequencyInSecs)'
           metricsCollector.uploadTarget: '$(metricsCollector.uploadTarget)'
-=======
-          twinTester.twinUpdateSize: '$(twinTester.twinUpdateSize)'
-          twinTester.twinUpdateFrequency: '$(twinTester.twinUpdateFrequency)'
-          twinTester.twinUpdateFailureThreshold: '$(twinTester.twinUpdateFailureThreshold)'
->>>>>>> ec34308b
 
 ################################################################################
   - job: linux_arm32v7_moby
@@ -184,15 +178,12 @@
           analyzer.logAnalytics.logType: '$(analyzer.logAnalytics.logType)'
           logAnalytics.workspaceId: '$(kvLogAnalyticWorkspaceId)'
           logAnalytics.sharedKey: '$(kvLogAnalyticSharedKey)'
-<<<<<<< HEAD
+          twinTester.twinUpdateSize: '$(twinTester.twinUpdateSize)'
+          twinTester.twinUpdateFrequency: '$(twinTester.twinUpdateFrequency)'
+          twinTester.twinUpdateFailureThreshold: '$(twinTester.twinUpdateFailureThreshold)'
           metricsCollector.metricsEndpointsCSV: '$(metricsCollector.metricsEndpointsCSV)'
           metricsCollector.scrapeFrequencyInSecs: '$(metricsCollector.scrapeFrequencyInSecs)'
           metricsCollector.uploadTarget: '$(metricsCollector.uploadTarget)'
-=======
-          twinTester.twinUpdateSize: '$(twinTester.twinUpdateSize)'
-          twinTester.twinUpdateFrequency: '$(twinTester.twinUpdateFrequency)'
-          twinTester.twinUpdateFailureThreshold: '$(twinTester.twinUpdateFailureThreshold)'
->>>>>>> ec34308b
 
 ################################################################################
   - job: linux_arm64v8_docker
@@ -263,15 +254,12 @@
           analyzer.logAnalytics.logType: '$(analyzer.logAnalytics.logType)'
           logAnalytics.workspaceId: '$(kvLogAnalyticWorkspaceId)'
           logAnalytics.sharedKey: '$(kvLogAnalyticSharedKey)'
-<<<<<<< HEAD
+          twinTester.twinUpdateSize: '$(twinTester.twinUpdateSize)'
+          twinTester.twinUpdateFrequency: '$(twinTester.twinUpdateFrequency)'
+          twinTester.twinUpdateFailureThreshold: '$(twinTester.twinUpdateFailureThreshold)'
           metricsCollector.metricsEndpointsCSV: '$(metricsCollector.metricsEndpointsCSV)'
           metricsCollector.scrapeFrequencyInSecs: '$(metricsCollector.scrapeFrequencyInSecs)'
           metricsCollector.uploadTarget: '$(metricsCollector.uploadTarget)'
-=======
-          twinTester.twinUpdateSize: '$(twinTester.twinUpdateSize)'
-          twinTester.twinUpdateFrequency: '$(twinTester.twinUpdateFrequency)'
-          twinTester.twinUpdateFailureThreshold: '$(twinTester.twinUpdateFailureThreshold)'
->>>>>>> ec34308b
 
 ################################################################################
   - job: windows_amd64_moby
@@ -344,15 +332,12 @@
           analyzer.logAnalytics.logType: '$(analyzer.logAnalytics.logType)'
           logAnalytics.workspaceId: '$(kvLogAnalyticWorkspaceId)'
           logAnalytics.sharedKey: '$(kvLogAnalyticSharedKey)'
-<<<<<<< HEAD
+          twinTester.twinUpdateSize: '$(twinTester.twinUpdateSize)'
+          twinTester.twinUpdateFrequency: '$(twinTester.twinUpdateFrequency)'
+          twinTester.twinUpdateFailureThreshold: '$(twinTester.twinUpdateFailureThreshold)'
           metricsCollector.metricsEndpointsCSV: '$(metricsCollector.metricsEndpointsCSV)'
           metricsCollector.scrapeFrequencyInSecs: '$(metricsCollector.scrapeFrequencyInSecs)'
           metricsCollector.uploadTarget: '$(metricsCollector.uploadTarget)'
-=======
-          twinTester.twinUpdateSize: '$(twinTester.twinUpdateSize)'
-          twinTester.twinUpdateFrequency: '$(twinTester.twinUpdateFrequency)'
-          twinTester.twinUpdateFailureThreshold: '$(twinTester.twinUpdateFailureThreshold)'
->>>>>>> ec34308b
 
 ################################################################################
   - job: windows_servercore_amd64_moby
@@ -425,15 +410,12 @@
           analyzer.logAnalytics.logType: '$(analyzer.logAnalytics.logType)'
           logAnalytics.workspaceId: '$(kvLogAnalyticWorkspaceId)'
           logAnalytics.sharedKey: '$(kvLogAnalyticSharedKey)'
-<<<<<<< HEAD
+          twinTester.twinUpdateSize: '$(twinTester.twinUpdateSize)'
+          twinTester.twinUpdateFrequency: '$(twinTester.twinUpdateFrequency)'
+          twinTester.twinUpdateFailureThreshold: '$(twinTester.twinUpdateFailureThreshold)'
           metricsCollector.metricsEndpointsCSV: '$(metricsCollector.metricsEndpointsCSV)'
           metricsCollector.scrapeFrequencyInSecs: '$(metricsCollector.scrapeFrequencyInSecs)'
           metricsCollector.uploadTarget: '$(metricsCollector.uploadTarget)'
-=======
-          twinTester.twinUpdateSize: '$(twinTester.twinUpdateSize)'
-          twinTester.twinUpdateFrequency: '$(twinTester.twinUpdateFrequency)'
-          twinTester.twinUpdateFailureThreshold: '$(twinTester.twinUpdateFailureThreshold)'
->>>>>>> ec34308b
 
 ################################################################################
   - job: iotuap_amd64_moby
@@ -505,12 +487,9 @@
           analyzer.logAnalytics.logType: '$(analyzer.logAnalytics.logType)'
           logAnalytics.workspaceId: '$(kvLogAnalyticWorkspaceId)'
           logAnalytics.sharedKey: '$(kvLogAnalyticSharedKey)'
-<<<<<<< HEAD
-          metricsCollector.metricsEndpointsCSV: '$(metricsCollector.metricsEndpointsCSV)'
-          metricsCollector.scrapeFrequencyInSecs: '$(metricsCollector.scrapeFrequencyInSecs)'
-          metricsCollector.uploadTarget: '$(metricsCollector.uploadTarget)'
-=======
-          twinTester.twinUpdateSize: '$(twinTester.twinUpdateSize)'
-          twinTester.twinUpdateFrequency: '$(twinTester.twinUpdateFrequency)'
-          twinTester.twinUpdateFailureThreshold: '$(twinTester.twinUpdateFailureThreshold)'
->>>>>>> ec34308b
+          twinTester.twinUpdateSize: '$(twinTester.twinUpdateSize)'
+          twinTester.twinUpdateFrequency: '$(twinTester.twinUpdateFrequency)'
+          twinTester.twinUpdateFailureThreshold: '$(twinTester.twinUpdateFailureThreshold)'
+          metricsCollector.metricsEndpointsCSV: '$(metricsCollector.metricsEndpointsCSV)'
+          metricsCollector.scrapeFrequencyInSecs: '$(metricsCollector.scrapeFrequencyInSecs)'
+          metricsCollector.uploadTarget: '$(metricsCollector.uploadTarget)'