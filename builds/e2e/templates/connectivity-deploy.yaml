parameters:
  release.label: ''
  test.buildNumber: ''
  edgelet.artifact.name: ''
  images.artifact.name: ''
  edgelet.branchName: ''
  images.branchName: ''
  container.registry: ''
  container.registry.username: ''
  container.registry.password: ''
  iotHub.connectionString: ''
  eventHub.connectionString: ''
  upstream.protocol: ''
  loadGen.message.frequency: ''
  networkController.frequencies: ''
  networkController.mode: ''
  logAnalyticsWorkspaceId: ''
  logAnalyticsSharedKey: ''
  testResultCoordinator.logAnalyticsLogType: ''
  testResultCoordinator.verificationDelay: ''
  metricsCollector.metricsEndpointsCSV: ''
  metricsCollector.scrapeFrequencyInSecs: ''
  metricsCollector.uploadTarget: ''
  metricsCollector.hostPlatform: ''

steps:
  - task: CopyFiles@2
    displayName: 'Copy Edgelet Artifact'
    inputs:
      SourceFolder: "$(Build.StagingDirectory)/${{ parameters['edgelet.artifact.name'] }}"
      TargetFolder: "$(Agent.HomeDirectory)/../artifacts/${{ parameters['edgelet.artifact.name'] }}"
      CleanTargetFolder: true
  - task: CopyFiles@2
    displayName: 'Copy Images Artifact'
    inputs:
      SourceFolder: "$(Build.StagingDirectory)/${{ parameters['images.artifact.name'] }}"
      TargetFolder: "$(Agent.HomeDirectory)/../artifacts/${{ parameters['images.artifact.name'] }}"
      CleanTargetFolder: true
  - task: Bash@3
    displayName: 'Run Connectivity Deployment'
    inputs:
      targetType: inline
      script: |
        declare -a cnreg=( ${{ parameters['container.registry.credential'] }} )
        . $(Agent.HomeDirectory)/../artifacts/${{ parameters['images.artifact.name'] }}/artifactInfo.txt
        chmod +x $(Agent.HomeDirectory)/../artifacts/${{ parameters['images.artifact.name'] }}/scripts/testHelper.sh
        chmod +x $(Agent.HomeDirectory)/../artifacts/${{ parameters['images.artifact.name'] }}/scripts/connectivityTest.sh
        sudo $(Agent.HomeDirectory)/../artifacts/${{ parameters['images.artifact.name'] }}/scripts/connectivityTest.sh \
          -testDir "$(Agent.HomeDirectory)/.." \
          -releaseLabel "${{ parameters['release.label'] }}" \
          -artifactImageBuildNumber "$BuildNumber" \
          -containerRegistry "${{ parameters['container.registry'] }}" \
          -containerRegistryUsername "${{ parameters['container.registry.username'] }}" \
          -containerRegistryPassword "${{ parameters['container.registry.password'] }}" \
          -iotHubConnectionString "${{ parameters['iotHub.connectionString'] }}" \
          -eventHubConnectionString "${{ parameters['eventHub.connectionString'] }}" \
          -upstreamProtocol "${{ parameters['upstream.protocol'] }}" \
          -testDuration "${{ parameters['testDuration'] }}" \
          -testStartDelay "${{ parameters['testStartDelay'] }}" \
          -loadGenMessageFrequency "${{ parameters['loadGen.message.frequency'] }}" \
          -networkControllerFrequency "${{ parameters['networkController.frequencies'] }}" \
          -networkControllerMode "${{ parameters['networkController.mode'] }}" \
          -logAnalyticsWorkspaceId "${{ parameters['logAnalyticsWorkspaceId'] }}" \
          -logAnalyticsSharedKey "${{ parameters['logAnalyticsSharedKey'] }}" \
          -logAnalyticsLogType "${{ parameters['testResultCoordinator.logAnalyticsLogType'] }}" \
          -verificationDelay "${{ parameters['testResultCoordinator.verificationDelay'] }}" \
          -metricsEndpointsCSV "${{ parameters['metricsCollector.metricsEndpointsCSV'] }}" \
          -metricsScrapeFrequencyInSecs "${{ parameters['metricsCollector.scrapeFrequencyInSecs'] }}" \
          -metricsUploadTarget "${{ parameters['metricsCollector.uploadTarget'] }}" \
<<<<<<< HEAD
          -testBuildNumber "${{ parameters['test.buildNumber'] }}" \
          -imagesBranchName "${{ parameters['images.branchName'] }}" \
          -edgeletBranchName "${{ parameters['edgelet.branchName'] }}" \
=======
          -hostPlatform "${{ parameters['metricsCollector.hostPlatform'] }}" \
>>>>>>> 9178a610
          -waitForTestComplete \
          -cleanAll
      workingDirectory: "$(Agent.HomeDirectory)/.."<|MERGE_RESOLUTION|>--- conflicted
+++ resolved
@@ -67,13 +67,10 @@
           -metricsEndpointsCSV "${{ parameters['metricsCollector.metricsEndpointsCSV'] }}" \
           -metricsScrapeFrequencyInSecs "${{ parameters['metricsCollector.scrapeFrequencyInSecs'] }}" \
           -metricsUploadTarget "${{ parameters['metricsCollector.uploadTarget'] }}" \
-<<<<<<< HEAD
           -testBuildNumber "${{ parameters['test.buildNumber'] }}" \
           -imagesBranchName "${{ parameters['images.branchName'] }}" \
           -edgeletBranchName "${{ parameters['edgelet.branchName'] }}" \
-=======
           -hostPlatform "${{ parameters['metricsCollector.hostPlatform'] }}" \
->>>>>>> 9178a610
           -waitForTestComplete \
           -cleanAll
       workingDirectory: "$(Agent.HomeDirectory)/.."