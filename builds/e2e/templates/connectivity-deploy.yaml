parameters:
  release.label: ''
  edgelet.artifact.name: ''
  images.artifact.name: ''
  container.registry: ''
  container.registry.username: ''
  container.registry.password: ''
  iotHub.connectionString: ''
  eventHub.connectionString: ''
  upstream.protocol: ''
  loadGen.message.frequency: ''
  networkController.frequencies: ''
  networkController.mode: ''
  logAnalyticsWorkspaceId: ''
  logAnalyticsSharedKey: ''
  testResultCoordinator.logAnalyticsLogType: ''
  testResultCoordinator.verificationDelay: ''
  metricsCollector.metricsEndpointsCSV: ''
  metricsCollector.scrapeFrequencyInSecs: ''
  metricsCollector.uploadTarget: ''

steps:
  - task: CopyFiles@2
    displayName: 'Copy Edgelet Artifact'
    inputs:
      SourceFolder: "$(Build.StagingDirectory)/${{ parameters['edgelet.artifact.name'] }}"
      TargetFolder: "$(Agent.HomeDirectory)/../artifacts/${{ parameters['edgelet.artifact.name'] }}"
      CleanTargetFolder: true
  - task: CopyFiles@2
    displayName: 'Copy Images Artifact'
    inputs:
      SourceFolder: "$(Build.StagingDirectory)/${{ parameters['images.artifact.name'] }}"
      TargetFolder: "$(Agent.HomeDirectory)/../artifacts/${{ parameters['images.artifact.name'] }}"
      CleanTargetFolder: true
  - task: Bash@3
    displayName: 'Run Connectivity Deployment'
    inputs:
      targetType: inline
      script: |
        declare -a cnreg=( ${{ parameters['container.registry.credential'] }} )
        . $(Agent.HomeDirectory)/../artifacts/${{ parameters['images.artifact.name'] }}/artifactInfo.txt
        chmod +x $(Agent.HomeDirectory)/../artifacts/${{ parameters['images.artifact.name'] }}/scripts/testHelper.sh
        chmod +x $(Agent.HomeDirectory)/../artifacts/${{ parameters['images.artifact.name'] }}/scripts/connectivityTest.sh
        sudo $(Agent.HomeDirectory)/../artifacts/${{ parameters['images.artifact.name'] }}/scripts/connectivityTest.sh \
          -testDir "$(Agent.HomeDirectory)/.." \
          -releaseLabel "${{ parameters['release.label'] }}" \
          -artifactImageBuildNumber "$BuildNumber" \
          -containerRegistry "${{ parameters['container.registry'] }}" \
          -containerRegistryUsername "${{ parameters['container.registry.username'] }}" \
          -containerRegistryPassword "${{ parameters['container.registry.password'] }}" \
          -iotHubConnectionString "${{ parameters['iotHub.connectionString'] }}" \
          -eventHubConnectionString "${{ parameters['eventHub.connectionString'] }}" \
          -upstreamProtocol "${{ parameters['upstream.protocol'] }}" \
          -testDuration "${{ parameters['testDuration'] }}" \
          -testStartDelay "${{ parameters['testStartDelay'] }}" \
          -loadGenMessageFrequency "${{ parameters['loadGen.message.frequency'] }}" \
          -networkControllerFrequency "${{ parameters['networkController.frequencies'] }}" \
          -networkControllerMode "${{ parameters['networkController.mode'] }}" \
          -logAnalyticsWorkspaceId "${{ parameters['logAnalyticsWorkspaceId'] }}" \
          -logAnalyticsSharedKey "${{ parameters['logAnalyticsSharedKey'] }}" \
          -logAnalyticsLogType "${{ parameters['testResultCoordinator.logAnalyticsLogType'] }}" \
          -verificationDelay "${{ parameters['testResultCoordinator.verificationDelay'] }}" \
<<<<<<< HEAD
          -metricsEndpointsCSV "${{ parameters['metricsCollector.metricsEndpointsCSV'] }}" \
          -metricsScrapeFrequencyInSecs "${{ parameters['metricsCollector.scrapeFrequencyInSecs'] }}" \
          -metricsUploadTarget "${{ parameters['metricsCollector.uploadTarget'] }}" \
=======
          -waitForTestComplete \
>>>>>>> e77bac06
          -cleanAll
      workingDirectory: "$(Agent.HomeDirectory)/.."<|MERGE_RESOLUTION|>--- conflicted
+++ resolved
@@ -60,12 +60,9 @@
           -logAnalyticsSharedKey "${{ parameters['logAnalyticsSharedKey'] }}" \
           -logAnalyticsLogType "${{ parameters['testResultCoordinator.logAnalyticsLogType'] }}" \
           -verificationDelay "${{ parameters['testResultCoordinator.verificationDelay'] }}" \
-<<<<<<< HEAD
           -metricsEndpointsCSV "${{ parameters['metricsCollector.metricsEndpointsCSV'] }}" \
           -metricsScrapeFrequencyInSecs "${{ parameters['metricsCollector.scrapeFrequencyInSecs'] }}" \
           -metricsUploadTarget "${{ parameters['metricsCollector.uploadTarget'] }}" \
-=======
           -waitForTestComplete \
->>>>>>> e77bac06
           -cleanAll
       workingDirectory: "$(Agent.HomeDirectory)/.."