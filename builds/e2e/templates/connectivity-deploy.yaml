--- conflicted
+++ resolved
@@ -68,13 +68,12 @@
           -metricsEndpointsCSV "${{ parameters['metricsCollector.metricsEndpointsCSV'] }}" \
           -metricsScrapeFrequencyInSecs "${{ parameters['metricsCollector.scrapeFrequencyInSecs'] }}" \
           -metricsUploadTarget "${{ parameters['metricsCollector.uploadTarget'] }}" \
-<<<<<<< HEAD
-          -deploymentFileName "$(deploymentFileName)" \
-=======
+          -deploymentFileName "${{ parameters['deploymentFileName'] }}" \
+          -restartPeriod "${{ parameters['restartPeriod'] }}" \
+          -sdkRetryTimeout "${{ parameters['sdkRetryTimeout'] }}" \
           -testBuildNumber "${{ parameters['test.buildNumber'] }}" \
           -imagesBranchName "${{ parameters['images.branchName'] }}" \
           -edgeletBranchName "${{ parameters['edgelet.branchName'] }}" \
->>>>>>> c143c424
           -hostPlatform "${{ parameters['metricsCollector.hostPlatform'] }}" \
           -storageAccountConnectionString "${{ parameters['testResultCoordinator.storageAccountConnectionString'] }}" \
           -waitForTestComplete \
