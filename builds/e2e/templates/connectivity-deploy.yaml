--- conflicted
+++ resolved
@@ -63,12 +63,8 @@
         testInfo="$testInfo,EdgeletSourceBranch=${{ parameters['edgelet.source.branch'] }}"
         testInfo="$testInfo,ImagesSourceBranch=${{ parameters['images.source.branch'] }}"
         testInfo="$testInfo,HostPlatform=${{ parameters['metricsCollector.hostPlatform'] }}"
-<<<<<<< HEAD
         testInfo="$testInfo,NetworkDescription=${{ parameters['networkController.description'] }}"
-=======
         testInfo="$testInfo,TestName=$testName"
-        testInfo="$testInfo,RunProfile=${{ parameters['networkController.runProfile'] }}"
->>>>>>> 5b2c53bd
         testInfo="$testInfo,CustomEdgeAgentImage=${{ parameters['customEdgeAgent.image'] }}"
         testInfo="$testInfo,CustomEdgeHubImage=${{ parameters['customEdgeHub.image'] }}"
         
