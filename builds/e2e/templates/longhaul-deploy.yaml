--- conflicted
+++ resolved
@@ -15,20 +15,13 @@
   longHaul.desiredModulesToRestartCSV: ''
   longHaul.restartIntervalInMins: ''
   analyzer.consumerGroupId: ''
-<<<<<<< HEAD
-  analyzer.logAnalytic.enabled: ''
-  analyzer.logAnalytic.workspaceId: ''
-  analyzer.logAnalytic.sharedKey: ''
-  analyzer.logAnalytic.logType: ''
-  twinTester.twinUpdateCharCount: ''
-  twinTester.twinUpdateFrequency: ''
-  twinTester.twinUpdateFailureThreshold: ''
-=======
   analyzer.logAnalytics.enabled: ''
   analyzer.logAnalytics.logType: ''
   logAnalytics.workspaceId: ''
   logAnalytics.sharedKey: ''
->>>>>>> 41983759
+  twinTester.twinUpdateCharCount: ''
+  twinTester.twinUpdateFrequency: ''
+  twinTester.twinUpdateFailureThreshold: ''
 
 steps:
   - task: CopyFiles@2
@@ -70,19 +63,12 @@
           -eventHubConsumerGroupId "${{ parameters['analyzer.consumerGroupId'] }}" \
           -desiredModulesToRestartCSV "${{ parameters['longHaul.desiredModulesToRestartCSV'] }}" \
           -restartIntervalInMins "${{ parameters['longHaul.restartIntervalInMins'] }}" \
-<<<<<<< HEAD
-          -analyzerLaEnabled "${{ parameters['analyzer.logAnalytic.enabled'] }}" \
-          -analyzerLaWorkspaceId "${{ parameters['analyzer.logAnalytic.workspaceId'] }}" \
-          -analyzerLaSharedKey "${{ parameters['analyzer.logAnalytic.sharedKey'] }}" \
-          -analyzerLaLogType "${{ parameters['analyzer.logAnalytic.logType'] }}" \
-          -twinUpdateCharCount "${{ parameters['twinTester.twinUpdateCharCount'] }}" \
-          -twinUpdateFrequency "${{ parameters['twinTester.twinUpdateFrequency'] }}" \
-          -twinUpdateFailureThreshold "${{ parameters['twinTester.twinUpdateFailureThreshold'] }}" \
-=======
           -logAnalyticsEnabled "${{ parameters['analyzer.logAnalytics.enabled'] }}" \
           -logAnalyticsLogType "${{ parameters['analyzer.logAnalytics.logType'] }}" \
           -logAnalyticsWorkspaceId "${{ parameters['logAnalytics.workspaceId'] }}" \
           -logAnalyticsSharedKey "${{ parameters['logAnalytics.sharedKey'] }}" \
->>>>>>> 41983759
+          -twinUpdateCharCount "${{ parameters['twinTester.twinUpdateCharCount'] }}" \
+          -twinUpdateFrequency "${{ parameters['twinTester.twinUpdateFrequency'] }}" \
+          -twinUpdateFailureThreshold "${{ parameters['twinTester.twinUpdateFailureThreshold'] }}" \
           -cleanAll
       workingDirectory: "$(Agent.HomeDirectory)/.."