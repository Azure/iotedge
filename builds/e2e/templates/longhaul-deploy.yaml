--- conflicted
+++ resolved
@@ -19,15 +19,12 @@
   analyzer.logAnalytics.logType: ''
   logAnalytics.workspaceId: ''
   logAnalytics.sharedKey: ''
-<<<<<<< HEAD
+  twinTester.twinUpdateSize: ''
+  twinTester.twinUpdateFrequency: ''
+  twinTester.twinUpdateFailureThreshold: ''
   metricsCollector.metricsEndpointsCSV: ''
   metricsCollector.scrapeFrequencyInSecs: ''
   metricsCollector.uploadTarget: ''
-=======
-  twinTester.twinUpdateSize: ''
-  twinTester.twinUpdateFrequency: ''
-  twinTester.twinUpdateFailureThreshold: ''
->>>>>>> ec34308b
 
 steps:
   - task: CopyFiles@2
@@ -73,14 +70,11 @@
           -logAnalyticsLogType "${{ parameters['analyzer.logAnalytics.logType'] }}" \
           -logAnalyticsWorkspaceId "${{ parameters['logAnalytics.workspaceId'] }}" \
           -logAnalyticsSharedKey "${{ parameters['logAnalytics.sharedKey'] }}" \
-<<<<<<< HEAD
+          -twinUpdateSize "${{ parameters['twinTester.twinUpdateSize'] }}" \
+          -twinUpdateFrequency "${{ parameters['twinTester.twinUpdateFrequency'] }}" \
+          -twinUpdateFailureThreshold "${{ parameters['twinTester.twinUpdateFailureThreshold'] }}" \
           -metricsEndpointsCSV "${{ parameters['metricsCollector.metricsEndpointsCSV'] }}" \
           -metricsScrapeFrequencyInSecs "${{ parameters['metricsCollector.scrapeFrequencyInSecs'] }}" \
           -metricsUploadTarget "${{ parameters['metricsCollector.uploadTarget'] }}" \
-=======
-          -twinUpdateSize "${{ parameters['twinTester.twinUpdateSize'] }}" \
-          -twinUpdateFrequency "${{ parameters['twinTester.twinUpdateFrequency'] }}" \
-          -twinUpdateFailureThreshold "${{ parameters['twinTester.twinUpdateFailureThreshold'] }}" \
->>>>>>> ec34308b
           -cleanAll
       workingDirectory: "$(Agent.HomeDirectory)/.."