parameters:
  release.label: ''
  test.buildNumber: ''
  test.buildId: ''
  test.startDelay: ''
  build.source.branch: ''
  edgelet.source.branch: ''
  images.source.branch: ''
  edgelet.artifact.name: ''
  images.artifact.name: ''
  container.registry: ''
  container.registry.username: ''
  container.registry.password: ''
  iotHub.connectionString: ''
  eventHub.connectionString: ''
  snitch.build.number: ''
  snitch.alert.url: ''
  snitch.storage.account: ''
  snitch.storage.masterKey: ''
  loadGen.message.frequency: ''
  longHaul.desiredModulesToRestartCSV: ''
  longHaul.restartIntervalInMins: ''
  longHaul.sendReportFrequency: ''
  analyzer.consumerGroupId: ''
  logAnalytics.workspaceId: ''
  logAnalytics.sharedKey: ''
  logAnalytics.logType: ''
  twinTester.twinUpdateSize: ''
  twinTester.twinUpdateFrequency: ''
  twinTester.twinUpdateFailureThreshold: ''
  twinTester.edgeHubRestartFailureTolerance: ''
  metricsCollector.metricsEndpointsCSV: ''
  metricsCollector.scrapeFrequencyInSecs: ''
  metricsCollector.uploadTarget: ''
  metricsCollector.hostPlatform: ''
  test.runtimeLogLevel: ''
  test.testMode: ''
  test.useTRC: ''
  test.deploymentFileName: 'long_haul_deployment.template.json'
  testResultCoordinator.storageAccountConnectionString: ''

steps:
  - task: CopyFiles@2
    displayName: 'Copy Edgelet Artifact'
    inputs:
      SourceFolder: "$(Build.StagingDirectory)/${{ parameters['edgelet.artifact.name'] }}"
      TargetFolder: "$(Agent.HomeDirectory)/../artifacts/"
      CleanTargetFolder: true
  - task: CopyFiles@2
    displayName: 'Copy Images Artifact'
    inputs:
      SourceFolder: "$(Build.StagingDirectory)/${{ parameters['images.artifact.name'] }}"
      TargetFolder: "$(Agent.HomeDirectory)/../artifacts/${{ parameters['images.artifact.name'] }}"
  - task: CopyFiles@2
    displayName: 'Copy aziot-identity-service'
    inputs:
      SourceFolder: "$(Build.StagingDirectory)"
      Contents: "$(aziotis.package.filter)"
      TargetFolder: "$(Agent.HomeDirectory)/../artifacts/"
  - task: Bash@3
    displayName: 'Generate device certificates'
    inputs:
      targetType: inline
      workingDirectory: "$(Agent.HomeDirectory)/../artifacts/${{ parameters['images.artifact.name'] }}/CACertificates"
      script: |
        chmod +x certGen.sh

        ./certGen.sh create_root_and_intermediate
        ./certGen.sh create_edge_device_ca_certificate 'ConnectivityTestDeviceCA'

        echo "##vso[task.setvariable variable=TrustBundle]$(pwd)/certs/azure-iot-test-only.intermediate-full-chain.cert.pem"
        echo "##vso[task.setvariable variable=DeviceCaCert]$(pwd)/certs/iot-edge-device-ca-ConnectivityTestDeviceCA.cert.pem"
        echo "##vso[task.setvariable variable=DeviceCaKey]$(pwd)/private/iot-edge-device-ca-ConnectivityTestDeviceCA.key.pem"

  - task: Bash@3
    displayName: 'Run Long Haul Deployment'
    inputs:
      targetType: inline
      script: |
        declare -a cnreg=( ${{ parameters['container.registry.credential'] }} )
        . $(Agent.HomeDirectory)/../artifacts/${{ parameters['images.artifact.name'] }}/artifactInfo.txt
        testName="LongHaul"

        testInfo="TestBuildNumber=${{ parameters['test.buildNumber'] }}"
        testInfo="$testInfo,TestBuildId=${{ parameters['test.buildId'] }}"
        testInfo="$testInfo,BuildSourceBranch=${{ parameters['build.source.branch'] }}"
        testInfo="$testInfo,EdgeletSourceBranch=${{ parameters['edgelet.source.branch'] }}"
        testInfo="$testInfo,ImagesSourceBranch=${{ parameters['images.source.branch'] }}"
        testInfo="$testInfo,HostPlatform=${{ parameters['metricsCollector.hostPlatform'] }}"
        testInfo="$testInfo,TestName=$testName"

        if [ "${{ parameters['test.useTRC'] }}" == true ]; then
          chmod +x $(Build.SourcesDirectory)/scripts/linux/trcE2ETest.sh

<<<<<<< HEAD
          sudo $(Build.SourcesDirectory)/scripts/linux/trcE2ETest.sh \
=======
          sudo --preserve-env $(Build.SourcesDirectory)/scripts/linux/trcE2ETest.sh \
>>>>>>> dd7bb340
            -testDir "$(Agent.HomeDirectory)/.." \
            -releaseLabel "${{ parameters['release.label'] }}" \
            -artifactImageBuildNumber "$BuildNumber" \
            -containerRegistry "${{ parameters['container.registry'] }}" \
            -containerRegistryUsername "${{ parameters['container.registry.username'] }}" \
            -containerRegistryPassword "${{ parameters['container.registry.password'] }}" \
            -iotHubConnectionString "${{ parameters['iotHub.connectionString'] }}" \
            -eventHubConnectionString "${{ parameters['eventHub.connectionString'] }}" \
            -testDuration  24:00:00 \
            -testStartDelay "${{ parameters['test.startDelay'] }}" \
            -loadGenMessageFrequency "${{ parameters['loadGen.message.frequency'] }}" \
            -logAnalyticsWorkspaceId "${{ parameters['logAnalytics.workspaceId'] }}" \
            -logAnalyticsSharedKey "${{ parameters['logAnalytics.sharedKey'] }}" \
            -logAnalyticsLogType "${{ parameters['logAnalytics.logType'] }}" \
            -metricsEndpointsCSV "${{ parameters['metricsCollector.metricsEndpointsCSV'] }}" \
            -metricsScrapeFrequencyInSecs "${{ parameters['metricsCollector.scrapeFrequencyInSecs'] }}" \
            -metricsUploadTarget "${{ parameters['metricsCollector.uploadTarget'] }}" \
            -deploymentFileName "${{ parameters['test.deploymentFileName'] }}" \
            -storageAccountConnectionString "${{ parameters['testResultCoordinator.storageAccountConnectionString'] }}" \
            -testRuntimeLogLevel "${{ parameters['test.runtimeLogLevel'] }}" \
            -testInfo "$testInfo" \
            -twinUpdateSize "${{ parameters['twinTester.twinUpdateSize'] }}" \
            -twinUpdateFrequency "${{ parameters['twinTester.twinUpdateFrequency'] }}" \
            -edgeHubRestartFailureTolerance "${{ parameters['twinTester.edgeHubRestartFailureTolerance'] }}" \
            -desiredModulesToRestartCSV "${{ parameters['longHaul.desiredModulesToRestartCSV'] }}" \
            -sendReportFrequency "${{ parameters['longHaul.sendReportFrequency'] }}" \
            -testMode "${{ parameters['test.testMode'] }}" \
            -testName "$testName" \
            -waitForTestComplete \
            -cleanAll
        else
          chmod +x $(Agent.HomeDirectory)/../artifacts/${{ parameters['images.artifact.name'] }}/scripts/linux/runE2ETest.sh

          sudo --preserve-env $(Agent.HomeDirectory)/../artifacts/${{ parameters['images.artifact.name'] }}/scripts/linux/runE2ETest.sh \
            -testDir "$(Agent.HomeDirectory)/.." \
            -releaseLabel "${{ parameters['release.label'] }}" \
            -artifactImageBuildNumber "$BuildNumber" \
            -testName "$testName" \
            -containerRegistry "${{ parameters['container.registry'] }}" \
            -containerRegistryUsername "${{ parameters['container.registry.username'] }}" \
            -containerRegistryPassword "${{ parameters['container.registry.password'] }}" \
            -iotHubConnectionString "${{ parameters['iotHub.connectionString'] }}" \
            -eventHubConnectionString "${{ parameters['eventHub.connectionString'] }}" \
            -snitchBuildNumber "${{ parameters['snitch.build.number'] }}" \
            -snitchStorageAccount "${{ parameters['snitch.storage.account'] }}" \
            -snitchStorageMasterKey "${{ parameters['snitch.storage.masterKey'] }}" \
            -snitchAlertUrl "${{ parameters['snitch.alert.url'] }}" \
            -loadGenMessageFrequency "${{ parameters['loadGen.message.frequency'] }}" \
            -eventHubConsumerGroupId "${{ parameters['analyzer.consumerGroupId'] }}" \
            -desiredModulesToRestartCSV "${{ parameters['longHaul.desiredModulesToRestartCSV'] }}" \
            -restartIntervalInMins "${{ parameters['longHaul.restartIntervalInMins'] }}" \
            -logAnalyticsWorkspaceId "${{ parameters['logAnalytics.workspaceId'] }}" \
            -logAnalyticsSharedKey "${{ parameters['logAnalytics.sharedKey'] }}" \
            -twinUpdateSize "${{ parameters['twinTester.twinUpdateSize'] }}" \
            -twinUpdateFrequency "${{ parameters['twinTester.twinUpdateFrequency'] }}" \
            -twinUpdateFailureThreshold "${{ parameters['twinTester.twinUpdateFailureThreshold'] }}" \
            -edgeHubRestartFailureTolerance "${{ parameters['twinTester.edgeHubRestartFailureTolerance'] }}" \
            -metricsEndpointsCSV "${{ parameters['metricsCollector.metricsEndpointsCSV'] }}" \
            -metricsScrapeFrequencyInSecs "${{ parameters['metricsCollector.scrapeFrequencyInSecs'] }}" \
            -metricsUploadTarget "${{ parameters['metricsCollector.uploadTarget'] }}" \
            -testInfo "$testInfo" \
            -testStartDelay "${{ parameters['test.startDelay'] }}" \
            -runtimeLogLevel "${{ parameters['test.runtimeLogLevel'] }}" \
            -cleanAll
        fi
      workingDirectory: "$(Agent.HomeDirectory)/.."
    env:
      E2E_trustedCaCerts: $(TrustBundle)
      E2E_deviceCaCert: $(DeviceCaCert)
      E2E_deviceCaPrivateKey: $(DeviceCaKey)<|MERGE_RESOLUTION|>--- conflicted
+++ resolved
@@ -92,11 +92,7 @@
         if [ "${{ parameters['test.useTRC'] }}" == true ]; then
           chmod +x $(Build.SourcesDirectory)/scripts/linux/trcE2ETest.sh
 
-<<<<<<< HEAD
-          sudo $(Build.SourcesDirectory)/scripts/linux/trcE2ETest.sh \
-=======
           sudo --preserve-env $(Build.SourcesDirectory)/scripts/linux/trcE2ETest.sh \
->>>>>>> dd7bb340
             -testDir "$(Agent.HomeDirectory)/.." \
             -releaseLabel "${{ parameters['release.label'] }}" \
             -artifactImageBuildNumber "$BuildNumber" \
