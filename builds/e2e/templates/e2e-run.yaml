--- conflicted
+++ resolved
@@ -18,11 +18,9 @@
     $testFile = '$(binDir)/Microsoft.Azure.Devices.Edge.Test.dll'
     $test_type = '${{ parameters.test_type }}'
 
-<<<<<<< HEAD
     # Filter out unstable tests.
     $filter = 'Category!=Unstable&Category=ManifestSigning'
-    if ('$(Agent.Name)'.Contains('centos'))
-=======
+
     # Filter out flaky tests.
     $filter = 'Category!=Flaky'
 
@@ -32,7 +30,6 @@
     }
 
     if ('$(artifactName)'.Contains('centos'))
->>>>>>> 0750a441
     {
       $filter += '&Category=CentOsSafe'
     }
