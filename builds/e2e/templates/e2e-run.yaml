parameters:
  EventHubCompatibleEndpoint: '$(TestEventHubCompatibleEndpoint)'
  IotHubConnectionString: '$(TestIotHubConnectionString)'
  test_type: ''

# This E2E test pipeline uses the following filters in order to skip certain tests:
#   Flaky: Flaky on multiple platforms
#   FlakyOnArm: Flaky only on arm
#   FlakyOnNested: Flaky only on nested
#   CentOsSafe: Can be run on CentOs
#   SingleNodeOnly: Only applies to single-node cases
#   NestedEdgeOnly: Only applies to nested edge cases
#   NestedEdgeAmqpOnly: Only applies to nested edge cases using amqp upstream protocol
#   LegacyMqttRequired: Only applies to cases with the edgehub legacy mqtt protocol head
<<<<<<< HEAD
=======
#   SkipManifestTrust: Only applies to manifest/content trust tests
#   Amd64Only: Only applies to amd64 architecture
>>>>>>> dbc6af34
steps:
- pwsh: |
    $testFile = '$(binDir)/Microsoft.Azure.Devices.Edge.Test.dll'
    $test_type = '${{ parameters.test_type }}'

    # Filter out flaky tests.
    $filter = 'Category!=Flaky'

    if ('$(minimal)' -eq 'true')
    {
      $filter += '&Name~TempSensor'
    }
    if ('$(artifactName)'.Contains('centos'))
    {
      $filter += '&Category=CentOsSafe'
    }
    elseif ('$(arch)' -eq 'arm32v7' -Or '$(arch)' -eq 'arm64v8')
    {
      $filter += '&Category!=FlakyOnArm'
      $filter += '&Category!=Amd64Only'
    }
    if ($test_type -eq 'nestededge_mqtt')
    {
      $filter += '&Category!=SingleNodeOnly'
      $filter += '&Category!=NestedEdgeAmqpOnly'
      $filter += '&Category!=LegacyMqttRequired'
      $filter += '&Category!=FlakyOnNested'
      # Below tests were disabled and marked for re-enable when a blocking item was resolved.
      # When it was resolved the tests were never enabled. We need to re-enable these.
      $filter += '&FullyQualifiedName!~Provisioning&FullyQualifiedName!~SasOutOfScope&FullyQualifiedName!~X509ManualProvision&FullyQualifiedName!~AuthorizationPolicyUpdateTest&FullyQualifiedName!~AuthorizationPolicyExplicitPolicyTest'
    }
    elseif ($test_type -eq 'nestededge_amqp')
    {
      $filter += '&Category!=SingleNodeOnly'
      $filter += '&Category!=FlakyOnNested'
      # Below tests were disabled and marked for re-enable when a blocking item was resolved.
      # When it was resolved the tests were never enabled. We need to re-enable these.
      $filter += '&FullyQualifiedName!~Provisioning&FullyQualifiedName!~SasOutOfScope&FullyQualifiedName!~X509ManualProvision&FullyQualifiedName!~AuthorizationPolicyUpdateTest&FullyQualifiedName!~AuthorizationPolicyExplicitPolicyTest'
    }
    elseif ($test_type -eq 'nestededge_isa95')
    {
      $filter = 'Category=nestededge_isa95'
    }
    elseif ($test_type -eq 'http_proxy')
    {
      #Disable tests that don't work in proxy environment. Renable post-investigation.
      $filter += '&FullyQualifiedName!~PlugAndPlay&FullyQualifiedName!~ValidateMetrics'
      #Disable nested edge tests
      $filter += '&Category!=NestedEdgeOnly'
    }
    else
    {
      $filter += '&Category!=NestedEdgeOnly'
    }
    
    #Dotnet SDK 3.1.415 package on Centos doesn't allow dotnet to be accessed via sudo command due to Path issues. Use the below workaround for centos only.
    if ('$(artifactName)'.Contains('centos'))
    {
      sudo --preserve-env $(command -v dotnet) test $testFile --no-build --logger 'trx' --filter "$filter"
    }
    else
    {
      sudo --preserve-env dotnet test $testFile --no-build --logger 'trx' --filter "$filter"
    }

  displayName: Run tests ${{ parameters.test_type }}
  env:
    E2E_DPS_GROUP_KEY: $(TestDpsGroupKeySymmetric)
    E2E_EVENT_HUB_ENDPOINT: ${{ parameters['EventHubCompatibleEndpoint'] }}
    E2E_IOT_HUB_CONNECTION_STRING: ${{ parameters['IotHubConnectionString'] }}
    E2E_REGISTRIES__0__PASSWORD: $(TestContainerRegistryPassword)
    E2E_ROOT_CA_PASSWORD: $(TestRootCaPassword)
    E2E_BLOB_STORE_SAS: $(TestBlobStoreSas)
    no_proxy: 'localhost'

- task: PublishTestResults@2
  displayName: Publish test results
  inputs:
    testRunner: vstest
    testResultsFiles: '**/*.trx'
    searchFolder: $(Build.SourcesDirectory)/TestResults
    testRunTitle: End-to-end tests ($(Build.BuildNumber) $(System.JobDisplayName))
    buildPlatform: $(arch)
  # This task takes 15 min when behind a proxy, so disable it
  # see https://github.com/microsoft/azure-pipelines-tasks/issues/11831
  condition: not(variables['Agent.ProxyUrl'])

- pwsh: |
    $test_type = '${{ parameters.test_type }}'
    $logDir = '$(Build.ArtifactStagingDirectory)/logs${{ parameters.test_type }}'
    New-Item $logDir -ItemType Directory -Force | Out-Null
    Out-File "$logDir/$(Build.DefinitionName)-$(Build.BuildNumber)"
    Copy-Item "$(Build.SourcesDirectory)/TestResults" "$logDir/" -Recurse
    # The setup fixtures run outside the scope of any test, so their logs (*-[test|device]-*.log)
    # aren't included in the TRX. Copy them manually here.
    Copy-Item "$(binDir)/*-test-*.log" "$logDir/"
    Copy-Item "$(binDir)/*-device-*.log" "$logDir/"
    Copy-Item "$(binDir)/testoutput.log" "$logDir/"
    Copy-Item "$(binDir)/supportbundle*" "$logDir/"
    if ($test_type -eq 'upgrade_scenarios')
    {
      $artifactSuffix = '$(Build.BuildNumber)-$(System.JobName)' -replace '_','-'
    } else {
      $artifactSuffix = '$(Build.BuildNumber)-$(System.PhaseName)' -replace '_','-'
    }
    Write-Output "##vso[task.setvariable variable=artifactSuffix]$artifactSuffix"
  displayName: Collect Logs
  condition: always()

- task: PublishBuildArtifacts@1
  displayName: Publish logs
  inputs:
    PathtoPublish: $(Build.ArtifactStagingDirectory)/logs${{ parameters.test_type }}
    ArtifactName: logs-end-to-end-$(artifactSuffix)
  condition: always()<|MERGE_RESOLUTION|>--- conflicted
+++ resolved
@@ -12,11 +12,7 @@
 #   NestedEdgeOnly: Only applies to nested edge cases
 #   NestedEdgeAmqpOnly: Only applies to nested edge cases using amqp upstream protocol
 #   LegacyMqttRequired: Only applies to cases with the edgehub legacy mqtt protocol head
-<<<<<<< HEAD
-=======
-#   SkipManifestTrust: Only applies to manifest/content trust tests
 #   Amd64Only: Only applies to amd64 architecture
->>>>>>> dbc6af34
 steps:
 - pwsh: |
     $testFile = '$(binDir)/Microsoft.Azure.Devices.Edge.Test.dll'
