--- conflicted
+++ resolved
@@ -103,17 +103,10 @@
     echo "Edge agent image: $imagePrefix-agent:$imageTag"    
 
     $context = @{
-<<<<<<< HEAD
       parentHostname= '$(parentName)'
       parentDeviceId = '$(parentDeviceId)'
       nestededge = '$(nestededge)'
       dpsIdScope = '$(dps.idScope)'
-=======
-      dpsIdScope = "$(dps.idScope)";
-      parentHostname= "$(parentName)";
-      parentDeviceId = "$(parentDeviceId)";
-      nestededge = "$(nestededge)";
->>>>>>> fe98357e
       edgeAgentImage = "$imagePrefix-agent:$imageTag";
       edgeHubImage = "$imagePrefix-hub:$imageTag";
       tempFilterFuncImage = "$imagePrefix-functions-filter:$imageTag";
