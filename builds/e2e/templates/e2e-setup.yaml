--- conflicted
+++ resolved
@@ -1,5 +1,4 @@
 steps:
-<<<<<<< HEAD
   - checkout: self
     clean: true
     fetchDepth: 100
@@ -116,6 +115,9 @@
   
       $binDir = Convert-Path "$testDir/bin/Debug/netcoreapp3.1"
       Write-Output "##vso[task.setvariable variable=binDir]$binDir"
+    env:
+      http_proxy: $(Agent.ProxyUrl)
+      https_proxy: $(Agent.ProxyUrl)
     displayName: Build tests
   
   - pwsh: |
@@ -207,156 +209,6 @@
           $context['deviceId'] = '$(Lvl3DeviceId)'
           $context['edgeProxy'] = '$(proxyAddress)'
           $context['isa95Tag'] = 'true'
-=======
-- checkout: self
-  clean: true
-  fetchDepth: 100
-  submodules: recursive
-
-- task: AzureKeyVault@1
-  displayName: Get secrets
-  inputs:
-    azureSubscription: $(az.subscription)
-    keyVaultName: $(kv.name)
-    secretsFilter: >-
-      TestContainerRegistryPassword,
-      TestDpsGroupKeySymmetric,
-      TestEventHubCompatibleEndpoint,
-      TestGitHubAccessToken,
-      TestPreviewEventHubCompatibleEndpoint,
-      TestIotedgedPackageRootSigningCert,
-      TestIotHubConnectionString,
-      TestRootCaCertificate,
-      TestRootCaKey,
-      TestRootCaPassword,
-      TestBlobStoreSas
-
-- task: DownloadBuildArtifacts@0
-  displayName: Get Docker image info
-  inputs:
-    buildType: specific
-    project: $(resources.pipeline.images.projectID)
-    pipeline: $(resources.pipeline.images.pipelineName)
-    buildVersionToDownload: specific
-    buildId: $(resources.pipeline.images.runID)
-    downloadType: single
-    artifactName: $(az.pipeline.images.artifacts)
-    allowPartiallySucceededBuilds: true
-    itemPattern: $(az.pipeline.images.artifacts)/artifactInfo.txt
-
-- task: DownloadBuildArtifacts@0
-  displayName: Download edgelet packages
-  inputs:
-    buildType: specific
-    project: $(resources.pipeline.packages.projectID)
-    pipeline: $(resources.pipeline.packages.pipelineName)
-    buildVersionToDownload: specific
-    buildId: $(resources.pipeline.packages.runID)
-    downloadType: single
-    artifactName: $(artifactName)
-    allowPartiallySucceededBuilds: true
-
-- task: PowerShell@2
-  displayName: 'Download aziot-identity-service'
-  inputs:
-    filePath: $(Build.SourcesDirectory)/scripts/local/test/DownloadIdentityService.ps1
-    workingDirectory: $(Build.SourcesDirectory)
-  env:
-    GITHUB_TOKEN: $(TestGitHubAccessToken)
-    ARTIFACT_NAME: $(identityServiceArtifactName)
-    PACKAGE_FILTER: $(identityServicePackageFilter)
-    DOWNLOAD_PATH: $(System.ArtifactsDirectory)/$(artifactName)
-    IDENTITY_SERVICE_COMMIT: $(aziotis.commit)
-- pwsh: |
-    $certsDir = '$(System.ArtifactsDirectory)/certs'
-    New-Item "$certsDir" -ItemType Directory -Force | Out-Null
-    $env:ROOT_CERT | Out-File -Encoding Utf8 "$certsDir/rsa_root_ca.cert.pem"
-    $env:ROOT_KEY | Out-File -Encoding Utf8 "$certsDir/rsa_root_ca.key.pem"
-    Write-Output "##vso[task.setvariable variable=certsDir]$certsDir"
-  displayName: Install CA keys
-  env:
-    ROOT_CERT: $(TestRootCaCertificate)
-    ROOT_KEY: $(TestRootCaKey)
-
-- pwsh: |
-    $testDir = '$(Build.SourcesDirectory)/test/Microsoft.Azure.Devices.Edge.Test'
-    dotnet build $testDir
-
-    $binDir = Convert-Path "$testDir/bin/Debug/netcoreapp3.1"
-    Write-Output "##vso[task.setvariable variable=binDir]$binDir"
-  env:
-    http_proxy: $(Agent.ProxyUrl)
-    https_proxy: $(Agent.ProxyUrl)
-  displayName: Build tests
-
-- pwsh: |
-    $imageId = Get-Content -Encoding Utf8 `
-      '$(System.ArtifactsDirectory)/$(az.pipeline.images.artifacts)/artifactInfo.txt'
-    $imageId = ($imageId -split '=')[1]
-    $imageTag = "$imageId-$(os)-$(arch)"
-
-    if ('$(nestededge)' -eq 'true')
-    {
-      $nestededge = "true"
-      $imagePrefix = '$upstream:443/$(cr.labelPrefix)azureiotedge'
-      $diagnosticImagePrefix ='$(parentName):443/$(cr.labelPrefix)azureiotedge'
-      $caCertScriptPath = Convert-Path "/certs"
-      $rootCaCertificatePath = Convert-Path "/certs/certs/azure-iot-test-only.root.ca.cert.pem"
-      $rootCaPrivateKeyPath = Convert-Path "/certs/private/azure-iot-test-only.root.ca.key.pem"
-    }else
-    {
-      $nestededge = "false"
-      $imagePrefix = '$(cr.address)/$(cr.labelPrefix)azureiotedge'
-      $diagnosticImagePrefix = '$(cr.address)/$(cr.labelPrefix)azureiotedge'
-      $caCertScriptPath = Convert-Path '$(Build.SourcesDirectory)/tools/CACertificates'
-      $rootCaCertificatePath = Convert-Path '$(certsDir)/rsa_root_ca.cert.pem';
-      $rootCaPrivateKeyPath = Convert-Path '$(certsDir)/rsa_root_ca.key.pem';
-    }
-
-    if ('$(customEdgeAgent.image)')
-    {
-      $edgeAgentImage = "$(customEdgeAgent.image)"; 
-    }else
-    {
-      $edgeAgentImage = "$imagePrefix-agent:$imageTag";
-    }
-
-    if ('$(customEdgeHub.image)')
-    {
-      $edgeHubImage = "$(customEdgeHub.image)";
-    }else
-    {
-      $edgeHubImage = "$imagePrefix-hub:$imageTag";
-    }
-
-    echo "Edge agent image: $edgeAgentImage"
-    echo "Edge hub image: $edgeHubImage"
-
-    $context = @{
-      nestededge = "$nestededge";
-      dpsIdScope = '$(dps.idScope)';
-      isa95Tag = 'false';
-      edgeAgentImage = "$edgeAgentImage";
-      edgeHubImage = "$edgeHubImage";
-      diagnosticsImage = "$diagnosticImagePrefix-diagnostics:$imageTag";
-      tempFilterFuncImage = "$imagePrefix-functions-filter:$imageTag";
-      tempFilterImage = "$imagePrefix-temperature-filter:$imageTag";
-      tempSensorImage = "$imagePrefix-simulated-temperature-sensor:$imageTag";
-      methodSenderImage = "$imagePrefix-direct-method-sender:$imageTag";
-      methodReceiverImage = "$imagePrefix-direct-method-receiver:$imageTag";
-      loadGenImage = "$imagePrefix-load-gen:$imageTag";
-      relayerImage = "$imagePrefix-relayer:$imageTag";
-      networkControllerImage = "$imagePrefix-network-controller:$imageTag";
-      testResultCoordinatorImage = "$imagePrefix-test-result-coordinator:$imageTag";
-      metricsValidatorImage = "$imagePrefix-metrics-validator:$imageTag";
-      numberLoggerImage = "$imagePrefix-number-logger:$imageTag";
-      edgeAgentBootstrapImage = "$imagePrefix-agent-bootstrap-e2e-$(os)-$(arch)";
-      genericMqttTesterImage = "$imagePrefix-generic-mqtt-tester:$imageTag"
-      registries = @(
-        @{
-          address = '$(cr.address)';
-          username = '$(cr.username)';
->>>>>>> 83ca5fbc
         }
       }
   
