--- conflicted
+++ resolved
@@ -94,11 +94,7 @@
     $imageTag = "$imageId-$(os)-$(arch)"
 
     $context = @{
-<<<<<<< HEAD
-      parentName= '$(parentName)'
-=======
       parentHostname= '$(parentName)'
->>>>>>> cab68964
       parentDeviceId = '$(parentDeviceId)'
       nestededge = '$(nestededge)'
       dpsIdScope = '$(dps.idScope)'
