--- conflicted
+++ resolved
@@ -20,16 +20,13 @@
         TestRootCaCertificate,
         TestRootCaKey,
         TestRootCaPassword,
-<<<<<<< HEAD
         TestBlobStoreSas,
         TestManifestSigningGoodRootCa,
         TestManifestSigningIntermediateCa,
         TestManifestSigningSignerCert,
         TestManifestSigningSignerKey,
         TestManifestSigningBadRootCa
-=======
-        TestBlobStoreSas
->>>>>>> 28bae8e8
+
   
   - bash: | 
       echo "Built Images Result is $(builtImages)"
@@ -128,8 +125,7 @@
       http_proxy: $(Agent.ProxyUrl)
       https_proxy: $(Agent.ProxyUrl)
     displayName: Build tests
-<<<<<<< HEAD
-
+    
   - pwsh: |
       $manifestSignerClientDir = '$(Build.SourcesDirectory)/samples/dotnet/ManifestSignerClient'
       dotnet build $manifestSignerClientDir
@@ -157,8 +153,6 @@
       INTERMEDIATE_CA_CERT: $(TestManifestSigningIntermediateCa)
       SIGNER_CERT: $(TestManifestSigningSignerCert)
       SIGNER_KEY: $(TestManifestSigningSignerKey)
-=======
->>>>>>> 28bae8e8
   
   - pwsh: |
       $imageId = Get-Content -Encoding Utf8 `
@@ -199,7 +193,6 @@
       {
         $edgeHubImage = "$imagePrefix-hub:$imageTag";
       }
-<<<<<<< HEAD
 
       if ('$(enableManifestSigning)' -eq 'true')
       {  
@@ -235,8 +228,6 @@
         $testManifestSigningDefaultLaunchSettings | Out-File -Encoding Utf8 "$testManifestSigningLaunchSettingsPath"
         Get-Content -Path "$testManifestSigningLaunchSettingsPath"
       }
-=======
->>>>>>> 28bae8e8
   
       echo "Edge agent image: $edgeAgentImage"
       echo "Edge hub image: $edgeHubImage"
@@ -291,7 +282,6 @@
       }
   
       if ('$(arch)' -eq 'arm32v7' -Or '$(arch)' -eq 'arm64v8')
-<<<<<<< HEAD
       {
         $context['optimizeForPerformance'] = 'false'
         $context['setupTimeoutMinutes'] = 10
@@ -304,21 +294,6 @@
         $context['testRunnerProxy'] = $env:AGENT_PROXYURL
         $context['edgeProxy'] = $env:AGENT_PROXYURL
       }
-  
-=======
-      {
-        $context['optimizeForPerformance'] = 'false'
-        $context['setupTimeoutMinutes'] = 10
-        $context['teardownTimeoutMinutes'] = 10
-        $context['testTimeoutMinutes'] = 10
-      }
-  
-      if ($env:AGENT_PROXYURL)
-      {
-        $context['testRunnerProxy'] = $env:AGENT_PROXYURL
-        $context['edgeProxy'] = $env:AGENT_PROXYURL
-      }
-  
->>>>>>> 28bae8e8
+      
       $context | ConvertTo-Json | Out-File -Encoding Utf8 '$(binDir)/context.json'
     displayName: Create test arguments file (context.json)