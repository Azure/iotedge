--- conflicted
+++ resolved
@@ -44,14 +44,8 @@
           container.registry: '$(cr.address)'
           container.registry.username: '$(edgebuilds-azurecr-io-username)'
           container.registry.password: '$(edgebuilds-azurecr-io-pwd)'
-<<<<<<< HEAD
-          iotHub.connectionString: '$(IotHubStressConnString)'
-          eventHub.connectionString: '$(EventHubStressConnStr)'
-=======
           iotHub.connectionString: '$(IotHub-ConnStr)'
           eventHub.connectionString: '$(IotHub-EventHubConnStr)'
-          loadGen.message.frequency: '$(loadGen.message.frequency)'
->>>>>>> f7398a22
           longHaul.desiredModulesToRestartCSV: '$(longHaul.desiredModulesToRestartCSV)'
           longHaul.restartIntervalInMins: '$(longHaul.restartIntervalInMins)'
           longHaul.sendReportFrequency: '$(longHaul.sendReportFrequency)'
