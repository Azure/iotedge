parameters:
  release.label: ''
  edgelet.artifact.name: ''
  images.artifact.name: ''
  container.registry: ''
  container.registry.username: ''
  container.registry.password: ''
  iotHub.connectionString: ''
  eventHub.connectionString: ''
  snitch.build.number: ''
  snitch.alert.url: ''
  snitch.storage.account: ''
  snitch.storage.masterKey: ''
  loadGen.message.frequency: ''
  longHaul.desiredModulesToRestartCSV: ''
  longHaul.restartIntervalInMins: ''
  analyzer.consumerGroupId: ''
  analyzer.loganalyticenabled: ''
  analyzer.loganalyticworkspaceid: ''
  analyzer.loganalyticsharedkey: ''
  analyzer.loganalyticlogtype: ''

steps:
  - task: CopyFiles@2
    displayName: 'Copy Edgelet Artifact'
    inputs:
      SourceFolder: "$(Build.StagingDirectory)/${{ parameters['edgelet.artifact.name'] }}"
      TargetFolder: "$(Agent.HomeDirectory)/../artifacts/${{ parameters['edgelet.artifact.name'] }}"
      CleanTargetFolder: true
  - task: CopyFiles@2
    displayName: 'Copy Images Artifact'
    inputs:
      SourceFolder: "$(Build.StagingDirectory)/${{ parameters['images.artifact.name'] }}"
      TargetFolder: "$(Agent.HomeDirectory)/../artifacts/${{ parameters['images.artifact.name'] }}"
      CleanTargetFolder: true
  - task: PowerShell@2
    displayName: 'Run Long Haul Deployment'
    inputs:
      targetType: inline
      script: |
        #Requires -RunAsAdministrator
        $testName="LongHaul"
        $ArtifactInfo=convertfrom-stringdata (get-content $(Agent.HomeDirectory)/../artifacts/${{ parameters['images.artifact.name'] }}/artifactInfo.txt -raw)
<<<<<<< HEAD
        $(Agent.HomeDirectory)/../artifacts/${{ parameters['images.artifact.name'] }}/scripts/windows/test/Run-E2ETest.ps1 `
          -E2ETestFolder "$(Agent.HomeDirectory)/.." `
          -ReleaseLabel "${{ parameters['release.label'] }}" `
          -ArtifactImageBuildNumber "$($ArtifactInfo.BuildNumber)" `
          -TestName "$testName" `
          -ContainerRegistry "${{ parameters['container.registry'] }}" `
          -ContainerRegistryUsername "${{ parameters['container.registry.username'] }}" `
          -ContainerRegistryPassword "${{ parameters['container.registry.password'] }}" `
          -IoTHubConnectionString "${{ parameters['iotHub.connectionString'] }}" `
          -EventHubConnectionString "${{ parameters['eventHub.connectionString'] }}" `
          -SnitchBuildNumber "${{ parameters['snitch.build.number'] }}" `
          -SnitchStorageAccount "${{ parameters['snitch.storage.account'] }}" `
          -SnitchStorageMasterKey "${{ parameters['snitch.storage.masterKey'] }}" `
          -SnitchAlertUrl "${{ parameters['snitch.alert.url'] }}" `
          -LoadGenMessageFrequency "${{ parameters['loadGen.message.frequency'] }}" `
          -EventHubConsumerGroupId "${{ parameters['analyzer.consumerGroupId'] }}" `
          -AnalyzerLaEnabled "${{ parameters['analyzer.loganalyticenabled'] }}" `
          -AnalyzerLaWorkspaceId "${{ parameters['analyzer.loganalyticworkspaceid'] }}" `
          -AnalyzerLaSharedKey "${{ parameters['analyzer.loganalyticsharedkey'] }}" `
          -AnalyzerLaLogType "${{ parameters['analyzer.loganalyticlogtype'] }}" 
=======
        $(Agent.HomeDirectory)/../artifacts/${{ parameters['images.artifact.name'] }}/scripts/windows/test/Run-E2ETest.ps1 -E2ETestFolder "$(Agent.HomeDirectory)/.." -ReleaseLabel "${{ parameters['release.label'] }}" -ArtifactImageBuildNumber "$($ArtifactInfo.BuildNumber)" -TestName "$testName" -ContainerRegistry "${{ parameters['container.registry'] }}" -ContainerRegistryUsername "${{ parameters['container.registry.username'] }}" -ContainerRegistryPassword "${{ parameters['container.registry.password'] }}" -IoTHubConnectionString "${{ parameters['iotHub.connectionString'] }}" -EventHubConnectionString "${{ parameters['eventHub.connectionString'] }}" -SnitchBuildNumber "${{ parameters['snitch.build.number'] }}" -SnitchStorageAccount "${{ parameters['snitch.storage.account'] }}" -SnitchStorageMasterKey "${{ parameters['snitch.storage.masterKey'] }}" -SnitchAlertUrl "${{ parameters['snitch.alert.url'] }}" -LoadGenMessageFrequency "${{ parameters['loadGen.message.frequency'] }}" -DesiredModulesToRestartCSV "${{ parameters['longHaul.desiredModulesToRestartCSV'] }}" -RestartIntervalInMins "${{ parameters['longHaul.restartIntervalInMins'] }}" -EventHubConsumerGroupId "${{ parameters['analyzer.consumerGroupId'] }}"
>>>>>>> 061ee1da
      workingDirectory: "$(Agent.HomeDirectory)/.."<|MERGE_RESOLUTION|>--- conflicted
+++ resolved
@@ -41,7 +41,6 @@
         #Requires -RunAsAdministrator
         $testName="LongHaul"
         $ArtifactInfo=convertfrom-stringdata (get-content $(Agent.HomeDirectory)/../artifacts/${{ parameters['images.artifact.name'] }}/artifactInfo.txt -raw)
-<<<<<<< HEAD
         $(Agent.HomeDirectory)/../artifacts/${{ parameters['images.artifact.name'] }}/scripts/windows/test/Run-E2ETest.ps1 `
           -E2ETestFolder "$(Agent.HomeDirectory)/.." `
           -ReleaseLabel "${{ parameters['release.label'] }}" `
@@ -58,11 +57,10 @@
           -SnitchAlertUrl "${{ parameters['snitch.alert.url'] }}" `
           -LoadGenMessageFrequency "${{ parameters['loadGen.message.frequency'] }}" `
           -EventHubConsumerGroupId "${{ parameters['analyzer.consumerGroupId'] }}" `
+          -DesiredModulesToRestartCSV "${{ parameters['longHaul.desiredModulesToRestartCSV'] }}" `
+          -RestartIntervalInMins "${{ parameters['longHaul.restartIntervalInMins'] }}" `
           -AnalyzerLaEnabled "${{ parameters['analyzer.loganalyticenabled'] }}" `
           -AnalyzerLaWorkspaceId "${{ parameters['analyzer.loganalyticworkspaceid'] }}" `
           -AnalyzerLaSharedKey "${{ parameters['analyzer.loganalyticsharedkey'] }}" `
           -AnalyzerLaLogType "${{ parameters['analyzer.loganalyticlogtype'] }}" 
-=======
-        $(Agent.HomeDirectory)/../artifacts/${{ parameters['images.artifact.name'] }}/scripts/windows/test/Run-E2ETest.ps1 -E2ETestFolder "$(Agent.HomeDirectory)/.." -ReleaseLabel "${{ parameters['release.label'] }}" -ArtifactImageBuildNumber "$($ArtifactInfo.BuildNumber)" -TestName "$testName" -ContainerRegistry "${{ parameters['container.registry'] }}" -ContainerRegistryUsername "${{ parameters['container.registry.username'] }}" -ContainerRegistryPassword "${{ parameters['container.registry.password'] }}" -IoTHubConnectionString "${{ parameters['iotHub.connectionString'] }}" -EventHubConnectionString "${{ parameters['eventHub.connectionString'] }}" -SnitchBuildNumber "${{ parameters['snitch.build.number'] }}" -SnitchStorageAccount "${{ parameters['snitch.storage.account'] }}" -SnitchStorageMasterKey "${{ parameters['snitch.storage.masterKey'] }}" -SnitchAlertUrl "${{ parameters['snitch.alert.url'] }}" -LoadGenMessageFrequency "${{ parameters['loadGen.message.frequency'] }}" -DesiredModulesToRestartCSV "${{ parameters['longHaul.desiredModulesToRestartCSV'] }}" -RestartIntervalInMins "${{ parameters['longHaul.restartIntervalInMins'] }}" -EventHubConsumerGroupId "${{ parameters['analyzer.consumerGroupId'] }}"
->>>>>>> 061ee1da
       workingDirectory: "$(Agent.HomeDirectory)/.."