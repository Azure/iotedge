--- conflicted
+++ resolved
@@ -19,15 +19,12 @@
   analyzer.logAnalytics.logType: ''
   logAnalytics.workspaceId: ''
   logAnalytics.sharedKey: ''
-<<<<<<< HEAD
+  twinTester.twinUpdateSize: ''
+  twinTester.twinUpdateFrequency: ''
+  twinTester.twinUpdateFailureThreshold: ''
   metricsCollector.metricsEndpointsCSV: ''
   metricsCollector.scrapeFrequencyInSecs: ''
   metricsCollector.uploadTarget: ''
-=======
-  twinTester.twinUpdateSize: ''
-  twinTester.twinUpdateFrequency: ''
-  twinTester.twinUpdateFailureThreshold: ''
->>>>>>> ec34308b
 
 steps:
   - task: CopyFiles@2
@@ -72,13 +69,10 @@
           -LogAnalyticsLogType "${{ parameters['analyzer.logAnalytics.logType'] }}" `
           -LogAnalyticsWorkspaceId "${{ parameters['logAnalytics.workspaceId'] }}" `
           -LogAnalyticsSharedKey "${{ parameters['logAnalytics.sharedKey'] }}" `
-<<<<<<< HEAD
+          -TwinUpdateSize "${{ parameters['twinTester.twinUpdateSize'] }}" `
+          -TwinUpdateFrequency "${{ parameters['twinTester.twinUpdateFrequency'] }}" `
+          -TwinUpdateFailureThreshold "${{ parameters['twinTester.twinUpdateFailureThreshold'] }}" `
           -metricsEndpointsCSV "${{ parameters['metricsCollector.metricsEndpointsCSV'] }}" `
           -MetricsScrapeFrequencyInSecs "${{ parameters['metricsCollector.scrapeFrequencyInSecs'] }}" `
           -MetricsUploadTarget "${{ parameters['metricsCollector.uploadTarget'] }}"
-=======
-          -TwinUpdateSize "${{ parameters['twinTester.twinUpdateSize'] }}" `
-          -TwinUpdateFrequency "${{ parameters['twinTester.twinUpdateFrequency'] }}" `
-          -TwinUpdateFailureThreshold "${{ parameters['twinTester.twinUpdateFailureThreshold'] }}"
->>>>>>> ec34308b
       workingDirectory: "$(Agent.HomeDirectory)/.."