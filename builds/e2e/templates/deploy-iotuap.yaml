--- conflicted
+++ resolved
@@ -117,9 +117,6 @@
           -LogAnalyticsLogType "${{ parameters['analyzer.logAnalytics.logType'] }}" `
           -LogAnalyticsWorkspaceId "${{ parameters['logAnalytics.workspaceId'] }}" `
           -LogAnalyticsSharedKey "${{ parameters['logAnalytics.sharedKey'] }}" `
-<<<<<<< HEAD
-          -MetricsScrapeFrequencyInSecs "${{ parameters['metricsCollector.scrapeFrequencyInSecs'] }}"
-=======
->>>>>>> 5bae97d5
+          -MetricsScrapeFrequencyInSecs "${{ parameters['metricsCollector.scrapeFrequencyInSecs'] }}" `
           -BypassEdgeInstallation
       CommunicationProtocol: Http