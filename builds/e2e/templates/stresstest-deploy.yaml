parameters:
  release.label: ''
  edgelet.artifact.name: ''
  images.artifact.name: ''
  container.registry: ''
  container.registry.username: ''
  container.registry.password: ''
  iotHub.connectionString: ''
  eventHub.connectionString: ''
  snitch.build.number: ''
  snitch.alert.url: ''
  snitch.storage.account: ''
  snitch.storage.masterKey: ''
  amqp.settings.enabled: 'true'
  mqtt.settings.enabled: 'true'
  loadGen.message.frequency: ''
  loadGen1.transportType: 'Amqp_Tcp_Only'
  loadGen2.transportType: 'Amqp_WebSocket_Only'
  loadGen3.transportType: 'Mqtt_Tcp_Only'
  loadGen4.transportType: 'Mqtt_WebSocket_Only'
  analyzer.consumerGroupId: ''
<<<<<<< HEAD
  analyzer.logAnalytic.enabled: ''
  analyzer.logAnalytic.workspaceId: ''
  analyzer.logAnalytic.sharedKey: ''
  analyzer.logAnalytic.logType: ''
=======
  analyzer.logAnalytics.enabled: ''
  analyzer.logAnalytics.logType: ''
  logAnalytics.workspaceId: ''
  logAnalytics.sharedKey: ''
>>>>>>> fdf4052f

steps:
  - task: CopyFiles@2
    displayName: 'Copy Edgelet Artifact'
    inputs:
      SourceFolder: "$(Build.StagingDirectory)/${{ parameters['edgelet.artifact.name'] }}"
      TargetFolder: "$(Agent.HomeDirectory)/../artifacts/${{ parameters['edgelet.artifact.name'] }}"
      CleanTargetFolder: true
  - task: CopyFiles@2
    displayName: 'Copy Images Artifact'
    inputs:
      SourceFolder: "$(Build.StagingDirectory)/${{ parameters['images.artifact.name'] }}"
      TargetFolder: "$(Agent.HomeDirectory)/../artifacts/${{ parameters['images.artifact.name'] }}"
      CleanTargetFolder: true
  - task: Bash@3
    displayName: 'Run Stress Test Deployment'
    inputs:
      targetType: inline
      script: |
        declare -a cnreg=( ${{ parameters['container.registry.credential'] }} )
        testName="Stress"
        . $(Agent.HomeDirectory)/../artifacts/${{ parameters['images.artifact.name'] }}/artifactInfo.txt
        echo "snitcher duration in mins=$(snitcher.test.duration.in.mins)"
        chmod +x $(Agent.HomeDirectory)/../artifacts/${{ parameters['images.artifact.name'] }}/scripts/linux/runE2ETest.sh
        sudo $(Agent.HomeDirectory)/../artifacts/${{ parameters['images.artifact.name'] }}/scripts/linux/runE2ETest.sh \
          -testDir "$(Agent.HomeDirectory)/.." \
          -releaseLabel "${{ parameters['release.label'] }}" \
          -artifactImageBuildNumber "$BuildNumber" \
          -testName "$testName" \
          -containerRegistry "${{ parameters['container.registry'] }}" \
          -containerRegistryUsername "${{ parameters['container.registry.username'] }}" \
          -containerRegistryPassword "${{ parameters['container.registry.password'] }}" \
          -iotHubConnectionString "${{ parameters['iotHub.connectionString'] }}" \
          -eventHubConnectionString "${{ parameters['eventHub.connectionString'] }}" \
          -snitchBuildNumber "${{ parameters['snitch.build.number'] }}" \
          -snitchStorageAccount "${{ parameters['snitch.storage.account'] }}" \
          -snitchStorageMasterKey "${{ parameters['snitch.storage.masterKey'] }}" \
          -snitchAlertUrl "${{ parameters['snitch.alert.url'] }}" \
          -loadGen1TransportType "${{ parameters['loadGen1.transportType'] }}" \
          -loadGen2TransportType "${{ parameters['loadGen2.transportType'] }}" \
          -loadGen3TransportType "${{ parameters['loadGen3.transportType'] }}" \
          -loadGen4TransportType "${{ parameters['loadGen4.transportType'] }}" \
          -amqpSettingsEnabled "${{ parameters['amqp.settings.enabled'] }}" \
          -mqttSettingsEnabled "${{ parameters['mqtt.settings.enabled'] }}" \
          -loadGenMessageFrequency "${{ parameters['loadGen.message.frequency'] }}" \
          -snitchTestDurationInSecs "$(($(snitcher.test.duration.in.mins)*60))" \
          -eventHubConsumerGroupId "${{ parameters['analyzer.consumerGroupId'] }}" \
<<<<<<< HEAD
          -analyzerLaEnabled "${{ parameters['analyzer.logAnalytic.enabled'] }}" \
          -analyzerLaWorkspaceId "${{ parameters['analyzer.logAnalytic.workspaceId'] }}" \
          -analyzerLaSharedKey "${{ parameters['analyzer.logAnalytic.sharedKey'] }}" \
          -analyzerLaLogType "${{ parameters['analyzer.logAnalytic.logType'] }}" \
=======
          -logAnalyticsEnabled "${{ parameters['analyzer.logAnalytics.enabled'] }}" \
          -logAnalyticsLogType "${{ parameters['analyzer.logAnalytics.logType'] }}" \
          -logAnalyticsWorkspaceId "${{ parameters['logAnalytics.workspaceId'] }}" \
          -logAnalyticsSharedKey "${{ parameters['logAnalytics.sharedKey'] }}" \
>>>>>>> fdf4052f
          -cleanAll
        #Remove all pending jobs
        atrm $(atq | cut -f1)
        durationToStop=$(($(snitcher.test.duration.in.mins)+30))
        echo "Duration in mins to stop iotedge=$durationToStop"
        echo "sudo systemctl stop iotedge" | at now + $durationToStop minutes && atq
      workingDirectory: '$(Agent.HomeDirectory)/..'<|MERGE_RESOLUTION|>--- conflicted
+++ resolved
@@ -19,17 +19,10 @@
   loadGen3.transportType: 'Mqtt_Tcp_Only'
   loadGen4.transportType: 'Mqtt_WebSocket_Only'
   analyzer.consumerGroupId: ''
-<<<<<<< HEAD
-  analyzer.logAnalytic.enabled: ''
-  analyzer.logAnalytic.workspaceId: ''
-  analyzer.logAnalytic.sharedKey: ''
-  analyzer.logAnalytic.logType: ''
-=======
   analyzer.logAnalytics.enabled: ''
   analyzer.logAnalytics.logType: ''
   logAnalytics.workspaceId: ''
   logAnalytics.sharedKey: ''
->>>>>>> fdf4052f
 
 steps:
   - task: CopyFiles@2
@@ -77,17 +70,10 @@
           -loadGenMessageFrequency "${{ parameters['loadGen.message.frequency'] }}" \
           -snitchTestDurationInSecs "$(($(snitcher.test.duration.in.mins)*60))" \
           -eventHubConsumerGroupId "${{ parameters['analyzer.consumerGroupId'] }}" \
-<<<<<<< HEAD
-          -analyzerLaEnabled "${{ parameters['analyzer.logAnalytic.enabled'] }}" \
-          -analyzerLaWorkspaceId "${{ parameters['analyzer.logAnalytic.workspaceId'] }}" \
-          -analyzerLaSharedKey "${{ parameters['analyzer.logAnalytic.sharedKey'] }}" \
-          -analyzerLaLogType "${{ parameters['analyzer.logAnalytic.logType'] }}" \
-=======
           -logAnalyticsEnabled "${{ parameters['analyzer.logAnalytics.enabled'] }}" \
           -logAnalyticsLogType "${{ parameters['analyzer.logAnalytics.logType'] }}" \
           -logAnalyticsWorkspaceId "${{ parameters['logAnalytics.workspaceId'] }}" \
           -logAnalyticsSharedKey "${{ parameters['logAnalytics.sharedKey'] }}" \
->>>>>>> fdf4052f
           -cleanAll
         #Remove all pending jobs
         atrm $(atq | cut -f1)
