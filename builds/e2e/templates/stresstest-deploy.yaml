parameters:
  release.label: ''
  edgelet.artifact.name: ''
  images.artifact.name: ''
  container.registry: ''
  container.registry.username: ''
  container.registry.password: ''
  iotHub.connectionString: ''
  eventHub.connectionString: ''
  snitch.build.number: ''
  snitch.alert.url: ''
  snitch.storage.account: ''
  snitch.storage.masterKey: ''
  amqp.settings.enabled: 'true'
  mqtt.settings.enabled: 'true'
  loadGen.message.frequency: ''
  transportType1: 'Amqp_Tcp_Only'
  transportType2: 'Amqp_WebSocket_Only'
  transportType3: 'Mqtt_Tcp_Only'
  transportType4: 'Mqtt_WebSocket_Only'
  analyzer.consumerGroupId: ''
<<<<<<< HEAD
  twinTester.twinUpdateCharCount: ''
  twinTester.twinUpdateFrequency: ''
  twinTester.twinUpdateFailureThreshold: ''
=======
  analyzer.logAnalytic.enabled: ''
  analyzer.logAnalytic.workspaceId: ''
  analyzer.logAnalytic.sharedKey: ''
  analyzer.logAnalytic.logType: ''
>>>>>>> 5c79b1d2

steps:
  - task: CopyFiles@2
    displayName: 'Copy Edgelet Artifact'
    inputs:
      SourceFolder: "$(Build.StagingDirectory)/${{ parameters['edgelet.artifact.name'] }}"
      TargetFolder: "$(Agent.HomeDirectory)/../artifacts/${{ parameters['edgelet.artifact.name'] }}"
      CleanTargetFolder: true
  - task: CopyFiles@2
    displayName: 'Copy Images Artifact'
    inputs:
      SourceFolder: "$(Build.StagingDirectory)/${{ parameters['images.artifact.name'] }}"
      TargetFolder: "$(Agent.HomeDirectory)/../artifacts/${{ parameters['images.artifact.name'] }}"
      CleanTargetFolder: true
  - task: Bash@3
    displayName: 'Run Stress Test Deployment'
    inputs:
      targetType: inline
      script: |
        declare -a cnreg=( ${{ parameters['container.registry.credential'] }} )
        testName="Stress"
        . $(Agent.HomeDirectory)/../artifacts/${{ parameters['images.artifact.name'] }}/artifactInfo.txt
        echo "snitcher duration in mins=$(snitcher.test.duration.in.mins)"
        chmod +x $(Agent.HomeDirectory)/../artifacts/${{ parameters['images.artifact.name'] }}/scripts/linux/runE2ETest.sh
<<<<<<< HEAD
        sudo $(Agent.HomeDirectory)/../artifacts/${{ parameters['images.artifact.name'] }}/scripts/linux/runE2ETest.sh -testDir "$(Agent.HomeDirectory)/.." -releaseLabel "${{ parameters['release.label'] }}" -artifactImageBuildNumber "$BuildNumber" -testName "$testName" -containerRegistry "${{ parameters['container.registry'] }}" -containerRegistryUsername "${{ parameters['container.registry.username'] }}" -containerRegistryPassword "${{ parameters['container.registry.password'] }}" -iotHubConnectionString "${{ parameters['iotHub.connectionString'] }}" -eventHubConnectionString "${{ parameters['eventHub.connectionString'] }}" -snitchBuildNumber "${{ parameters['snitch.build.number'] }}" -snitchStorageAccount "${{ parameters['snitch.storage.account'] }}" -snitchStorageMasterKey "${{ parameters['snitch.storage.masterKey'] }}" -snitchAlertUrl "${{ parameters['snitch.alert.url'] }}" -transportType1 "${{ parameters['transportType1'] }}" -transportType2 "${{ parameters['transportType2'] }}" -transportType3 "${{ parameters['transportType3'] }}" -transportType4 "${{ parameters['transportType4'] }}" -amqpSettingsEnabled "${{ parameters['amqp.settings.enabled'] }}" -mqttSettingsEnabled "${{ parameters['mqtt.settings.enabled'] }}" -loadGenMessageFrequency "${{ parameters['loadGen.message.frequency'] }}" -snitchTestDurationInSecs "$(($(snitcher.test.duration.in.mins)*60))" -eventHubConsumerGroupId "${{ parameters['analyzer.consumerGroupId'] }}" -twinUpdateCharCount "${{ parameters['twinTester.twinUpdateCharCount'] }}" -twinUpdateFrequency "${{ parameters['twinTester.twinUpdateFrequency'] }}" -twinUpdateFailureThreshold "${{ parameters['twinTester.twinUpdateFailureThreshold'] }}" -cleanAll
=======
        sudo $(Agent.HomeDirectory)/../artifacts/${{ parameters['images.artifact.name'] }}/scripts/linux/runE2ETest.sh \
          -testDir "$(Agent.HomeDirectory)/.." \
          -releaseLabel "${{ parameters['release.label'] }}" \
          -artifactImageBuildNumber "$BuildNumber" \
          -testName "$testName" \
          -containerRegistry "${{ parameters['container.registry'] }}" \
          -containerRegistryUsername "${{ parameters['container.registry.username'] }}" \
          -containerRegistryPassword "${{ parameters['container.registry.password'] }}" \
          -iotHubConnectionString "${{ parameters['iotHub.connectionString'] }}" \
          -eventHubConnectionString "${{ parameters['eventHub.connectionString'] }}" \
          -snitchBuildNumber "${{ parameters['snitch.build.number'] }}" \
          -snitchStorageAccount "${{ parameters['snitch.storage.account'] }}" \
          -snitchStorageMasterKey "${{ parameters['snitch.storage.masterKey'] }}" \
          -snitchAlertUrl "${{ parameters['snitch.alert.url'] }}" \
          -loadGen1TransportType "${{ parameters['loadGen1.transportType'] }}" \
          -loadGen2TransportType "${{ parameters['loadGen2.transportType'] }}" \
          -loadGen3TransportType "${{ parameters['loadGen3.transportType'] }}" \
          -loadGen4TransportType "${{ parameters['loadGen4.transportType'] }}" \
          -amqpSettingsEnabled "${{ parameters['amqp.settings.enabled'] }}" \
          -mqttSettingsEnabled "${{ parameters['mqtt.settings.enabled'] }}" \
          -loadGenMessageFrequency "${{ parameters['loadGen.message.frequency'] }}" \
          -snitchTestDurationInSecs "$(($(snitcher.test.duration.in.mins)*60))" \
          -eventHubConsumerGroupId "${{ parameters['analyzer.consumerGroupId'] }}" \
          -analyzerLaEnabled "${{ parameters['analyzer.logAnalytic.enabled'] }}" \
          -analyzerLaWorkspaceId "${{ parameters['analyzer.logAnalytic.workspaceId'] }}" \
          -analyzerLaSharedKey "${{ parameters['analyzer.logAnalytic.sharedKey'] }}" \
          -analyzerLaLogType "${{ parameters['analyzer.logAnalytic.logType'] }}" \
          -cleanAll
>>>>>>> 5c79b1d2
        #Remove all pending jobs
        atrm $(atq | cut -f1)
        durationToStop=$(($(snitcher.test.duration.in.mins)+30))
        echo "Duration in mins to stop iotedge=$durationToStop"
        echo "sudo systemctl stop iotedge" | at now + $durationToStop minutes && atq
      workingDirectory: '$(Agent.HomeDirectory)/..'<|MERGE_RESOLUTION|>--- conflicted
+++ resolved
@@ -19,16 +19,13 @@
   transportType3: 'Mqtt_Tcp_Only'
   transportType4: 'Mqtt_WebSocket_Only'
   analyzer.consumerGroupId: ''
-<<<<<<< HEAD
-  twinTester.twinUpdateCharCount: ''
-  twinTester.twinUpdateFrequency: ''
-  twinTester.twinUpdateFailureThreshold: ''
-=======
   analyzer.logAnalytic.enabled: ''
   analyzer.logAnalytic.workspaceId: ''
   analyzer.logAnalytic.sharedKey: ''
   analyzer.logAnalytic.logType: ''
->>>>>>> 5c79b1d2
+  twinTester.twinUpdateCharCount: ''
+  twinTester.twinUpdateFrequency: ''
+  twinTester.twinUpdateFailureThreshold: ''
 
 steps:
   - task: CopyFiles@2
@@ -53,9 +50,6 @@
         . $(Agent.HomeDirectory)/../artifacts/${{ parameters['images.artifact.name'] }}/artifactInfo.txt
         echo "snitcher duration in mins=$(snitcher.test.duration.in.mins)"
         chmod +x $(Agent.HomeDirectory)/../artifacts/${{ parameters['images.artifact.name'] }}/scripts/linux/runE2ETest.sh
-<<<<<<< HEAD
-        sudo $(Agent.HomeDirectory)/../artifacts/${{ parameters['images.artifact.name'] }}/scripts/linux/runE2ETest.sh -testDir "$(Agent.HomeDirectory)/.." -releaseLabel "${{ parameters['release.label'] }}" -artifactImageBuildNumber "$BuildNumber" -testName "$testName" -containerRegistry "${{ parameters['container.registry'] }}" -containerRegistryUsername "${{ parameters['container.registry.username'] }}" -containerRegistryPassword "${{ parameters['container.registry.password'] }}" -iotHubConnectionString "${{ parameters['iotHub.connectionString'] }}" -eventHubConnectionString "${{ parameters['eventHub.connectionString'] }}" -snitchBuildNumber "${{ parameters['snitch.build.number'] }}" -snitchStorageAccount "${{ parameters['snitch.storage.account'] }}" -snitchStorageMasterKey "${{ parameters['snitch.storage.masterKey'] }}" -snitchAlertUrl "${{ parameters['snitch.alert.url'] }}" -transportType1 "${{ parameters['transportType1'] }}" -transportType2 "${{ parameters['transportType2'] }}" -transportType3 "${{ parameters['transportType3'] }}" -transportType4 "${{ parameters['transportType4'] }}" -amqpSettingsEnabled "${{ parameters['amqp.settings.enabled'] }}" -mqttSettingsEnabled "${{ parameters['mqtt.settings.enabled'] }}" -loadGenMessageFrequency "${{ parameters['loadGen.message.frequency'] }}" -snitchTestDurationInSecs "$(($(snitcher.test.duration.in.mins)*60))" -eventHubConsumerGroupId "${{ parameters['analyzer.consumerGroupId'] }}" -twinUpdateCharCount "${{ parameters['twinTester.twinUpdateCharCount'] }}" -twinUpdateFrequency "${{ parameters['twinTester.twinUpdateFrequency'] }}" -twinUpdateFailureThreshold "${{ parameters['twinTester.twinUpdateFailureThreshold'] }}" -cleanAll
-=======
         sudo $(Agent.HomeDirectory)/../artifacts/${{ parameters['images.artifact.name'] }}/scripts/linux/runE2ETest.sh \
           -testDir "$(Agent.HomeDirectory)/.." \
           -releaseLabel "${{ parameters['release.label'] }}" \
@@ -70,10 +64,10 @@
           -snitchStorageAccount "${{ parameters['snitch.storage.account'] }}" \
           -snitchStorageMasterKey "${{ parameters['snitch.storage.masterKey'] }}" \
           -snitchAlertUrl "${{ parameters['snitch.alert.url'] }}" \
-          -loadGen1TransportType "${{ parameters['loadGen1.transportType'] }}" \
-          -loadGen2TransportType "${{ parameters['loadGen2.transportType'] }}" \
-          -loadGen3TransportType "${{ parameters['loadGen3.transportType'] }}" \
-          -loadGen4TransportType "${{ parameters['loadGen4.transportType'] }}" \
+          -transportType1 "${{ parameters['transportType1'] }}" \
+          -transportType2 "${{ parameters['transportType2'] }}" \
+          -transportType3 "${{ parameters['transportType3'] }}" \
+          -transportType4 "${{ parameters['transportType4'] }}" \
           -amqpSettingsEnabled "${{ parameters['amqp.settings.enabled'] }}" \
           -mqttSettingsEnabled "${{ parameters['mqtt.settings.enabled'] }}" \
           -loadGenMessageFrequency "${{ parameters['loadGen.message.frequency'] }}" \
@@ -83,8 +77,10 @@
           -analyzerLaWorkspaceId "${{ parameters['analyzer.logAnalytic.workspaceId'] }}" \
           -analyzerLaSharedKey "${{ parameters['analyzer.logAnalytic.sharedKey'] }}" \
           -analyzerLaLogType "${{ parameters['analyzer.logAnalytic.logType'] }}" \
+          -twinUpdateCharCount "${{ parameters['twinTester.twinUpdateCharCount'] }}" \
+          -twinUpdateFrequency "${{ parameters['twinTester.twinUpdateFrequency'] }}" \
+          -twinUpdateFailureThreshold "${{ parameters['twinTester.twinUpdateFailureThreshold'] }}" \
           -cleanAll
->>>>>>> 5c79b1d2
         #Remove all pending jobs
         atrm $(atq | cut -f1)
         durationToStop=$(($(snitcher.test.duration.in.mins)+30))
