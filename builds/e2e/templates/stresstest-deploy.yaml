--- conflicted
+++ resolved
@@ -23,13 +23,12 @@
   analyzer.logAnalytics.logType: ''
   logAnalytics.workspaceId: ''
   logAnalytics.sharedKey: ''
-<<<<<<< HEAD
-  metricsCollector.scrapeFrequencyInSecs: ''
-=======
   twinTester.twinUpdateSize: ''
   twinTester.twinUpdateFrequency: ''
   twinTester.twinUpdateFailureThreshold: ''
->>>>>>> ec34308b
+  metricsCollector.metricsEndpointsCSV: ''
+  metricsCollector.scrapeFrequencyInSecs: ''
+  metricsCollector.uploadTarget: ''
 
 steps:
   - task: CopyFiles@2
@@ -81,15 +80,12 @@
           -logAnalyticsLogType "${{ parameters['analyzer.logAnalytics.logType'] }}" \
           -logAnalyticsWorkspaceId "${{ parameters['logAnalytics.workspaceId'] }}" \
           -logAnalyticsSharedKey "${{ parameters['logAnalytics.sharedKey'] }}" \
-<<<<<<< HEAD
+          -twinUpdateSize "${{ parameters['twinTester.twinUpdateSize'] }}" \
+          -twinUpdateFrequency "${{ parameters['twinTester.twinUpdateFrequency'] }}" \
+          -twinUpdateFailureThreshold "${{ parameters['twinTester.twinUpdateFailureThreshold'] }}" \
           -metricsEndpointsCSV "${{ parameters['metricsCollector.metricsEndpointsCSV'] }}" \
           -metricsScrapeFrequencyInSecs "${{ parameters['metricsCollector.scrapeFrequencyInSecs'] }}" \
           -metricsUploadTarget "${{ parameters['metricsCollector.uploadTarget'] }}" \
-=======
-          -twinUpdateSize "${{ parameters['twinTester.twinUpdateSize'] }}" \
-          -twinUpdateFrequency "${{ parameters['twinTester.twinUpdateFrequency'] }}" \
-          -twinUpdateFailureThreshold "${{ parameters['twinTester.twinUpdateFailureThreshold'] }}" \
->>>>>>> ec34308b
           -cleanAll
         #Remove all pending jobs
         atrm $(atq | cut -f1)
