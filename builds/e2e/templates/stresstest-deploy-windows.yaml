--- conflicted
+++ resolved
@@ -19,10 +19,6 @@
   loadGen3.transportType: 'Mqtt_Tcp_Only'
   loadGen4.transportType: 'Mqtt_Tcp_Only'
   analyzer.consumerGroupId: ''
-<<<<<<< HEAD
-=======
-
->>>>>>> 031909f8
 
 steps:
   - task: CopyFiles@2
