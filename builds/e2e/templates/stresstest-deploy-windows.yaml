parameters:
  release.label: ''
  edgelet.artifact.name: ''
  edgelet.package.build: ''
  edgelet.package.branchName: ''
  images.artifact.name: ''
  images.build: ''
  images.branchName: ''
  container.registry: ''
  container.registry.username: ''
  container.registry.password: ''
  iotHub.connectionString: ''
  eventHub.connectionString: ''
  snitch.build.number: ''
  snitch.alert.url: ''
  snitch.storage.account: ''
  snitch.storage.masterKey: ''
  amqp.settings.enabled: 'true'
  mqtt.settings.enabled: 'true'
  loadGen.message.frequency: ''
  transportType1: 'Amqp_Tcp_Only'
  transportType2: 'Amqp_Tcp_Only'
  transportType3: 'Mqtt_Tcp_Only'
  transportType4: 'Mqtt_Tcp_Only'
  analyzer.consumerGroupId: ''
<<<<<<< HEAD
  analyzer.logAnalytic.enabled: ''
  analyzer.logAnalytic.workspaceId: ''
  analyzer.logAnalytic.sharedKey: ''
  analyzer.logAnalytic.logType: ''
=======
  analyzer.logAnalytics.enabled: ''
  analyzer.logAnalytics.logType: ''
  logAnalytics.workspaceId: ''
  logAnalytics.sharedKey: ''
>>>>>>> fefeb279
  twinTester.twinUpdateCharCount: ''
  twinTester.twinUpdateFrequency: ''
  twinTester.twinUpdateFailureThreshold: ''

steps:
  - task: CopyFiles@2
    displayName: 'Copy Edgelet Artifact'
    inputs:
      SourceFolder: "$(Build.StagingDirectory)/${{ parameters['edgelet.artifact.name'] }}"
      TargetFolder: "$(Agent.HomeDirectory)/../artifacts/${{ parameters['edgelet.artifact.name'] }}"
      CleanTargetFolder: true
  - task: CopyFiles@2
    displayName: 'Copy Images Artifact'
    inputs:
      SourceFolder: "$(Build.StagingDirectory)/${{ parameters['images.artifact.name'] }}"
      TargetFolder: "$(Agent.HomeDirectory)/../artifacts/${{ parameters['images.artifact.name'] }}"
      CleanTargetFolder: true
  - task: PowerShell@2
    displayName: 'Run Stress Test Deployment'
    inputs:
      targetType: inline
      script: |
        #Requires -RunAsAdministrator
        $testName="Stress"
        $ArtifactInfo=convertfrom-stringdata (get-content $(Agent.HomeDirectory)/../artifacts/${{ parameters['images.artifact.name'] }}/artifactInfo.txt -raw)
        $(Agent.HomeDirectory)/../artifacts/${{ parameters['images.artifact.name'] }}/scripts/windows/test/Run-E2ETest.ps1 `
          -E2ETestFolder "$(Agent.HomeDirectory)/.." `
          -ReleaseLabel "${{ parameters['release.label'] }}" `
          -ArtifactImageBuildNumber "$($ArtifactInfo.BuildNumber)" `
          -TestName "$testName" `
          -ContainerRegistry "${{ parameters['container.registry'] }}" `
          -ContainerRegistryUsername "${{ parameters['container.registry.username'] }}" `
          -ContainerRegistryPassword "${{ parameters['container.registry.password'] }}" `
          -IoTHubConnectionString "${{ parameters['iotHub.connectionString'] }}" `
          -EventHubConnectionString "${{ parameters['eventHub.connectionString'] }}" `
          -SnitchBuildNumber "${{ parameters['snitch.build.number'] }}" `
          -SnitchStorageAccount "${{ parameters['snitch.storage.account'] }}" `
          -SnitchStorageMasterKey "${{ parameters['snitch.storage.masterKey'] }}" `
          -SnitchAlertUrl "${{ parameters['snitch.alert.url'] }}" `
          -TransportType1 "${{ parameters['transportType1'] }}" `
          -TransportType2 "${{ parameters['transportType2'] }}" `
          -TransportType3 "${{ parameters['transportType3'] }}" `
          -TransportType4 "${{ parameters['transportType4'] }}" `
          -AmqpSettingsEnabled "${{ parameters['amqp.settings.enabled'] }}" `
          -MqttSettingsEnabled "${{ parameters['mqtt.settings.enabled'] }}" `
          -LoadGenMessageFrequency "${{ parameters['loadGen.message.frequency'] }}" `
          -EventHubConsumerGroupId "${{ parameters['analyzer.consumerGroupId'] }}" `
<<<<<<< HEAD
          -AnalyzerLaEnabled "${{ parameters['analyzer.logAnalytic.enabled'] }}" `
          -AnalyzerLaWorkspaceId "${{ parameters['analyzer.logAnalytic.workspaceId'] }}" `
          -AnalyzerLaSharedKey "${{ parameters['analyzer.logAnalytic.sharedKey'] }}" `
          -AnalyzerLaLogType "${{ parameters['analyzer.logAnalytic.logType'] }}" `
          -TwinUpdateCharCount "${{ parameters['twinTester.twinUpdateCharCount'] }}" `
          -TwinUpdateFrequency "${{ parameters['twinTester.twinUpdateFrequency'] }}" `
          -TwinUpdateFailureThreshold "${{ parameters['twinTester.twinUpdateFailureThreshold'] }}" `
          -EdgeletBuildId "${{ parameters['edgelet.package.build'] }}" `
          -EdgeletBuildBranch "${{ parameters['edgelet.package.branchName'] }}" `
          -ModuleImageBuildId "${{ parameters['images.build'] }}" `
          -ModuleImageBuildBranch "${{ parameters['images.branchName'] }}"
=======
          -LogAnalyticsEnabled "${{ parameters['analyzer.logAnalytics.enabled'] }}" `
          -LogAnalyticsLogType "${{ parameters['analyzer.logAnalytics.logType'] }}" `
          -LogAnalyticsWorkspaceId "${{ parameters['logAnalytics.workspaceId'] }}" `
          -LogAnalyticsSharedKey "${{ parameters['logAnalytics.sharedKey'] }}" `
          -TwinUpdateCharCount "${{ parameters['twinTester.twinUpdateCharCount'] }}" `
          -TwinUpdateFrequency "${{ parameters['twinTester.twinUpdateFrequency'] }}" `
          -TwinUpdateFailureThreshold "${{ parameters['twinTester.twinUpdateFailureThreshold'] }}"
>>>>>>> fefeb279
        # schedule a task to stop iotedge service (terminate the test) in 4:30h
        $ScheduleDatetime = [DateTime]::Now.AddMinutes(270)
        $ScheduleDate=$ScheduleDatetime.ToString("MM/dd/yyyy")
        $ScheduleTime=$ScheduleDatetime.ToString("HH:mm")
        Write-Host "Schedule to stop iotedge service at $ScheduleDate $ScheduleTime"
        SchTasks.exe /Create /RU "SYSTEM" /SC ONCE /TN “StopStressTest” /TR "net stop iotedge" /SD $ScheduleDate /ST $ScheduleTime /F
      workingDirectory: '$(Agent.HomeDirectory)/..'<|MERGE_RESOLUTION|>--- conflicted
+++ resolved
@@ -23,17 +23,10 @@
   transportType3: 'Mqtt_Tcp_Only'
   transportType4: 'Mqtt_Tcp_Only'
   analyzer.consumerGroupId: ''
-<<<<<<< HEAD
-  analyzer.logAnalytic.enabled: ''
-  analyzer.logAnalytic.workspaceId: ''
-  analyzer.logAnalytic.sharedKey: ''
-  analyzer.logAnalytic.logType: ''
-=======
   analyzer.logAnalytics.enabled: ''
   analyzer.logAnalytics.logType: ''
   logAnalytics.workspaceId: ''
   logAnalytics.sharedKey: ''
->>>>>>> fefeb279
   twinTester.twinUpdateCharCount: ''
   twinTester.twinUpdateFrequency: ''
   twinTester.twinUpdateFailureThreshold: ''
@@ -81,11 +74,10 @@
           -MqttSettingsEnabled "${{ parameters['mqtt.settings.enabled'] }}" `
           -LoadGenMessageFrequency "${{ parameters['loadGen.message.frequency'] }}" `
           -EventHubConsumerGroupId "${{ parameters['analyzer.consumerGroupId'] }}" `
-<<<<<<< HEAD
-          -AnalyzerLaEnabled "${{ parameters['analyzer.logAnalytic.enabled'] }}" `
-          -AnalyzerLaWorkspaceId "${{ parameters['analyzer.logAnalytic.workspaceId'] }}" `
-          -AnalyzerLaSharedKey "${{ parameters['analyzer.logAnalytic.sharedKey'] }}" `
-          -AnalyzerLaLogType "${{ parameters['analyzer.logAnalytic.logType'] }}" `
+          -LogAnalyticsEnabled "${{ parameters['analyzer.logAnalytics.enabled'] }}" `
+          -LogAnalyticsLogType "${{ parameters['analyzer.logAnalytics.logType'] }}" `
+          -LogAnalyticsWorkspaceId "${{ parameters['logAnalytics.workspaceId'] }}" `
+          -LogAnalyticsSharedKey "${{ parameters['logAnalytics.sharedKey'] }}" `
           -TwinUpdateCharCount "${{ parameters['twinTester.twinUpdateCharCount'] }}" `
           -TwinUpdateFrequency "${{ parameters['twinTester.twinUpdateFrequency'] }}" `
           -TwinUpdateFailureThreshold "${{ parameters['twinTester.twinUpdateFailureThreshold'] }}" `
@@ -93,15 +85,6 @@
           -EdgeletBuildBranch "${{ parameters['edgelet.package.branchName'] }}" `
           -ModuleImageBuildId "${{ parameters['images.build'] }}" `
           -ModuleImageBuildBranch "${{ parameters['images.branchName'] }}"
-=======
-          -LogAnalyticsEnabled "${{ parameters['analyzer.logAnalytics.enabled'] }}" `
-          -LogAnalyticsLogType "${{ parameters['analyzer.logAnalytics.logType'] }}" `
-          -LogAnalyticsWorkspaceId "${{ parameters['logAnalytics.workspaceId'] }}" `
-          -LogAnalyticsSharedKey "${{ parameters['logAnalytics.sharedKey'] }}" `
-          -TwinUpdateCharCount "${{ parameters['twinTester.twinUpdateCharCount'] }}" `
-          -TwinUpdateFrequency "${{ parameters['twinTester.twinUpdateFrequency'] }}" `
-          -TwinUpdateFailureThreshold "${{ parameters['twinTester.twinUpdateFailureThreshold'] }}"
->>>>>>> fefeb279
         # schedule a task to stop iotedge service (terminate the test) in 4:30h
         $ScheduleDatetime = [DateTime]::Now.AddMinutes(270)
         $ScheduleDate=$ScheduleDatetime.ToString("MM/dd/yyyy")
