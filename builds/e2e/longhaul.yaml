--- conflicted
+++ resolved
@@ -26,10 +26,7 @@
   #run.linux.arm32v7.moby.mqtt: 'true/false'
   #run.linux.arm64v8.docker.amqp: 'true/false'
   #run.linux.arm64v8.docker.mqtt: 'true/false'
-<<<<<<< HEAD
   #run.windows.amd64.moby: 'true/false'
-=======
->>>>>>> 02eb6e17
 
 jobs:
 ################################################################################
@@ -257,31 +254,18 @@
           pipeline: $(images.build)
           branchName: $(images.branchName)
           buildVersionToDownload: latestFromBranch
-<<<<<<< HEAD
           artifactName: $(images.artifact.name.linux)
           itemPattern: |
             $(images.artifact.name.linux)/IotEdgeQuickstart.linux-arm64.tar.gz
             $(images.artifact.name.linux)/e2e_deployment_files/long_haul_deployment.template.arm64v8.amqp.json
             $(images.artifact.name.linux)/scripts/linux/runE2ETest.sh
             $(images.artifact.name.linux)/artifactInfo.txt
-=======
-          artifactName: $(images.artifact.name)
-          itemPattern: |
-            $(images.artifact.name)/IotEdgeQuickstart.linux-arm64.tar.gz
-            $(images.artifact.name)/e2e_deployment_files/long_haul_deployment.template.arm64v8.amqp.json
-            $(images.artifact.name)/scripts/linux/runE2ETest.sh
-            $(images.artifact.name)/artifactInfo.txt
->>>>>>> 02eb6e17
       # Deploy long haul
       - template: templates/longhaul-deploy.yaml
         parameters:
           release.label: 'lh-amqp'
           edgelet.artifact.name: '$(edgelet.artifact.name)'
-<<<<<<< HEAD
           images.artifact.name: '$(images.artifact.name.linux)'
-=======
-          images.artifact.name: '$(images.artifact.name)'
->>>>>>> 02eb6e17
           container.registry: '$(container.registry)'
           container.registry.username: '$(edgebuilds-azurecr-io-username)'
           container.registry.password: '$(edgebuilds-azurecr-io-pwd)'
@@ -333,31 +317,18 @@
           pipeline: $(images.build)
           branchName: $(images.branchName)
           buildVersionToDownload: latestFromBranch
-<<<<<<< HEAD
           artifactName: $(images.artifact.name.linux)
           itemPattern: |
             $(images.artifact.name.linux)/IotEdgeQuickstart.linux-arm64.tar.gz
             $(images.artifact.name.linux)/e2e_deployment_files/long_haul_deployment.template.arm64v8.mqtt.json
             $(images.artifact.name.linux)/scripts/linux/runE2ETest.sh
             $(images.artifact.name.linux)/artifactInfo.txt
-=======
-          artifactName: $(images.artifact.name)
-          itemPattern: |
-            $(images.artifact.name)/IotEdgeQuickstart.linux-arm64.tar.gz
-            $(images.artifact.name)/e2e_deployment_files/long_haul_deployment.template.arm64v8.mqtt.json
-            $(images.artifact.name)/scripts/linux/runE2ETest.sh
-            $(images.artifact.name)/artifactInfo.txt
->>>>>>> 02eb6e17
       # Deploy long haul
       - template: templates/longhaul-deploy.yaml
         parameters:
           release.label: 'lh-mqtt'
           edgelet.artifact.name: '$(edgelet.artifact.name)'
-<<<<<<< HEAD
           images.artifact.name: '$(images.artifact.name.linux)'
-=======
-          images.artifact.name: '$(images.artifact.name)'
->>>>>>> 02eb6e17
           container.registry: '$(container.registry)'
           container.registry.username: '$(edgebuilds-azurecr-io-username)'
           container.registry.password: '$(edgebuilds-azurecr-io-pwd)'
@@ -368,7 +339,6 @@
           snitch.storage.account: '$(snitch.storage.account)'
           snitch.storage.masterKey: '$(StorageAccountMasterKeyStress)'
           loadGen.message.frequency: '$(loadGen.message.frequency.arm64v8)'
-<<<<<<< HEAD
           longHaul.protocolHead: 'mqtt'
 ################################################################################
   - job: windows_amd64_moby
@@ -430,7 +400,4 @@
           snitch.storage.account: '$(snitch.storage.account)'
           snitch.storage.masterKey: '$(StorageAccountMasterKeyStress)'
           loadGen.message.frequency: '$(loadGen.message.frequency.amd64)'
-         
-=======
-          longHaul.protocolHead: 'mqtt'
->>>>>>> 02eb6e17
+         