--- conflicted
+++ resolved
@@ -13,13 +13,8 @@
   #pool.name: ''
   #container.registry: ''
   #snitch.storage.account: ''
-<<<<<<< HEAD
-  #analyzer.logAnalytic.enabled  
-  #analyzer.logAnalytic.logType
-=======
   #analyzer.logAnalytics.enabled  
   #analyzer.logAnalytics.logType
->>>>>>> fdf4052f
   # Variables settable at queue time
   #edgelet.package.branchName
   #images.branchName
@@ -99,17 +94,10 @@
           longHaul.desiredModulesToRestartCSV: '$(longHaul.desiredModulesToRestartCSV)'
           longHaul.restartIntervalInMins: '$(longHaul.restartIntervalInMins)'
           analyzer.consumerGroupId: 'longhaul_linux_amd64'
-<<<<<<< HEAD
-          analyzer.logAnalytic.enabled: '$(analyzer.logAnalytic.enabled)'
-          analyzer.logAnalytic.workspaceId: '$(kvLogAnalyticWorkspaceId)'
-          analyzer.logAnalytic.sharedKey: '$(kvLogAnalyticSharedKey)'
-          analyzer.logAnalytic.logType: '$(analyzer.logAnalytic.logType)'
-=======
           analyzer.logAnalytics.enabled: '$(analyzer.logAnalytics.enabled)'
           analyzer.logAnalytics.logType: '$(analyzer.logAnalytics.logType)'
           logAnalytics.workspaceId: '$(kvLogAnalyticWorkspaceId)'
           logAnalytics.sharedKey: '$(kvLogAnalyticSharedKey)'
->>>>>>> fdf4052f
 
 ################################################################################
   - job: linux_arm32v7_moby
@@ -178,17 +166,10 @@
           longHaul.desiredModulesToRestartCSV: '$(longHaul.desiredModulesToRestartCSV)'
           longHaul.restartIntervalInMins: '$(longHaul.restartIntervalInMins)'
           analyzer.consumerGroupId: 'longhaul_linux_arm32v7'
-<<<<<<< HEAD
-          analyzer.logAnalytic.enabled: '$(analyzer.logAnalytic.enabled)'
-          analyzer.logAnalytic.workspaceId: '$(kvLogAnalyticWorkspaceId)'
-          analyzer.logAnalytic.sharedKey: '$(kvLogAnalyticSharedKey)'
-          analyzer.logAnalytic.logType: '$(analyzer.logAnalytic.logType)'
-=======
           analyzer.logAnalytics.enabled: '$(analyzer.logAnalytics.enabled)'
           analyzer.logAnalytics.logType: '$(analyzer.logAnalytics.logType)'
           logAnalytics.workspaceId: '$(kvLogAnalyticWorkspaceId)'
           logAnalytics.sharedKey: '$(kvLogAnalyticSharedKey)'
->>>>>>> fdf4052f
 
 ################################################################################
   - job: linux_arm64v8_docker
@@ -257,17 +238,10 @@
           longHaul.desiredModulesToRestartCSV: '$(longHaul.desiredModulesToRestartCSV)'
           longHaul.restartIntervalInMins: '$(longHaul.restartIntervalInMins)'
           analyzer.consumerGroupId: 'longhaul_linux_arm64v8'
-<<<<<<< HEAD
-          analyzer.logAnalytic.enabled: '$(analyzer.logAnalytic.enabled)'
-          analyzer.logAnalytic.workspaceId: '$(kvLogAnalyticWorkspaceId)'
-          analyzer.logAnalytic.sharedKey: '$(kvLogAnalyticSharedKey)'
-          analyzer.logAnalytic.logType: '$(analyzer.logAnalytic.logType)'
-=======
           analyzer.logAnalytics.enabled: '$(analyzer.logAnalytics.enabled)'
           analyzer.logAnalytics.logType: '$(analyzer.logAnalytics.logType)'
           logAnalytics.workspaceId: '$(kvLogAnalyticWorkspaceId)'
           logAnalytics.sharedKey: '$(kvLogAnalyticSharedKey)'
->>>>>>> fdf4052f
           
 ################################################################################
   - job: windows_amd64_moby
@@ -338,17 +312,10 @@
           longHaul.desiredModulesToRestartCSV: '$(longHaul.desiredModulesToRestartCSV)'
           longHaul.restartIntervalInMins: '$(longHaul.restartIntervalInMins)'
           analyzer.consumerGroupId: 'longhaul_windows_amd64'
-<<<<<<< HEAD
-          analyzer.logAnalytic.enabled: '$(analyzer.logAnalytic.enabled)'
-          analyzer.logAnalytic.workspaceId: '$(kvLogAnalyticWorkspaceId)'
-          analyzer.logAnalytic.sharedKey: '$(kvLogAnalyticSharedKey)'
-          analyzer.logAnalytic.logType: '$(analyzer.logAnalytic.logType)'
-=======
           analyzer.logAnalytics.enabled: '$(analyzer.logAnalytics.enabled)'
           analyzer.logAnalytics.logType: '$(analyzer.logAnalytics.logType)'
           logAnalytics.workspaceId: '$(kvLogAnalyticWorkspaceId)'
           logAnalytics.sharedKey: '$(kvLogAnalyticSharedKey)'
->>>>>>> fdf4052f
 
 ################################################################################
   - job: windows_servercore_amd64_moby
@@ -419,17 +386,10 @@
           longHaul.desiredModulesToRestartCSV: '$(longHaul.desiredModulesToRestartCSV)'
           longHaul.restartIntervalInMins: '$(longHaul.restartIntervalInMins)'
           analyzer.consumerGroupId: 'longhaul_windows_servercore_amd64'
-<<<<<<< HEAD
-          analyzer.logAnalytic.enabled: '$(analyzer.logAnalytic.enabled)'
-          analyzer.logAnalytic.workspaceId: '$(kvLogAnalyticWorkspaceId)'
-          analyzer.logAnalytic.sharedKey: '$(kvLogAnalyticSharedKey)'
-          analyzer.logAnalytic.logType: '$(analyzer.logAnalytic.logType)'
-=======
           analyzer.logAnalytics.enabled: '$(analyzer.logAnalytics.enabled)'
           analyzer.logAnalytics.logType: '$(analyzer.logAnalytics.logType)'
           logAnalytics.workspaceId: '$(kvLogAnalyticWorkspaceId)'
           logAnalytics.sharedKey: '$(kvLogAnalyticSharedKey)'
->>>>>>> fdf4052f
 
 ################################################################################
   - job: iotuap_amd64_moby
@@ -499,14 +459,7 @@
           longHaul.desiredModulesToRestartCSV: '$(longHaul.desiredModulesToRestartCSV)'
           longHaul.restartIntervalInMins: '$(longHaul.restartIntervalInMins)'
           analyzer.consumerGroupId: 'longhaul_iotuap_amd64'
-<<<<<<< HEAD
-          analyzer.logAnalytic.enabled: '$(analyzer.logAnalytic.enabled)'
-          analyzer.logAnalytic.workspaceId: '$(kvLogAnalyticWorkspaceId)'
-          analyzer.logAnalytic.sharedKey: '$(kvLogAnalyticSharedKey)'
-          analyzer.logAnalytic.logType: '$(analyzer.logAnalytic.logType)'
-=======
-          analyzer.logAnalytics.enabled: '$(analyzer.logAnalytics.enabled)'
-          analyzer.logAnalytics.logType: '$(analyzer.logAnalytics.logType)'
-          logAnalytics.workspaceId: '$(kvLogAnalyticWorkspaceId)'
-          logAnalytics.sharedKey: '$(kvLogAnalyticSharedKey)'
->>>>>>> fdf4052f
+          analyzer.logAnalytics.enabled: '$(analyzer.logAnalytics.enabled)'
+          analyzer.logAnalytics.logType: '$(analyzer.logAnalytics.logType)'
+          logAnalytics.workspaceId: '$(kvLogAnalyticWorkspaceId)'
+          logAnalytics.sharedKey: '$(kvLogAnalyticSharedKey)'