trigger: none
pr: none

variables:
  Build.SyncSources: false
  images.artifact.name.linux: 'core-linux'
  images.artifact.name.windows: 'core-windows'
  vsts.project: $(System.TeamProjectId)
  # Variable defined in VSTS
  #azure.keyVault: ''
  #azure.subscription: ''
  #edgelet.package.build: <edglet package build id>
  #images.build: <images build id>
  #pool.name: ''
  #container.registry: ''
  #snitch.storage.account: ''
  # Variables settable at queue time
  #edgelet.package.branchName
  #images.branchName
  #loadGen.message.frequency.amd64: 'xx:xx:xx.xx'
  #loadGen.message.frequency.arm32v7: 'xx:xx:xx.xx'
  #loadGen.message.frequency.arm64v8: 'xx:xx:xx.xx'
  #loadGen.transportType: ''
  #run.linux.amd64.moby: 'true/false'
  #run.linux.arm32v7.moby.amqp: 'true/false'
  #run.linux.arm32v7.moby.mqtt: 'true/false'
  #run.linux.arm64v8.docker.amqp: 'true/false'
  #run.linux.arm64v8.docker.mqtt: 'true/false'
  #run.windows.amd64.moby: 'true/false'

jobs:
################################################################################
  - job: linux_amd64_moby
################################################################################
    displayName: Linux AMD64 Moby
    condition: eq(variables['run.linux.amd64.moby'], 'true')
    pool:
      name: $(pool.name)
      demands:
        - Agent.OS -equals Linux
        - Agent.OSArchitecture -equals X64
        - run-long-haul -equals true
    variables:
      edgelet.artifact.name: 'iotedged-ubuntu-amd64'
    steps:
      - task: AzureKeyVault@1
        displayName: 'Azure Key Vault'
        inputs:
          azureSubscription: $(azure.subscription)
          KeyVaultName: $(azure.keyVault)
          SecretsFilter: 'edgebuilds-azurecr-io-username,edgebuilds-azurecr-io-pwd,IotHubStressConnString,EventHubStressConnStr,StorageAccountMasterKeyStress,SnitchLongHaulAlertUrl'
      - task: DownloadBuildArtifacts@0
        displayName: 'Download Edgelet Artifacts'
        inputs:
          buildType: specific
          project: $(vsts.project)
          pipeline: $(edgelet.package.build)
          branchName: $(edgelet.package.branchName)
          buildVersionToDownload: latestFromBranch
          downloadPath: '$(Build.StagingDirectory)'
          artifactName: $(edgelet.artifact.name)
      - task: DownloadBuildArtifacts@0
        displayName: 'Download Images Artifacts'
        inputs:
          buildType: specific
          project: $(vsts.project)
          pipeline: $(images.build)
          branchName: $(images.branchName)
          buildVersionToDownload: latestFromBranch
<<<<<<< HEAD
          downloadPath: '$(Build.StagingDirectory)'
          artifactName: $(images.artifact.name)
=======
          artifactName: $(images.artifact.name.linux)
>>>>>>> 1779fcab
          itemPattern: |
            $(images.artifact.name.linux)/IotEdgeQuickstart.linux-x64.tar.gz
            $(images.artifact.name.linux)/e2e_deployment_files/long_haul_deployment.template.json
            $(images.artifact.name.linux)/scripts/linux/runE2ETest.sh
            $(images.artifact.name.linux)/artifactInfo.txt
      # Deploy long haul
      - template: templates/longhaul-deploy.yaml
        parameters:
          release.label: 'lh'
          edgelet.artifact.name: '$(edgelet.artifact.name)'
          images.artifact.name: '$(images.artifact.name.linux)'
          container.registry: '$(container.registry)'
          container.registry.username: '$(edgebuilds-azurecr-io-username)'
          container.registry.password: '$(edgebuilds-azurecr-io-pwd)'
          iotHub.connectionString: '$(IotHubStressConnString)'
          eventHub.connectionString: '$(EventHubStressConnStr)'
          snitch.build.number: '$(snitch.build.number)'
          snitch.alert.url: '$(SnitchLongHaulAlertUrl)'
          snitch.storage.account: '$(snitch.storage.account)'
          snitch.storage.masterKey: '$(StorageAccountMasterKeyStress)'
          loadGen.message.frequency: '$(loadGen.message.frequency.amd64)'

################################################################################
  - job: linux_arm32v7_moby_amqp
################################################################################
    displayName: Linux ARM32v7 Moby AMQP
    condition: eq(variables['run.linux.arm32v7.moby.amqp'], 'true')
    pool:
      name: $(pool.name)
      demands:
        - Agent.OS -equals Linux
        - Agent.OSArchitecture -equals ARM
        - agent-osbits -equals 32
        - run-long-haul -equals true
        - test-protocol -equals amqp
    variables:
      edgelet.artifact.name: 'iotedged-ubuntu-armhf'
    steps:
      - task: AzureKeyVault@1
        displayName: 'Azure Key Vault'
        inputs:
          azureSubscription: $(azure.subscription)
          KeyVaultName: $(azure.keyVault)
          SecretsFilter: 'edgebuilds-azurecr-io-username,edgebuilds-azurecr-io-pwd,IotHubStressConnString,EventHubStressConnStr,StorageAccountMasterKeyStress,SnitchLongHaulAlertUrl'
      - task: DownloadBuildArtifacts@0
        displayName: 'Download Edgelet Artifacts'
        inputs:
          buildType: specific
          project: $(vsts.project)
          pipeline: $(edgelet.package.build)
          branchName: $(edgelet.package.branchName)
          buildVersionToDownload: latestFromBranch
          downloadPath: '$(Build.StagingDirectory)'
          artifactName: $(edgelet.artifact.name)
      - task: DownloadBuildArtifacts@0
        displayName: 'Download Images Artifacts'
        inputs:
          buildType: specific
          project: $(vsts.project)
          pipeline: $(images.build)
          branchName: $(images.branchName)
          buildVersionToDownload: latestFromBranch
<<<<<<< HEAD
          downloadPath: '$(Build.StagingDirectory)'
          artifactName: $(images.artifact.name)
=======
          artifactName: $(images.artifact.name.linux)
>>>>>>> 1779fcab
          itemPattern: |
            $(images.artifact.name.linux)/IotEdgeQuickstart.linux-arm.tar.gz
            $(images.artifact.name.linux)/e2e_deployment_files/long_haul_deployment.template.arm32v7.amqp.json
            $(images.artifact.name.linux)/scripts/linux/runE2ETest.sh
            $(images.artifact.name.linux)/artifactInfo.txt
      # Deploy long haul
      - template: templates/longhaul-deploy.yaml
        parameters:
          release.label: 'lh-amqp'
          edgelet.artifact.name: '$(edgelet.artifact.name)'
          images.artifact.name: '$(images.artifact.name.linux)'
          container.registry: '$(container.registry)'
          container.registry.username: '$(edgebuilds-azurecr-io-username)'
          container.registry.password: '$(edgebuilds-azurecr-io-pwd)'
          iotHub.connectionString: '$(IotHubStressConnString)'
          eventHub.connectionString: '$(EventHubStressConnStr)'
          snitch.build.number: '$(snitch.build.number)'
          snitch.alert.url: '$(SnitchLongHaulAlertUrl)'
          snitch.storage.account: '$(snitch.storage.account)'
          snitch.storage.masterKey: '$(StorageAccountMasterKeyStress)'
          loadGen.message.frequency: '$(loadGen.message.frequency.arm32v7)'
          longHaul.protocolHead: 'amqp'

################################################################################
  - job: linux_arm32v7_moby_mqtt
################################################################################
    displayName: Linux ARM32v7 Moby MQTT
    condition: eq(variables['run.linux.arm32v7.moby.mqtt'], 'true')
    pool:
      name: $(pool.name)
      demands:
        - Agent.OS -equals Linux
        - Agent.OSArchitecture -equals ARM
        - agent-osbits -equals 32
        - run-long-haul -equals true
        - test-protocol -equals mqtt
    variables:
      edgelet.artifact.name: 'iotedged-ubuntu-armhf'
    steps:
      - task: AzureKeyVault@1
        displayName: 'Azure Key Vault'
        inputs:
          azureSubscription: $(azure.subscription)
          KeyVaultName: $(azure.keyVault)
          SecretsFilter: 'edgebuilds-azurecr-io-username,edgebuilds-azurecr-io-pwd,IotHubStressConnString,EventHubStressConnStr,StorageAccountMasterKeyStress,SnitchLongHaulAlertUrl'
      - task: DownloadBuildArtifacts@0
        displayName: 'Download Edgelet Artifacts'
        inputs:
          buildType: specific
          project: $(vsts.project)
          pipeline: $(edgelet.package.build)
          branchName: $(edgelet.package.branchName)
          buildVersionToDownload: latestFromBranch
          downloadPath: '$(Build.StagingDirectory)'
          artifactName: $(edgelet.artifact.name)
      - task: DownloadBuildArtifacts@0
        displayName: 'Download Images Artifacts'
        inputs:
          buildType: specific
          project: $(vsts.project)
          pipeline: $(images.build)
          branchName: $(images.branchName)
          buildVersionToDownload: latestFromBranch
<<<<<<< HEAD
          downloadPath: '$(Build.StagingDirectory)'
          artifactName: $(images.artifact.name)
=======
          artifactName: $(images.artifact.name.linux)
>>>>>>> 1779fcab
          itemPattern: |
            $(images.artifact.name.linux)/IotEdgeQuickstart.linux-arm.tar.gz
            $(images.artifact.name.linux)/e2e_deployment_files/long_haul_deployment.template.arm32v7.mqtt.json
            $(images.artifact.name.linux)/scripts/linux/runE2ETest.sh
            $(images.artifact.name.linux)/artifactInfo.txt
      # Deploy long haul
      - template: templates/longhaul-deploy.yaml
        parameters:
          release.label: 'lh-mqtt'
          edgelet.artifact.name: '$(edgelet.artifact.name)'
          images.artifact.name: '$(images.artifact.name.linux)'
          container.registry: '$(container.registry)'
          container.registry.username: '$(edgebuilds-azurecr-io-username)'
          container.registry.password: '$(edgebuilds-azurecr-io-pwd)'
          iotHub.connectionString: '$(IotHubStressConnString)'
          eventHub.connectionString: '$(EventHubStressConnStr)'
          snitch.build.number: '$(snitch.build.number)'
          snitch.alert.url: '$(SnitchLongHaulAlertUrl)'
          snitch.storage.account: '$(snitch.storage.account)'
          snitch.storage.masterKey: '$(StorageAccountMasterKeyStress)'
          loadGen.message.frequency: '$(loadGen.message.frequency.arm32v7)'
          longHaul.protocolHead: 'mqtt'

################################################################################
  - job: linux_arm64v8_docker_amqp
################################################################################
    displayName: Linux ARM64v8 Docker AMQP
    condition: eq(variables['run.linux.arm64v8.docker.amqp'], 'true')
    pool:
      name: $(pool.name)
      demands:
        - Agent.OS -equals Linux
        - Agent.OSArchitecture -equals ARM
        - agent-osbits -equals 64
        - run-long-haul -equals true
        - test-protocol -equals amqp
    variables:
      edgelet.artifact.name: 'iotedged-ubuntu16.04-aarch64'
    steps:
      - task: AzureKeyVault@1
        displayName: 'Azure Key Vault'
        inputs:
          azureSubscription: $(azure.subscription)
          KeyVaultName: $(azure.keyVault)
          SecretsFilter: 'edgebuilds-azurecr-io-username,edgebuilds-azurecr-io-pwd,IotHubStressConnString,EventHubStressConnStr,StorageAccountMasterKeyStress,SnitchLongHaulAlertUrl'
      - task: DownloadBuildArtifacts@0
        displayName: 'Download Edgelet Artifacts'
        inputs:
          buildType: specific
          project: $(vsts.project)
          pipeline: $(edgelet.package.build)
          branchName: $(edgelet.package.branchName)
          buildVersionToDownload: latestFromBranch
          downloadPath: '$(Build.StagingDirectory)'
          artifactName: $(edgelet.artifact.name)
      - task: DownloadBuildArtifacts@0
        displayName: 'Download Images Artifacts'
        inputs:
          buildType: specific
          project: $(vsts.project)
          pipeline: $(images.build)
          branchName: $(images.branchName)
          buildVersionToDownload: latestFromBranch
<<<<<<< HEAD
          downloadPath: '$(Build.StagingDirectory)'
          artifactName: $(images.artifact.name)
=======
          artifactName: $(images.artifact.name.linux)
>>>>>>> 1779fcab
          itemPattern: |
            $(images.artifact.name.linux)/IotEdgeQuickstart.linux-arm64.tar.gz
            $(images.artifact.name.linux)/e2e_deployment_files/long_haul_deployment.template.arm64v8.amqp.json
            $(images.artifact.name.linux)/scripts/linux/runE2ETest.sh
            $(images.artifact.name.linux)/artifactInfo.txt
      # Deploy long haul
      - template: templates/longhaul-deploy.yaml
        parameters:
          release.label: 'lh-amqp'
          edgelet.artifact.name: '$(edgelet.artifact.name)'
          images.artifact.name: '$(images.artifact.name.linux)'
          container.registry: '$(container.registry)'
          container.registry.username: '$(edgebuilds-azurecr-io-username)'
          container.registry.password: '$(edgebuilds-azurecr-io-pwd)'
          iotHub.connectionString: '$(IotHubStressConnString)'
          eventHub.connectionString: '$(EventHubStressConnStr)'
          snitch.build.number: '$(snitch.build.number)'
          snitch.alert.url: '$(SnitchLongHaulAlertUrl)'
          snitch.storage.account: '$(snitch.storage.account)'
          snitch.storage.masterKey: '$(StorageAccountMasterKeyStress)'
          loadGen.message.frequency: '$(loadGen.message.frequency.arm64v8)'
          longHaul.protocolHead: 'amqp'

################################################################################
  - job: linux_arm364v8_docker_mqtt
################################################################################
    displayName: Linux ARM64v8 Docker MQTT
    condition: eq(variables['run.linux.arm64v8.docker.mqtt'], 'true')
    pool:
      name: $(pool.name)
      demands:
        - Agent.OS -equals Linux
        - Agent.OSArchitecture -equals ARM
        - agent-osbits -equals 64
        - run-long-haul -equals true
        - test-protocol -equals mqtt
    variables:
      edgelet.artifact.name: 'iotedged-ubuntu16.04-aarch64'
    steps:
      - task: AzureKeyVault@1
        displayName: 'Azure Key Vault'
        inputs:
          azureSubscription: $(azure.subscription)
          KeyVaultName: $(azure.keyVault)
          SecretsFilter: 'edgebuilds-azurecr-io-username,edgebuilds-azurecr-io-pwd,IotHubStressConnString,EventHubStressConnStr,StorageAccountMasterKeyStress,SnitchLongHaulAlertUrl'
      - task: DownloadBuildArtifacts@0
        displayName: 'Download Edgelet Artifacts'
        inputs:
          buildType: specific
          project: $(vsts.project)
          pipeline: $(edgelet.package.build)
          branchName: $(edgelet.package.branchName)
          buildVersionToDownload: latestFromBranch
          downloadPath: '$(Build.StagingDirectory)'
          artifactName: $(edgelet.artifact.name)
      - task: DownloadBuildArtifacts@0
        displayName: 'Download Images Artifacts'
        inputs:
          buildType: specific
          project: $(vsts.project)
          pipeline: $(images.build)
          branchName: $(images.branchName)
          buildVersionToDownload: latestFromBranch
<<<<<<< HEAD
          downloadPath: '$(Build.StagingDirectory)'
          artifactName: $(images.artifact.name)
=======
          artifactName: $(images.artifact.name.linux)
>>>>>>> 1779fcab
          itemPattern: |
            $(images.artifact.name.linux)/IotEdgeQuickstart.linux-arm64.tar.gz
            $(images.artifact.name.linux)/e2e_deployment_files/long_haul_deployment.template.arm64v8.mqtt.json
            $(images.artifact.name.linux)/scripts/linux/runE2ETest.sh
            $(images.artifact.name.linux)/artifactInfo.txt
      # Deploy long haul
      - template: templates/longhaul-deploy.yaml
        parameters:
          release.label: 'lh-mqtt'
          edgelet.artifact.name: '$(edgelet.artifact.name)'
          images.artifact.name: '$(images.artifact.name.linux)'
          container.registry: '$(container.registry)'
          container.registry.username: '$(edgebuilds-azurecr-io-username)'
          container.registry.password: '$(edgebuilds-azurecr-io-pwd)'
          iotHub.connectionString: '$(IotHubStressConnString)'
          eventHub.connectionString: '$(EventHubStressConnStr)'
          snitch.build.number: '$(snitch.build.number)'
          snitch.alert.url: '$(SnitchLongHaulAlertUrl)'
          snitch.storage.account: '$(snitch.storage.account)'
          snitch.storage.masterKey: '$(StorageAccountMasterKeyStress)'
          loadGen.message.frequency: '$(loadGen.message.frequency.arm64v8)'
          longHaul.protocolHead: 'mqtt'
          
################################################################################
  - job: windows_amd64_moby
################################################################################
    displayName: Windows AMD64 Moby
    condition: eq(variables['run.windows.amd64.moby'], 'true')
    pool:
      name: $(pool.name)
      demands:
        - run-long-haul -equals true
        - Agent.OS -equals Windows_NT
        - Agent.OSArchitecture -equals X64
    variables:
      edgelet.artifact.name: 'iotedged-windows'
    steps:
      - task: AzureKeyVault@1
        displayName: 'Azure Key Vault'
        inputs:
          azureSubscription: $(azure.subscription)
          KeyVaultName: $(azure.keyVault)
          SecretsFilter: 'edgebuilds-azurecr-io-username,edgebuilds-azurecr-io-pwd,IotHubStressConnString,EventHubStressConnStr,StorageAccountMasterKeyStress,SnitchLongHaulAlertUrl'
      - task: DownloadBuildArtifacts@0
        displayName: 'Download Edgelet Artifacts'
        inputs:
          buildType: specific
          project: $(vsts.project)
          pipeline: $(edgelet.package.build)
          branchName: $(edgelet.package.branchName)
          buildVersionToDownload: latestFromBranch
          artifactName: $(edgelet.artifact.name)
      - task: DownloadBuildArtifacts@0
        displayName: 'Download Images Artifacts'
        inputs:
          buildType: specific
          project: $(vsts.project)
          pipeline: $(images.build)
          branchName: $(images.branchName)
          buildVersionToDownload: latestFromBranch
          artifactName: $(images.artifact.name.windows)
          itemPattern: |
            $(images.artifact.name.windows)/IotEdgeQuickstart/x64/*
            $(images.artifact.name.windows)/e2e_deployment_files/long_haul_deployment.template.windows.json
            $(images.artifact.name.windows)/scripts/windows/setup/IotEdgeSecurityDaemon.ps1
            $(images.artifact.name.windows)/scripts/windows/test/Run-E2ETest.ps1
            $(images.artifact.name.windows)/artifactInfo.txt
      # Deploy long haul
      - template: templates/longhaul-deploy-windows.yaml
        parameters:
          release.label: 'lh'
          edgelet.artifact.name: '$(edgelet.artifact.name)'
          images.artifact.name: '$(images.artifact.name.windows)'
          container.registry: '$(container.registry)'
          container.registry.username: '$(edgebuilds-azurecr-io-username)'
          container.registry.password: '$(edgebuilds-azurecr-io-pwd)'
          iotHub.connectionString: '$(IotHubStressConnString)'
          eventHub.connectionString: '$(EventHubStressConnStr)'
          snitch.build.number: '$(snitch.build.number)'
          snitch.alert.url: '$(SnitchLongHaulAlertUrl)'
          snitch.storage.account: '$(snitch.storage.account)'
          snitch.storage.masterKey: '$(StorageAccountMasterKeyStress)'
          loadGen.message.frequency: '$(loadGen.message.frequency.amd64)'
         <|MERGE_RESOLUTION|>--- conflicted
+++ resolved
@@ -67,12 +67,8 @@
           pipeline: $(images.build)
           branchName: $(images.branchName)
           buildVersionToDownload: latestFromBranch
-<<<<<<< HEAD
-          downloadPath: '$(Build.StagingDirectory)'
-          artifactName: $(images.artifact.name)
-=======
+          downloadPath: '$(Build.StagingDirectory)'
           artifactName: $(images.artifact.name.linux)
->>>>>>> 1779fcab
           itemPattern: |
             $(images.artifact.name.linux)/IotEdgeQuickstart.linux-x64.tar.gz
             $(images.artifact.name.linux)/e2e_deployment_files/long_haul_deployment.template.json
@@ -135,12 +131,8 @@
           pipeline: $(images.build)
           branchName: $(images.branchName)
           buildVersionToDownload: latestFromBranch
-<<<<<<< HEAD
-          downloadPath: '$(Build.StagingDirectory)'
-          artifactName: $(images.artifact.name)
-=======
+          downloadPath: '$(Build.StagingDirectory)'
           artifactName: $(images.artifact.name.linux)
->>>>>>> 1779fcab
           itemPattern: |
             $(images.artifact.name.linux)/IotEdgeQuickstart.linux-arm.tar.gz
             $(images.artifact.name.linux)/e2e_deployment_files/long_haul_deployment.template.arm32v7.amqp.json
@@ -204,12 +196,8 @@
           pipeline: $(images.build)
           branchName: $(images.branchName)
           buildVersionToDownload: latestFromBranch
-<<<<<<< HEAD
-          downloadPath: '$(Build.StagingDirectory)'
-          artifactName: $(images.artifact.name)
-=======
+          downloadPath: '$(Build.StagingDirectory)'
           artifactName: $(images.artifact.name.linux)
->>>>>>> 1779fcab
           itemPattern: |
             $(images.artifact.name.linux)/IotEdgeQuickstart.linux-arm.tar.gz
             $(images.artifact.name.linux)/e2e_deployment_files/long_haul_deployment.template.arm32v7.mqtt.json
@@ -273,12 +261,8 @@
           pipeline: $(images.build)
           branchName: $(images.branchName)
           buildVersionToDownload: latestFromBranch
-<<<<<<< HEAD
-          downloadPath: '$(Build.StagingDirectory)'
-          artifactName: $(images.artifact.name)
-=======
+          downloadPath: '$(Build.StagingDirectory)'
           artifactName: $(images.artifact.name.linux)
->>>>>>> 1779fcab
           itemPattern: |
             $(images.artifact.name.linux)/IotEdgeQuickstart.linux-arm64.tar.gz
             $(images.artifact.name.linux)/e2e_deployment_files/long_haul_deployment.template.arm64v8.amqp.json
@@ -342,12 +326,8 @@
           pipeline: $(images.build)
           branchName: $(images.branchName)
           buildVersionToDownload: latestFromBranch
-<<<<<<< HEAD
-          downloadPath: '$(Build.StagingDirectory)'
-          artifactName: $(images.artifact.name)
-=======
+          downloadPath: '$(Build.StagingDirectory)'
           artifactName: $(images.artifact.name.linux)
->>>>>>> 1779fcab
           itemPattern: |
             $(images.artifact.name.linux)/IotEdgeQuickstart.linux-arm64.tar.gz
             $(images.artifact.name.linux)/e2e_deployment_files/long_haul_deployment.template.arm64v8.mqtt.json
