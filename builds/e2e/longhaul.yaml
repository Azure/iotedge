--- conflicted
+++ resolved
@@ -25,17 +25,14 @@
   #run.linux.arm32v7.moby: 'true/false'
   #run.linux.arm64v8.docker: 'true/false'
   #run.windows.amd64.moby: 'true/false'
-<<<<<<< HEAD
-  #metricsCollector.metricsEndpointsCSV
-  #metricsCollector.scrapeFrequencyInSecs: 'xx:xx:xx.xx'
-  #metricsCollector.uploadTarget
-=======
   #longhaul.desiredModulesToRestartCSV: ''
   #longhaul.restartIntervalInMins: ''
   #twinTester.twinUpdateSize: ''
   #twinTester.twinUpdateFrequency: 'xx:xx:xx.xx' 
   #twinTester.twinUpdateFailureThreshold: 'xx:xx:xx.xx'
->>>>>>> ec34308b
+  #metricsCollector.metricsEndpointsCSV
+  #metricsCollector.scrapeFrequencyInSecs: 'xx:xx:xx.xx'
+  #metricsCollector.uploadTarget
 
 jobs:
 ################################################################################
@@ -108,15 +105,12 @@
           analyzer.logAnalytics.logType: '$(analyzer.logAnalytics.logType)'
           logAnalytics.workspaceId: '$(kvLogAnalyticWorkspaceId)'
           logAnalytics.sharedKey: '$(kvLogAnalyticSharedKey)'
-<<<<<<< HEAD
+          twinTester.twinUpdateSize: '$(twinTester.twinUpdateSize)'
+          twinTester.twinUpdateFrequency: '$(twinTester.twinUpdateFrequency)'
+          twinTester.twinUpdateFailureThreshold: '$(twinTester.twinUpdateFailureThreshold)'
           metricsCollector.metricsEndpointsCSV: '$(metricsCollector.metricsEndpointsCSV)'
           metricsCollector.scrapeFrequencyInSecs: '$(metricsCollector.scrapeFrequencyInSecs)'
           metricsCollector.uploadTarget: '$(metricsCollector.uploadTarget)'
-=======
-          twinTester.twinUpdateSize: '$(twinTester.twinUpdateSize)'
-          twinTester.twinUpdateFrequency: '$(twinTester.twinUpdateFrequency)'
-          twinTester.twinUpdateFailureThreshold: '$(twinTester.twinUpdateFailureThreshold)'
->>>>>>> ec34308b
 
 ################################################################################
   - job: linux_arm32v7_moby
@@ -189,15 +183,12 @@
           analyzer.logAnalytics.logType: '$(analyzer.logAnalytics.logType)'
           logAnalytics.workspaceId: '$(kvLogAnalyticWorkspaceId)'
           logAnalytics.sharedKey: '$(kvLogAnalyticSharedKey)'
-<<<<<<< HEAD
+          twinTester.twinUpdateSize: '$(twinTester.twinUpdateSize)'
+          twinTester.twinUpdateFrequency: '$(twinTester.twinUpdateFrequency)'
+          twinTester.twinUpdateFailureThreshold: '$(twinTester.twinUpdateFailureThreshold)'
           metricsCollector.metricsEndpointsCSV: '$(metricsCollector.metricsEndpointsCSV)'
           metricsCollector.scrapeFrequencyInSecs: '$(metricsCollector.scrapeFrequencyInSecs)'
           metricsCollector.uploadTarget: '$(metricsCollector.uploadTarget)'
-=======
-          twinTester.twinUpdateSize: '$(twinTester.twinUpdateSize)'
-          twinTester.twinUpdateFrequency: '$(twinTester.twinUpdateFrequency)'
-          twinTester.twinUpdateFailureThreshold: '$(twinTester.twinUpdateFailureThreshold)'
->>>>>>> ec34308b
 
 ################################################################################
   - job: linux_arm64v8_docker
@@ -270,15 +261,12 @@
           analyzer.logAnalytics.logType: '$(analyzer.logAnalytics.logType)'
           logAnalytics.workspaceId: '$(kvLogAnalyticWorkspaceId)'
           logAnalytics.sharedKey: '$(kvLogAnalyticSharedKey)'
-<<<<<<< HEAD
+          twinTester.twinUpdateSize: '$(twinTester.twinUpdateSize)'
+          twinTester.twinUpdateFrequency: '$(twinTester.twinUpdateFrequency)'
+          twinTester.twinUpdateFailureThreshold: '$(twinTester.twinUpdateFailureThreshold)'
           metricsCollector.metricsEndpointsCSV: '$(metricsCollector.metricsEndpointsCSV)'
           metricsCollector.scrapeFrequencyInSecs: '$(metricsCollector.scrapeFrequencyInSecs)'
           metricsCollector.uploadTarget: '$(metricsCollector.uploadTarget)'
-=======
-          twinTester.twinUpdateSize: '$(twinTester.twinUpdateSize)'
-          twinTester.twinUpdateFrequency: '$(twinTester.twinUpdateFrequency)'
-          twinTester.twinUpdateFailureThreshold: '$(twinTester.twinUpdateFailureThreshold)'
->>>>>>> ec34308b
           
 ################################################################################
   - job: windows_amd64_moby
@@ -353,15 +341,12 @@
           analyzer.logAnalytics.logType: '$(analyzer.logAnalytics.logType)'
           logAnalytics.workspaceId: '$(kvLogAnalyticWorkspaceId)'
           logAnalytics.sharedKey: '$(kvLogAnalyticSharedKey)'
-<<<<<<< HEAD
+          twinTester.twinUpdateSize: '$(twinTester.twinUpdateSize)'
+          twinTester.twinUpdateFrequency: '$(twinTester.twinUpdateFrequency)'
+          twinTester.twinUpdateFailureThreshold: '$(twinTester.twinUpdateFailureThreshold)'
           metricsCollector.metricsEndpointsCSV: '$(metricsCollector.metricsEndpointsCSV)'
           metricsCollector.scrapeFrequencyInSecs: '$(metricsCollector.scrapeFrequencyInSecs)'
           metricsCollector.uploadTarget: '$(metricsCollector.uploadTarget)'
-=======
-          twinTester.twinUpdateSize: '$(twinTester.twinUpdateSize)'
-          twinTester.twinUpdateFrequency: '$(twinTester.twinUpdateFrequency)'
-          twinTester.twinUpdateFailureThreshold: '$(twinTester.twinUpdateFailureThreshold)'
->>>>>>> ec34308b
 
 ################################################################################
   - job: windows_servercore_amd64_moby
@@ -436,15 +421,12 @@
           analyzer.logAnalytics.logType: '$(analyzer.logAnalytics.logType)'
           logAnalytics.workspaceId: '$(kvLogAnalyticWorkspaceId)'
           logAnalytics.sharedKey: '$(kvLogAnalyticSharedKey)'
-<<<<<<< HEAD
+          twinTester.twinUpdateSize: '$(twinTester.twinUpdateSize)'
+          twinTester.twinUpdateFrequency: '$(twinTester.twinUpdateFrequency)'
+          twinTester.twinUpdateFailureThreshold: '$(twinTester.twinUpdateFailureThreshold)'
           metricsCollector.metricsEndpointsCSV: '$(metricsCollector.metricsEndpointsCSV)'
           metricsCollector.scrapeFrequencyInSecs: '$(metricsCollector.scrapeFrequencyInSecs)'
           metricsCollector.uploadTarget: '$(metricsCollector.uploadTarget)'
-=======
-          twinTester.twinUpdateSize: '$(twinTester.twinUpdateSize)'
-          twinTester.twinUpdateFrequency: '$(twinTester.twinUpdateFrequency)'
-          twinTester.twinUpdateFailureThreshold: '$(twinTester.twinUpdateFailureThreshold)'
->>>>>>> ec34308b
 
 ################################################################################
   - job: iotuap_amd64_moby
@@ -518,12 +500,9 @@
           analyzer.logAnalytics.logType: '$(analyzer.logAnalytics.logType)'
           logAnalytics.workspaceId: '$(kvLogAnalyticWorkspaceId)'
           logAnalytics.sharedKey: '$(kvLogAnalyticSharedKey)'
-<<<<<<< HEAD
-          metricsCollector.metricsEndpointsCSV: '$(metricsCollector.metricsEndpointsCSV)'
-          metricsCollector.scrapeFrequencyInSecs: '$(metricsCollector.scrapeFrequencyInSecs)'
-          metricsCollector.uploadTarget: '$(metricsCollector.uploadTarget)'
-=======
           twinTester.twinUpdateSize: '$(twinTester.twinUpdateSize)'
           twinTester.twinUpdateFrequency: '$(twinTester.twinUpdateFrequency)'
           twinTester.twinUpdateFailureThreshold: '$(twinTester.twinUpdateFailureThreshold)'
->>>>>>> ec34308b
+          metricsCollector.metricsEndpointsCSV: '$(metricsCollector.metricsEndpointsCSV)'
+          metricsCollector.scrapeFrequencyInSecs: '$(metricsCollector.scrapeFrequencyInSecs)'
+          metricsCollector.uploadTarget: '$(metricsCollector.uploadTarget)'