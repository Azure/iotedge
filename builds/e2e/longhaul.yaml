--- conflicted
+++ resolved
@@ -89,12 +89,9 @@
           snitch.storage.account: '$(snitch.storage.account)'
           snitch.storage.masterKey: '$(StorageAccountMasterKeyStress)'
           loadGen.message.frequency: '$(loadGen.message.frequency.amd64)'
-<<<<<<< HEAD
-          longHaul.desiredModulesToRestartCSV: '$(longHaul.desiredModulesToRestartCSV)'
-          longHaul.randomRestartIntervalInMins: '$(longHaul.randomRestartIntervalInMins)'
-=======
+          longHaul.desiredModulesToRestartCSV: '$(longHaul.desiredModulesToRestartCSV)'
+          longHaul.randomRestartIntervalInMins: '$(longHaul.randomRestartIntervalInMins)'
           analyzer.consumerGroupId: 'longhaul_linux_amd64'
->>>>>>> 031909f8
 
 ################################################################################
   - job: linux_arm32v7_moby
@@ -160,12 +157,9 @@
           snitch.storage.account: '$(snitch.storage.account)'
           snitch.storage.masterKey: '$(StorageAccountMasterKeyStress)'
           loadGen.message.frequency: '$(loadGen.message.frequency.arm32v7)'
-<<<<<<< HEAD
-          longHaul.desiredModulesToRestartCSV: '$(longHaul.desiredModulesToRestartCSV)'
-          longHaul.randomRestartIntervalInMins: '$(longHaul.randomRestartIntervalInMins)'
-=======
+          longHaul.desiredModulesToRestartCSV: '$(longHaul.desiredModulesToRestartCSV)'
+          longHaul.randomRestartIntervalInMins: '$(longHaul.randomRestartIntervalInMins)'
           analyzer.consumerGroupId: 'longhaul_linux_arm32v7'
->>>>>>> 031909f8
 
 ################################################################################
   - job: linux_arm64v8_docker
@@ -231,12 +225,9 @@
           snitch.storage.account: '$(snitch.storage.account)'
           snitch.storage.masterKey: '$(StorageAccountMasterKeyStress)'
           loadGen.message.frequency: '$(loadGen.message.frequency.arm64v8)'
-<<<<<<< HEAD
-          longHaul.desiredModulesToRestartCSV: '$(longHaul.desiredModulesToRestartCSV)'
-          longHaul.randomRestartIntervalInMins: '$(longHaul.randomRestartIntervalInMins)'
-=======
+          longHaul.desiredModulesToRestartCSV: '$(longHaul.desiredModulesToRestartCSV)'
+          longHaul.randomRestartIntervalInMins: '$(longHaul.randomRestartIntervalInMins)'
           analyzer.consumerGroupId: 'longhaul_linux_arm64v8'
->>>>>>> 031909f8
           
 ################################################################################
   - job: windows_amd64_moby
@@ -304,12 +295,9 @@
           snitch.storage.account: '$(snitch.storage.account)'
           snitch.storage.masterKey: '$(StorageAccountMasterKeyStress)'
           loadGen.message.frequency: '$(loadGen.message.frequency.amd64)'
-<<<<<<< HEAD
-          longHaul.desiredModulesToRestartCSV: '$(longHaul.desiredModulesToRestartCSV)'
-          longHaul.randomRestartIntervalInMins: '$(longHaul.randomRestartIntervalInMins)'
-=======
+          longHaul.desiredModulesToRestartCSV: '$(longHaul.desiredModulesToRestartCSV)'
+          longHaul.randomRestartIntervalInMins: '$(longHaul.randomRestartIntervalInMins)'
           analyzer.consumerGroupId: 'longhaul_windows_amd64'
->>>>>>> 031909f8
 
 ################################################################################
   - job: windows_servercore_amd64_moby
@@ -377,12 +365,9 @@
           snitch.storage.account: '$(snitch.storage.account)'
           snitch.storage.masterKey: '$(StorageAccountMasterKeyStress)'
           loadGen.message.frequency: '$(loadGen.message.frequency.amd64)'
-<<<<<<< HEAD
-          longHaul.desiredModulesToRestartCSV: '$(longHaul.desiredModulesToRestartCSV)'
-          longHaul.randomRestartIntervalInMins: '$(longHaul.randomRestartIntervalInMins)'
-=======
+          longHaul.desiredModulesToRestartCSV: '$(longHaul.desiredModulesToRestartCSV)'
+          longHaul.randomRestartIntervalInMins: '$(longHaul.randomRestartIntervalInMins)'
           analyzer.consumerGroupId: 'longhaul_windows_servercore_amd64'
->>>>>>> 031909f8
 
 ################################################################################
   - job: iotuap_amd64_moby
@@ -449,9 +434,6 @@
           snitch.storage.account: '$(snitch.storage.account)'
           snitch.storage.masterKey: '$(StorageAccountMasterKeyStress)'
           loadGen.message.frequency: '$(loadGen.message.frequency.amd64)'
-<<<<<<< HEAD
-          longHaul.desiredModulesToRestartCSV: '$(longHaul.desiredModulesToRestartCSV)'
-          longHaul.randomRestartIntervalInMins: '$(longHaul.randomRestartIntervalInMins)'
-=======
-          analyzer.consumerGroupId: 'longhaul_iotuap_amd64'
->>>>>>> 031909f8
+          longHaul.desiredModulesToRestartCSV: '$(longHaul.desiredModulesToRestartCSV)'
+          longHaul.randomRestartIntervalInMins: '$(longHaul.randomRestartIntervalInMins)'
+          analyzer.consumerGroupId: 'longhaul_iotuap_amd64'