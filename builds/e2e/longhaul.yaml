trigger: none
pr: none

variables:
  images.artifact.name.linux: 'core-linux'
  images.artifact.name.windows: 'core-windows'
  vsts.project: $(System.TeamProjectId)
  # Variable defined in VSTS
  #azure.keyVault: ''
  #azure.subscription: ''
  #edgelet.package.build: <edglet package build id>
  #images.build: <images build id>
  #pool.name: ''
  #container.registry: ''
  #snitch.storage.account: ''
  #logAnalytic.enabled  
  #logAnalytic.logType
  # Variables settable at queue time
  #edgelet.package.branchName
  #images.branchName
  #loadGen.message.frequency.amd64: 'xx:xx:xx.xx'
  #loadGen.message.frequency.arm32v7: 'xx:xx:xx.xx'
  #loadGen.message.frequency.arm64v8: 'xx:xx:xx.xx'
  #loadGen.transportType: ''
  #run.linux.amd64.moby: 'true/false'
  #run.linux.arm32v7.moby: 'true/false'
  #run.linux.arm64v8.docker: 'true/false'
  #run.windows.amd64.moby: 'true/false'

jobs:
################################################################################
  - job: linux_amd64_moby
################################################################################
    displayName: Linux AMD64 Moby
    condition: eq(variables['run.linux.amd64.moby'], 'true')
    pool:
      name: $(pool.name)
      demands:
        - agent-group -equals $(agent.group)
        - Agent.OS -equals Linux
        - Agent.OSArchitecture -equals X64
        - run-long-haul -equals true
    variables:
      edgelet.artifact.name: 'iotedged-ubuntu16.04-amd64'
    steps:
      - checkout: none
      - task: AzureKeyVault@1
        displayName: 'Azure Key Vault'
        inputs:
          azureSubscription: $(azure.subscription)
          KeyVaultName: $(azure.keyVault)
          SecretsFilter: 'edgebuilds-azurecr-io-username,edgebuilds-azurecr-io-pwd,IotHubStressConnString,EventHubStressConnStr,StorageAccountMasterKeyStress,SnitchLongHaulAlertUrl,LogAnalyticWorkspaceId,LogAnalyticSharedKey'
      - task: DownloadBuildArtifacts@0
        displayName: 'Download Edgelet Artifacts'
        inputs:
          buildType: specific
          project: $(vsts.project)
          pipeline: $(edgelet.package.build)
          branchName: $(edgelet.package.branchName)
          buildVersionToDownload: latestFromBranch
          downloadPath: '$(Build.StagingDirectory)'
          artifactName: $(edgelet.artifact.name)
      - task: DownloadBuildArtifacts@0
        displayName: 'Download Images Artifacts'
        inputs:
          buildType: specific
          project: $(vsts.project)
          pipeline: $(images.build)
          branchName: $(images.branchName)
          buildVersionToDownload: latestFromBranch
          downloadPath: '$(Build.StagingDirectory)'
          artifactName: $(images.artifact.name.linux)
          itemPattern: |
            $(images.artifact.name.linux)/IotEdgeQuickstart.linux-x64.tar.gz
            $(images.artifact.name.linux)/e2e_deployment_files/long_haul_deployment.template.json
            $(images.artifact.name.linux)/scripts/linux/runE2ETest.sh
            $(images.artifact.name.linux)/artifactInfo.txt
      # Deploy long haul
      - template: templates/longhaul-deploy.yaml
        parameters:
          release.label: 'lh$(agent.group)'
          edgelet.artifact.name: '$(edgelet.artifact.name)'
          images.artifact.name: '$(images.artifact.name.linux)'
          container.registry: '$(container.registry)'
          container.registry.username: '$(edgebuilds-azurecr-io-username)'
          container.registry.password: '$(edgebuilds-azurecr-io-pwd)'
          iotHub.connectionString: '$(IotHubStressConnString)'
          eventHub.connectionString: '$(EventHubStressConnStr)'
          snitch.build.number: '$(snitch.build.number)'
          snitch.alert.url: '$(SnitchLongHaulAlertUrl)'
          snitch.storage.account: '$(snitch.storage.account)'
          snitch.storage.masterKey: '$(StorageAccountMasterKeyStress)'
          loadGen.message.frequency: '$(loadGen.message.frequency.amd64)'
          longHaul.desiredModulesToRestartCSV: '$(longHaul.desiredModulesToRestartCSV)'
          longHaul.restartIntervalInMins: '$(longHaul.restartIntervalInMins)'
          analyzer.consumerGroupId: 'longhaul_linux_amd64'
          analyzer.loganalyticenabled: '$(logAnalytic.enabled)'
          analyzer.loganalyticworkspaceid: '$(LogAnalyticWorkspaceId)'
          analyzer.loganalyticsharedkey: '$(LogAnalyticSharedKey)'
          analyzer.loganalyticlogtype: '$(logAnalytic.logType)'

################################################################################
  - job: linux_arm32v7_moby
################################################################################
    displayName: Linux ARM32v7 Moby
    condition: eq(variables['run.linux.arm32v7.moby'], 'true')
    pool:
      name: $(pool.name)
      demands:
        - agent-group -equals $(agent.group)
        - Agent.OS -equals Linux
        - Agent.OSArchitecture -equals ARM
        - agent-osbits -equals 32
        - run-long-haul -equals true
    variables:
      edgelet.artifact.name: 'iotedged-debian9-arm32v7'
    steps:
      - checkout: none
      - task: AzureKeyVault@1
        displayName: 'Azure Key Vault'
        inputs:
          azureSubscription: $(azure.subscription)
          KeyVaultName: $(azure.keyVault)
          SecretsFilter: 'edgebuilds-azurecr-io-username,edgebuilds-azurecr-io-pwd,IotHubStressConnString,EventHubStressConnStr,StorageAccountMasterKeyStress,SnitchLongHaulAlertUrl,LogAnalyticWorkspaceId,LogAnalyticSharedKey'
      - task: DownloadBuildArtifacts@0
        displayName: 'Download Edgelet Artifacts'
        inputs:
          buildType: specific
          project: $(vsts.project)
          pipeline: $(edgelet.package.build)
          branchName: $(edgelet.package.branchName)
          buildVersionToDownload: latestFromBranch
          downloadPath: '$(Build.StagingDirectory)'
          artifactName: $(edgelet.artifact.name)
      - task: DownloadBuildArtifacts@0
        displayName: 'Download Images Artifacts'
        inputs:
          buildType: specific
          project: $(vsts.project)
          pipeline: $(images.build)
          branchName: $(images.branchName)
          buildVersionToDownload: latestFromBranch
          downloadPath: '$(Build.StagingDirectory)'
          artifactName: $(images.artifact.name.linux)
          itemPattern: |
            $(images.artifact.name.linux)/IotEdgeQuickstart.linux-arm.tar.gz
            $(images.artifact.name.linux)/e2e_deployment_files/long_haul_deployment.template.json
            $(images.artifact.name.linux)/scripts/linux/runE2ETest.sh
            $(images.artifact.name.linux)/artifactInfo.txt
      # Deploy long haul
      - template: templates/longhaul-deploy.yaml
        parameters:
          release.label: 'lh$(agent.group)'
          edgelet.artifact.name: '$(edgelet.artifact.name)'
          images.artifact.name: '$(images.artifact.name.linux)'
          container.registry: '$(container.registry)'
          container.registry.username: '$(edgebuilds-azurecr-io-username)'
          container.registry.password: '$(edgebuilds-azurecr-io-pwd)'
          iotHub.connectionString: '$(IotHubStressConnString)'
          eventHub.connectionString: '$(EventHubStressConnStr)'
          snitch.build.number: '$(snitch.build.number)'
          snitch.alert.url: '$(SnitchLongHaulAlertUrl)'
          snitch.storage.account: '$(snitch.storage.account)'
          snitch.storage.masterKey: '$(StorageAccountMasterKeyStress)'
          loadGen.message.frequency: '$(loadGen.message.frequency.arm32v7)'
          longHaul.desiredModulesToRestartCSV: '$(longHaul.desiredModulesToRestartCSV)'
          longHaul.restartIntervalInMins: '$(longHaul.restartIntervalInMins)'
          analyzer.consumerGroupId: 'longhaul_linux_arm32v7'
          analyzer.loganalyticenabled: '$(logAnalytic.enabled)'
          analyzer.loganalyticworkspaceid: '$(LogAnalyticWorkspaceId)'
          analyzer.loganalyticsharedkey: '$(LogAnalyticSharedKey)'
          analyzer.loganalyticlogtype: '$(logAnalytic.logType)'

################################################################################
  - job: linux_arm64v8_docker
################################################################################
    displayName: Linux ARM64v8 Docker
    condition: eq(variables['run.linux.arm64v8.docker'], 'true')
    pool:
      name: $(pool.name)
      demands:
        - agent-group -equals $(agent.group)
        - Agent.OS -equals Linux
        - Agent.OSArchitecture -equals ARM
        - agent-osbits -equals 64
        - run-long-haul -equals true
    variables:
      edgelet.artifact.name: 'iotedged-ubuntu18.04-aarch64'
    steps:
      - checkout: none
      - task: AzureKeyVault@1
        displayName: 'Azure Key Vault'
        inputs:
          azureSubscription: $(azure.subscription)
          KeyVaultName: $(azure.keyVault)
          SecretsFilter: 'edgebuilds-azurecr-io-username,edgebuilds-azurecr-io-pwd,IotHubStressConnString,EventHubStressConnStr,StorageAccountMasterKeyStress,SnitchLongHaulAlertUrl,LogAnalyticWorkspaceId,LogAnalyticSharedKey'
      - task: DownloadBuildArtifacts@0
        displayName: 'Download Edgelet Artifacts'
        inputs:
          buildType: specific
          project: $(vsts.project)
          pipeline: $(edgelet.package.build)
          branchName: $(edgelet.package.branchName)
          buildVersionToDownload: latestFromBranch
          downloadPath: '$(Build.StagingDirectory)'
          artifactName: $(edgelet.artifact.name)
      - task: DownloadBuildArtifacts@0
        displayName: 'Download Images Artifacts'
        inputs:
          buildType: specific
          project: $(vsts.project)
          pipeline: $(images.build)
          branchName: $(images.branchName)
          buildVersionToDownload: latestFromBranch
          downloadPath: '$(Build.StagingDirectory)'
          artifactName: $(images.artifact.name.linux)
          itemPattern: |
            $(images.artifact.name.linux)/IotEdgeQuickstart.linux-arm64.tar.gz
            $(images.artifact.name.linux)/e2e_deployment_files/long_haul_deployment.template.json
            $(images.artifact.name.linux)/scripts/linux/runE2ETest.sh
            $(images.artifact.name.linux)/artifactInfo.txt
      # Deploy long haul
      - template: templates/longhaul-deploy.yaml
        parameters:
          release.label: 'lh$(agent.group)'
          edgelet.artifact.name: '$(edgelet.artifact.name)'
          images.artifact.name: '$(images.artifact.name.linux)'
          container.registry: '$(container.registry)'
          container.registry.username: '$(edgebuilds-azurecr-io-username)'
          container.registry.password: '$(edgebuilds-azurecr-io-pwd)'
          iotHub.connectionString: '$(IotHubStressConnString)'
          eventHub.connectionString: '$(EventHubStressConnStr)'
          snitch.build.number: '$(snitch.build.number)'
          snitch.alert.url: '$(SnitchLongHaulAlertUrl)'
          snitch.storage.account: '$(snitch.storage.account)'
          snitch.storage.masterKey: '$(StorageAccountMasterKeyStress)'
          loadGen.message.frequency: '$(loadGen.message.frequency.arm64v8)'
          longHaul.desiredModulesToRestartCSV: '$(longHaul.desiredModulesToRestartCSV)'
          longHaul.restartIntervalInMins: '$(longHaul.restartIntervalInMins)'
          analyzer.consumerGroupId: 'longhaul_linux_arm64v8'
          analyzer.loganalyticenabled: '$(logAnalytic.enabled)'
          analyzer.loganalyticworkspaceid: '$(LogAnalyticWorkspaceId)'
          analyzer.loganalyticsharedkey: '$(LogAnalyticSharedKey)'
          analyzer.loganalyticlogtype: '$(logAnalytic.logType)'
          
################################################################################
  - job: windows_amd64_moby
################################################################################
    displayName: Windows AMD64 Moby
    condition: eq(variables['run.windows.amd64.moby'], 'true')
    pool:
      name: $(pool.name)
      demands:
        - agent-group -equals $(agent.group)
        - Agent.OS -equals Windows_NT
        - Agent.OSArchitecture -equals X64
        - agent-os-name -equals WinPro_x64
        - run-long-haul -equals true
    variables:
      edgelet.artifact.name: 'iotedged-windows'
    steps:
      - checkout: none
      - task: AzureKeyVault@1
        displayName: 'Azure Key Vault'
        inputs:
          azureSubscription: $(azure.subscription)
          KeyVaultName: $(azure.keyVault)
          SecretsFilter: 'edgebuilds-azurecr-io-username,edgebuilds-azurecr-io-pwd,IotHubStressConnString,EventHubStressConnStr,StorageAccountMasterKeyStress,SnitchLongHaulAlertUrl,LogAnalyticWorkspaceId,LogAnalyticSharedKey'
      - task: DownloadBuildArtifacts@0
        displayName: 'Download Edgelet Artifacts'
        inputs:
          buildType: specific
          project: $(vsts.project)
          pipeline: $(edgelet.package.build)
          branchName: $(edgelet.package.branchName)
          buildVersionToDownload: latestFromBranch
          downloadPath: '$(Build.StagingDirectory)'
          artifactName: $(edgelet.artifact.name)
      - task: DownloadBuildArtifacts@0
        displayName: 'Download Images Artifacts'
        inputs:
          buildType: specific
          project: $(vsts.project)
          pipeline: $(images.build)
          branchName: $(images.branchName)
          buildVersionToDownload: latestFromBranch
          downloadPath: '$(Build.StagingDirectory)'
          artifactName: $(images.artifact.name.windows)
          itemPattern: |
            $(images.artifact.name.windows)/IotEdgeQuickstart/x64/*
            $(images.artifact.name.windows)/e2e_deployment_files/long_haul_deployment.template.windows.json
            $(images.artifact.name.windows)/scripts/windows/setup/IotEdgeSecurityDaemon.ps1
            $(images.artifact.name.windows)/scripts/windows/test/Run-E2ETest.ps1
            $(images.artifact.name.windows)/scripts/windows/test/Setup-Env.ps1
            $(images.artifact.name.windows)/artifactInfo.txt
      # Deploy long haul
      - template: templates/longhaul-deploy-windows.yaml
        parameters:
          release.label: 'winpro-lh$(agent.group)'
          edgelet.artifact.name: '$(edgelet.artifact.name)'
          images.artifact.name: '$(images.artifact.name.windows)'
          container.registry: '$(container.registry)'
          container.registry.username: '$(edgebuilds-azurecr-io-username)'
          container.registry.password: '$(edgebuilds-azurecr-io-pwd)'
          iotHub.connectionString: '$(IotHubStressConnString)'
          eventHub.connectionString: '$(EventHubStressConnStr)'
          snitch.build.number: '$(snitch.build.number)'
          snitch.alert.url: '$(SnitchLongHaulAlertUrl)'
          snitch.storage.account: '$(snitch.storage.account)'
          snitch.storage.masterKey: '$(StorageAccountMasterKeyStress)'
          loadGen.message.frequency: '$(loadGen.message.frequency.amd64)'
          longHaul.desiredModulesToRestartCSV: '$(longHaul.desiredModulesToRestartCSV)'
          longHaul.restartIntervalInMins: '$(longHaul.restartIntervalInMins)'
          analyzer.consumerGroupId: 'longhaul_windows_amd64'
          analyzer.loganalyticenabled: '$(logAnalytic.enabled)'
          analyzer.loganalyticworkspaceid: '$(LogAnalyticWorkspaceId)'
          analyzer.loganalyticsharedkey: '$(LogAnalyticSharedKey)'
          analyzer.loganalyticlogtype: '$(logAnalytic.logType)'

################################################################################
  - job: windows_servercore_amd64_moby
################################################################################
    displayName: Windows Server Core AMD64 Moby
    condition: eq(variables['run.servercore.amd64.moby'], 'true')
    pool:
      name: $(pool.name)
      demands:
        - agent-group -equals $(agent.group)
        - Agent.OS -equals Windows_NT
        - Agent.OSArchitecture -equals X64
        - agent-os-name -equals WinServerCore_x64
        - run-long-haul -equals true
    variables:
      edgelet.artifact.name: 'iotedged-windows'
    steps:
      - checkout: none
      - task: AzureKeyVault@1
        displayName: 'Azure Key Vault'
        inputs:
          azureSubscription: $(azure.subscription)
          KeyVaultName: $(azure.keyVault)
          SecretsFilter: 'edgebuilds-azurecr-io-username,edgebuilds-azurecr-io-pwd,IotHubStressConnString,EventHubStressConnStr,StorageAccountMasterKeyStress,SnitchLongHaulAlertUrl,LogAnalyticWorkspaceId,LogAnalyticSharedKey'
      - task: DownloadBuildArtifacts@0
        displayName: 'Download Edgelet Artifacts'
        inputs:
          buildType: specific
          project: $(vsts.project)
          pipeline: $(edgelet.package.build)
          branchName: $(edgelet.package.branchName)
          buildVersionToDownload: latestFromBranch
          downloadPath: '$(Build.StagingDirectory)'
          artifactName: $(edgelet.artifact.name)
      - task: DownloadBuildArtifacts@0
        displayName: 'Download Images Artifacts'
        inputs:
          buildType: specific
          project: $(vsts.project)
          pipeline: $(images.build)
          branchName: $(images.branchName)
          buildVersionToDownload: latestFromBranch
          downloadPath: '$(Build.StagingDirectory)'
          artifactName: $(images.artifact.name.windows)
          itemPattern: |
            $(images.artifact.name.windows)/IotEdgeQuickstart/x64/*
            $(images.artifact.name.windows)/e2e_deployment_files/long_haul_deployment.template.windows.json
            $(images.artifact.name.windows)/scripts/windows/setup/IotEdgeSecurityDaemon.ps1
            $(images.artifact.name.windows)/scripts/windows/test/Run-E2ETest.ps1
            $(images.artifact.name.windows)/scripts/windows/test/Setup-Env.ps1
            $(images.artifact.name.windows)/artifactInfo.txt
      # Deploy long haul
      - template: templates/longhaul-deploy-windows.yaml
        parameters:
          release.label: 'servercore-lh$(agent.group)'
          edgelet.artifact.name: '$(edgelet.artifact.name)'
          images.artifact.name: '$(images.artifact.name.windows)'
          container.registry: '$(container.registry)'
          container.registry.username: '$(edgebuilds-azurecr-io-username)'
          container.registry.password: '$(edgebuilds-azurecr-io-pwd)'
          iotHub.connectionString: '$(IotHubStressConnString)'
          eventHub.connectionString: '$(EventHubStressConnStr)'
          snitch.build.number: '$(snitch.build.number)'
          snitch.alert.url: '$(SnitchLongHaulAlertUrl)'
          snitch.storage.account: '$(snitch.storage.account)'
          snitch.storage.masterKey: '$(StorageAccountMasterKeyStress)'
          loadGen.message.frequency: '$(loadGen.message.frequency.amd64)'
          longHaul.desiredModulesToRestartCSV: '$(longHaul.desiredModulesToRestartCSV)'
          longHaul.restartIntervalInMins: '$(longHaul.restartIntervalInMins)'
          analyzer.consumerGroupId: 'longhaul_windows_servercore_amd64'
          analyzer.loganalyticenabled: '$(logAnalytic.enabled)'
          analyzer.loganalyticworkspaceid: '$(LogAnalyticWorkspaceId)'
          analyzer.loganalyticsharedkey: '$(LogAnalyticSharedKey)'
          analyzer.loganalyticlogtype: '$(logAnalytic.logType)'

################################################################################
  - job: iotuap_amd64_moby
################################################################################
    displayName: Windows IoT Core AMD64 Moby
    condition: eq(variables['run.iotuap.amd64.moby'], 'true')
    pool:
      name: $(pool.name)
      demands:
        - agent-group -equals $(agent.group)
        - run-long-haul -equals true
        - runner-os-name -equals WinIoTCore_x64
    variables:
      edgelet.artifact.name: 'iotedged-windows'
    steps:
      - checkout: none
      - task: AzureKeyVault@1
        displayName: 'Access Key Vault Secrets'
        inputs:
          azureSubscription: $(azure.subscription)
          KeyVaultName: $(azure.keyVault)
          SecretsFilter: 'edgebuilds-azurecr-io-username,edgebuilds-azurecr-io-pwd,IotHubStressConnString,EventHubStressConnStr,StorageAccountMasterKeyStress,SnitchLongHaulAlertUrl,LogAnalyticWorkspaceId,LogAnalyticSharedKey'
      - task: DownloadBuildArtifacts@0
        displayName: 'Download Edgelet Artifacts'
        inputs:
          buildType: specific
          project: $(vsts.project)
          pipeline: $(edgelet.package.build)
          branchName: $(edgelet.package.branchName)
          buildVersionToDownload: latestFromBranch
          downloadPath: '$(Build.StagingDirectory)'
          artifactName: $(edgelet.artifact.name)
      - task: DownloadBuildArtifacts@0
        displayName: 'Download Images Artifacts'
        inputs:
          buildType: specific
          project: $(vsts.project)
          pipeline: $(images.build)
          branchName: $(images.branchName)
          buildVersionToDownload: latestFromBranch
          downloadPath: '$(Build.StagingDirectory)'
          artifactName: $(images.artifact.name.windows)
          itemPattern: |
            $(images.artifact.name.windows)/IotEdgeQuickstart/x64/*
            $(images.artifact.name.windows)/e2e_deployment_files/long_haul_deployment.template.windows.json
            $(images.artifact.name.windows)/scripts/windows/setup/IotEdgeSecurityDaemon.ps1
            $(images.artifact.name.windows)/scripts/windows/test/Run-E2ETest.ps1
            $(images.artifact.name.windows)/scripts/windows/test/Setup-Env.ps1
            $(images.artifact.name.windows)/artifactInfo.txt
      # Deploy LongHaul test
      - template: templates/deploy-iotuap.yaml
        parameters:
          testName: 'LongHaul'
          release.label: 'iotuap-lh$(agent.group)'
          edgelet.artifact.name: '$(edgelet.artifact.name)'
          images.artifact.name: '$(images.artifact.name.windows)'
          container.registry: '$(container.registry)'
          container.registry.username: '$(edgebuilds-azurecr-io-username)'
          container.registry.password: '$(edgebuilds-azurecr-io-pwd)'
          iotHub.connectionString: '$(IotHubStressConnString)'
          eventHub.connectionString: '$(EventHubStressConnStr)'
          snitch.build.number: '$(snitch.build.number)'
          snitch.alert.url: '$(SnitchLongHaulAlertUrl)'
          snitch.storage.account: '$(snitch.storage.account)'
          snitch.storage.masterKey: '$(StorageAccountMasterKeyStress)'
          loadGen.message.frequency: '$(loadGen.message.frequency.amd64)'
<<<<<<< HEAD
          analyzer.consumerGroupId: 'longhaul_iotuap_amd64'
          analyzer.loganalyticenabled: '$(logAnalytic.enabled)'
          analyzer.loganalyticworkspaceid: '$(LogAnalyticWorkspaceId)'
          analyzer.loganalyticsharedkey: '$(LogAnalyticSharedKey)'
          analyzer.loganalyticlogtype: '$(logAnalytic.logType)'
=======
          longHaul.desiredModulesToRestartCSV: '$(longHaul.desiredModulesToRestartCSV)'
          longHaul.restartIntervalInMins: '$(longHaul.restartIntervalInMins)'
          analyzer.consumerGroupId: 'longhaul_iotuap_amd64'
>>>>>>> 061ee1da
<|MERGE_RESOLUTION|>--- conflicted
+++ resolved
@@ -456,14 +456,10 @@
           snitch.storage.account: '$(snitch.storage.account)'
           snitch.storage.masterKey: '$(StorageAccountMasterKeyStress)'
           loadGen.message.frequency: '$(loadGen.message.frequency.amd64)'
-<<<<<<< HEAD
+          longHaul.desiredModulesToRestartCSV: '$(longHaul.desiredModulesToRestartCSV)'
+          longHaul.restartIntervalInMins: '$(longHaul.restartIntervalInMins)'
           analyzer.consumerGroupId: 'longhaul_iotuap_amd64'
           analyzer.loganalyticenabled: '$(logAnalytic.enabled)'
           analyzer.loganalyticworkspaceid: '$(LogAnalyticWorkspaceId)'
           analyzer.loganalyticsharedkey: '$(LogAnalyticSharedKey)'
-          analyzer.loganalyticlogtype: '$(logAnalytic.logType)'
-=======
-          longHaul.desiredModulesToRestartCSV: '$(longHaul.desiredModulesToRestartCSV)'
-          longHaul.restartIntervalInMins: '$(longHaul.restartIntervalInMins)'
-          analyzer.consumerGroupId: 'longhaul_iotuap_amd64'
->>>>>>> 061ee1da
+          analyzer.loganalyticlogtype: '$(logAnalytic.logType)'