--- conflicted
+++ resolved
@@ -319,27 +319,19 @@
           keyVaultName: $(kv.name)
       - template: templates/e2e-setup.yaml
         parameters:
-<<<<<<< HEAD
-          acrServer: $(acrServer)
-          acrUsername: $(acrUsername)
-      - template: templates/e2e-run.yaml
-        parameters:
-          acrToken: $(acrToken)
-          EventHubCompatibleEndpoint: '$(IotHub-EventHubConnStr)'
-          IotHubConnectionString: '$(IotHub-ConnStr)'
-=======
+          acrServer: '$(acrServer)'
+          acrUsername: '$(acrUsername)'
           iotHubResourceId: '$(iotHubResourceId)'
           rootCaCertificate: '$(rootCaCertificate)'
           rootCaKey: '$(rootCaKey)'
       - template: templates/e2e-run.yaml
         parameters:
-          containerRegistryPassword: '$(containerRegistryPassword)'
+          containerRegistryPassword: '$(acrToken)'
           dpsGroupKeySymmetric: '$(dpsGroupKeySymmetric)'
           eventHubCompatibleEndpoint: '$(IotHub-EventHubConnStr)'
           iotHubConnectionString: '$(IotHub-ConnStr)'
           rootCaPassword: '$(rootCaPassword)'
-          sas_uri: $(sas_uri)
->>>>>>> 3ff140fe
+          sas_uri: '$(sas_uri)'
           test_type: $(test_type)
       - template: templates/nested-isa95-unlock.yaml
         parameters:
