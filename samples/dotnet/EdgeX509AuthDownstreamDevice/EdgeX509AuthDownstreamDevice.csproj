--- conflicted
+++ resolved
@@ -1,4 +1,4 @@
-﻿<Project Sdk="Microsoft.NET.Sdk">
+<Project Sdk="Microsoft.NET.Sdk">
 
   <Import Project="..\..\..\netcoreappVersion.props" />
 
@@ -9,17 +9,7 @@
   </PropertyGroup>
 
   <ItemGroup>
-<<<<<<< HEAD
     <PackageReference Include="Microsoft.Azure.Devices.Client" Version="1.41.3" />
-=======
-    <PackageReference Include="Microsoft.Azure.Devices.Client" Version="1.36.6" />
-    <!--
-        Newtonsoft.Json < 13.0.2 has a vulnerability due to insecure defaults.
-        Use an explicit reference to ensure the transitive dependency through
-        Microsoft.Azure.Devices.Client is a safe version.
-    -->
-    <PackageReference Include="Newtonsoft.Json" Version="13.0.2" />
->>>>>>> 9d97a5db
   </ItemGroup>
 
   <ItemGroup>
