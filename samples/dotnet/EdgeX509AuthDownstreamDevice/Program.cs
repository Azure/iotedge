// Copyright (c) Microsoft. All rights reserved.
namespace Microsoft.Azure.Devices.Client.Samples
{
    using System;
    using System.Collections.Generic;
    using System.Globalization;
    using System.IO;
    using System.Linq;
    using System.Net.Security;
    using System.Runtime.InteropServices;
    using System.Security.Cryptography.X509Certificates;
    using System.Text;
    using System.Threading.Tasks;
    using Microsoft.Azure.Devices.Client.Transport.Mqtt;
    using Org.BouncyCastle.Crypto;
    using Org.BouncyCastle.Crypto.Parameters;
    using Org.BouncyCastle.OpenSsl;
    using Org.BouncyCastle.Pkcs;
    using Org.BouncyCastle.Security;
    using X509Certificate = Org.BouncyCastle.X509.X509Certificate;

    class Program
    {
        /* 1) Obtain the IoT Hub hostname and device id for your downstream device.
              Update the IOTHUB_HOSTNAME and DEVICE_ID in the Properties/launchSettings.json file.
           2) Obtain the Edge device hostname: The edge device hostname is the hostname set in
              the config.yaml of the Edge device to which this sample will connect to.
              Update the IOTEDGE_GATEWAY_HOSTNAME in the Properties/launchSettings.json file.
           3) Obtain the trusted CA certificate file required to trust the Edge gateway.
              In the docs this would be the azure-iot-test-only.root.ca.cert.pem.
              Update IOTEDGE_TRUSTED_CA_CERTIFICATE_PEM_PATH to point to this file.
           4) Optionally, update DEVICE_CLIENT_PROTOCOL to indicate the choice of protocol to use.
              Options are Mqtt, MqttWs, Amqp, AmqpWS. Default is Mqtt.
           5) Optionally, update MESSAGE_COUNT to indicate the number of telemetry messages to send
              to the Edge gateway. Default is 10. */

        const int TEMPERATURE_THRESHOLD = 30;
        static readonly string IothubHostname = Environment.GetEnvironmentVariable("IOTHUB_HOSTNAME");
        static readonly string DownstreamDeviceId = Environment.GetEnvironmentVariable("DEVICE_ID");
        static readonly string IotEdgeGatewayHostname = Environment.GetEnvironmentVariable("IOTEDGE_GATEWAY_HOSTNAME");
        static readonly string DeviceIdentityCertPath = Environment.GetEnvironmentVariable("DEVICE_IDENTITY_X509_CERTIFICATE_PEM_PATH");
        static readonly string DeviceIdentityPrivateKeyPath = Environment.GetEnvironmentVariable("DEVICE_IDENTITY_X509_CERTIFICATE_KEY_PEM_PATH");
        static readonly string TrustedCACertPath = Environment.GetEnvironmentVariable("IOTEDGE_TRUSTED_CA_CERTIFICATE_PEM_PATH");
        static readonly string ClientTransportType = Environment.GetEnvironmentVariable("DEVICE_CLIENT_PROTOCOL");
        static readonly string MessageCountEnv = Environment.GetEnvironmentVariable("MESSAGE_COUNT");
        static int messageCount = 10;

        public static IEnumerable<X509Certificate2> GetCertificatesFromPem(IEnumerable<string> rawPemCerts) =>
            rawPemCerts
                .Select(c => Encoding.UTF8.GetBytes(c))
                .Select(c => new X509Certificate2(c))
                .ToList();

        public static IList<string> ParsePemCerts(string pemCerts)
        {
            if (string.IsNullOrEmpty(pemCerts))
            {
                throw new InvalidOperationException("Trusted certificates can not be null or empty.");
            }

            // Extract each certificate's string. The final string from the split will either be empty
            // or a non-certificate entry, so it is dropped.
            string delimiter = "-----END CERTIFICATE-----";
            string[] rawCerts = pemCerts.Split(new[] { delimiter }, StringSplitOptions.None);
            return rawCerts
                .Take(rawCerts.Count() - 1) // Drop the invalid entry
                .Select(c => $"{c}{delimiter}")
                .ToList(); // Re-add the certificate end-marker which was removed by split
        }

        public static void InstallCerts(StoreName name, StoreLocation location, IEnumerable<X509Certificate2> certs)
        {
            List<X509Certificate2> certsList = certs.ToList();
            using (var store = new X509Store(name, location))
            {
                store.Open(OpenFlags.ReadWrite);
                foreach (X509Certificate2 cert in certsList)
                {
                    store.Add(cert);
                }
            }
        }

        internal static (X509Certificate2, IEnumerable<X509Certificate2>) ParseCertificateAndKey(string certificateWithChain, string privateKey)
        {
            IEnumerable<string> pemCerts = ParsePemCerts(certificateWithChain);

            if (pemCerts.FirstOrDefault() == null)
            {
                throw new InvalidOperationException("Certificate is required");
            }

            IEnumerable<X509Certificate2> certsChain = GetCertificatesFromPem(pemCerts.Skip(1));

            Pkcs12Store store = new Pkcs12StoreBuilder().Build();
            IList<X509CertificateEntry> chain = new List<X509CertificateEntry>();

            // note: the seperator between the certificate and private key is added for safety to delinate the cert and key boundary
            var sr = new StringReader(pemCerts.First() + "\r\n" + privateKey);
            var pemReader = new PemReader(sr);

            RsaPrivateCrtKeyParameters keyParams = null;
            object certObject = pemReader.ReadObject();
            while (certObject != null)
            {
                if (certObject is X509Certificate x509Cert)
                {
                    chain.Add(new X509CertificateEntry(x509Cert));
                }

                // when processing certificates generated via openssl certObject type is of AsymmetricCipherKeyPair
                if (certObject is AsymmetricCipherKeyPair)
                {
                    certObject = ((AsymmetricCipherKeyPair)certObject).Private;
                }

                if (certObject is RsaPrivateCrtKeyParameters)
                {
                    keyParams = (RsaPrivateCrtKeyParameters)certObject;
                }

                certObject = pemReader.ReadObject();
            }

            if (keyParams == null)
            {
                throw new InvalidOperationException("Private key is required");
            }

            store.SetKeyEntry("AzureIoTClient", new AsymmetricKeyEntry(keyParams), chain.ToArray());
            using (var p12File = new MemoryStream())
            {
                store.Save(p12File, new char[] { }, new SecureRandom());

                var cert = new X509Certificate2(p12File.ToArray());
                return (cert, certsChain);
            }
        }

        static (X509Certificate2 Certificate, IEnumerable<X509Certificate2> CertificateChain) GetClientCertificateAndChainFromFile(string certWithChainFilePath, string privateKeyFilePath)
        {
            string cert, privateKey;

            using (var sr = new StreamReader(certWithChainFilePath))
            {
                cert = sr.ReadToEnd();
            }

            using (var sr = new StreamReader(privateKeyFilePath))
            {
                privateKey = sr.ReadToEnd();
            }

            return ParseCertificateAndKey(cert, privateKey);
        }

        static ITransportSettings[] GetTransport(string protocol)
        {
            TransportType transportType = TransportType.Mqtt_Tcp_Only;
            ITransportSettings[] transportSettings = new ITransportSettings[1];

            if (string.Equals("Mqtt", protocol, StringComparison.OrdinalIgnoreCase))
            {
                transportType = TransportType.Mqtt_Tcp_Only;
            }
            else if (string.Equals("MqttWs", protocol, StringComparison.OrdinalIgnoreCase))
            {
                transportType = TransportType.Mqtt_WebSocket_Only;
            }
            else if (string.Equals("Amqp", protocol, StringComparison.OrdinalIgnoreCase))
            {
                transportType = TransportType.Amqp_Tcp_Only;
            }
            else if (string.Equals("AmqpWs", protocol, StringComparison.OrdinalIgnoreCase))
            {
                transportType = TransportType.Amqp_WebSocket_Only;
            }
            else
            {
                throw new ArgumentException("Invalid protocol");
            }

            X509Certificate2 trustedCACert = GetTrustedCACertFromFile(TrustedCACertPath);
            RemoteCertificateValidationCallback certificateValidationCallback = (sender, certificate, chain, sslPolicyErrors) => CustomCertificateValidator.ValidateCertificate(trustedCACert, (X509Certificate2)certificate, chain, sslPolicyErrors);
            if (transportType == TransportType.Amqp_Tcp_Only || transportType == TransportType.Amqp_WebSocket_Only)
            {
                transportSettings[0] = new AmqpTransportSettings(transportType);
                AmqpTransportSettings amqpTransportSettings = (AmqpTransportSettings)transportSettings[0];
                amqpTransportSettings.RemoteCertificateValidationCallback = certificateValidationCallback;
            }
            else
            {
                transportSettings[0] = new MqttTransportSettings(transportType);
                MqttTransportSettings mqttTransportSettings = (MqttTransportSettings)transportSettings[0];
                mqttTransportSettings.RemoteCertificateValidationCallback = certificateValidationCallback;
            }

            return transportSettings;
        }

        /// <summary>
        /// First install any CA certificate provided by the user to connect to the Edge device.
        /// Next attempt to connect to the Edge device and send it MESSAGE_COUNT
        /// number of telemetry data messages.
        ///
        /// Note: Either set the MESSAGE_COUNT environment variable with the number of
        /// messages to be sent to the IoT Edge runtime or set it in the launchSettings.json.
        /// </summary>
        static void Main()
        {
            if (string.IsNullOrEmpty(IothubHostname))
            {
                throw new ArgumentException("IoT Hub hostname cannot be null or empty.");
            }

            if (string.IsNullOrEmpty(DownstreamDeviceId))
            {
                throw new ArgumentException("Downstream device id cannot be null or empty.");
            }

            if (string.IsNullOrEmpty(IotEdgeGatewayHostname))
            {
                throw new ArgumentException("IoT Edge gateway hostname cannot be null or empty.");
            }

            if (string.IsNullOrWhiteSpace(DeviceIdentityCertPath) || !File.Exists(DeviceIdentityCertPath))
            {
                throw new ArgumentException($"Downstream device identity certificate path is invalid");
            }

            if (string.IsNullOrWhiteSpace(DeviceIdentityPrivateKeyPath) || !File.Exists(DeviceIdentityPrivateKeyPath))
            {
                throw new ArgumentException($"Downstream device identity private key path is invalid");
            }

            if (!string.IsNullOrWhiteSpace(MessageCountEnv))
            {
                if (!int.TryParse(MessageCountEnv, out messageCount))
                {
                    Console.WriteLine("Invalid number of messages in env variable MESSAGE_COUNT. MESSAGE_COUNT set to {0}\n", messageCount);
                }
            }

            if (string.IsNullOrWhiteSpace(ClientTransportType))
            {
                throw new ArgumentException("Device client protocol cannot be null or empty");
            }

            X509Certificate2 trustedCACert = GetTrustedCACertFromFile(TrustedCACertPath);
            InstallCACert(trustedCACert);

            Console.WriteLine("Creating device client using identity certificate...\n");

            var (cert, certChain) = GetClientCertificateAndChainFromFile(DeviceIdentityCertPath, DeviceIdentityPrivateKeyPath);
            InstallChainCertificates(certChain);

            ITransportSettings[] transportSettings = GetTransport(ClientTransportType);
            var auth = new DeviceAuthenticationWithX509Certificate(DownstreamDeviceId, cert);
            DeviceClient deviceClient = DeviceClient.Create(IothubHostname, IotEdgeGatewayHostname, auth, transportSettings);

            if (deviceClient == null)
            {
                Console.WriteLine("Failed to create DeviceClient!");
            }
            else
            {
                SendEvents(deviceClient, messageCount).Wait();
            }

            Console.WriteLine("Exiting!\n");
        }

        static void InstallChainCertificates(IEnumerable<X509Certificate2> certificateChain)
        {
            string message;
            if (certificateChain != null)
            {
                X509Certificate2[] certs = certificateChain.ToArray();
                message = $"Found intermediate certificates: {string.Join(",", certs.Select(c => $"[{c.Subject}:{c.GetExpirationDateString()}]"))}";

                InstallCerts(
                    RuntimeInformation.IsOSPlatform(OSPlatform.Windows) ? StoreName.CertificateAuthority : StoreName.Root,
                    StoreLocation.CurrentUser,
                    certs);
            }
            else
            {
                message = "Unable to find intermediate certificates.";
            }

            Console.WriteLine($"[{DateTime.UtcNow.ToString("MM/dd/yyyy hh:mm:ss.fff tt", CultureInfo.InvariantCulture)}] {message}");
        }

        /// <summary>
        /// Add certificate in local cert store for use by downstream device
        /// client for secure connection to IoT Edge runtime.
        ///
        ///    Note: On Windows machines, if you have not run this from an Administrator prompt,
        ///    a prompt will likely come up to confirm the installation of the certificate.
        ///    This usually happens the first time a certificate will be installed.
        /// </summary>
        static void InstallCACert(X509Certificate2 trustedCACert)
        {
<<<<<<< HEAD
            if (!string.IsNullOrWhiteSpace(TrustedCACertPath))
            {
                Console.WriteLine("User configured CA certificate path: {0}", TrustedCACertPath);
                if (!File.Exists(TrustedCACertPath))
                {
                    // cannot proceed further without a proper cert file
                    Console.WriteLine("Invalid certificate file: {0}", TrustedCACertPath);
                    throw new InvalidOperationException("Invalid certificate file.");
                }
                else
                {
                    Console.WriteLine("Attempting to install CA certificate: {0}", TrustedCACertPath);
                    X509Store store = new X509Store(StoreName.Root, StoreLocation.CurrentUser);
                    store.Open(OpenFlags.ReadWrite);
                    store.Add(new X509Certificate2(System.Security.Cryptography.X509Certificates.X509Certificate.CreateFromCertFile(TrustedCACertPath)));
                    Console.WriteLine("Successfully added certificate: {0}", TrustedCACertPath);
                    store.Close();
                }
            }
            else
=======
            Console.WriteLine("User configured CA certificate path: {0}", TrustedCACertPath);
            Console.WriteLine("Attempting to install CA certificate: {0}", TrustedCACertPath);
            X509Store store = new X509Store(StoreName.Root, StoreLocation.CurrentUser);
            store.Open(OpenFlags.ReadWrite);
            store.Add(trustedCACert);
            Console.WriteLine("Successfully added certificate: {0}", TrustedCACertPath);
            store.Close();
        }

        static X509Certificate2 GetTrustedCACertFromFile(string trustedCACertPath)
        {
            if (string.IsNullOrWhiteSpace(TrustedCACertPath) || !File.Exists(TrustedCACertPath))
>>>>>>> 202f20c2
            {
                Console.WriteLine("Invalid certificate file: {0}", TrustedCACertPath);
                throw new InvalidOperationException("Invalid certificate file.");
            }

            return new X509Certificate2(System.Security.Cryptography.X509Certificates.X509Certificate.CreateFromCertFile(TrustedCACertPath));
        }

        /// <summary>
        /// Send telemetry data, (random temperature and humidity data samples).
        /// to the IoT Edge runtime. The number of messages to be sent is determined
        /// by environment variable MESSAGE_COUNT.
        /// </summary>
        static async Task SendEvents(DeviceClient deviceClient, int messageCount)
        {
            string dataBuffer;
            Random rnd = new Random();
            Console.WriteLine("Edge downstream device attempting to send {0} messages to Edge Hub...\n", messageCount);

            for (int count = 0; count < messageCount; count++)
            {
                float temperature = rnd.Next(20, 35);
                float humidity = rnd.Next(60, 80);
                dataBuffer = string.Format(new CultureInfo("en-US"), "{{MyFirstDownstreamDevice \"messageId\":{0},\"temperature\":{1},\"humidity\":{2}}}", count, temperature, humidity);
                Message eventMessage = new Message(Encoding.UTF8.GetBytes(dataBuffer));
                eventMessage.Properties.Add("temperatureAlert", (temperature > TEMPERATURE_THRESHOLD) ? "true" : "false");
                Console.WriteLine("\t{0}> Sending message: {1}, Data: [{2}]", DateTime.Now.ToLocalTime(), count, dataBuffer);

                await deviceClient.SendEventAsync(eventMessage).ConfigureAwait(false);
            }
        }
    }
}<|MERGE_RESOLUTION|>--- conflicted
+++ resolved
@@ -301,28 +301,6 @@
         /// </summary>
         static void InstallCACert(X509Certificate2 trustedCACert)
         {
-<<<<<<< HEAD
-            if (!string.IsNullOrWhiteSpace(TrustedCACertPath))
-            {
-                Console.WriteLine("User configured CA certificate path: {0}", TrustedCACertPath);
-                if (!File.Exists(TrustedCACertPath))
-                {
-                    // cannot proceed further without a proper cert file
-                    Console.WriteLine("Invalid certificate file: {0}", TrustedCACertPath);
-                    throw new InvalidOperationException("Invalid certificate file.");
-                }
-                else
-                {
-                    Console.WriteLine("Attempting to install CA certificate: {0}", TrustedCACertPath);
-                    X509Store store = new X509Store(StoreName.Root, StoreLocation.CurrentUser);
-                    store.Open(OpenFlags.ReadWrite);
-                    store.Add(new X509Certificate2(System.Security.Cryptography.X509Certificates.X509Certificate.CreateFromCertFile(TrustedCACertPath)));
-                    Console.WriteLine("Successfully added certificate: {0}", TrustedCACertPath);
-                    store.Close();
-                }
-            }
-            else
-=======
             Console.WriteLine("User configured CA certificate path: {0}", TrustedCACertPath);
             Console.WriteLine("Attempting to install CA certificate: {0}", TrustedCACertPath);
             X509Store store = new X509Store(StoreName.Root, StoreLocation.CurrentUser);
@@ -335,7 +313,6 @@
         static X509Certificate2 GetTrustedCACertFromFile(string trustedCACertPath)
         {
             if (string.IsNullOrWhiteSpace(TrustedCACertPath) || !File.Exists(TrustedCACertPath))
->>>>>>> 202f20c2
             {
                 Console.WriteLine("Invalid certificate file: {0}", TrustedCACertPath);
                 throw new InvalidOperationException("Invalid certificate file.");
