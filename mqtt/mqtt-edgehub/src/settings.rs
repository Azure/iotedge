--- conflicted
+++ resolved
@@ -198,19 +198,14 @@
 
 #[cfg(test)]
 mod tests {
-<<<<<<< HEAD
     use std::{env, path::PathBuf, time::Duration};
-=======
-    use std::time::Duration;
 
     use serial_test::serial;
->>>>>>> 8480c9ff
 
     use mqtt_broker::settings::{
         BrokerConfig, HumanSize, QueueFullAction, RetainedMessagesConfig, SessionConfig,
         SessionPersistenceConfig,
     };
-    use mqtt_broker_tests_util::env;
 
     use super::{
         AuthConfig, CertificateConfig, ListenerConfig, Settings, TcpTransportConfig,
