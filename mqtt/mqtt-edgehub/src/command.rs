--- conflicted
+++ resolved
@@ -140,22 +140,16 @@
             let client_id: ClientId = serde_json::from_slice(&publication.payload)
                 .map_err(HandleDisconnectError::ParseClientId)?;
 
-            info!("received disconnection request for client {}", client_id);
+            info!(
+                "received disconnection request for client {}",
+                client_id.clone()
+            );
 
-<<<<<<< HEAD
-            if let Err(e) = self
-                .broker_handle
-                .send(Message::System(SystemEvent::ForceClientDisconnect(
-                    client_id.clone(),
-                )))
-                .await
-=======
             if let Err(e) =
                 self.broker_handle
                     .send(Message::System(SystemEvent::ForceClientDisconnect(
-                        client_id.into(),
+                        client_id.clone(),
                     )))
->>>>>>> c9a60f50
             {
                 return Err(HandleDisconnectError::SignalError(e));
             }
