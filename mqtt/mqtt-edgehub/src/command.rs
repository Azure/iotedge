use std::time::Duration;

use futures_util::{future::BoxFuture, StreamExt};
use lazy_static::lazy_static;
use regex::Regex;
use tokio::net::TcpStream;
use tracing::{error, info, warn};

use mqtt3::{
    proto, Client, Event, IoSource, ShutdownError, SubscriptionUpdateEvent, UpdateSubscriptionError,
};
use mqtt_broker::{BrokerHandle, Error, Message, SystemEvent};

const TOPIC_FILTER: &str = "$edgehub/+/disconnect";
const CLIENT_EXTRACTION_REGEX: &str = r"\$edgehub/(.*)/disconnect";

#[derive(Debug)]
pub struct ShutdownHandle(mqtt3::ShutdownHandle);

impl ShutdownHandle {
    pub async fn shutdown(&mut self) -> Result<(), Error> {
        self.0.shutdown().await.map_err(Error::ShutdownClient)?;
        Ok(())
    }
}

pub struct BrokerConnection {
    address: String,
}

impl IoSource for BrokerConnection {
    type Io = TcpStream;
    type Error = std::io::Error;
    type Future = BoxFuture<'static, Result<(TcpStream, Option<String>), std::io::Error>>;

    fn connect(&mut self) -> Self::Future {
        let address = self.address.clone();
        Box::pin(async move {
            let io = TcpStream::connect(address).await;
            io.map(|io| (io, None))
        })
    }
}

pub struct CommandHandler {
    broker_handle: BrokerHandle,
    client: Client<BrokerConnection>,
}

impl CommandHandler {
    pub fn new(
        broker_handle: BrokerHandle,
        address: String,
        device_id: &str,
    ) -> Result<Self, InitializationError> {
        let client_id = format!("{}/$edgeHub/$broker/$control", device_id);

        let broker_connection = BrokerConnection { address };

        let mut client = Client::new(
            Some(client_id),
            None,
            None,
            broker_connection,
            Duration::from_secs(1),
            Duration::from_secs(60),
        );

        let qos = proto::QoS::AtLeastOnce;
        client
            .subscribe(proto::SubscribeTo {
                topic_filter: TOPIC_FILTER.to_string(),
                qos,
            })
            .map_err(InitializationError::SubscribeFailure)?;

        Ok(CommandHandler {
            broker_handle,
            client,
        })
    }

    pub fn shutdown_handle(&self) -> Result<ShutdownHandle, ShutdownError> {
        self.client
            .shutdown_handle()
            .map_or(Err(ShutdownError::ClientDoesNotExist), |shutdown_handle| {
                Ok(ShutdownHandle(shutdown_handle))
            })
    }

    pub async fn run(mut self) {
        self.wait_for_suback().await;

        self.listen_for_disconnect().await;
    }

    async fn wait_for_suback(&mut self) {
        while let Some(event_or_err) = self.client.next().await {
            if let Err(e) = event_or_err {
                warn!(message = "error reading event from command handler client", error = %e);
            } else if let Ok(Event::SubscriptionUpdates(subscriptions)) = event_or_err {
                for acked_subscription in subscriptions {
                    if let SubscriptionUpdateEvent::Subscribe(sub) = acked_subscription {
                        if sub.topic_filter == TOPIC_FILTER {
                            return;
                        }
                    }
                }
            } else {
                warn!("received unexpected event when waiting for command handler suback");
            }
        }
    }

    async fn listen_for_disconnect(&mut self) {
        while let Some(Ok(event)) = self.client.next().await {
            if let Err(e) = self.handle_event(event).await {
                warn!(message = "failed to disconnect client", error = %e);
            }
        }
    }

    async fn handle_event(&mut self, event: Event) -> Result<(), DisconnectClientError> {
        if let Event::Publication(publication) = event {
            let topic_name = publication.topic_name.as_ref();
            let client_id = parse_client_id(topic_name)?;

            info!("received disconnection request for client {}", client_id);

            if let Err(e) = self
                .broker_handle
                .send(Message::System(SystemEvent::ForceClientDisconnect(
                    client_id.into(),
                )))
                .await
            {
                return Err(DisconnectClientError::SignalError(e));
            }

            info!("succeeded sending broker signal to disconnect client");
        }

        Ok(())
    }
}

<<<<<<< HEAD
// TODO: return initialization error if client cannot connect to the broker
async fn wait_for_suback(client: &mut Client<BrokerConnection>) -> Result<(), InitializationError> {
    while let Some(event_or_err) = client.next().await {
        if let Err(e) = event_or_err {
            warn!(message = "error reading event from command handler client", error = %e);
        } else if let Ok(Event::SubscriptionUpdates(subscriptions)) = event_or_err {
            for acked_subscription in subscriptions {
                if let SubscriptionUpdateEvent::Subscribe(sub) = acked_subscription {
                    if sub.topic_filter == TOPIC_FILTER {
                        return Ok(());
                    }
                }
            }
        } else {
            warn!("received unexpected event when waiting for command handler suback");
        }
    }

    Err(InitializationError::ClientDisconnected())
}

=======
>>>>>>> e0711d72
fn parse_client_id(topic_name: &str) -> Result<String, DisconnectClientError> {
    lazy_static! {
        static ref REGEX: Regex =
            Regex::new(CLIENT_EXTRACTION_REGEX).expect("failed to create new Regex from pattern");
    }

    let captures = REGEX
        .captures(topic_name.as_ref())
        .ok_or_else(DisconnectClientError::RegexFailure)?;

    let value = captures
        .get(1)
        .ok_or_else(DisconnectClientError::RegexFailure)?;

    let client_id = value.as_str();
    match client_id {
        "" => Err(DisconnectClientError::NoClientId()),
        id => Ok(id.to_string()),
    }
}

#[derive(Debug, thiserror::Error)]
pub enum InitializationError {
    #[error("failed to subscribe command handler to command topic")]
    SubscribeFailure(#[from] UpdateSubscriptionError),
}

#[derive(Debug, thiserror::Error)]
enum DisconnectClientError {
    #[error("regex does not match disconnect topic")]
    RegexFailure(),

    #[error("client id not found for client disconnect topic")]
    NoClientId(),

    #[error("failed sending broker signal to disconnect client")]
    SignalError(#[from] Error),
}

#[cfg(test)]
mod tests {
    use crate::command::parse_client_id;
    use crate::command::DisconnectClientError;
    use assert_matches::assert_matches;

    #[test]
    fn it_parses_client_id() {
        let client_id = "test-client";
        let topic = "$edgehub/test-client/disconnect";

        let output = parse_client_id(topic).unwrap();

        assert_eq!(output, client_id);
    }

    #[test]
    fn it_parses_client_id_with_slash() {
        let client_id = "test/client";
        let topic = "$edgehub/test/client/disconnect";

        let output = parse_client_id(topic).unwrap();

        assert_eq!(output, client_id);
    }

    #[test]
    fn it_parses_client_id_with_slash_disconnect_suffix() {
        let client_id = "test/disconnect";
        let topic = "$edgehub/test/disconnect/disconnect";

        let output = parse_client_id(topic).unwrap();

        assert_eq!(output, client_id);
    }

    #[test]
    fn it_parses_empty_client_id_returning_none() {
        let topic = "$edgehub//disconnect";

        let output = parse_client_id(topic);

        assert_matches!(output, Err(DisconnectClientError::NoClientId()));
    }

    #[test]
    fn it_parses_bad_topic_returning_none() {
        let topic = "$edgehub/disconnect/client-id";

        let output = parse_client_id(topic);

        assert_matches!(output, Err(DisconnectClientError::RegexFailure()));
    }

    #[test]
    fn it_parses_empty_topic_returning_none() {
        let topic = "";

        let output = parse_client_id(topic);

        assert_matches!(output, Err(DisconnectClientError::RegexFailure()));
    }
}<|MERGE_RESOLUTION|>--- conflicted
+++ resolved
@@ -144,30 +144,6 @@
     }
 }
 
-<<<<<<< HEAD
-// TODO: return initialization error if client cannot connect to the broker
-async fn wait_for_suback(client: &mut Client<BrokerConnection>) -> Result<(), InitializationError> {
-    while let Some(event_or_err) = client.next().await {
-        if let Err(e) = event_or_err {
-            warn!(message = "error reading event from command handler client", error = %e);
-        } else if let Ok(Event::SubscriptionUpdates(subscriptions)) = event_or_err {
-            for acked_subscription in subscriptions {
-                if let SubscriptionUpdateEvent::Subscribe(sub) = acked_subscription {
-                    if sub.topic_filter == TOPIC_FILTER {
-                        return Ok(());
-                    }
-                }
-            }
-        } else {
-            warn!("received unexpected event when waiting for command handler suback");
-        }
-    }
-
-    Err(InitializationError::ClientDisconnected())
-}
-
-=======
->>>>>>> e0711d72
 fn parse_client_id(topic_name: &str) -> Result<String, DisconnectClientError> {
     lazy_static! {
         static ref REGEX: Regex =
