--- conflicted
+++ resolved
@@ -52,11 +52,7 @@
     use mqtt3::proto;
     use mqtt_broker::{
         auth::{authorize_fn_ok, Activity, AuthId, Authorization, Authorizer, DenyAll, Operation},
-<<<<<<< HEAD
-        ClientInfo,
-=======
         ClientId, ClientInfo,
->>>>>>> f496d6ac
     };
 
     use super::LocalAuthorizer;
