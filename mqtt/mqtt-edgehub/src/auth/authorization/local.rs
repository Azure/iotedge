--- conflicted
+++ resolved
@@ -51,13 +51,8 @@
 
     use mqtt3::proto;
     use mqtt_broker::{
-<<<<<<< HEAD
         auth::{authorize_fn_ok, Activity, AuthId, Authorization, Authorizer, DenyAll, Operation},
-        ClientInfo,
-=======
-        auth::{authorize_fn_ok, Activity, AuthId, Authorization, Authorizer, Operation},
         ClientId, ClientInfo,
->>>>>>> 8518abe7
     };
 
     use super::LocalAuthorizer;
