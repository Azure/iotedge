use std::{any::Any, cell::RefCell, collections::HashMap, error::Error as StdError, fmt};

use serde::{Deserialize, Serialize};
use tracing::debug;

use mqtt_broker::{
    auth::{Activity, Authorization, Authorizer, Connect, Operation, Publish, Subscribe},
    AuthId, ClientId,
};

/// `EdgeHubAuthorizer` implements authorization rules for iothub-specific primitives.
///
/// For example, it allows a client to publish (or subscribe for) twin updates, direct messages,
/// telemetry messages, etc...
///
/// For non-iothub-specific primitives it delegates the request to an inner authorizer (`PolicyAuthorizer`).
#[derive(Debug)]
pub struct EdgeHubAuthorizer<Z> {
    iothub_allowed_topics: RefCell<HashMap<ClientId, Vec<String>>>,
    identities_cache: HashMap<ClientId, IdentityUpdate>,
    inner: Z,
}

impl<Z, E> EdgeHubAuthorizer<Z>
where
    Z: Authorizer<Error = E>,
    E: StdError,
{
    pub fn new(authorizer: Z) -> Self {
        Self {
            iothub_allowed_topics: RefCell::default(),
            identities_cache: HashMap::default(),
            inner: authorizer,
        }
    }

    #[allow(clippy::unused_self)]
    fn authorize_connect(
        &self,
        activity: &Activity,
        _connect: &Connect,
    ) -> Result<Authorization, E> {
        match activity.client_info().auth_id() {
            // forbid anonymous clients to connect to the broker
            AuthId::Anonymous => Ok(Authorization::Forbidden(
                "Anonymous clients cannot connect to broker".to_string(),
            )),
            // allow only those clients whose auth_id and client_id identical
            AuthId::Identity(identity) => {
                if identity == activity.client_id() {
                    // delegate to inner authorizer.
                    self.inner.authorize(activity)
                } else {
<<<<<<< HEAD
                    Authorization::Forbidden(format!(
                        "client_id {} does not match registered iothub identity id {}",
                        client_id, identity
                    ))
=======
                    Ok(Authorization::Forbidden(format!(
                        "client_id {} does not match registered iothub identity id {}",
                        activity.client_id(),
                        identity
                    )))
>>>>>>> 010741d2
                }
            }
        }
    }

    fn authorize_publish(
        &self,
        activity: &Activity,
        publish: &Publish,
    ) -> Result<Authorization, E> {
        let topic = publish.publication().topic_name();

        if is_iothub_topic(topic) {
            // run authorization rules for publication to IoTHub topic
            self.authorize_iothub_topic(activity, topic)
        } else if is_forbidden_topic(topic) {
            // forbid any clients to access restricted topics
            Ok(Authorization::Forbidden(format!(
                "{} is forbidden topic filter",
                topic
            )))
        } else {
            // delegate to inner authorizer for to any non-iothub topics.
            self.inner.authorize(activity)
        }
    }

    fn authorize_subscribe(
        &self,
        activity: &Activity,
        subscribe: &Subscribe,
    ) -> Result<Authorization, E> {
        let topic = subscribe.topic_filter();

        if is_iothub_topic(topic) {
            // run authorization rules for subscription to IoTHub topic
            self.authorize_iothub_topic(activity, topic)
        } else if is_forbidden_topic_filter(topic) {
            // forbid any clients to access restricted topics
            Ok(Authorization::Forbidden(format!(
                "{} is forbidden topic filter",
                topic
            )))
        } else {
            // delegate to inner authorizer for to any non-iothub topics.
            self.inner.authorize(activity)
        }
    }

    fn authorize_iothub_topic(&self, activity: &Activity, topic: &str) -> Result<Authorization, E> {
        Ok(match activity.client_info().auth_id() {
            // forbid anonymous clients to subscribe to restricted topics
            AuthId::Anonymous => Authorization::Forbidden(
                "Anonymous clients do not have access to IoTHub topics".to_string(),
            ),
            // allow authenticated clients with client_id == auth_id and accessing its own IoTHub topic
            AuthId::Identity(identity) if identity == activity.client_id() => {
                if self.is_iothub_topic_allowed(activity.client_id(), topic)
                    && self.check_authorized_cache(activity.client_id(), topic)
                {
                    Authorization::Allowed
                } else {
                    // check if iothub policy is overridden by a custom policy.
                    if Authorization::Allowed == self.inner.authorize(activity)? {
                        Authorization::Allowed
                    } else {
                        Authorization::Forbidden(
                            "Client must access its own IoTHub topics only".to_string(),
                        )
                    }
                }
            }
            // forbid access otherwise
            AuthId::Identity(_) => Authorization::Forbidden(format!(
                "client_id {} must match registered iothub identity id to access IoTHub topic",
                activity.client_id()
            )),
        })
    }

    fn is_iothub_topic_allowed(&self, client_id: &ClientId, topic: &str) -> bool {
        let mut iothub_allowed_topics = self.iothub_allowed_topics.borrow_mut();
        let allowed_topics = iothub_allowed_topics
            .entry(client_id.clone())
            .or_insert_with(|| allowed_iothub_topic(&client_id));

        allowed_topics
            .iter()
            .any(|allowed_topic| topic.starts_with(allowed_topic))
    }

    fn check_authorized_cache(&self, client_id: &ClientId, topic: &str) -> bool {
        match get_on_behalf_of_id(topic) {
            Some(on_behalf_of_id) if client_id == &on_behalf_of_id => {
                self.identities_cache.contains_key(client_id)
            }
            Some(on_behalf_of_id) => self
                .identities_cache
                .get(&on_behalf_of_id)
                .and_then(IdentityUpdate::auth_chain)
                .map_or(false, |auth_chain| auth_chain.contains(client_id.as_str())),
            None => {
                // If there is no on_behalf_of_id, we are dealing with a legacy topic
                // The client_id must still be in the identities cache
                self.identities_cache.contains_key(client_id)
            }
        }
    }
}

fn get_on_behalf_of_id(topic: &str) -> Option<ClientId> {
    // topics without the new topic format cannot have on_behalf_of_ids
    if !topic.starts_with("$iothub/clients") {
        return None;
    }
    let topic_parts = topic.split('/').collect::<Vec<_>>();
    let device_id = topic_parts.get(2);
    let module_id = match topic_parts.get(3) {
        Some(s) if *s == "modules" => topic_parts.get(4),
        _ => None,
    };

    match (device_id, module_id) {
        (Some(device_id), Some(module_id)) => Some(format!("{}/{}", device_id, module_id).into()),
        (Some(device_id), None) => Some((*device_id).into()),
        _ => None,
    }
}

const FORBIDDEN_TOPIC_FILTER_PREFIXES: [&str; 2] = ["#", "$"];

fn is_forbidden_topic_filter(topic_filter: &str) -> bool {
    FORBIDDEN_TOPIC_FILTER_PREFIXES
        .iter()
        .any(|prefix| topic_filter.starts_with(prefix))
}

fn is_forbidden_topic(topic_filter: &str) -> bool {
    topic_filter.starts_with('$')
}

const IOTHUB_TOPICS_PREFIX: [&str; 2] = ["$edgehub/", "$iothub/"];

fn is_iothub_topic(topic: &str) -> bool {
    IOTHUB_TOPICS_PREFIX
        .iter()
        .any(|prefix| topic.starts_with(prefix))
}

fn allowed_iothub_topic(client_id: &ClientId) -> Vec<String> {
    let client_id_parts = client_id.as_str().split('/').collect::<Vec<&str>>();
    let x = match client_id_parts.len() {
        1 => client_id_parts[0].to_string(),
        2 => format!("{}/modules/{}", client_id_parts[0], client_id_parts[1]),
        _ => {
            panic!("ClientId cannot have more than deviceId and moduleId");
        }
    };
    vec![
        format!("$edgehub/{}/messages/events", client_id),
        format!("$edgehub/{}/messages/c2d/post", client_id),
        format!("$edgehub/{}/twin/desired", client_id),
        format!("$edgehub/{}/twin/reported", client_id),
        format!("$edgehub/{}/twin/get", client_id),
        format!("$edgehub/{}/twin/res", client_id),
        format!("$edgehub/{}/methods/post", client_id),
        format!("$edgehub/{}/methods/res", client_id),
        format!("$edgehub/{}/inputs", client_id),
        format!("$edgehub/{}/outputs", client_id),
        format!("$iothub/clients/{}/messages/events", x),
        format!("$iothub/clients/{}/messages/c2d/post", x),
        format!("$iothub/clients/{}/twin/patch/properties/desired", x),
        format!("$iothub/clients/{}/twin/patch/properties/reported", x),
        format!("$iothub/clients/{}/twin/get", x),
        format!("$iothub/clients/{}/twin/res", x),
        format!("$iothub/clients/{}/methods/post", x),
        format!("$iothub/clients/{}/methods/res", x),
    ]
}

impl<Z, E> Authorizer for EdgeHubAuthorizer<Z>
where
    Z: Authorizer<Error = E>,
    E: StdError,
{
    type Error = E;

    fn authorize(&self, activity: &Activity) -> Result<Authorization, Self::Error> {
        match activity.operation() {
            Operation::Connect(connect) => self.authorize_connect(activity, &connect),
            Operation::Publish(publish) => self.authorize_publish(activity, &publish),
            Operation::Subscribe(subscribe) => self.authorize_subscribe(activity, &subscribe),
        }
    }

    fn update(&mut self, update: Box<dyn Any>) -> Result<(), Self::Error> {
        match update.downcast::<AuthorizerUpdate>() {
            Ok(update) => {
                debug!("authorizer update received. Identities: {:?}", update);

                self.identities_cache = update
                    .0
                    .into_iter()
                    .map(|id| (id.identity().into(), id))
                    .collect();
            }
            Err(update) => {
                self.inner.update(update)?;
            }
        };
        Ok(())
    }
}

/// Represents updates to an `EdgeHubAuthorizer`.
#[derive(Debug, Serialize, Deserialize)]
pub struct AuthorizerUpdate(Vec<IdentityUpdate>);

/// Represents an update to an identity.
#[derive(Debug, Serialize, Deserialize)]
pub struct IdentityUpdate {
    /// Identity name.
    #[serde(rename = "Identity")]
    identity: String,

    /// Auth chain is used to authorize "on-behalf-of" operations.
    #[serde(rename = "AuthChain")]
    auth_chain: Option<String>,
}

impl IdentityUpdate {
    pub fn identity(&self) -> &str {
        &self.identity
    }
    pub fn auth_chain(&self) -> Option<&str> {
        self.auth_chain.as_deref()
    }
}

impl fmt::Display for IdentityUpdate {
    fn fmt(&self, f: &mut fmt::Formatter<'_>) -> fmt::Result {
        match &self.auth_chain {
            Some(auth_chain) => {
                write!(f, "Identity: {}; Auth_Chain: {}", self.identity, auth_chain)
            }
            None => write!(f, "Identity: {}", self.identity),
        }
    }
}

#[cfg(test)]
mod tests {
    use matches::assert_matches;
    use test_case::test_case;

    use mqtt_broker::{
        auth::Authorizer,
        auth::{authorize_fn_ok, Activity, AllowAll, AuthId, Authorization, DenyAll},
    };

    use crate::auth::authorization::tests;

    use super::{AuthorizerUpdate, EdgeHubAuthorizer, IdentityUpdate};

    #[test_case(&tests::connect_activity("device-1", AuthId::Anonymous); "anonymous clients")]
    #[test_case(&tests::connect_activity("device-1", "device-2"); "different auth_id and client_id")]
    fn it_forbids_to_connect(activity: &Activity) {
        let authorizer = authorizer(AllowAll);

        let auth = authorizer.authorize(&activity);

        assert_matches!(auth, Ok(Authorization::Forbidden(_)));
    }

    #[test_case(&tests::subscribe_activity("device-1", "device-1", "$edgehub/device-1/messages/events"); "device events")]
    #[test_case(&tests::subscribe_activity("device-1/module-a", "device-1/module-a", "$edgehub/device-1/module-a/messages/events"); "edge module events")]
    #[test_case(&tests::subscribe_activity("device-1", "device-1", "$edgehub/device-1/messages/c2d/post"); "device C2D messages")]
    #[test_case(&tests::subscribe_activity("device-1/module-a", "device-1/module-a", "$edgehub/device-1/module-a/messages/c2d/post"); "edge module C2D messages")]
    #[test_case(&tests::subscribe_activity("device-1", "device-1", "$edgehub/device-1/twin/desired"); "device update desired properties")]
    #[test_case(&tests::subscribe_activity("device-1/module-a", "device-1/module-a", "$edgehub/device-1/module-a/twin/desired"); "edge module update desired properties")]
    #[test_case(&tests::subscribe_activity("device-1", "device-1", "$edgehub/device-1/twin/reported"); "device update reported properties")]
    #[test_case(&tests::subscribe_activity("device-1/module-a", "device-1/module-a", "$edgehub/device-1/module-a/twin/reported"); "edge module update reported properties")]
    #[test_case(&tests::subscribe_activity("device-1", "device-1", "$edgehub/device-1/twin/get"); "device twin request")]
    #[test_case(&tests::subscribe_activity("device-1/module-a", "device-1/module-a", "$edgehub/device-1/module-a/twin/get"); "edge module twin request")]
    #[test_case(&tests::subscribe_activity("device-1", "device-1", "$edgehub/device-1/twin/res"); "device twin response")]
    #[test_case(&tests::subscribe_activity("device-1/module-a", "device-1/module-a", "$edgehub/device-1/module-a/inputs/route1"); "edge module access M2M inputs")]
    #[test_case(&tests::subscribe_activity("device-1/module-a", "device-1/module-a", "$edgehub/device-1/module-a/outputs/route1"); "edge module access M2M outputs")]
    #[test_case(&tests::subscribe_activity("device-1", "device-1", "$iothub/clients/device-1/messages/events"); "iothub telemetry")]
    #[test_case(&tests::subscribe_activity("device-1/module-a", "device-1/module-a", "$iothub/clients/device-1/modules/module-a/messages/events"); "iothub telemetry with moduleId")]
    #[test_case(&tests::subscribe_activity("device-1", "device-1", "$iothub/clients/device-1/messages/c2d/post"); "iothub c2d messages")]
    #[test_case(&tests::subscribe_activity("device-1/module-a", "device-1/module-a", "$iothub/clients/device-1/modules/module-a/messages/c2d/post"); "iothub c2d messages with moduleId")]
    #[test_case(&tests::subscribe_activity("device-1", "device-1", "$iothub/clients/device-1/twin/patch/properties/desired"); "iothub update desired properties")]
    #[test_case(&tests::subscribe_activity("device-1/module-a", "device-1/module-a", "$iothub/clients/device-1/modules/module-a/twin/patch/properties/desired"); "iothub update desired properties with moduleId")]
    #[test_case(&tests::subscribe_activity("device-1", "device-1", "$iothub/clients/device-1/twin/patch/properties/reported"); "iothub update reported properties")]
    #[test_case(&tests::subscribe_activity("device-1/module-a", "device-1/module-a", "$iothub/clients/device-1/modules/module-a/twin/patch/properties/reported"); "iothub update reported properties with moduleId")]
    #[test_case(&tests::subscribe_activity("device-1", "device-1", "$iothub/clients/device-1/twin/get"); "iothub device twin request")]
    #[test_case(&tests::subscribe_activity("device-1/module-a", "device-1/module-a", "$iothub/clients/device-1/modules/module-a/twin/get"); "iothub module twin request")]
    #[test_case(&tests::subscribe_activity("device-1", "device-1", "$iothub/clients/device-1/twin/res"); "iothub device twin response")]
    #[test_case(&tests::subscribe_activity("device-1/module-a", "device-1/module-a", "$iothub/clients/device-1/modules/module-a/twin/res"); "iothub module twin response")]
    #[test_case(&tests::subscribe_activity("device-1", "device-1", "$iothub/clients/device-1/methods/post"); "iothub device DM request")]
    #[test_case(&tests::subscribe_activity("device-1/module-a", "device-1/module-a", "$iothub/clients/device-1/modules/module-a/methods/post"); "iothub module DM request")]
    #[test_case(&tests::subscribe_activity("device-1", "device-1", "$iothub/clients/device-1/methods/res"); "iothub device DM response")]
    #[test_case(&tests::subscribe_activity("device-1/module-a", "device-1/module-a", "$iothub/clients/device-1/modules/module-a/methods/res"); "iothub module DM response")]
    fn it_allows_to_subscribe_to(activity: &Activity) {
        let authorizer = authorizer(DenyAll);

        let auth = authorizer.authorize(&activity);

        assert_matches!(auth, Ok(Authorization::Allowed));
    }

    #[test_case(&tests::subscribe_activity("device-1", "device-1", "#"); "everything")]
    #[test_case(&tests::subscribe_activity("device-1", "device-1", "$SYS/connected"); "SYS topics")]
    #[test_case(&tests::subscribe_activity("device-1", "device-1", "$CUSTOM/topic"); "any special topics")]
    #[test_case(&tests::subscribe_activity("device-1", "device-1", "$upstream/#"); "everything with upstream prefixed")]
    #[test_case(&tests::subscribe_activity("device-1", "device-1", "$downstream/#"); "everything with downstream prefixed")]
    #[test_case(&tests::subscribe_activity("device-1", "device-2", "$edgehub/device-1/twin/get"); "twin request for another client")]
    #[test_case(&tests::subscribe_activity("device-1", AuthId::Anonymous, "$edgehub/device-1/twin/get"); "twin request by anonymous client")]
    fn it_forbids_to_subscribe_to(activity: &Activity) {
        let authorizer = authorizer(AllowAll);

        let auth = authorizer.authorize(&activity);

        assert_matches!(auth, Ok(Authorization::Forbidden(_)));
    }

    #[test_case(&tests::connect_activity("device-1", "device-1"); "identical auth_id and client_id")]
    #[test_case(&tests::publish_activity("device-1", "device-1", "topic"); "generic MQTT topic publish")]
    #[test_case(&tests::subscribe_activity("device-1", "device-1", "topic"); "generic MQTT topic subscribe")]
    fn it_delegates_to_inner(activity: &Activity) {
        let inner = authorize_fn_ok(|_| Authorization::Forbidden("not allowed inner".to_string()));
        let authorizer = EdgeHubAuthorizer::new(inner);

        let auth = authorizer.authorize(&activity);

        // make sure error message matches inner authorizer.
        assert_matches!(auth, Ok(auth) if auth == Authorization::Forbidden("not allowed inner".to_string()));
    }

    #[test_case(&tests::publish_activity("device-1", "device-1", "$edgehub/some/topic"); "arbitrary edgehub prefixed topic")]
    #[test_case(&tests::publish_activity("device-1", "device-1", "$iothub/some/topic"); "arbitrary iothub prefixed topic")]
    #[test_case(&tests::subscribe_activity("device-1", "device-1", "$edgehub/#"); "everything with edgehub prefixed")]
    #[test_case(&tests::subscribe_activity("device-1", "device-1", "$iothub/#"); "everything with iothub prefixed")]
    #[test_case(&tests::subscribe_activity("device-1", "device-1", "$edgehub/device-2/twin/get"); "twin request for another device")]
    #[test_case(&tests::subscribe_activity("device-1", "device-1", "$edgehub/+/twin/get"); "twin request for arbitrary device")]
    #[test_case(&tests::subscribe_activity("device-1", "device-1", "$edgehub/device-1/twin/+"); "both twin operations")]
    fn iothub_primitives_overridden_by_inner(activity: &Activity) {
        // these primitives must be denied, but overridden by AllowAll
        let authorizer = authorizer(AllowAll);

        let auth = authorizer.authorize(&activity);

        assert_matches!(auth, Ok(Authorization::Allowed));
    }

    #[test_case(&tests::publish_activity("device-1", "device-1", "$edgehub/device-1/messages/events"); "device events")]
    #[test_case(&tests::publish_activity("device-1/module-a", "device-1/module-a", "$edgehub/device-1/module-a/messages/events"); "edge module events")]
    #[test_case(&tests::publish_activity("device-1", "device-1", "$edgehub/device-1/messages/c2d/post"); "device C2D messages")]
    #[test_case(&tests::publish_activity("device-1/module-a", "device-1/module-a", "$edgehub/device-1/module-a/messages/c2d/post"); "edge module C2D messages")]
    #[test_case(&tests::publish_activity("device-1", "device-1", "$edgehub/device-1/twin/desired"); "device update desired properties")]
    #[test_case(&tests::publish_activity("device-1/module-a", "device-1/module-a", "$edgehub/device-1/module-a/twin/desired"); "edge module update desired properties")]
    #[test_case(&tests::publish_activity("device-1", "device-1", "$edgehub/device-1/twin/reported"); "device update reported properties")]
    #[test_case(&tests::publish_activity("device-1/module-a", "device-1/module-a", "$edgehub/device-1/module-a/twin/reported"); "edge module update reported properties")]
    #[test_case(&tests::publish_activity("device-1", "device-1", "$edgehub/device-1/twin/get"); "device twin request")]
    #[test_case(&tests::publish_activity("device-1/module-a", "device-1/module-a", "$edgehub/device-1/module-a/twin/get"); "edge module twin request")]
    #[test_case(&tests::publish_activity("device-1", "device-1", "$edgehub/device-1/twin/res"); "device twin response")]
    #[test_case(&tests::publish_activity("device-1/module-a", "device-1/module-a", "$edgehub/device-1/module-a/twin/res"); "edge module twin response")]
    #[test_case(&tests::publish_activity("device-1/module-a", "device-1/module-a", "$edgehub/device-1/module-a/outputs/route1"); "edge module access M2M outputs")]
    #[test_case(&tests::publish_activity("device-1/module-a", "device-1/module-a", "$edgehub/device-1/module-a/inputs/route1"); "edge module access M2M inputs")]
    #[test_case(&tests::publish_activity("device-1", "device-1", "$iothub/clients/device-1/messages/events"); "iothub telemetry")]
    #[test_case(&tests::publish_activity("device-1/module-a", "device-1/module-a", "$iothub/clients/device-1/modules/module-a/messages/events"); "iothub telemetry with moduleId")]
    #[test_case(&tests::publish_activity("device-1", "device-1", "$iothub/clients/device-1/messages/c2d/post"); "iothub c2d messages")]
    #[test_case(&tests::publish_activity("device-1/module-a", "device-1/module-a", "$iothub/clients/device-1/modules/module-a/messages/c2d/post"); "iothub c2d messages with moduleId")]
    #[test_case(&tests::publish_activity("device-1", "device-1", "$iothub/clients/device-1/twin/patch/properties/desired"); "iothub update desired properties")]
    #[test_case(&tests::publish_activity("device-1/module-a", "device-1/module-a", "$iothub/clients/device-1/modules/module-a/twin/patch/properties/desired"); "iothub update desired properties with moduleId")]
    #[test_case(&tests::publish_activity("device-1", "device-1", "$iothub/clients/device-1/twin/patch/properties/reported"); "iothub update reported properties")]
    #[test_case(&tests::publish_activity("device-1/module-a", "device-1/module-a", "$iothub/clients/device-1/modules/module-a/twin/patch/properties/reported"); "iothub update reported properties with moduleId")]
    #[test_case(&tests::publish_activity("device-1", "device-1", "$iothub/clients/device-1/twin/get"); "iothub device twin request")]
    #[test_case(&tests::publish_activity("device-1/module-a", "device-1/module-a", "$iothub/clients/device-1/modules/module-a/twin/get"); "iothub module twin request")]
    #[test_case(&tests::publish_activity("device-1", "device-1", "$iothub/clients/device-1/twin/res"); "iothub device twin response")]
    #[test_case(&tests::publish_activity("device-1/module-a", "device-1/module-a", "$iothub/clients/device-1/modules/module-a/twin/res"); "iothub module twin response")]
    #[test_case(&tests::publish_activity("device-1", "device-1", "$iothub/clients/device-1/methods/post"); "iothub device DM request")]
    #[test_case(&tests::publish_activity("device-1/module-a", "device-1/module-a", "$iothub/clients/device-1/modules/module-a/methods/post"); "iothub module DM request")]
    #[test_case(&tests::publish_activity("device-1", "device-1", "$iothub/clients/device-1/methods/res"); "iothub device DM response")]
    #[test_case(&tests::publish_activity("device-1/module-a", "device-1/module-a", "$iothub/clients/device-1/modules/module-a/methods/res"); "iothub module DM response")]
    fn it_allows_to_publish_to(activity: &Activity) {
        let authorizer = authorizer(DenyAll);

        let auth = authorizer.authorize(&activity);

        assert_matches!(auth, Ok(Authorization::Allowed));
    }

    #[test_case(&tests::publish_activity("device-1", "device-1", "$downstream/some/topic"); "any downstream prefixed topics")]
    #[test_case(&tests::publish_activity("device-1", "device-1", "$upstream/some/topic"); "any upstream prefixed topics")]
    #[test_case(&tests::publish_activity("device-1", "device-2", "$edgehub/device-1/twin/get"); "twin request for another client")]
    #[test_case(&tests::publish_activity("device-1", AuthId::Anonymous, "$edgehub/device-1/twin/get"); "twin request by anonymous client")]
    #[test_case(&tests::publish_activity("device-1", "device-1", "$SYS/foo"); "any system topic")]
    #[test_case(&tests::publish_activity("device-1", "device-1", "$CUSTOM/foo"); "any special topic")]
    fn it_forbids_to_publish_to(activity: &Activity) {
        let authorizer = authorizer(AllowAll);

        let auth = authorizer.authorize(&activity);

        assert_matches!(auth, Ok(Authorization::Forbidden(_)));
    }

    fn authorizer<Z>(inner: Z) -> EdgeHubAuthorizer<Z>
    where
        Z: Authorizer,
    {
        let mut authorizer = EdgeHubAuthorizer::new(inner);

        let service_identity = IdentityUpdate {
            identity: "device-1".to_string(),
            auth_chain: Some("edgeB;device-1;".to_string()),
        };
        let service_identity2 = IdentityUpdate {
            identity: "device-1/module-a".to_string(),
            auth_chain: Some("edgeB;device-1/module-a;".to_string()),
        };
        let _ = authorizer.update(Box::new(AuthorizerUpdate(vec![
            service_identity,
            service_identity2,
        ])));
        authorizer
    }
}<|MERGE_RESOLUTION|>--- conflicted
+++ resolved
@@ -51,18 +51,11 @@
                     // delegate to inner authorizer.
                     self.inner.authorize(activity)
                 } else {
-<<<<<<< HEAD
-                    Authorization::Forbidden(format!(
-                        "client_id {} does not match registered iothub identity id {}",
-                        client_id, identity
-                    ))
-=======
                     Ok(Authorization::Forbidden(format!(
                         "client_id {} does not match registered iothub identity id {}",
                         activity.client_id(),
                         identity
                     )))
->>>>>>> 010741d2
                 }
             }
         }
