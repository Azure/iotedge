--- conflicted
+++ resolved
@@ -13,9 +13,5 @@
 
 pub mod auth;
 pub mod edgelet;
-<<<<<<< HEAD
 pub mod settings;
-pub mod tls;
-=======
->>>>>>> bcc22948
 pub mod topic;