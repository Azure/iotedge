--- conflicted
+++ resolved
@@ -11,10 +11,6 @@
 chrono = "0.4"
 http = "0.2"
 hyper = "0.13"
-<<<<<<< HEAD
-hyperlocal = "0.7"
-=======
->>>>>>> 46408014
 futures-util = "0.3"
 lazy_static = "1.4"
 openssl = "0.10"
