--- conflicted
+++ resolved
@@ -81,15 +81,9 @@
     storage_dir_override: &PathBuf,
 ) -> (BridgeControllerHandle, JoinHandle<()>) {
     let credentials = Credentials::PlainText(AuthenticationSettings::new(
-<<<<<<< HEAD
-        "bridge",
+        device_id,
+        format!("{}/edgehub", device_id),
         "pass",
-        "bridge",
-=======
-        device_id.into(),
-        format!("{}/edgehub", device_id),
-        "pass".into(),
->>>>>>> 90e4e874
         Some(CERTIFICATE.into()),
     ));
 
