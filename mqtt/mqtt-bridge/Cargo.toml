[package]
name = "mqtt-bridge"
version = "0.1.0"
authors = ["Azure IoT Edge Devs"]
edition = "2018"

[dependencies]
async-trait = "0.1"
anyhow = "1.0"
bytes = "0.5"
config = { version = "0.10", features = ["json"], default-features = false }
futures-util = "0.3"
humantime = "2.0"
humantime-serde = "1.0"
parking_lot = "0.11.0"
mqtt3 = { path = "../mqtt3", features = ["serde1"] }
serde = { version = "1.0", features = ["derive", "rc"] }
serde_derive = "1.0"
serial_test = "0.4"
thiserror = "1.0"
tracing = "0.1"
tokio = { version = "0.2", features = ["sync"] }

<<<<<<< HEAD
edgelet-client = { path = "../edgelet-client" }

[dev-dependencies]
=======
edgelet-client = { path = "../edgelet-client"}

[dev-dependencies]
tokio = { version = "0.2", features = ["macros"] }
matches = "0.1"
>>>>>>> ac6b6330
mqtt-broker-tests-util = { path = "../mqtt-broker-tests-util" }<|MERGE_RESOLUTION|>--- conflicted
+++ resolved
@@ -21,15 +21,10 @@
 tracing = "0.1"
 tokio = { version = "0.2", features = ["sync"] }
 
-<<<<<<< HEAD
-edgelet-client = { path = "../edgelet-client" }
-
-[dev-dependencies]
-=======
 edgelet-client = { path = "../edgelet-client"}
 
 [dev-dependencies]
+matches = "0.1"
 tokio = { version = "0.2", features = ["macros"] }
-matches = "0.1"
->>>>>>> ac6b6330
+
 mqtt-broker-tests-util = { path = "../mqtt-broker-tests-util" }