--- conflicted
+++ resolved
@@ -14,14 +14,8 @@
 futures-util = "0.3"
 humantime = "2.0"
 humantime-serde = "1.0"
-<<<<<<< HEAD
-native-tls = "0.2"
-openssl = "0.10"
-parking_lot = "0.11.0"
-=======
 openssl = "0.10"
 parking_lot = "0.11"
->>>>>>> 5e44fc7b
 percent-encoding = "1.0"
 rocksdb = "0.15"
 serde = { version = "1.0", features = ["derive", "rc"] }
@@ -30,10 +24,7 @@
 thiserror = "1.0"
 tokio = { version = "0.2", features = ["sync"] }
 tokio-tls = "0.3"
-<<<<<<< HEAD
-=======
 tokio-openssl = "0.4"
->>>>>>> 5e44fc7b
 tracing = "0.1"
 url = "2.1"
 
