[package]
name = "mqtt-bridge"
version = "0.1.0"
authors = ["Azure IoT Edge Devs"]
edition = "2018"

[dependencies]
anyhow = "1.0"
async-trait = "0.1"
bincode = "1.2"
bytes = "0.5"
bson = "1.1.0"
config = { version = "0.10", features = ["json"], default-features = false }
chrono = "0.4"
futures-util = "0.3"
humantime = "2.0"
humantime-serde = "1.0"
lazy_static = "1.4"
openssl = "0.10"
parking_lot = "0.11"
percent-encoding = "1.0"
regex = "1"
serde = { version = "1.0", features = ["derive", "rc"] }
serde_bytes = "0.11.5"
serde_derive = "1.0"
serial_test = "0.4"
thiserror = "1.0"
tokio = { version = "0.2", features = ["sync"] }
tokio-tls = "0.3"
tokio-openssl = "0.4"
tracing = "0.1"
url = "2.1"

edgelet-client = { path = "../edgelet-client" }
mqtt3 = { path = "../mqtt3", features = ["serde1"] }
mqtt-broker = { path = "../mqtt-broker" }

[dev-dependencies]
matches = "0.1"
tokio = { version = "0.2", features = ["macros"] }
<<<<<<< HEAD

mqtt-broker-tests-util = { path = "../mqtt-broker-tests-util" }
test-case = "1.0.0"
=======
mqtt-broker-tests-util = { path = "../mqtt-broker-tests-util" }
serial_test = "0.4"
tempfile = "3"
test-case = "1.0"
>>>>>>> fe77f4ed
<|MERGE_RESOLUTION|>--- conflicted
+++ resolved
@@ -37,14 +37,9 @@
 
 [dev-dependencies]
 matches = "0.1"
-tokio = { version = "0.2", features = ["macros"] }
-<<<<<<< HEAD
-
-mqtt-broker-tests-util = { path = "../mqtt-broker-tests-util" }
-test-case = "1.0.0"
-=======
-mqtt-broker-tests-util = { path = "../mqtt-broker-tests-util" }
 serial_test = "0.4"
 tempfile = "3"
 test-case = "1.0"
->>>>>>> fe77f4ed
+tokio = { version = "0.2", features = ["macros"] }
+
+mqtt-broker-tests-util = { path = "../mqtt-broker-tests-util" }