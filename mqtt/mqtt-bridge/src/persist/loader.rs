use std::{
    cell::RefCell,
    collections::VecDeque,
    pin::Pin,
    rc::Rc,
    task::{Context, Poll},
};

use futures_util::stream::Stream;
use mqtt3::proto::Publication;

use crate::persist::{waking_state::StreamWakeableState, Key, PersistError};

/// Message loader used to extract elements from bridge persistence
///
/// This component is responsible for message extraction from the persistence
/// It works by grabbing a snapshot of the most important messages from the persistence
/// Then, will return these elements in order
///
/// When the batch is exhausted it will grab a new batch
<<<<<<< HEAD
pub struct MessageLoader<S: StreamWakeableState> {
    state: Rc<RefCell<S>>,
=======
pub struct MessageLoader<S> {
    state: Arc<Mutex<S>>,
>>>>>>> 646b6ba6
    batch: VecDeque<(Key, Publication)>,
    batch_size: usize,
}

<<<<<<< HEAD
impl<S: StreamWakeableState> MessageLoader<S> {
    pub fn new(state: Rc<RefCell<S>>, batch_size: usize) -> Self {
=======
impl<S> MessageLoader<S>
where
    S: StreamWakeableState,
{
    pub fn new(state: Arc<Mutex<S>>, batch_size: usize) -> Self {
>>>>>>> 646b6ba6
        let batch = VecDeque::new();

        Self {
            state,
            batch,
            batch_size,
        }
    }

    fn next_batch(&mut self) -> Result<VecDeque<(Key, Publication)>, PersistError> {
        let mut state_borrow = self
            .state
            .try_borrow_mut()
            .map_err(PersistError::BorrowSharedState)?;
        let batch: VecDeque<_> = state_borrow.batch(self.batch_size)?;

        Ok(batch)
    }
}

impl<S> Stream for MessageLoader<S>
where
    S: StreamWakeableState,
{
    type Item = Result<(Key, Publication), PersistError>;

    fn poll_next(mut self: Pin<&mut Self>, cx: &mut Context<'_>) -> Poll<Option<Self::Item>> {
        if let Some(item) = self.batch.pop_front() {
            return Poll::Ready(Some(Ok((item.0, item.1))));
        }

        let mut_self = self.get_mut();

        // If error, either someone forged the database or we have a database schema change
        mut_self.batch = mut_self.next_batch()?;

        let mut state_borrow = mut_self
            .state
            .try_borrow_mut()
            .map_err(PersistError::BorrowSharedState)?;
        mut_self.batch.pop_front().map_or_else(
            || {
                state_borrow.set_waker(cx.waker());
                Poll::Pending
            },
            |item| Poll::Ready(Some(Ok((item.0, item.1)))),
        )
    }
}

#[cfg(test)]
mod tests {
    use std::{cell::RefCell, rc::Rc, time::Duration};

    use bytes::Bytes;
    use futures_util::stream::TryStreamExt;
    use mqtt3::proto::{Publication, QoS};
    use tokio::{task, time};

    use crate::persist::{
        loader::{Key, MessageLoader},
        waking_state::StreamWakeableState,
        WakingMemoryStore,
    };

    #[test]
    fn smaller_batch_size_respected() {
        // setup state
        let state = WakingMemoryStore::new();
        let state = Rc::new(RefCell::new(state));

        // setup data
        let key1 = Key { offset: 0 };
        let pub1 = Publication {
            topic_name: "1".to_string(),
            qos: QoS::ExactlyOnce,
            retain: true,
            payload: Bytes::new(),
        };
        let key2 = Key { offset: 1 };
        let pub2 = Publication {
            topic_name: "2".to_string(),
            qos: QoS::ExactlyOnce,
            retain: true,
            payload: Bytes::new(),
        };

        // insert elements
        let mut state_borrow = state.borrow_mut();
        state_borrow.insert(key1, pub1.clone()).unwrap();
        state_borrow.insert(key2, pub2).unwrap();
        drop(state_borrow);

        // get batch size elements
        let batch_size = 1;
        let mut loader = MessageLoader::new(state, batch_size);
        let mut elements = loader.next_batch().unwrap();

        // verify
        assert_eq!(elements.len(), 1);
        let extracted = elements.pop_front().unwrap();
        assert_eq!((extracted.0, extracted.1), (key1, pub1));
    }

    #[test]
    fn larger_batch_size_respected() {
        // setup state
        let state = WakingMemoryStore::new();
        let state = Rc::new(RefCell::new(state));

        // setup data
        let key1 = Key { offset: 0 };
        let pub1 = Publication {
            topic_name: "1".to_string(),
            qos: QoS::ExactlyOnce,
            retain: true,
            payload: Bytes::new(),
        };
        let key2 = Key { offset: 1 };
        let pub2 = Publication {
            topic_name: "2".to_string(),
            qos: QoS::ExactlyOnce,
            retain: true,
            payload: Bytes::new(),
        };

        // insert elements
        let mut state_borrow = state.borrow_mut();
        state_borrow.insert(key1, pub1.clone()).unwrap();
        state_borrow.insert(key2, pub2.clone()).unwrap();
        drop(state_borrow);

        // get batch size elements
        let batch_size = 5;
        let mut loader = MessageLoader::new(state, batch_size);
        let mut elements = loader.next_batch().unwrap();

        // verify
        assert_eq!(elements.len(), 2);
        let extracted1 = elements.pop_front().unwrap();
        let extracted2 = elements.pop_front().unwrap();
        assert_eq!((extracted1.0, extracted1.1), (key1, pub1));
        assert_eq!((extracted2.0, extracted2.1), (key2, pub2));
    }

    #[test]
    fn ordering_maintained_across_inserts() {
        // setup state
        let state = WakingMemoryStore::new();
        let state = Rc::new(RefCell::new(state));

        // add many elements
        let mut state_borrow = state.borrow_mut();
        let num_elements = 10 as usize;
        for i in 0..num_elements {
            #[allow(clippy::cast_possible_truncation)]
            let key = Key { offset: i as u32 };
            let publication = Publication {
                topic_name: i.to_string(),
                qos: QoS::ExactlyOnce,
                retain: true,
                payload: Bytes::new(),
            };

            state_borrow.insert(key, publication).unwrap();
        }
        drop(state_borrow);

        // verify insertion order
        let mut loader = MessageLoader::new(state, num_elements);
        let mut elements = loader.next_batch().unwrap();

        for count in 0..num_elements {
            #[allow(clippy::cast_possible_truncation)]
            let num_elements = count as u32;

            assert_eq!(elements.pop_front().unwrap().0.offset, num_elements)
        }
    }

    #[tokio::test]
    async fn retrieve_elements() {
        // setup state
        let state = WakingMemoryStore::new();
        let state = Rc::new(RefCell::new(state));

        // setup data
        let key1 = Key { offset: 0 };
        let pub1 = Publication {
            topic_name: "1".to_string(),
            qos: QoS::ExactlyOnce,
            retain: true,
            payload: Bytes::new(),
        };
        let key2 = Key { offset: 1 };
        let pub2 = Publication {
            topic_name: "2".to_string(),
            qos: QoS::ExactlyOnce,
            retain: true,
            payload: Bytes::new(),
        };

        // insert some elements
        let mut state_borrow = state.borrow_mut();
        state_borrow.insert(key1, pub1.clone()).unwrap();
        state_borrow.insert(key2, pub2.clone()).unwrap();
        drop(state_borrow);

        // get loader
        let batch_size = 5;
        let mut loader = MessageLoader::new(state.clone(), batch_size);

        // make sure same publications come out in correct order
        let extracted1 = loader.try_next().await.unwrap().unwrap();
        let extracted2 = loader.try_next().await.unwrap().unwrap();
        assert_eq!(extracted1.0, key1);
        assert_eq!(extracted2.0, key2);
        assert_eq!(extracted1.1, pub1);
        assert_eq!(extracted2.1, pub2);
    }

    #[tokio::test]
    async fn delete_and_retrieve_new_elements() {
        // setup state
        let state = WakingMemoryStore::new();
        let state = Rc::new(RefCell::new(state));

        // setup data
        let key1 = Key { offset: 0 };
        let pub1 = Publication {
            topic_name: "1".to_string(),
            qos: QoS::ExactlyOnce,
            retain: true,
            payload: Bytes::new(),
        };
        let key2 = Key { offset: 1 };
        let pub2 = Publication {
            topic_name: "2".to_string(),
            qos: QoS::ExactlyOnce,
            retain: true,
            payload: Bytes::new(),
        };

        // insert some elements
        let mut state_borrow = state.borrow_mut();
        state_borrow.insert(key1, pub1.clone()).unwrap();
        state_borrow.insert(key2, pub2.clone()).unwrap();
        drop(state_borrow);

        // get loader
        let batch_size = 5;
        let mut loader = MessageLoader::new(state.clone(), batch_size);

        // process inserted messages
        loader.try_next().await.unwrap().unwrap();
        loader.try_next().await.unwrap().unwrap();

        // remove inserted elements
        let mut state_borrow = state.borrow_mut();
        state_borrow.remove(key1).unwrap();
        state_borrow.remove(key2).unwrap();
        drop(state_borrow);

        // insert new elements
        let key3 = Key { offset: 2 };
        let pub3 = Publication {
            topic_name: "test".to_string(),
            qos: QoS::ExactlyOnce,
            retain: true,
            payload: Bytes::new(),
        };
        let mut state_borrow = state.borrow_mut();
        state_borrow.insert(key3, pub3.clone()).unwrap();
        drop(state_borrow);

        // verify new elements are there
        let extracted = loader.try_next().await.unwrap().unwrap();
        assert_eq!(extracted.0, key3);
        assert_eq!(extracted.1, pub3);
    }

    #[tokio::test]
    async fn poll_stream_does_not_block_when_map_empty() {
        // setup state
        let state = WakingMemoryStore::new();
        let state = Rc::new(RefCell::new(state));

        // setup data
        let key1 = Key { offset: 0 };
        let pub1 = Publication {
            topic_name: "1".to_string(),
            qos: QoS::ExactlyOnce,
            retain: true,
            payload: Bytes::new(),
        };

        // get loader
        let batch_size = 5;
        let mut loader = MessageLoader::new(state.clone(), batch_size);

        // async function that waits for a message to enter the state
        let key_copy = key1;
        let pub_copy = pub1.clone();
        let poll_stream = async move {
            let extracted = loader.try_next().await.unwrap().unwrap();
            assert_eq!((key_copy, pub_copy), extracted);
        };

        // start the function and make sure it starts polling the stream before next step
        let poll_stream_handle = task::spawn_local(poll_stream);
        time::delay_for(Duration::from_secs(2)).await;

        // add an element to the state
        let mut state_borrow = state.borrow_mut();
        state_borrow.insert(key1, pub1).unwrap();
        drop(state_borrow);
        poll_stream_handle.await.unwrap();
    }
}<|MERGE_RESOLUTION|>--- conflicted
+++ resolved
@@ -18,27 +18,17 @@
 /// Then, will return these elements in order
 ///
 /// When the batch is exhausted it will grab a new batch
-<<<<<<< HEAD
-pub struct MessageLoader<S: StreamWakeableState> {
+pub struct MessageLoader<S> {
     state: Rc<RefCell<S>>,
-=======
-pub struct MessageLoader<S> {
-    state: Arc<Mutex<S>>,
->>>>>>> 646b6ba6
     batch: VecDeque<(Key, Publication)>,
     batch_size: usize,
 }
 
-<<<<<<< HEAD
-impl<S: StreamWakeableState> MessageLoader<S> {
-    pub fn new(state: Rc<RefCell<S>>, batch_size: usize) -> Self {
-=======
 impl<S> MessageLoader<S>
 where
     S: StreamWakeableState,
 {
-    pub fn new(state: Arc<Mutex<S>>, batch_size: usize) -> Self {
->>>>>>> 646b6ba6
+    pub fn new(state: Rc<RefCell<S>>, batch_size: usize) -> Self {
         let batch = VecDeque::new();
 
         Self {
