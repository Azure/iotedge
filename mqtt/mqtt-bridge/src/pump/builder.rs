use std::{collections::HashMap, convert::TryInto};

use tokio::sync::mpsc;

use crate::{
    bridge::BridgeError,
    client::{MqttClient, MqttClientConfig, MqttClientExt},
    messages::{StoreMqttEventHandler, TopicMapper},
    persist::{PublicationStore, StreamWakeableState, WakingMemoryStore},
    settings::TopicRule,
    upstream::{
        ConnectivityMqttEventHandler, LocalRpcMqttEventHandler, LocalUpstreamMqttEventHandler,
        LocalUpstreamPumpEventHandler, RemoteRpcMqttEventHandler, RemoteUpstreamMqttEventHandler,
        RemoteUpstreamPumpEventHandler, RpcSubscriptions,
    },
};

use super::{MessagesProcessor, Pump, PumpHandle, TopicMapperUpdates};

pub type PumpPair<S> = (
    Pump<S, LocalUpstreamMqttEventHandler<S>, LocalUpstreamPumpEventHandler>,
    Pump<S, RemoteUpstreamMqttEventHandler<S>, RemoteUpstreamPumpEventHandler>,
);

/// Constructs a pair of bridge pumps: local and remote.
///
/// Local pump connects to a local broker, subscribes to topics to receive
/// messages from local broker and put it in the store of the remote pump.
/// Also reads messages from a local store and publishes them to local broker.
///
/// Remote pump connects to a remote broker, subscribes to topics to receive
/// messages from remote broker and put it in the store of the local pump.
/// Also reads messages from a remote store and publishes them to local broker.
pub struct Builder<S> {
    local: PumpBuilder,
    remote: PumpBuilder,
    store: Box<dyn Fn() -> PublicationStore<S>>,
}

impl Default for Builder<WakingMemoryStore> {
    fn default() -> Self {
        Self {
            local: PumpBuilder::default(),
            remote: PumpBuilder::default(),
            store: Box::new(|| PublicationStore::new_memory(0)),
        }
    }
}

impl<S> Builder<S>
where
    S: StreamWakeableState + Send,
{
    /// Apples parameters to create local pump.
    pub fn with_local<F>(mut self, mut apply: F) -> Self
    where
        F: FnMut(&mut PumpBuilder),
    {
        apply(&mut self.local);
        self
    }

    /// Applies parameters to create remote pump.
    pub fn with_remote<F>(mut self, mut apply: F) -> Self
    where
        F: FnMut(&mut PumpBuilder),
    {
        apply(&mut self.remote);
        self
    }

    /// Setups a factory to create publication store.
    pub fn with_store<F, S1>(self, store: F) -> Builder<S1>
    where
        F: Fn() -> PublicationStore<S1> + 'static,
    {
        Builder {
            local: self.local,
            remote: self.remote,
            store: Box::new(store),
        }
    }

    /// Creates a pair of local and remote pump.
    pub fn build(&mut self) -> Result<PumpPair<S>, BridgeError> {
        let remote_store = (self.store)();
        let local_store = (self.store)();

        let (remote_messages_send, remote_messages_recv) = mpsc::channel(100);
        let (local_messages_send, local_messages_recv) = mpsc::channel(100);

        // prepare local pump
        let topic_filters = make_topics(&self.local.rules)?;
        let local_topic_mappers_updates = TopicMapperUpdates::new(topic_filters);

<<<<<<< HEAD
        let rpc = LocalRpcHandler::new(PumpHandle::new(remote_messages_send.clone()));
        let messages =
            MessageHandler::new(remote_store.clone(), local_topic_mappers_updates.clone());
        let handler = LocalUpstreamHandler::new(messages, rpc);
=======
        let rpc = LocalRpcMqttEventHandler::new(PumpHandle::new(remote_messages_send.clone()));
        let messages = StoreMqttEventHandler::new(remote_store.clone(), topic_filters);
        let handler = LocalUpstreamMqttEventHandler::new(messages, rpc);
>>>>>>> ddc67bd6

        let config = self.local.client.take().expect("local client config");
        let client = MqttClient::tcp(config, handler);
        let local_pub_handle = client
            .publish_handle()
            .map_err(BridgeError::PublishHandle)?;
        let subscription_handle = client
            .update_subscription_handle()
            .map_err(BridgeError::UpdateSubscriptionHandle)?;

        let handler = LocalUpstreamPumpEventHandler::new(local_pub_handle);
        let pump_handle = PumpHandle::new(local_messages_send.clone());
        let messages = MessagesProcessor::new(
            handler,
            local_messages_recv,
            pump_handle,
            subscription_handle,
            local_topic_mappers_updates,
        );

        let local_pump = Pump::new(
            local_messages_send.clone(),
            client,
            local_store.clone(),
            messages,
        )?;

        // prepare remote pump
        let topic_filters = make_topics(&self.remote.rules)?;
        let remote_topic_mappers_updates = TopicMapperUpdates::new(topic_filters);

        let rpc_subscriptions = RpcSubscriptions::default();
<<<<<<< HEAD
        let rpc = RemoteRpcHandler::new(rpc_subscriptions.clone(), local_pump.handle());
        let messages = MessageHandler::new(local_store, remote_topic_mappers_updates.clone());
        let connectivity = ConnectivityHandler::new(PumpHandle::new(local_messages_send));
        let handler = RemoteUpstreamHandler::new(messages, rpc, connectivity);
=======
        let rpc = RemoteRpcMqttEventHandler::new(rpc_subscriptions.clone(), local_pump.handle());
        let messages = StoreMqttEventHandler::new(local_store, topic_filters);
        let connectivity = ConnectivityMqttEventHandler::new(PumpHandle::new(local_messages_send));
        let handler = RemoteUpstreamMqttEventHandler::new(messages, rpc, connectivity);
>>>>>>> ddc67bd6

        let config = self.remote.client.take().expect("remote client config");
        let client = MqttClient::tls(config, handler);
        let remote_pub_handle = client
            .publish_handle()
            .map_err(BridgeError::PublishHandle)?;
        let remote_sub_handle = client
            .update_subscription_handle()
            .map_err(BridgeError::UpdateSubscriptionHandle)?;

        let handler = RemoteUpstreamPumpEventHandler::new(
            remote_sub_handle,
            remote_pub_handle,
            local_pump.handle(),
            rpc_subscriptions,
        );
        let pump_handle = PumpHandle::new(remote_messages_send.clone());

        let remote_sub_handle = client
            .update_subscription_handle()
            .map_err(BridgeError::UpdateSubscriptionHandle)?;
        let messages = MessagesProcessor::new(
            handler,
            remote_messages_recv,
            pump_handle,
            remote_sub_handle,
            remote_topic_mappers_updates,
        );

        let remote_pump = Pump::new(remote_messages_send, client, remote_store, messages)?;

        Ok((local_pump, remote_pump))
    }
}

/// Collects parameters to construct `Pump`.
#[derive(Default)]
pub struct PumpBuilder {
    client: Option<MqttClientConfig>,
    rules: Vec<TopicRule>,
}

impl PumpBuilder {
    /// Applies default topic translation rules.
    pub fn with_rules(&mut self, rules: Vec<TopicRule>) -> &mut Self {
        self.rules = rules;
        self
    }

    /// Applies MQTT client settings.
    pub fn with_config(&mut self, config: MqttClientConfig) -> &mut Self {
        self.client = Some(config);
        self
    }
}

fn make_topics(rules: &[TopicRule]) -> Result<HashMap<String, TopicMapper>, BridgeError> {
    let topic_filters: Vec<TopicMapper> = rules
        .iter()
        .map(|topic| topic.to_owned().try_into())
        .collect::<Result<Vec<_>, _>>()?;

    let topic_filters = topic_filters
        .iter()
        .map(|topic| (topic.subscribe_to(), topic.clone()))
        .collect::<HashMap<_, _>>();

    Ok(topic_filters)
}<|MERGE_RESOLUTION|>--- conflicted
+++ resolved
@@ -93,16 +93,10 @@
         let topic_filters = make_topics(&self.local.rules)?;
         let local_topic_mappers_updates = TopicMapperUpdates::new(topic_filters);
 
-<<<<<<< HEAD
-        let rpc = LocalRpcHandler::new(PumpHandle::new(remote_messages_send.clone()));
+        let rpc = LocalRpcMqttEventHandler::new(PumpHandle::new(remote_messages_send.clone()));
         let messages =
-            MessageHandler::new(remote_store.clone(), local_topic_mappers_updates.clone());
-        let handler = LocalUpstreamHandler::new(messages, rpc);
-=======
-        let rpc = LocalRpcMqttEventHandler::new(PumpHandle::new(remote_messages_send.clone()));
-        let messages = StoreMqttEventHandler::new(remote_store.clone(), topic_filters);
+            StoreMqttEventHandler::new(remote_store.clone(), local_topic_mappers_updates.clone());
         let handler = LocalUpstreamMqttEventHandler::new(messages, rpc);
->>>>>>> ddc67bd6
 
         let config = self.local.client.take().expect("local client config");
         let client = MqttClient::tcp(config, handler);
@@ -135,17 +129,11 @@
         let remote_topic_mappers_updates = TopicMapperUpdates::new(topic_filters);
 
         let rpc_subscriptions = RpcSubscriptions::default();
-<<<<<<< HEAD
-        let rpc = RemoteRpcHandler::new(rpc_subscriptions.clone(), local_pump.handle());
-        let messages = MessageHandler::new(local_store, remote_topic_mappers_updates.clone());
-        let connectivity = ConnectivityHandler::new(PumpHandle::new(local_messages_send));
-        let handler = RemoteUpstreamHandler::new(messages, rpc, connectivity);
-=======
         let rpc = RemoteRpcMqttEventHandler::new(rpc_subscriptions.clone(), local_pump.handle());
-        let messages = StoreMqttEventHandler::new(local_store, topic_filters);
+        let messages =
+            StoreMqttEventHandler::new(local_store, remote_topic_mappers_updates.clone());
         let connectivity = ConnectivityMqttEventHandler::new(PumpHandle::new(local_messages_send));
         let handler = RemoteUpstreamMqttEventHandler::new(messages, rpc, connectivity);
->>>>>>> ddc67bd6
 
         let config = self.remote.client.take().expect("remote client config");
         let client = MqttClient::tls(config, handler);
