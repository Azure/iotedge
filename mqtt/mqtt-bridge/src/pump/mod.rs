mod builder;
mod egress;
mod ingress;
mod messages;

use std::{collections::HashMap, sync::Arc};

pub use builder::Builder;
use egress::Egress;
use ingress::Ingress;
use messages::MessagesProcessor;
pub use messages::PumpMessageHandler;

use mockall::automock;
use parking_lot::Mutex;
use tokio::{join, pin, select, sync::mpsc};
use tracing::{error, info};

use crate::{
    bridge::BridgeError,
<<<<<<< HEAD
    client::{EventHandler, MqttClient, MqttClientExt},
    config_update::PumpDiff,
    messages::TopicMapper,
=======
    client::{MqttClient, MqttClientExt, MqttEventHandler},
>>>>>>> ddc67bd6
    persist::{PublicationStore, StreamWakeableState},
};

#[cfg(test)]
pub fn channel<M: 'static>() -> (PumpHandle<M>, mpsc::Receiver<PumpMessage<M>>) {
    let (tx, rx) = tokio::sync::mpsc::channel(10);
    (PumpHandle::new(tx), rx)
}

#[derive(Debug, thiserror::Error)]
#[error("unable to send command to pump")]
pub struct PumpError;

/// Pump is used to connect to either local broker or remote brokers
/// (including the upstream edge device)
///
/// It contains several tasks running in parallel: ingress, egress and events processing.
///
/// During `ingress` pump handles incoming MQTT publications and puts them
/// into the store. The opposite pump will read publications from a store
/// and forwards them to the corresponding broker.
///
/// During `egress` pump reads pulications from its own store and sends them
/// to the broker MQTT client connected to.
///
/// Messages processing is intended to control pump behavior: initiate pump
/// shutdown, handle configuration update or another specific event.
pub struct Pump<S, H, M>
where
    M: PumpMessageHandler,
{
    messages_send: mpsc::Sender<PumpMessage<M::Message>>,
    messages: MessagesProcessor<M>,
    egress: Egress<S>,
    ingress: Ingress<H>,
}

impl<S, H, M> Pump<S, H, M>
where
    H: MqttEventHandler,
    M: PumpMessageHandler,
    M::Message: 'static,
    S: StreamWakeableState,
{
    /// Creates a new instance of pump.
    fn new(
        messages_send: mpsc::Sender<PumpMessage<M::Message>>,
        client: MqttClient<H>,
        store: PublicationStore<S>,
        messages: MessagesProcessor<M>,
    ) -> Result<Self, BridgeError> {
        let client_shutdown = client.shutdown_handle()?;
        let publish_handle = client
            .publish_handle()
            .map_err(BridgeError::PublishHandle)?;

        let egress = Egress::new(publish_handle, store);
        let ingress = Ingress::new(client, client_shutdown);

        Ok(Self {
            messages_send,
            messages,
            egress,
            ingress,
        })
    }

    /// Returns a handle to send control messages to a pump.
    pub fn handle(&self) -> PumpHandle<M::Message> {
        PumpHandle::new(self.messages_send.clone())
    }

    /// Orchestrates starting of egress, ingress and controll messages
    /// processing and waits for all of them to finish.
    ///
    /// Attempts to start all routines in the same task in parallel and
    /// waits for any of them to finish. It sends shutdown to other ones
    /// and waits until all of them stopped.
    pub async fn run(mut self) {
        info!("starting pump...");

        let shutdown_egress = self.egress.handle();
        let egress = self.egress.run();

        let shutdown_ingress = self.ingress.handle();
        let ingress = self.ingress.run();

        let shutdown_messages = self.messages.handle();
        let messages = self.messages.run();

        pin!(egress, ingress, messages);

        select! {
            _= &mut egress => {
                error!("egress stopped unexpectedly");
                shutdown_ingress.shutdown().await;
                shutdown_messages.shutdown().await;

                join!(ingress, messages);

            },
            _= &mut ingress => {
                error!("ingress stopped unexpectedly");
                shutdown_egress.shutdown().await;
                shutdown_messages.shutdown().await;

                join!(egress, messages);
            },
            _= &mut messages => {
                info!("stopping pump");
                shutdown_ingress.shutdown().await;
                shutdown_egress.shutdown().await;

                join!(egress, ingress);
            }
        };

        info!("stopped pump");
    }
}

/// A message to control pump behavior.
#[derive(Debug, PartialEq)]
pub enum PumpMessage<E> {
    Event(E),
    ConfigurationUpdate(PumpDiff),
    Shutdown,
}

/// A handle to send control messages to the pump.
pub struct PumpHandle<M> {
    sender: mpsc::Sender<PumpMessage<M>>,
}

#[automock]
impl<M: 'static> PumpHandle<M> {
    /// Creates a new instance of pump handle.
    fn new(sender: mpsc::Sender<PumpMessage<M>>) -> Self {
        Self { sender }
    }

    /// Sends a control message to a pump.
    pub async fn send(&mut self, message: PumpMessage<M>) -> Result<(), PumpError> {
        self.sender.send(message).await.map_err(|_| PumpError)
    }
}

#[derive(Clone)]
pub struct TopicMapperUpdates(Arc<Mutex<HashMap<String, TopicMapper>>>);

impl TopicMapperUpdates {
    pub fn new(mappings: HashMap<String, TopicMapper>) -> Self {
        Self(Arc::new(Mutex::new(mappings)))
    }

    pub fn insert(&self, topic_filter: &str, mapper: TopicMapper) -> Option<TopicMapper> {
        self.0.lock().insert(topic_filter.into(), mapper)
    }

    pub fn remove(&self, topic_filter: &str) -> Option<TopicMapper> {
        self.0.lock().remove(topic_filter)
    }

    pub fn get(&self, topic_filter: &str) -> Option<TopicMapper> {
        self.0.lock().get(topic_filter).cloned()
    }

    pub fn contains_key(&self, topic_filter: &str) -> bool {
        self.0.lock().contains_key(topic_filter)
    }
}<|MERGE_RESOLUTION|>--- conflicted
+++ resolved
@@ -18,13 +18,9 @@
 
 use crate::{
     bridge::BridgeError,
-<<<<<<< HEAD
-    client::{EventHandler, MqttClient, MqttClientExt},
+    client::{MqttClient, MqttClientExt, MqttEventHandler},
     config_update::PumpDiff,
     messages::TopicMapper,
-=======
-    client::{MqttClient, MqttClientExt, MqttEventHandler},
->>>>>>> ddc67bd6
     persist::{PublicationStore, StreamWakeableState},
 };
 
