--- conflicted
+++ resolved
@@ -291,9 +291,6 @@
         }
     }
 
-<<<<<<< HEAD
-    pub fn shutdown_handle(&self) -> Result<ClientShutdownHandle, ShutdownError> {
-=======
     fn get_token_source(connection_credentials: &Credentials) -> Option<SasTokenSource> {
         match connection_credentials {
             Credentials::Provider(_) | Credentials::PlainText(_) => {
@@ -303,8 +300,7 @@
         }
     }
 
-    pub fn shutdown_handle(&self) -> Result<ShutdownHandle, ShutdownError> {
->>>>>>> 38b5dd78
+    pub fn shutdown_handle(&self) -> Result<ClientShutdownHandle, ShutdownError> {
         self.client
             .shutdown_handle()
             .map_or(Err(ShutdownError::ClientDoesNotExist), |shutdown_handle| {
