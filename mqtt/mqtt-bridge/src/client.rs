--- conflicted
+++ resolved
@@ -4,18 +4,6 @@
 };
 
 use chrono::Utc;
-<<<<<<< HEAD
-use futures_util::future::{ok, BoxFuture, Either::Left, Either::Right};
-use native_tls::{Certificate, TlsConnector};
-use openssl::x509::X509;
-use tokio::{io::AsyncRead, io::AsyncWrite, net::TcpStream, stream::StreamExt};
-use tracing::{debug, error, warn};
-use Vec;
-
-use mqtt3::{
-    proto, Client, Event, IoSource, PublishHandle, ShutdownError, SubscriptionUpdateEvent,
-    UpdateSubscriptionError,
-=======
 use futures_util::future::{self, try_join3, BoxFuture};
 use openssl::{ssl::SslConnector, ssl::SslMethod, x509::X509};
 use tokio::{io::AsyncRead, io::AsyncWrite, net::TcpStream, stream::StreamExt};
@@ -23,8 +11,8 @@
 use tracing::{debug, error, warn};
 
 use mqtt3::{
-    proto, Client, Event, IoSource, ShutdownError, SubscriptionUpdateEvent, UpdateSubscriptionError,
->>>>>>> 5e44fc7b
+    proto, Client, Event, IoSource, PublishHandle, ShutdownError, SubscriptionUpdateEvent,
+    UpdateSubscriptionError,
 };
 
 use crate::{
@@ -62,19 +50,15 @@
 
 impl<I> BridgeIo for I where I: AsyncRead + AsyncWrite + Send + Sync + 'static {}
 
-<<<<<<< HEAD
-=======
 type BridgeIoSourceFuture =
     BoxFuture<'static, Result<(Pin<Box<dyn BridgeIo>>, Option<String>), Error>>;
 
->>>>>>> 5e44fc7b
 #[derive(Clone)]
 pub struct TcpConnection<T>
 where
     T: TokenSource + Clone + Send + Sync + 'static,
 {
     address: String,
-    port: Option<String>,
     token_source: Option<T>,
     trust_bundle_source: Option<TrustBundleSource>,
 }
@@ -85,16 +69,11 @@
 {
     pub fn new(
         address: String,
-<<<<<<< HEAD
-        port: Option<String>,
-=======
->>>>>>> 5e44fc7b
         token_source: Option<T>,
         trust_bundle_source: Option<TrustBundleSource>,
     ) -> Self {
         Self {
             address,
-            port,
             token_source,
             trust_bundle_source,
         }
@@ -109,110 +88,6 @@
 
     fn connect(&mut self) -> Self::Future {
         match self {
-<<<<<<< HEAD
-            BridgeIoSource::Tcp(connect) => {
-                let address = connect.address.clone();
-                let port = connect.port.clone();
-                let token_source = connect.token_source.as_ref().cloned();
-                let host = port.map_or(address.clone(), |p| format!("{}:{}", address.clone(), p));
-
-                Box::pin(async move {
-                    let expiry =
-                        Utc::now() + chrono::Duration::minutes(DEFAULT_TOKEN_DURATION_MINS);
-
-                    let io = TcpStream::connect(&host);
-
-                    let token = if let Some(ref ts) = token_source {
-                        Left(ts.get(&expiry))
-                    } else {
-                        Right(ok(None))
-                    };
-
-                    let (password, io) =
-                        futures_util::future::try_join(token, io)
-                            .await
-                            .map_err(|err| {
-                                Error::new(ErrorKind::Other, format!("failed to connect: {}", err))
-                            })?;
-
-                    let stream: Pin<Box<dyn BridgeIo>> = Box::pin(io);
-                    Ok((stream, password))
-                })
-            }
-            BridgeIoSource::Tls(connect) => {
-                let address = connect.address.clone();
-                let port = connect.port.clone();
-                let token_source = connect.token_source.as_ref().cloned();
-                let trust_bundle_source = connect.trust_bundle_source.clone();
-                let host = port.map_or(address.clone(), |p| format!("{}:{}", address.clone(), p));
-
-                Box::pin(async move {
-                    let expiry =
-                        Utc::now() + chrono::Duration::minutes(DEFAULT_TOKEN_DURATION_MINS);
-
-                    let server_root_certificate = if let Some(ref source) = trust_bundle_source {
-                        Left(source.get_trust_bundle())
-                    } else {
-                        Right(ok(None))
-                    };
-
-                    let token = if let Some(ref ts) = token_source {
-                        Left(ts.get(&expiry))
-                    } else {
-                        Right(ok(None))
-                    };
-
-                    let io = TcpStream::connect(host);
-
-                    let (server_root_certificate, password, stream) =
-                        futures_util::future::try_join3(server_root_certificate, token, io)
-                            .await
-                            .map_err(|err| {
-                                Error::new(ErrorKind::Other, format!("failed to connect: {}", err))
-                            })?;
-
-                    let mut builder = TlsConnector::builder();
-
-                    if let Some(trust_bundle) = server_root_certificate {
-                        let certs = X509::stack_from_pem(trust_bundle.as_bytes())
-                            .unwrap()
-                            .into_iter()
-                            .flat_map(|cert| {
-                                cert.to_der()
-                                    .ok()
-                                    .map(|der| Certificate::from_der(&der).ok())
-                            })
-                            .filter_map(|cert| cert)
-                            .collect::<Vec<_>>();
-
-                        for cert in certs {
-                            builder.add_root_certificate(cert);
-                        }
-                    }
-
-                    let connector = builder.build().map_err(|err| {
-                        Error::new(
-                            ErrorKind::Other,
-                            format!("could not create TLS connector: {}", err),
-                        )
-                    })?;
-                    let connector: tokio_tls::TlsConnector = connector.into();
-
-                    let io = connector.connect(&address, stream).await;
-
-                    debug!("Tls connection {:?} for {:?}", io, address);
-
-                    io.map_or_else(
-                        |e| Err(Error::new(ErrorKind::Other, e)),
-                        |io| {
-                            let stream: Pin<Box<dyn BridgeIo>> = Box::pin(io);
-                            Ok((stream, password))
-                        },
-                    )
-                })
-            }
-        }
-=======
             BridgeIoSource::Tcp(connect_settings) => Self::get_tcp_source(connect_settings.clone()),
             BridgeIoSource::Tls(connect_settings) => Self::get_tls_source(&connect_settings),
         }
@@ -317,7 +192,6 @@
                 |io| io,
             )
         })
->>>>>>> 5e44fc7b
     }
 }
 
@@ -336,7 +210,6 @@
 impl<T: EventHandler> MqttClient<T> {
     pub fn new(
         address: &str,
-        port: Option<String>,
         keep_alive: Duration,
         _clean_session: bool,
         event_handler: T,
@@ -368,27 +241,10 @@
             Credentials::Anonymous(client_id) => (client_id.into(), None, None),
         };
 
-<<<<<<< HEAD
-        let io_source = if secure {
-            BridgeIoSource::Tls(TcpConnection::<SasTokenSource>::new(
-                address.to_owned(),
-                port,
-                token_source,
-                Some(TrustBundleSource::new(connection_credentials.clone())),
-            ))
-        } else {
-            BridgeIoSource::Tcp(TcpConnection::<SasTokenSource>::new(
-                address.to_owned(),
-                port,
-                token_source,
-                None,
-            ))
-=======
         let trust_bundle = if secure {
             Some(TrustBundleSource::new(connection_credentials.clone()))
         } else {
             None
->>>>>>> 5e44fc7b
         };
         let tcp_connection =
             TcpConnection::<SasTokenSource>::new(address.to_owned(), token_source, trust_bundle);
@@ -407,15 +263,6 @@
             keep_alive,
         );
 
-        let client = Client::new(
-            Some(client_id.clone()),
-            username.clone(),
-            None,
-            io_source.clone(),
-            DEFAULT_MAX_RECONNECT,
-            keep_alive,
-        );
-
         Self {
             client_id,
             username,
@@ -450,11 +297,7 @@
             None
         }) {
             debug!("handle event {:?}", event);
-<<<<<<< HEAD
             if let Err(e) = self.event_handler.handle_event(event) {
-=======
-            if let Err(e) = self.event_handler.handle_event(event).await {
->>>>>>> 5e44fc7b
                 error!("error processing event {}", e);
             }
         }
@@ -492,11 +335,7 @@
                         SubscriptionUpdateEvent::Subscribe(sub) => {
                             subacks.remove(&sub.topic_filter);
                         }
-<<<<<<< HEAD
-                        SubscriptionUpdateEvent::SubscriptionRejectedByServer(topic_filter) => {
-=======
                         SubscriptionUpdateEvent::RejectedByServer(topic_filter) => {
->>>>>>> 5e44fc7b
                             subacks.remove(&topic_filter);
                             error!("subscription rejected by server {}", topic_filter);
                         }
@@ -514,14 +353,7 @@
         } else {
             error!(
                 "failed to receive expected subacks for topics: {0:?}",
-<<<<<<< HEAD
-                subacks
-                    .iter()
-                    .map(std::string::ToString::to_string)
-                    .collect::<String>()
-=======
                 subacks.iter().map(ToString::to_string).collect::<String>()
->>>>>>> 5e44fc7b
             );
         }
 
@@ -536,11 +368,7 @@
 }
 
 #[derive(Debug, thiserror::Error)]
-<<<<<<< HEAD
 pub enum ClientError {
-=======
-pub enum ClientConnectError {
->>>>>>> 5e44fc7b
     #[error("failed to subscribe topic")]
     Subscribe(#[from] UpdateSubscriptionError),
 
@@ -550,11 +378,9 @@
     #[error("failed to shutdown custom mqtt client: {0}")]
     ShutdownClient(#[from] mqtt3::ShutdownError),
 
-<<<<<<< HEAD
     #[error("failed to shutdown custom mqtt client: {0}")]
     PublishHandle(#[from] mqtt3::PublishError),
-=======
+
     #[error("failed to connect")]
     SslHandshake,
->>>>>>> 5e44fc7b
 }