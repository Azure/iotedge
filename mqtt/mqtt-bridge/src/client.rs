#![allow(dead_code)] // TODO remove when ready
use std::{
    collections::HashSet, fmt::Display, io::Error, io::ErrorKind, pin::Pin, str, time::Duration,
};

use chrono::Utc;
use futures_util::future::{self, BoxFuture};
use openssl::{ssl::SslConnector, ssl::SslMethod, x509::X509};
use tokio::{io::AsyncRead, io::AsyncWrite, net::TcpStream, stream::StreamExt};
use tracing::{debug, error, warn};

use mqtt3::{
<<<<<<< HEAD
    proto, Client, Event, IoSource, PublishHandle, ShutdownError, SubscriptionUpdateEvent,
    UpdateSubscriptionError,
=======
    proto, Client, Event, IoSource, ShutdownError, SubscriptionUpdateEvent, UpdateSubscriptionError,
>>>>>>> 010741d2
};

use crate::{
    settings::Credentials,
    token_source::TrustBundleSource,
    token_source::{SasTokenSource, TokenSource},
};

const DEFAULT_TOKEN_DURATION_MINS: i64 = 60;
const DEFAULT_MAX_RECONNECT: Duration = Duration::from_secs(5);
// TODO: get QOS from topic settings
const DEFAULT_QOS: proto::QoS = proto::QoS::AtLeastOnce;
const API_VERSION: &str = "2010-01-01";

#[derive(Debug, Clone)]
pub struct ClientShutdownHandle(mqtt3::ShutdownHandle);

impl ClientShutdownHandle {
    pub async fn shutdown(&mut self) -> Result<(), ClientError> {
        self.0
            .shutdown()
            .await
            .map_err(ClientError::ShutdownClient)?;
        Ok(())
    }
}

#[derive(Clone)]
enum BridgeIoSource {
    Tcp(TcpConnection<SasTokenSource>),
    Tls(TcpConnection<SasTokenSource>),
}

trait BridgeIo: AsyncRead + AsyncWrite + Send + Sync + 'static {}

impl<I> BridgeIo for I where I: AsyncRead + AsyncWrite + Send + Sync + 'static {}

type BridgeIoSourceFuture =
    BoxFuture<'static, Result<(Pin<Box<dyn BridgeIo>>, Option<String>), Error>>;

#[derive(Clone)]
pub struct TcpConnection<T>
where
    T: TokenSource + Clone + Send + Sync + 'static,
{
    address: String,
    token_source: Option<T>,
    trust_bundle_source: Option<TrustBundleSource>,
}

impl<T> TcpConnection<T>
where
    T: TokenSource + Clone + Send + Sync + 'static,
{
    pub fn new(
        address: String,
        token_source: Option<T>,
        trust_bundle_source: Option<TrustBundleSource>,
    ) -> Self {
        Self {
            address,
            token_source,
            trust_bundle_source,
        }
    }
}

impl IoSource for BridgeIoSource {
    type Io = Pin<Box<dyn BridgeIo>>;
    type Error = Error;
    #[allow(clippy::type_complexity)]
    type Future = BoxFuture<'static, Result<(Self::Io, Option<String>), Self::Error>>;

    fn connect(&mut self) -> Self::Future {
        match self {
            BridgeIoSource::Tcp(connect_settings) => Self::get_tcp_source(connect_settings.clone()),
            BridgeIoSource::Tls(connect_settings) => Self::get_tls_source(connect_settings.clone()),
        }
    }
}

impl BridgeIoSource {
    fn get_tcp_source(connection_settings: TcpConnection<SasTokenSource>) -> BridgeIoSourceFuture {
        let address = connection_settings.address;
        let token_source = connection_settings.token_source;

        Box::pin(async move {
            let expiry = Utc::now() + chrono::Duration::minutes(DEFAULT_TOKEN_DURATION_MINS);

            let io = TcpStream::connect(&address);

            let token_task = async {
                match token_source {
                    Some(ts) => ts.get(&expiry).await,
                    None => Ok(None),
                }
            };

            let (password, io) = future::try_join(token_task, io).await.map_err(|err| {
                Error::new(ErrorKind::Other, format!("failed to connect: {}", err))
            })?;

            let stream: Pin<Box<dyn BridgeIo>> = Box::pin(io);
            Ok((stream, password))
        })
    }

    fn get_tls_source(connection_settings: TcpConnection<SasTokenSource>) -> BridgeIoSourceFuture {
        let address = connection_settings.address.clone();
        let token_source = connection_settings.token_source.as_ref().cloned();
        let trust_bundle_source = connection_settings.trust_bundle_source;

        Box::pin(async move {
            let expiry = Utc::now() + chrono::Duration::minutes(DEFAULT_TOKEN_DURATION_MINS);

            let server_root_certificate_task = async {
                match trust_bundle_source {
                    Some(source) => source.get_trust_bundle().await,
                    None => Ok(None),
                }
            };

            let token_task = async {
                match token_source {
                    Some(ts) => ts.get(&expiry).await,
                    None => Ok(None),
                }
            };

            let io = TcpStream::connect(address.clone());

            let (server_root_certificate, password, stream) =
                future::try_join3(server_root_certificate_task, token_task, io)
                    .await
                    .map_err(|err| {
                        Error::new(ErrorKind::Other, format!("failed to connect: {}", err))
                    })?;

            let config = SslConnector::builder(SslMethod::tls())
                .map(|mut builder| {
                    if let Some(trust_bundle) = server_root_certificate {
                        X509::stack_from_pem(trust_bundle.as_bytes())
                            .map(|mut certs| {
                                while let Some(ca) = certs.pop() {
                                    builder.cert_store_mut().add_cert(ca).ok();
                                }
                            })
                            .ok();
                    }

                    builder.build()
                })
                .and_then(|conn| conn.configure())
                .map_err(|e| Error::new(ErrorKind::NotConnected, e))?;

            let hostname = address.split(':').next().unwrap_or(&address);

            let io = tokio_openssl::connect(config, &hostname, stream).await;

            debug!("Tls connection {:?} for {:?}", io, address);

            io.map(|io| {
                let stream: Pin<Box<dyn BridgeIo>> = Box::pin(io);
                Ok((stream, password))
            })
            .map_err(|e| Error::new(ErrorKind::NotConnected, e))?
        })
    }
}

/// This is a wrapper over mqtt3 client
pub struct MqttClient<T>
where
    T: EventHandler,
{
    client_id: Option<String>,
    username: Option<String>,
    io_source: BridgeIoSource,
    keep_alive: Duration,
    client: Client<BridgeIoSource>,
    event_handler: T,
}

impl<T: EventHandler> MqttClient<T> {
    pub fn tcp(
<<<<<<< HEAD
=======
        address: &str,
        keep_alive: Duration,
        clean_session: bool,
        event_handler: T,
        connection_credentials: &Credentials,
    ) -> Self {
        let token_source = Self::token_source(&connection_credentials);
        let tcp_connection =
            TcpConnection::<SasTokenSource>::new(address.to_owned(), token_source, None);
        let io_source = BridgeIoSource::Tcp(tcp_connection);

        Self::new(
            keep_alive,
            clean_session,
            event_handler,
            connection_credentials,
            io_source,
        )
    }

    pub fn tls(
>>>>>>> 010741d2
        address: &str,
        keep_alive: Duration,
        clean_session: bool,
        event_handler: T,
        connection_credentials: &Credentials,
    ) -> Self {
<<<<<<< HEAD
        let token_source = Self::get_token_source(&connection_credentials);
        let tcp_connection =
            TcpConnection::<SasTokenSource>::new(address.to_owned(), token_source, None);
        let io_source = BridgeIoSource::Tcp(tcp_connection);

        Self::new(
            keep_alive,
            clean_session,
            event_handler,
            connection_credentials,
            io_source,
        )
    }

    pub fn tls(
        address: &str,
        keep_alive: Duration,
        clean_session: bool,
        event_handler: T,
        connection_credentials: &Credentials,
    ) -> Self {
        let trust_bundle = Some(TrustBundleSource::new(connection_credentials.clone()));

        let token_source = Self::get_token_source(&connection_credentials);
=======
        let trust_bundle = Some(TrustBundleSource::new(connection_credentials.clone()));

        let token_source = Self::token_source(&connection_credentials);
>>>>>>> 010741d2
        let tcp_connection =
            TcpConnection::<SasTokenSource>::new(address.to_owned(), token_source, trust_bundle);
        let io_source = BridgeIoSource::Tls(tcp_connection);

        Self::new(
            keep_alive,
            clean_session,
            event_handler,
            connection_credentials,
            io_source,
        )
    }

    fn new(
        keep_alive: Duration,
        clean_session: bool,
        event_handler: T,
        connection_credentials: &Credentials,
        io_source: BridgeIoSource,
    ) -> Self {
        let (client_id, username) = match connection_credentials {
            Credentials::Provider(provider_settings) => (
                format!(
                    "{}/{}",
                    provider_settings.device_id().to_owned(),
                    provider_settings.module_id().to_owned()
                ),
                //TODO: handle properties that are sent by client in username (modelId, authchain)
                Some(format!(
                    "{}/{}/{}/?api-version={}",
                    provider_settings.iothub_hostname().to_owned(),
                    provider_settings.device_id().to_owned(),
                    provider_settings.module_id().to_owned(),
                    API_VERSION.to_owned()
                )),
            ),
            Credentials::PlainText(creds) => (
                creds.client_id().to_owned(),
                Some(creds.username().to_owned()),
            ),
            Credentials::Anonymous(client_id) => (client_id.into(), None),
        };

        let client_id = if clean_session { None } else { Some(client_id) };

        let client = Client::new(
            client_id.clone(),
            username.clone(),
            None,
            io_source.clone(),
            DEFAULT_MAX_RECONNECT,
            keep_alive,
        );

        Self {
            client_id,
            username,
            io_source,
            keep_alive,
            client,
            event_handler,
        }
    }

<<<<<<< HEAD
    fn get_token_source(connection_credentials: &Credentials) -> Option<SasTokenSource> {
=======
    fn token_source(connection_credentials: &Credentials) -> Option<SasTokenSource> {
>>>>>>> 010741d2
        match connection_credentials {
            Credentials::Provider(_) | Credentials::PlainText(_) => {
                Some(SasTokenSource::new(connection_credentials.clone()))
            }
            Credentials::Anonymous(_) => None,
        }
    }

<<<<<<< HEAD
    pub fn shutdown_handle(&self) -> Result<ClientShutdownHandle, ShutdownError> {
=======
    pub fn shutdown_handle(&self) -> Result<ShutdownHandle, ShutdownError> {
>>>>>>> 010741d2
        self.client
            .shutdown_handle()
            .map_or(Err(ShutdownError::ClientDoesNotExist), |shutdown_handle| {
                Ok(ClientShutdownHandle(shutdown_handle))
            })
    }

    pub fn publish_handle(&self) -> Result<PublishHandle, ClientError> {
        let publish_handle = self
            .client
            .publish_handle()
            .map_err(ClientError::PublishHandle)?;

        Ok(publish_handle)
    }

    pub async fn handle_events(&mut self) {
        // TODO PRE: give information about the client
        debug!("polling bridge client");
        while let Some(event) = self.client.try_next().await.unwrap_or_else(|e| {
            error!(message = "failed to poll events", error=%e);
            // TODO: handle the error by recreting the connection
            None
        }) {
            debug!("handle event {:?}", event);
<<<<<<< HEAD
            if let Err(e) = self.event_handler.handle_event(event) {
=======
            if let Err(e) = self.event_handler.handle_event(event).await {
>>>>>>> 010741d2
                error!("error processing event {}", e);
            }
        }
    }

    pub async fn subscribe(&mut self, topics: &Vec<String>) -> Result<(), ClientError> {
        debug!("subscribing to topics");
        let subscriptions = topics.iter().map(|topic| proto::SubscribeTo {
            topic_filter: topic.to_string(),
            qos: DEFAULT_QOS,
        });

        for subscription in subscriptions {
            debug!("subscribing to topic {}", subscription.topic_filter);
            self.client
                .subscribe(subscription)
                .map_err(ClientError::Subscribe)?;
        }

        let mut subacks: HashSet<_> = topics.iter().collect();
        if subacks.is_empty() {
            debug!("no topics to subscribe to");
            return Ok(());
        }

        // TODO PRE: Don't wait for subscription updates before starting the bridge.
        //           We should move this logic to the handle events.
        while let Some(event) = self
            .client
            .try_next()
            .await
            .map_err(ClientError::PollClient)?
        {
            if let Event::SubscriptionUpdates(subscriptions) = event {
                for subscription in subscriptions {
                    match subscription {
                        SubscriptionUpdateEvent::Subscribe(sub) => {
                            subacks.remove(&sub.topic_filter);
<<<<<<< HEAD
                            debug!("successfully subscribed to topics");
=======
>>>>>>> 010741d2
                        }
                        SubscriptionUpdateEvent::RejectedByServer(topic_filter) => {
                            subacks.remove(&topic_filter);
                            error!("subscription rejected by server {}", topic_filter);
                        }
<<<<<<< HEAD
=======

>>>>>>> 010741d2
                        SubscriptionUpdateEvent::Unsubscribe(topic_filter) => {
                            warn!("Unsubscribed {}", topic_filter);
                        }
                    }
                }
<<<<<<< HEAD
                debug!("stop waiting for subscriptions");
                break;
=======
>>>>>>> 010741d2
            }
        }

        if subacks.is_empty() {
            debug!("successfully subscribed to topics");
        } else {
            error!(
                "failed to receive expected subacks for topics: {0:?}",
                subacks.iter().map(ToString::to_string).collect::<String>()
            );
        }

        Ok(())
    }
}

pub trait EventHandler {
    type Error: Display;

    fn handle_event(&mut self, event: Event) -> Result<(), Self::Error>;
}

#[derive(Debug, thiserror::Error)]
<<<<<<< HEAD
pub enum ClientError {
=======
pub enum ClientConnectError {
>>>>>>> 010741d2
    #[error("failed to subscribe topic")]
    Subscribe(#[from] UpdateSubscriptionError),

    #[error("failed to poll client")]
    PollClient(#[from] mqtt3::Error),

    #[error("failed to shutdown custom mqtt client: {0}")]
    ShutdownClient(#[from] mqtt3::ShutdownError),

<<<<<<< HEAD
    #[error("failed to shutdown custom mqtt client: {0}")]
    PublishHandle(#[from] mqtt3::PublishError),

=======
>>>>>>> 010741d2
    #[error("failed to connect")]
    SslHandshake,
}<|MERGE_RESOLUTION|>--- conflicted
+++ resolved
@@ -10,12 +10,8 @@
 use tracing::{debug, error, warn};
 
 use mqtt3::{
-<<<<<<< HEAD
     proto, Client, Event, IoSource, PublishHandle, ShutdownError, SubscriptionUpdateEvent,
     UpdateSubscriptionError,
-=======
-    proto, Client, Event, IoSource, ShutdownError, SubscriptionUpdateEvent, UpdateSubscriptionError,
->>>>>>> 010741d2
 };
 
 use crate::{
@@ -201,8 +197,6 @@
 
 impl<T: EventHandler> MqttClient<T> {
     pub fn tcp(
-<<<<<<< HEAD
-=======
         address: &str,
         keep_alive: Duration,
         clean_session: bool,
@@ -224,29 +218,6 @@
     }
 
     pub fn tls(
->>>>>>> 010741d2
-        address: &str,
-        keep_alive: Duration,
-        clean_session: bool,
-        event_handler: T,
-        connection_credentials: &Credentials,
-    ) -> Self {
-<<<<<<< HEAD
-        let token_source = Self::get_token_source(&connection_credentials);
-        let tcp_connection =
-            TcpConnection::<SasTokenSource>::new(address.to_owned(), token_source, None);
-        let io_source = BridgeIoSource::Tcp(tcp_connection);
-
-        Self::new(
-            keep_alive,
-            clean_session,
-            event_handler,
-            connection_credentials,
-            io_source,
-        )
-    }
-
-    pub fn tls(
         address: &str,
         keep_alive: Duration,
         clean_session: bool,
@@ -255,12 +226,7 @@
     ) -> Self {
         let trust_bundle = Some(TrustBundleSource::new(connection_credentials.clone()));
 
-        let token_source = Self::get_token_source(&connection_credentials);
-=======
-        let trust_bundle = Some(TrustBundleSource::new(connection_credentials.clone()));
-
         let token_source = Self::token_source(&connection_credentials);
->>>>>>> 010741d2
         let tcp_connection =
             TcpConnection::<SasTokenSource>::new(address.to_owned(), token_source, trust_bundle);
         let io_source = BridgeIoSource::Tls(tcp_connection);
@@ -325,11 +291,7 @@
         }
     }
 
-<<<<<<< HEAD
-    fn get_token_source(connection_credentials: &Credentials) -> Option<SasTokenSource> {
-=======
     fn token_source(connection_credentials: &Credentials) -> Option<SasTokenSource> {
->>>>>>> 010741d2
         match connection_credentials {
             Credentials::Provider(_) | Credentials::PlainText(_) => {
                 Some(SasTokenSource::new(connection_credentials.clone()))
@@ -338,11 +300,7 @@
         }
     }
 
-<<<<<<< HEAD
     pub fn shutdown_handle(&self) -> Result<ClientShutdownHandle, ShutdownError> {
-=======
-    pub fn shutdown_handle(&self) -> Result<ShutdownHandle, ShutdownError> {
->>>>>>> 010741d2
         self.client
             .shutdown_handle()
             .map_or(Err(ShutdownError::ClientDoesNotExist), |shutdown_handle| {
@@ -368,11 +326,7 @@
             None
         }) {
             debug!("handle event {:?}", event);
-<<<<<<< HEAD
             if let Err(e) = self.event_handler.handle_event(event) {
-=======
-            if let Err(e) = self.event_handler.handle_event(event).await {
->>>>>>> 010741d2
                 error!("error processing event {}", e);
             }
         }
@@ -411,29 +365,20 @@
                     match subscription {
                         SubscriptionUpdateEvent::Subscribe(sub) => {
                             subacks.remove(&sub.topic_filter);
-<<<<<<< HEAD
                             debug!("successfully subscribed to topics");
-=======
->>>>>>> 010741d2
                         }
                         SubscriptionUpdateEvent::RejectedByServer(topic_filter) => {
                             subacks.remove(&topic_filter);
                             error!("subscription rejected by server {}", topic_filter);
                         }
-<<<<<<< HEAD
-=======
-
->>>>>>> 010741d2
                         SubscriptionUpdateEvent::Unsubscribe(topic_filter) => {
                             warn!("Unsubscribed {}", topic_filter);
                         }
                     }
                 }
-<<<<<<< HEAD
+
                 debug!("stop waiting for subscriptions");
                 break;
-=======
->>>>>>> 010741d2
             }
         }
 
@@ -457,11 +402,7 @@
 }
 
 #[derive(Debug, thiserror::Error)]
-<<<<<<< HEAD
 pub enum ClientError {
-=======
-pub enum ClientConnectError {
->>>>>>> 010741d2
     #[error("failed to subscribe topic")]
     Subscribe(#[from] UpdateSubscriptionError),
 
@@ -471,12 +412,9 @@
     #[error("failed to shutdown custom mqtt client: {0}")]
     ShutdownClient(#[from] mqtt3::ShutdownError),
 
-<<<<<<< HEAD
     #[error("failed to shutdown custom mqtt client: {0}")]
     PublishHandle(#[from] mqtt3::PublishError),
 
-=======
->>>>>>> 010741d2
     #[error("failed to connect")]
     SslHandshake,
 }