--- conflicted
+++ resolved
@@ -10,14 +10,9 @@
 use tracing::{debug, error, info};
 
 use mqtt3::{
-<<<<<<< HEAD
-    proto, Client, Event, IoSource, PublishHandle, ShutdownError, UpdateSubscriptionError,
-    UpdateSubscriptionHandle,
-=======
     proto::{self, Publication, SubscribeTo},
     Client, Event, IoSource, PublishError, ShutdownError, SubscriptionUpdateEvent,
     UpdateSubscriptionError,
->>>>>>> 2fde737b
 };
 
 use crate::{
@@ -300,35 +295,6 @@
         }
     }
 
-<<<<<<< HEAD
-    pub fn shutdown_handle(&self) -> Result<ClientShutdownHandle, ShutdownError> {
-        self.client
-            .shutdown_handle()
-            .map_or(Err(ShutdownError::ClientDoesNotExist), |shutdown_handle| {
-                Ok(ClientShutdownHandle(shutdown_handle))
-            })
-    }
-
-    pub fn publish_handle(&self) -> Result<PublishHandle, ClientError> {
-        let publish_handle = self
-            .client
-            .publish_handle()
-            .map_err(ClientError::PublishHandle)?;
-
-        Ok(publish_handle)
-    }
-
-    pub fn subscription_handle(&self) -> Result<UpdateSubscriptionHandle, ClientError> {
-        let subscription_handle = self
-            .client
-            .update_subscription_handle()
-            .map_err(ClientError::Subscribe)?; //TODO: map error
-
-        Ok(subscription_handle)
-    }
-
-=======
->>>>>>> 2fde737b
     pub async fn handle_events(&mut self) {
         debug!("polling bridge client");
 
@@ -506,11 +472,7 @@
     #[error("failed to shutdown custom mqtt client: {0}")]
     ShutdownClient(#[from] mqtt3::ShutdownError),
 
-<<<<<<< HEAD
-    #[error("failed to get publish custom mqtt client: {0}")]
-=======
     #[error("failed to obtain publish handle: {0}")]
->>>>>>> 2fde737b
     PublishHandle(#[from] mqtt3::PublishError),
 
     #[error("failed to obtain subscribe handle: {0}")]
