use std::{
    cell::{BorrowMutError, RefCell},
    collections::HashMap,
    convert::TryInto,
    rc::Rc,
};

<<<<<<< HEAD
use futures_util::future::select;
use futures_util::future::Either;
use futures_util::pin_mut;
use mpsc::error::SendError;
=======
use futures_util::{future::select, future::Either, pin_mut};
>>>>>>> b3aabde4
use mqtt3::ShutdownError;
use tokio::sync::oneshot::Sender;
<<<<<<< HEAD
use tokio::sync::{mpsc, oneshot};
use tracing::debug;
use tracing::error;
use tracing::info;
=======
use tracing::{debug, error, info};
>>>>>>> b3aabde4

use crate::{
    client::{ClientError, MqttClient},
    connectivity_handler::ConnectivityHandler,
    message_handler::MessageHandler,
    persist::{PersistError, PublicationStore},
    pump::Pump,
    settings::{ConnectionSettings, Credentials, TopicRule},
};

const BATCH_SIZE: usize = 10;

#[derive(Debug)]
pub enum BridgeMessage {
    ConnectivityUpdate(ConnectivityState),
    ConfigurationUpdate(ConnectionSettings),
}

#[derive(Clone, Copy, Debug)]
pub enum ConnectivityState {
    Connected,
    Disconnected,
}

#[derive(Debug)]
pub struct BridgeShutdownHandle {
    local_shutdown: Sender<()>,
    remote_shutdown: Sender<()>,
}

impl BridgeShutdownHandle {
    // TODO: Remove when we implement bridge controller shutdown
    #![allow(dead_code)]
    pub async fn shutdown(self) -> Result<(), BridgeError> {
        self.local_shutdown
            .send(())
            .map_err(BridgeError::ShutdownBridge)?;
        self.remote_shutdown
            .send(())
            .map_err(BridgeError::ShutdownBridge)?;
        Ok(())
    }
}

/// Bridge implementation that connects to local broker and remote broker and handles messages flow
// TODO PRE: make persistence generic
pub struct Bridge {
    local_pump: Pump,
    remote_pump: Pump,
    connection_settings: ConnectionSettings,
}

impl Bridge {
    // TODO PRE: make init method with some of this logic
    // TODO PRE: sort out logging
    pub async fn new(
        system_address: String,
        device_id: String,
        connection_settings: ConnectionSettings,
    ) -> Result<Self, BridgeError> {
        debug!("creating bridge...{}", connection_settings.name());

        let mut forwards: HashMap<String, TopicRule> = connection_settings
            .forwards()
            .iter()
            .map(|sub| Self::format_key_value(sub))
            .collect();

        let mut subscriptions: HashMap<String, TopicRule> = connection_settings
            .subscriptions()
            .iter()
            .map(|sub| Self::format_key_value(sub))
            .collect();

        let mut outgoing_persist = PublicationStore::new_memory(BATCH_SIZE);
        let mut incoming_persist = PublicationStore::new_memory(BATCH_SIZE);
        let outgoing_loader = outgoing_persist.loader();
        let incoming_loader = incoming_persist.loader();
        let incoming_persist = Rc::new(RefCell::new(incoming_persist));
        let outgoing_persist = Rc::new(RefCell::new(outgoing_persist));

        let (remote_subscriptions, remote_topic_rules): (Vec<_>, Vec<_>) =
            subscriptions.drain().unzip();
        let remote_topic_filters = remote_topic_rules
            .into_iter()
            .map(|topic| topic.try_into())
            .collect::<Result<Vec<_>, _>>()?;

        // component_sender can be used for configuration changes
        let (connectivity_sender, connectivity_receiver) =
            mpsc::unbounded_channel::<BridgeMessage>();
        let upstream_connectivity_handler = ConnectivityHandler::new(connectivity_sender.clone());
        let remote_client = MqttClient::tls(
            connection_settings.address(),
            connection_settings.keep_alive(),
            connection_settings.clean_session(),
            MessageHandler::new(incoming_persist.clone(), remote_topic_filters),
            Some(upstream_connectivity_handler),
            connection_settings.credentials(),
        );

        let local_client_id = format!(
            "{}/$edgeHub/$bridge/{}",
            device_id,
            connection_settings.name()
        );
        let (local_subscriptions, local_topic_rules): (Vec<_>, Vec<_>) = forwards.drain().unzip();
        let local_topic_filters = local_topic_rules
            .into_iter()
            .map(|topic| topic.try_into())
            .collect::<Result<Vec<_>, _>>()?;
        let local_client = MqttClient::tcp(
            system_address.as_str(),
            connection_settings.keep_alive(),
            connection_settings.clean_session(),
            MessageHandler::new(outgoing_persist.clone(), local_topic_filters),
            None,
            &Credentials::Anonymous(local_client_id),
        );

        let mut local_pump = Pump::new(
            local_client,
            local_subscriptions,
            incoming_loader,
<<<<<<< HEAD
            outgoing_persist,
            Some(connectivity_receiver),
=======
            incoming_persist,
>>>>>>> b3aabde4
        )?;
        let mut remote_pump = Pump::new(
            remote_client,
            remote_subscriptions,
            outgoing_loader,
<<<<<<< HEAD
            incoming_persist,
            None,
=======
            outgoing_persist,
>>>>>>> b3aabde4
        )?;

        local_pump.subscribe().await?;
        remote_pump.subscribe().await?;

        debug!("created bridge...{}", connection_settings.name());
        Ok(Bridge {
            local_pump,
            remote_pump,
            connection_settings,
        })
    }

    fn format_key_value(topic: &TopicRule) -> (String, TopicRule) {
        let key = if let Some(local) = topic.local() {
            format!("{}/{}", local, topic.pattern().to_string())
        } else {
            topic.pattern().into()
        };
        (key, topic.clone())
    }

    pub async fn start(&mut self) -> Result<(), BridgeError> {
        info!("Starting bridge...{}", self.connection_settings.name());

        let (local_shutdown, local_shutdown_listener) = oneshot::channel::<()>();
        let (remote_shutdown, remote_shutdown_listener) = oneshot::channel::<()>();
        let shutdown_handle = BridgeShutdownHandle {
            local_shutdown,
            remote_shutdown,
        };

        let local_pump = self.local_pump.run(local_shutdown_listener);
        let remote_pump = self.remote_pump.run(remote_shutdown_listener);
        pin_mut!(local_pump);
        pin_mut!(remote_pump);

        // TODO PRE: Do we want to shut down?
        //           We can either recreate the pump or shut everything down and start over.
        //
        //           If there is a client error then this can potentially get reset without the pump shutting down
        //           Alternatively, if this client error shuts down the pump, we will need to recreate it.
        debug!("Starting pumps...{}", self.connection_settings.name());
        match select(local_pump, remote_pump).await {
            Either::Left(_) => {
                shutdown_handle.shutdown().await?;
            }
            Either::Right(_) => {
                shutdown_handle.shutdown().await?;
            }
        }

        Ok(())
    }
}

/// Authentication error.
#[derive(Debug, thiserror::Error)]
pub enum BridgeError {
    #[error("Failed to save to store.")]
    Store(#[from] PersistError),

    #[error("Failed to subscribe to topic.")]
    Subscribe(#[source] ClientError),

    #[error("Failed to parse topic pattern.")]
    TopicFilterParse(#[from] mqtt_broker::Error),

    #[error("Failed to load settings.")]
    LoadingSettings(#[from] config::ConfigError),

    #[error("Failed to signal bridge shutdown.")]
    ShutdownBridge(()),

    #[error("Failed to get publish handle from client.")]
    PublishHandle(#[source] ClientError),

    #[error("Failed to get publish handle from client.")]
    ClientShutdown(#[from] ShutdownError),
<<<<<<< HEAD

    #[error("Failed to get send component message.")]
    SenderError(#[from] SendError<BridgeMessage>),
}
=======
>>>>>>> b3aabde4

    #[error("Failed to borrow persistence to store publication")]
    BorrowPersist(#[from] BorrowMutError),
}
// TODO PRE: move to integration test
// #[cfg(test)]
// mod tests {
//     use bytes::Bytes;
//     use futures_util::stream::StreamExt;
//     use futures_util::stream::TryStreamExt;
//     use std::str::FromStr;

//     use mqtt3::{
//         proto::{Publication, QoS},
//         Event, ReceivedPublication,
//     };
//     use mqtt_broker::TopicFilter;

//     use crate::bridge::Bridge;
//     use crate::bridge::MessageHandler;
//     use crate::client::EventHandler;
//     use crate::persist::PublicationStore;
//     use crate::settings::Settings;
/*
pub struct Pump {
    client: MqttClient<MessageHandler<WakingMemoryStore>>,
    client_shutdown: ClientShutdownHandle,
    publish_handle: PublishHandle,
    subscriptions: Vec<String>,
    loader: Arc<Mutex<MessageLoader<WakingMemoryStore>>>,
    persist: Rc<RefCell<PublicationStore<WakingMemoryStore>>>,
}
    */
// #[tokio::test]
// async fn bridge_new() {
//     let settings = Settings::from_file("tests/config.json").unwrap();
//     let connection_settings = settings.upstream().unwrap();

//     let bridge = Bridge::new(
//         "localhost:5555".into(),
//         "d1".into(),
//         connection_settings.clone(),
//     )
//     .await
//     .unwrap();

//     bridge.local_pump;

// let (key, value) = bridge.forwards.get_key_value("temp/#").unwrap();
// assert_eq!(key, "temp/#");
// assert_eq!(value.remote().unwrap(), "floor/kitchen");
// assert_eq!(value.local(), None);

// let (key, value) = bridge.forwards.get_key_value("pattern/#").unwrap();
// assert_eq!(key, "pattern/#");
// assert_eq!(value.remote(), None);

// let (key, value) = bridge.forwards.get_key_value("local/floor/#").unwrap();
// assert_eq!(key, "local/floor/#");
// assert_eq!(value.local().unwrap(), "local");
// assert_eq!(value.remote().unwrap(), "remote");

// let (key, value) = bridge.subscriptions.get_key_value("temp/#").unwrap();
// assert_eq!(key, "temp/#");
// assert_eq!(value.remote().unwrap(), "floor/kitchen");
// }

// }<|MERGE_RESOLUTION|>--- conflicted
+++ resolved
@@ -5,24 +5,12 @@
     rc::Rc,
 };
 
-<<<<<<< HEAD
-use futures_util::future::select;
-use futures_util::future::Either;
-use futures_util::pin_mut;
+use futures_util::{future::select, future::Either, pin_mut};
 use mpsc::error::SendError;
-=======
-use futures_util::{future::select, future::Either, pin_mut};
->>>>>>> b3aabde4
 use mqtt3::ShutdownError;
 use tokio::sync::oneshot::Sender;
-<<<<<<< HEAD
 use tokio::sync::{mpsc, oneshot};
-use tracing::debug;
-use tracing::error;
-use tracing::info;
-=======
 use tracing::{debug, error, info};
->>>>>>> b3aabde4
 
 use crate::{
     client::{ClientError, MqttClient},
@@ -147,23 +135,15 @@
             local_client,
             local_subscriptions,
             incoming_loader,
-<<<<<<< HEAD
-            outgoing_persist,
+            incoming_persist,
             Some(connectivity_receiver),
-=======
-            incoming_persist,
->>>>>>> b3aabde4
         )?;
         let mut remote_pump = Pump::new(
             remote_client,
             remote_subscriptions,
             outgoing_loader,
-<<<<<<< HEAD
-            incoming_persist,
-            None,
-=======
             outgoing_persist,
->>>>>>> b3aabde4
+            None
         )?;
 
         local_pump.subscribe().await?;
@@ -243,13 +223,9 @@
 
     #[error("Failed to get publish handle from client.")]
     ClientShutdown(#[from] ShutdownError),
-<<<<<<< HEAD
 
     #[error("Failed to get send component message.")]
     SenderError(#[from] SendError<BridgeMessage>),
-}
-=======
->>>>>>> b3aabde4
 
     #[error("Failed to borrow persistence to store publication")]
     BorrowPersist(#[from] BorrowMutError),
