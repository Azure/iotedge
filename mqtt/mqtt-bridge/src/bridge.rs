#![allow(dead_code)] // TODO remove when ready

use std::{collections::HashMap, convert::TryFrom, convert::TryInto};

use async_trait::async_trait;
use mqtt3::{proto::Publication, Event};
use mqtt_broker::TopicFilter;
use tokio::sync::mpsc::error::SendError;
use tracing::{debug, info, warn};

use crate::{
    client::{ClientConnectError, EventHandler, Handled, MqttClient},
    persist::{PersistError, PublicationStore, StreamWakeableState},
    rpc::RpcError,
    rpc::RpcHandler,
    settings::{ConnectionSettings, Credentials, Topic},
};

const BATCH_SIZE: usize = 10;

#[derive(Debug, PartialEq)]
pub enum BridgeMessage {
    ConnectivityUpdate(ConnectivityState),
    ConfigurationUpdate(ConnectionSettings),
}

#[derive(Clone, Copy, Debug, PartialEq)]
pub enum ConnectivityState {
    Connected,
    Disconnected,
}

/// Bridge implementation that connects to local broker and remote broker and handles messages flow
pub struct Bridge {
    system_address: String,
    device_id: String,
    connection_settings: ConnectionSettings,
    forwards: HashMap<String, Topic>,
    subscriptions: HashMap<String, Topic>,
}

impl Bridge {
    pub fn new(
        system_address: String,
        device_id: String,
        connection_settings: ConnectionSettings,
    ) -> Self {
        let forwards = connection_settings
            .forwards()
            .iter()
            .map(|sub| Self::format_key_value(sub))
            .collect();

        let subscriptions = connection_settings
            .subscriptions()
            .iter()
            .map(|sub| Self::format_key_value(sub))
            .collect();

        Bridge {
            system_address,
            device_id,
            connection_settings,
            forwards,
            subscriptions,
        }
    }

    fn format_key_value(topic: &Topic) -> (String, Topic) {
        let key = if let Some(local) = topic.local() {
            format!("{}/{}", local, topic.pattern().to_string())
        } else {
            topic.pattern().into()
        };
        (key, topic.clone())
    }

    pub async fn start(&self) -> Result<(), BridgeError> {
        info!("Starting bridge...{}", self.connection_settings.name());

        self.connect_to_local().await?;
        self.connect_to_remote().await?;

        Ok(())
    }

    async fn connect_to_remote(&self) -> Result<(), BridgeError> {
        info!(
            "connecting to remote broker {}",
            self.connection_settings.address()
        );

        self.connect(
            self.subscriptions.clone(),
            self.connection_settings.address(),
            self.connection_settings.credentials(),
            true,
        )
        .await
    }

    async fn connect_to_local(&self) -> Result<(), BridgeError> {
        let client_id = format!(
            "{}/$edgeHub/$bridge/{}",
            self.device_id,
            self.connection_settings.name()
        );
        info!(
            "connecting to local broker {}, clientid {}",
            self.system_address, client_id
        );

        self.connect(
            self.forwards.clone(),
            self.system_address.as_str(),
            &Credentials::Anonymous(client_id),
            false,
        )
        .await
    }

    async fn connect(
        &self,
        mut topics: HashMap<String, Topic>,
        address: &str,
        credentials: &Credentials,
        secure: bool,
    ) -> Result<(), BridgeError> {
        let (subscriptions, topics): (Vec<_>, Vec<_>) = topics.drain().unzip();
        let topic_filters = topics
            .into_iter()
            .map(|topic| topic.try_into())
            .collect::<Result<Vec<_>, _>>()?;

        let persistor = PublicationStore::new_memory(BATCH_SIZE);
        let mut client = if secure {
            MqttClient::tls(
                address,
                self.connection_settings.keep_alive(),
                self.connection_settings.clean_session(),
                MessageHandler::new(persistor, topic_filters),
                credentials,
            )
        } else {
            MqttClient::tcp(
                address,
                self.connection_settings.keep_alive(),
                self.connection_settings.clean_session(),
                MessageHandler::new(persistor, topic_filters),
                credentials,
            )
        };

        debug!("subscribe to remote {:?}", subscriptions);

        client
            .subscribe(subscriptions)
            .await
            .map_err(BridgeError::Subscribe)?;

        //TODO: handle this with shutdown
        let _events_task = tokio::spawn(client.handle_events());

        Ok(())
    }
}

#[derive(Clone)]
struct TopicMapper {
    topic_settings: Topic,
    topic_filter: TopicFilter,
}

impl TryFrom<Topic> for TopicMapper {
    type Error = BridgeError;

    fn try_from(topic: Topic) -> Result<Self, BridgeError> {
        let topic_filter = topic
            .pattern()
            .parse()
            .map_err(BridgeError::TopicFilterParse)?;

        Ok(Self {
            topic_settings: topic,
            topic_filter,
        })
    }
}

/// Handle events from client and saves them with the forward topic
struct MessageHandler<S> {
    topic_mappers: Vec<TopicMapper>,
    store: PublicationStore<S>,
}

impl<S> MessageHandler<S> {
    pub fn new(persistor: PublicationStore<S>, topic_mappers: Vec<TopicMapper>) -> Self {
        Self {
            topic_mappers,
            store: persistor,
        }
    }

    fn transform(&self, topic_name: &str) -> Option<String> {
        self.topic_mappers.iter().find_map(|mapper| {
            mapper
                .topic_settings
                .local()
                // maps if local does not have a value it uses the topic that was received,
                // else it checks that the received topic starts with local prefix and removes the local prefix
                .map_or(Some(topic_name), |local_prefix| {
                    let prefix = format!("{}/", local_prefix);
                    topic_name.strip_prefix(&prefix)
                })
                // match topic without local prefix with the topic filter pattern
                .filter(|stripped_topic| mapper.topic_filter.matches(stripped_topic))
                .map(|stripped_topic| {
                    if let Some(remote_prefix) = mapper.topic_settings.remote() {
                        format!("{}/{}", remote_prefix, stripped_topic)
                    } else {
                        stripped_topic.to_string()
                    }
                })
        })
    }
}

#[async_trait]
impl<S> EventHandler for MessageHandler<S>
where
    S: StreamWakeableState + Send,
{
    type Error = BridgeError;

    async fn handle(&mut self, event: &Event) -> Result<Handled, Self::Error> {
        if let Event::Publication(publication) = event {
            let forward_publication =
                self.transform(&publication.topic_name)
                    .map(|topic_name| Publication {
                        topic_name,
                        qos: publication.qos,
                        retain: publication.retain,
                        payload: publication.payload.clone(),
                    });

            if let Some(publication) = forward_publication {
                debug!("Save message to store");
                self.store.push(publication).map_err(BridgeError::Store)?;

                return Ok(Handled::Fully);
            } else {
                warn!("No topic matched");
            }
        }

        Ok(Handled::Skipped)
    }
}

pub struct UpstreamHandler<S> {
    messages: MessageHandler<S>,
    rpc: RpcHandler,
}

#[async_trait]
impl<S> EventHandler for UpstreamHandler<S>
where
    S: StreamWakeableState + Send,
{
    type Error = BridgeError;

    async fn handle(&mut self, event: &Event) -> Result<Handled, Self::Error> {
        // try to handle as RPC command first
        if self.rpc.handle(&event).await? == Handled::Fully {
            return Ok(Handled::Fully);
        }

        // handle as an event for regular message handler
        self.messages.handle(&event).await
    }
}

/// Bridge error.
#[derive(Debug, thiserror::Error)]
pub enum BridgeError {
    #[error("failed to save to store.")]
    Store(#[from] PersistError),

    #[error("failed to subscribe to topic.")]
    Subscribe(#[from] ClientConnectError),

    #[error("failed to parse topic pattern.")]
    TopicFilterParse(#[from] mqtt_broker::Error),

    #[error("failed to load settings.")]
    LoadingSettings(#[from] config::ConfigError),

<<<<<<< HEAD
    #[error("Failed to get send bridge message.")]
    SenderError(#[from] SendError<BridgeMessage>),
=======
    #[error("failed to execute RPC command")]
    Rpc(#[from] RpcError),
>>>>>>> 7831fc5a
}

#[cfg(test)]
mod tests {
    use bytes::Bytes;
    use futures_util::stream::StreamExt;
    use futures_util::stream::TryStreamExt;
    use std::str::FromStr;

    use mqtt3::{
        proto::{Publication, QoS},
        Event, ReceivedPublication,
    };
    use mqtt_broker::TopicFilter;

    use crate::bridge::{Bridge, MessageHandler, TopicMapper};
    use crate::client::EventHandler;
    use crate::persist::PublicationStore;
    use crate::settings::Settings;

    #[tokio::test]
    async fn bridge_new() {
        let settings = Settings::from_file("tests/config.json").unwrap();
        let connection_settings = settings.upstream().unwrap();

        let bridge = Bridge::new(
            "localhost:5555".into(),
            "d1".into(),
            connection_settings.clone(),
        );

        let (key, value) = bridge.forwards.get_key_value("temp/#").unwrap();
        assert_eq!(key, "temp/#");
        assert_eq!(value.remote().unwrap(), "floor/kitchen");
        assert_eq!(value.local(), None);

        let (key, value) = bridge.forwards.get_key_value("pattern/#").unwrap();
        assert_eq!(key, "pattern/#");
        assert_eq!(value.remote(), None);

        let (key, value) = bridge.forwards.get_key_value("local/floor/#").unwrap();
        assert_eq!(key, "local/floor/#");
        assert_eq!(value.local().unwrap(), "local");
        assert_eq!(value.remote().unwrap(), "remote");

        let (key, value) = bridge.subscriptions.get_key_value("temp/#").unwrap();
        assert_eq!(key, "temp/#");
        assert_eq!(value.remote().unwrap(), "floor/kitchen");
    }

    #[tokio::test]
    async fn message_handler_saves_message_with_local_and_forward_topic() {
        let batch_size: usize = 5;
        let settings = Settings::from_file("tests/config.json").unwrap();
        let connection_settings = settings.upstream().unwrap();

        let topics: Vec<TopicMapper> = connection_settings
            .forwards()
            .iter()
            .map(move |sub| TopicMapper {
                topic_settings: sub.clone(),
                topic_filter: TopicFilter::from_str(sub.pattern()).unwrap(),
            })
            .collect();

        let persistor = PublicationStore::new_memory(batch_size);
        let mut handler = MessageHandler::new(persistor, topics);

        let pub1 = ReceivedPublication {
            topic_name: "local/floor/1".to_string(),
            qos: QoS::AtLeastOnce,
            retain: true,
            payload: Bytes::new(),
            dup: false,
        };

        let expected = Publication {
            topic_name: "remote/floor/1".to_string(),
            qos: QoS::AtLeastOnce,
            retain: true,
            payload: Bytes::new(),
        };

        handler.handle(&Event::Publication(pub1)).await.unwrap();

        let loader = handler.store.loader();

        let extracted1 = loader.lock().try_next().await.unwrap().unwrap();
        assert_eq!(extracted1.1, expected);
    }

    #[tokio::test]
    async fn message_handler_saves_message_with_forward_topic() {
        let batch_size: usize = 5;
        let settings = Settings::from_file("tests/config.json").unwrap();
        let connection_settings = settings.upstream().unwrap();

        let topics: Vec<TopicMapper> = connection_settings
            .forwards()
            .iter()
            .map(move |sub| TopicMapper {
                topic_settings: sub.clone(),
                topic_filter: TopicFilter::from_str(sub.pattern()).unwrap(),
            })
            .collect();

        let persistor = PublicationStore::new_memory(batch_size);
        let mut handler = MessageHandler::new(persistor, topics);

        let pub1 = ReceivedPublication {
            topic_name: "temp/1".to_string(),
            qos: QoS::AtLeastOnce,
            retain: true,
            payload: Bytes::new(),
            dup: false,
        };

        let expected = Publication {
            topic_name: "floor/kitchen/temp/1".to_string(),
            qos: QoS::AtLeastOnce,
            retain: true,
            payload: Bytes::new(),
        };

        handler.handle(&Event::Publication(pub1)).await.unwrap();

        let loader = handler.store.loader();

        let extracted1 = loader.lock().try_next().await.unwrap().unwrap();
        assert_eq!(extracted1.1, expected);
    }

    #[tokio::test]
    async fn message_handler_saves_message_with_no_forward_mapping() {
        let batch_size: usize = 5;
        let settings = Settings::from_file("tests/config.json").unwrap();
        let connection_settings = settings.upstream().unwrap();

        let topics: Vec<TopicMapper> = connection_settings
            .forwards()
            .iter()
            .map(move |sub| TopicMapper {
                topic_settings: sub.clone(),
                topic_filter: TopicFilter::from_str(sub.pattern()).unwrap(),
            })
            .collect();

        let persistor = PublicationStore::new_memory(batch_size);
        let mut handler = MessageHandler::new(persistor, topics);

        let pub1 = ReceivedPublication {
            topic_name: "pattern/p1".to_string(),
            qos: QoS::AtLeastOnce,
            retain: true,
            payload: Bytes::new(),
            dup: false,
        };

        let expected = Publication {
            topic_name: "pattern/p1".to_string(),
            qos: QoS::AtLeastOnce,
            retain: true,
            payload: Bytes::new(),
        };

        handler.handle(&Event::Publication(pub1)).await.unwrap();

        let loader = handler.store.loader();

        let extracted1 = loader.lock().try_next().await.unwrap().unwrap();
        assert_eq!(extracted1.1, expected);
    }

    #[tokio::test]
    async fn message_handler_no_topic_match() {
        let batch_size: usize = 5;
        let settings = Settings::from_file("tests/config.json").unwrap();
        let connection_settings = settings.upstream().unwrap();

        let topics: Vec<TopicMapper> = connection_settings
            .forwards()
            .iter()
            .map(move |sub| TopicMapper {
                topic_settings: sub.clone(),
                topic_filter: TopicFilter::from_str(sub.pattern()).unwrap(),
            })
            .collect();

        let persistor = PublicationStore::new_memory(batch_size);
        let mut handler = MessageHandler::new(persistor, topics);

        let pub1 = ReceivedPublication {
            topic_name: "local/temp/1".to_string(),
            qos: QoS::AtLeastOnce,
            retain: true,
            payload: Bytes::new(),
            dup: false,
        };

        handler.handle(&Event::Publication(pub1)).await.unwrap();

        let loader = handler.store.loader();

        let mut interval = tokio::time::interval(std::time::Duration::from_secs(1));
        futures_util::future::select(interval.next(), loader.lock().next()).await;
    }
}<|MERGE_RESOLUTION|>--- conflicted
+++ resolved
@@ -295,13 +295,11 @@
     #[error("failed to load settings.")]
     LoadingSettings(#[from] config::ConfigError),
 
-<<<<<<< HEAD
     #[error("Failed to get send bridge message.")]
     SenderError(#[from] SendError<BridgeMessage>),
-=======
+
     #[error("failed to execute RPC command")]
     Rpc(#[from] RpcError),
->>>>>>> 7831fc5a
 }
 
 #[cfg(test)]
