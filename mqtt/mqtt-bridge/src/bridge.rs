#![allow(dead_code, unused_imports, unused_variables)]

use mqtt3::ShutdownError;
use tokio::{
    select,
    sync::{mpsc::error::SendError, oneshot::Sender},
};
use tracing::{debug, error, info, info_span};
use tracing_futures::Instrument;

use crate::{
    client::{ClientError, MqttClientConfig},
    messages::MessageHandler,
    persist::{PersistError, PublicationStore, WakingMemoryStore},
    pump::{Builder, Pump, PumpMessage},
    settings::{ConnectionSettings, Credentials},
    upstream::{
        LocalUpstreamHandler, LocalUpstreamPumpEventHandler, RemoteUpstreamHandler,
        RemoteUpstreamPumpEventHandler, RpcError,
    },
};

#[derive(Debug)]
pub struct BridgeShutdownHandle {
    local_shutdown: Sender<()>,
    remote_shutdown: Sender<()>,
}

impl BridgeShutdownHandle {
    // TODO: Remove when we implement bridge controller shutdown
    #![allow(dead_code)]
    pub async fn shutdown(self) -> Result<(), BridgeError> {
        self.local_shutdown
            .send(())
            .map_err(BridgeError::ShutdownBridge)?;
        self.remote_shutdown
            .send(())
            .map_err(BridgeError::ShutdownBridge)?;
        Ok(())
    }
}

/// Bridge implementation that connects to local broker and remote broker and handles messages flow
pub struct Bridge {
    local_pump: Pump<LocalUpstreamHandler<WakingMemoryStore>, LocalUpstreamPumpEventHandler>,
    remote_pump: Pump<RemoteUpstreamHandler<WakingMemoryStore>, RemoteUpstreamPumpEventHandler>,
    connection_settings: ConnectionSettings,
}

impl Bridge {
    pub async fn new(
        system_address: String,
        device_id: String,
        settings: ConnectionSettings,
    ) -> Result<Self, BridgeError> {
<<<<<<< HEAD
        const BATCH_SIZE: usize = 10;

        debug!("creating bridge...");

        let (mut local_pump, mut remote_pump) = Builder::default()
            .with_local(|pump| {
                pump.with_config(MqttClientConfig::new(
                    &system_address,
                    settings.keep_alive(),
                    settings.clean_session(),
                    Credentials::Anonymous(format!(
                        "{}/$edgeHub/$bridge/{}",
                        device_id,
                        settings.name()
                    )),
                ))
                .with_rules(settings.forwards());
            })
            .with_remote(|pump| {
                pump.with_config(MqttClientConfig::new(
                    settings.address(),
                    settings.keep_alive(),
                    settings.clean_session(),
                    settings.credentials().clone(),
                ))
                .with_rules(settings.subscriptions());
            })
            .with_store(|| PublicationStore::new_memory(BATCH_SIZE))
            .build()?;

        // TODO move susbscriptions into run method
        local_pump
=======
        debug!("creating bridge {}...", connection_settings.name());

        let mut pumps = PumpPair::new(&connection_settings, &system_address, &device_id)?;

        pumps
            .local_pump
>>>>>>> 0ccd251f
            .subscribe()
            .instrument(info_span!("pump", name = "local"))
            .await?;

        remote_pump
            .subscribe()
            .instrument(info_span!("pump", name = "remote"))
            .await?;

<<<<<<< HEAD
        debug!("created bridge...");
=======
        debug!("created {} bridge...", connection_settings.name());
>>>>>>> 0ccd251f
        Ok(Bridge {
            local_pump,
            remote_pump,
            connection_settings: settings,
        })
    }

<<<<<<< HEAD
    pub async fn run(self) -> Result<(), BridgeError> {
        info!("Starting {} bridge...", self.connection_settings.name());
=======
    pub async fn run(mut self) -> Result<(), BridgeError> {
        info!("starting {} bridge...", self.connection_settings.name());
>>>>>>> 0ccd251f

        let local_pump = self
            .local_pump
            .run()
            .instrument(info_span!("pump", name = "local"));

        let remote_pump = self
            .remote_pump
            .run()
            .instrument(info_span!("pump", name = "remote"));

        debug!(
            "starting pumps for {} bridge...",
            self.connection_settings.name()
        );

        select! {
            _ = local_pump => {
                // TODO shutdown remote pump
                // shutdown_handle.shutdown().await?;
            }

            _ = remote_pump => {
                // TODO shutdown local pump
                // shutdown_handle.shutdown().await?;
            }
        }

        debug!("bridge {} stopped...", self.connection_settings.name());
        Ok(())
    }
}

/// Bridge error.
#[derive(Debug, thiserror::Error)]
pub enum BridgeError {
    #[error("failed to save to store.")]
    Store(#[from] PersistError),

    #[error("failed to subscribe to topic.")]
    Subscribe(#[source] ClientError),

    #[error("failed to parse topic pattern.")]
    TopicFilterParse(#[from] mqtt_broker::Error),

    #[error("failed to load settings.")]
    LoadingSettings(#[from] config::ConfigError),

    #[error("Failed to get send pump message.")]
    SendToPump,

    #[error("failed to execute RPC command")]
    Rpc(#[from] RpcError),

    #[error("failed to signal bridge shutdown.")]
    ShutdownBridge(()),

    #[error("failed to get publish handle from client.")]
    PublishHandle(#[source] ClientError),

    #[error("failed to get publish handle from client.")]
    ClientShutdown(#[from] ShutdownError),
}<|MERGE_RESOLUTION|>--- conflicted
+++ resolved
@@ -53,7 +53,6 @@
         device_id: String,
         settings: ConnectionSettings,
     ) -> Result<Self, BridgeError> {
-<<<<<<< HEAD
         const BATCH_SIZE: usize = 10;
 
         debug!("creating bridge...");
@@ -86,14 +85,6 @@
 
         // TODO move susbscriptions into run method
         local_pump
-=======
-        debug!("creating bridge {}...", connection_settings.name());
-
-        let mut pumps = PumpPair::new(&connection_settings, &system_address, &device_id)?;
-
-        pumps
-            .local_pump
->>>>>>> 0ccd251f
             .subscribe()
             .instrument(info_span!("pump", name = "local"))
             .await?;
@@ -103,11 +94,8 @@
             .instrument(info_span!("pump", name = "remote"))
             .await?;
 
-<<<<<<< HEAD
         debug!("created bridge...");
-=======
-        debug!("created {} bridge...", connection_settings.name());
->>>>>>> 0ccd251f
+
         Ok(Bridge {
             local_pump,
             remote_pump,
@@ -115,13 +103,8 @@
         })
     }
 
-<<<<<<< HEAD
     pub async fn run(self) -> Result<(), BridgeError> {
         info!("Starting {} bridge...", self.connection_settings.name());
-=======
-    pub async fn run(mut self) -> Result<(), BridgeError> {
-        info!("starting {} bridge...", self.connection_settings.name());
->>>>>>> 0ccd251f
 
         let local_pump = self
             .local_pump
