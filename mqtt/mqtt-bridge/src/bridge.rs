<<<<<<< HEAD
use std::{collections::HashMap, convert::TryFrom, convert::TryInto, sync::Arc, time::Duration};
=======
use std::{collections::HashMap, convert::TryFrom, convert::TryInto, time::Duration};
>>>>>>> 5e601dcc

use async_trait::async_trait;
use mqtt3::{proto::Publication, Event, ReceivedPublication};
use mqtt_broker::TopicFilter;
use tracing::{debug, info, warn};

use crate::{
    client::{ClientConnectError, EventHandler, MqttClient},
<<<<<<< HEAD
    persist::{
        MessageLoader, PersistError, PublicationStore, StreamWakeableState, WakingMemoryStore,
    },
    settings::{ConnectionSettings, Credentials, TopicRule},
=======
    persist::{PersistError, PublicationStore, StreamWakeableState, WakingMemoryStore},
    settings::{ConnectionSettings, Credentials, Topic},
>>>>>>> 5e601dcc
};

const BATCH_SIZE: usize = 10;

/// Bridge implementation that connects to local broker and remote broker and handles messages flow
// TODO PRE: make persistence generic
pub struct Bridge {
    system_address: String,
    device_id: String,
    connection_settings: ConnectionSettings,
    forwards: HashMap<String, TopicRule>,
    subscriptions: HashMap<String, TopicRule>,
    outgoing_persist: PublicationStore<WakingMemoryStore>,
    incoming_persist: PublicationStore<WakingMemoryStore>,
}

impl Bridge {
    pub fn new(
        system_address: String,
        device_id: String,
        connection_settings: ConnectionSettings,
    ) -> Self {
        let forwards = connection_settings
            .forwards()
            .iter()
            .map(|sub| Self::format_key_value(sub))
            .collect();

        let subscriptions = connection_settings
            .subscriptions()
            .iter()
            .map(|sub| Self::format_key_value(sub))
            .collect();

        let outgoing_persist = PublicationStore::new_memory(BATCH_SIZE);
        let incoming_persist = PublicationStore::new_memory(BATCH_SIZE);

        // create local and remote clients
        // note: if we instead do this in start then we will have to pass the persistor into it, necessitating shared ownership and mutex

        // TODO PRE: remove persistors from self
        Bridge {
            system_address,
            device_id,
            connection_settings,
            forwards,
            subscriptions,
            outgoing_persist,
            incoming_persist,
        }
    }

    fn format_key_value(topic: &TopicRule) -> (String, TopicRule) {
        let key = if let Some(local) = topic.local() {
            format!("{}/{}", local, topic.pattern().to_string())
        } else {
            topic.pattern().into()
        };
        (key, topic.clone())
    }

    pub async fn start(&self) -> Result<(), BridgeError> {
        info!("Starting bridge...{}", self.connection_settings.name());

        /*
        // get remote and local clients publish handles
        // get both persistors and both loaders

        // get 4 futures:
        // upstream pump: non-self method?
        // local pump: non-self method?
        // upstream poll: MqttClient.handle_events()
        // local poll: MqttClient.handle_events()

        // select all

        // self.connect_to_local().await?;
        // self.connect_to_remote().await?;
        */

        Ok(())
    }

    async fn connect_to_remote(&self) -> Result<(), BridgeError> {
        info!(
            "connecting to remote broker {}",
            self.connection_settings.address()
        );

        self.connect(
            self.subscriptions.clone(),
            self.incoming_persist,
            self.connection_settings.address(),
            Some(self.connection_settings.port().to_owned()),
            self.connection_settings.credentials(),
            true,
        )
        .await
    }

    async fn connect_to_local(&self) -> Result<(), BridgeError> {
        let client_id = format!(
            "{}/$edgeHub/$bridge/{}",
            self.device_id,
            self.connection_settings.name()
        );
        info!(
            "connecting to local broker {}, clientid {}",
            self.system_address, client_id
        );

        self.connect(
            self.forwards.clone(),
            self.outgoing_persist,
            self.system_address.as_str(),
            None,
            &Credentials::Anonymous(client_id),
            false,
        )
        .await
    }

    async fn connect(
        &self,
        mut topics: HashMap<String, TopicRule>,
        persistor: PublicationStore<WakingMemoryStore>,
        address: &str,
        port: Option<String>,
        credentials: &Credentials,
        secure: bool,
    ) -> Result<(), BridgeError> {
        let (subscriptions, topics): (Vec<_>, Vec<_>) = topics.drain().unzip();
        let topic_filters = topics
            .into_iter()
            .map(|topic| topic.try_into())
            .collect::<Result<Vec<_>, _>>()?;

<<<<<<< HEAD
        let client = MqttClient::new(
            address,
            port,
            self.connection_settings.keep_alive(),
            self.connection_settings.clean_session(),
=======
        let persistor = PublicationStore::new_memory(BATCH_SIZE);
        let mut client = MqttClient::new(
            address,
            keep_alive,
            clean_session,
>>>>>>> 5e601dcc
            MessageHandler::new(persistor, topic_filters),
            credentials,
            secure,
        );

        debug!("subscribe to remote {:?}", subscriptions);

        //TODO: handle this with shutdown
        let _events_task = tokio::spawn(client.handle_events());

        // TODO PRE: start new thread where client starts pump

        Ok(())
    }
}

#[derive(Clone)]
struct TopicMapper {
    topic_settings: TopicRule,
    topic_filter: TopicFilter,
}

impl TryFrom<TopicRule> for TopicMapper {
    type Error = BridgeError;

    fn try_from(topic: TopicRule) -> Result<Self, BridgeError> {
        let topic_filter = topic
            .pattern()
            .parse()
            .map_err(BridgeError::TopicFilterParse)?;

        Ok(Self {
            topic_settings: topic,
            topic_filter,
        })
    }
}

/// Handle events from client and saves them with the forward topic
<<<<<<< HEAD
// TODO PRE: make inner a locked version of the publication store
=======
>>>>>>> 5e601dcc
struct MessageHandler<S>
where
    S: StreamWakeableState,
{
    topic_mappers: Vec<TopicMapper>,
    inner: PublicationStore<S>,
}
<<<<<<< HEAD
=======

>>>>>>> 5e601dcc
impl<S> MessageHandler<S>
where
    S: StreamWakeableState,
{
    pub fn new(persistor: PublicationStore<S>, topic_mappers: Vec<TopicMapper>) -> Self {
        Self {
            topic_mappers,
            inner: persistor,
        }
    }

    fn transform(&self, topic_name: &str) -> Option<String> {
        self.topic_mappers.iter().find_map(|mapper| {
            mapper
                .topic_settings
                .local()
                // maps if local does not have a value it uses the topic that was received,
                // else it checks that the received topic starts with local prefix and removes the local prefix
                .map_or(Some(topic_name), |local_prefix| {
                    let prefix = format!("{}/", local_prefix);
                    topic_name.strip_prefix(&prefix)
                })
                // match topic without local prefix with the topic filter pattern
                .filter(|stripped_topic| mapper.topic_filter.matches(stripped_topic))
                .map(|stripped_topic| {
                    if let Some(remote_prefix) = mapper.topic_settings.remote() {
                        format!("{}/{}", remote_prefix, stripped_topic)
                    } else {
                        stripped_topic.to_string()
                    }
                })
        })
    }
}

// TODO: implement for generic
#[async_trait]
impl EventHandler for MessageHandler<WakingMemoryStore> {
    type Error = BridgeError;

    async fn handle_event(&mut self, event: Event) -> Result<(), Self::Error> {
        if let Event::Publication(publication) = event {
            let ReceivedPublication {
                topic_name,
                qos,
                retain,
                payload,
                dup: _,
            } = publication;
            let forward_publication = self.transform(topic_name.as_ref()).map(|f| Publication {
                topic_name: f,
                qos,
                retain,
                payload,
            });

            if let Some(f) = forward_publication {
                debug!("Save message to store");
                self.inner.push(f).map_err(BridgeError::Store)?;
            } else {
                warn!("No topic matched");
            }
        }

        Ok(())
    }
}

/// Authentication error.
#[derive(Debug, thiserror::Error)]
pub enum BridgeError {
    #[error("failed to save to store.")]
    Store(#[from] PersistError),

    #[error("failed to subscribe to topic.")]
    Subscribe(#[from] ClientConnectError),

    #[error("failed to parse topic pattern.")]
    TopicFilterParse(#[from] mqtt_broker::Error),

    #[error("failed to load settings.")]
    LoadingSettings(#[from] config::ConfigError),
}

#[cfg(test)]
mod tests {
    use bytes::Bytes;
    use futures_util::stream::StreamExt;
    use futures_util::stream::TryStreamExt;
    use std::str::FromStr;

    use mqtt3::{
        proto::{Publication, QoS},
        Event, ReceivedPublication,
    };
    use mqtt_broker::TopicFilter;

    use crate::bridge::{Bridge, MessageHandler, TopicMapper};
    use crate::client::EventHandler;
    use crate::persist::PublicationStore;
    use crate::settings::Settings;

    #[tokio::test]
    async fn bridge_new() {
        let settings = Settings::from_file("tests/config.json").unwrap();
        let connection_settings = settings.upstream().unwrap();

        let bridge = Bridge::new(
            "localhost:5555".into(),
            "d1".into(),
            connection_settings.clone(),
        );

        let (key, value) = bridge.forwards.get_key_value("temp/#").unwrap();
        assert_eq!(key, "temp/#");
        assert_eq!(value.remote().unwrap(), "floor/kitchen");
        assert_eq!(value.local(), None);

        let (key, value) = bridge.forwards.get_key_value("pattern/#").unwrap();
        assert_eq!(key, "pattern/#");
        assert_eq!(value.remote(), None);

        let (key, value) = bridge.forwards.get_key_value("local/floor/#").unwrap();
        assert_eq!(key, "local/floor/#");
        assert_eq!(value.local().unwrap(), "local");
        assert_eq!(value.remote().unwrap(), "remote");

        let (key, value) = bridge.subscriptions.get_key_value("temp/#").unwrap();
        assert_eq!(key, "temp/#");
        assert_eq!(value.remote().unwrap(), "floor/kitchen");
    }

    #[tokio::test]
    async fn message_handler_saves_message_with_local_and_forward_topic() {
        let batch_size: usize = 5;
        let settings = Settings::from_file("tests/config.json").unwrap();
        let connection_settings = settings.upstream().unwrap();

        let topics: Vec<TopicMapper> = connection_settings
            .forwards()
            .iter()
            .map(move |sub| TopicMapper {
                topic_settings: sub.clone(),
                topic_filter: TopicFilter::from_str(sub.pattern()).unwrap(),
            })
            .collect();

        let persistor = PublicationStore::new_memory(batch_size);
        let mut handler = MessageHandler::new(persistor, topics);

        let pub1 = ReceivedPublication {
            topic_name: "local/floor/1".to_string(),
            qos: QoS::AtLeastOnce,
            retain: true,
            payload: Bytes::new(),
            dup: false,
        };

        let expected = Publication {
            topic_name: "remote/floor/1".to_string(),
            qos: QoS::AtLeastOnce,
            retain: true,
            payload: Bytes::new(),
        };

        handler
            .handle_event(Event::Publication(pub1))
            .await
            .unwrap();

        let loader = handler.inner.loader();

        let extracted1 = loader.lock().try_next().await.unwrap().unwrap();
        assert_eq!(extracted1.1, expected);
    }

    #[tokio::test]
    async fn message_handler_saves_message_with_forward_topic() {
        let batch_size: usize = 5;
        let settings = Settings::from_file("tests/config.json").unwrap();
        let connection_settings = settings.upstream().unwrap();

        let topics: Vec<TopicMapper> = connection_settings
            .forwards()
            .iter()
            .map(move |sub| TopicMapper {
                topic_settings: sub.clone(),
                topic_filter: TopicFilter::from_str(sub.pattern()).unwrap(),
            })
            .collect();

        let persistor = PublicationStore::new_memory(batch_size);
        let mut handler = MessageHandler::new(persistor, topics);

        let pub1 = ReceivedPublication {
            topic_name: "temp/1".to_string(),
            qos: QoS::AtLeastOnce,
            retain: true,
            payload: Bytes::new(),
            dup: false,
        };

        let expected = Publication {
            topic_name: "floor/kitchen/temp/1".to_string(),
            qos: QoS::AtLeastOnce,
            retain: true,
            payload: Bytes::new(),
        };

        handler
            .handle_event(Event::Publication(pub1))
            .await
            .unwrap();

        let loader = handler.inner.loader();

        let extracted1 = loader.lock().try_next().await.unwrap().unwrap();
        assert_eq!(extracted1.1, expected);
    }

    #[tokio::test]
    async fn message_handler_saves_message_with_no_forward_mapping() {
        let batch_size: usize = 5;
        let settings = Settings::from_file("tests/config.json").unwrap();
        let connection_settings = settings.upstream().unwrap();

        let topics: Vec<TopicMapper> = connection_settings
            .forwards()
            .iter()
            .map(move |sub| TopicMapper {
                topic_settings: sub.clone(),
                topic_filter: TopicFilter::from_str(sub.pattern()).unwrap(),
            })
            .collect();

        let persistor = PublicationStore::new_memory(batch_size);
        let mut handler = MessageHandler::new(persistor, topics);

        let pub1 = ReceivedPublication {
            topic_name: "pattern/p1".to_string(),
            qos: QoS::AtLeastOnce,
            retain: true,
            payload: Bytes::new(),
            dup: false,
        };

        let expected = Publication {
            topic_name: "pattern/p1".to_string(),
            qos: QoS::AtLeastOnce,
            retain: true,
            payload: Bytes::new(),
        };

        handler
            .handle_event(Event::Publication(pub1))
            .await
            .unwrap();

        let loader = handler.inner.loader();

        let extracted1 = loader.lock().try_next().await.unwrap().unwrap();
        assert_eq!(extracted1.1, expected);
    }

    #[tokio::test]
    async fn message_handler_no_topic_match() {
        let batch_size: usize = 5;
        let settings = Settings::from_file("tests/config.json").unwrap();
        let connection_settings = settings.upstream().unwrap();

        let topics: Vec<TopicMapper> = connection_settings
            .forwards()
            .iter()
            .map(move |sub| TopicMapper {
                topic_settings: sub.clone(),
                topic_filter: TopicFilter::from_str(sub.pattern()).unwrap(),
            })
            .collect();

        let persistor = PublicationStore::new_memory(batch_size);
        let mut handler = MessageHandler::new(persistor, topics);

        let pub1 = ReceivedPublication {
            topic_name: "local/temp/1".to_string(),
            qos: QoS::AtLeastOnce,
            retain: true,
            payload: Bytes::new(),
            dup: false,
        };

        handler
            .handle_event(Event::Publication(pub1))
            .await
            .unwrap();

        let loader = handler.inner.loader();

        let mut interval = tokio::time::interval(std::time::Duration::from_secs(1));
        futures_util::future::select(interval.next(), loader.lock().next()).await;
    }
}<|MERGE_RESOLUTION|>--- conflicted
+++ resolved
@@ -1,8 +1,4 @@
-<<<<<<< HEAD
 use std::{collections::HashMap, convert::TryFrom, convert::TryInto, sync::Arc, time::Duration};
-=======
-use std::{collections::HashMap, convert::TryFrom, convert::TryInto, time::Duration};
->>>>>>> 5e601dcc
 
 use async_trait::async_trait;
 use mqtt3::{proto::Publication, Event, ReceivedPublication};
@@ -11,15 +7,10 @@
 
 use crate::{
     client::{ClientConnectError, EventHandler, MqttClient},
-<<<<<<< HEAD
     persist::{
         MessageLoader, PersistError, PublicationStore, StreamWakeableState, WakingMemoryStore,
     },
     settings::{ConnectionSettings, Credentials, TopicRule},
-=======
-    persist::{PersistError, PublicationStore, StreamWakeableState, WakingMemoryStore},
-    settings::{ConnectionSettings, Credentials, Topic},
->>>>>>> 5e601dcc
 };
 
 const BATCH_SIZE: usize = 10;
@@ -157,19 +148,11 @@
             .map(|topic| topic.try_into())
             .collect::<Result<Vec<_>, _>>()?;
 
-<<<<<<< HEAD
         let client = MqttClient::new(
             address,
             port,
             self.connection_settings.keep_alive(),
             self.connection_settings.clean_session(),
-=======
-        let persistor = PublicationStore::new_memory(BATCH_SIZE);
-        let mut client = MqttClient::new(
-            address,
-            keep_alive,
-            clean_session,
->>>>>>> 5e601dcc
             MessageHandler::new(persistor, topic_filters),
             credentials,
             secure,
@@ -209,10 +192,7 @@
 }
 
 /// Handle events from client and saves them with the forward topic
-<<<<<<< HEAD
 // TODO PRE: make inner a locked version of the publication store
-=======
->>>>>>> 5e601dcc
 struct MessageHandler<S>
 where
     S: StreamWakeableState,
@@ -220,10 +200,7 @@
     topic_mappers: Vec<TopicMapper>,
     inner: PublicationStore<S>,
 }
-<<<<<<< HEAD
-=======
-
->>>>>>> 5e601dcc
+
 impl<S> MessageHandler<S>
 where
     S: StreamWakeableState,
