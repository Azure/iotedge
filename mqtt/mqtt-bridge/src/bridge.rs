--- conflicted
+++ resolved
@@ -1,6 +1,5 @@
 use std::cell::BorrowMutError;
 
-<<<<<<< HEAD
 use futures_util::{future::select, future::Either, pin_mut};
 use mqtt3::ShutdownError;
 use tokio::sync::oneshot;
@@ -8,20 +7,8 @@
 use tracing::{debug, error, info};
 
 use crate::{
-    client::ClientError, persist::PersistError, pump::PumpPair, settings::ConnectionSettings,
-=======
-use async_trait::async_trait;
-use mqtt3::{proto::Publication, Event};
-use mqtt_broker::TopicFilter;
-use tracing::{debug, info, warn};
-
-use crate::{
-    client::{ClientConnectError, EventHandler, Handled, MqttClient},
-    persist::{PersistError, PublicationStore, StreamWakeableState},
-    rpc::RpcError,
-    rpc::RpcHandler,
-    settings::{ConnectionSettings, Credentials, Topic},
->>>>>>> 646b6ba6
+    client::ClientError, persist::PersistError, pump::PumpPair, rpc::RpcError,
+    settings::ConnectionSettings,
 };
 
 #[derive(Debug)]
@@ -77,7 +64,6 @@
         })
     }
 
-<<<<<<< HEAD
     pub async fn run(mut self) -> Result<(), BridgeError> {
         info!("Starting {} bridge...", self.connection_settings.name());
 
@@ -107,98 +93,6 @@
 
         debug!("Bridge {} stopped...", self.connection_settings.name());
         Ok(())
-=======
-/// Handle events from client and saves them with the forward topic
-struct MessageHandler<S> {
-    topic_mappers: Vec<TopicMapper>,
-    store: PublicationStore<S>,
-}
-
-impl<S> MessageHandler<S> {
-    pub fn new(persistor: PublicationStore<S>, topic_mappers: Vec<TopicMapper>) -> Self {
-        Self {
-            topic_mappers,
-            store: persistor,
-        }
-    }
-
-    fn transform(&self, topic_name: &str) -> Option<String> {
-        self.topic_mappers.iter().find_map(|mapper| {
-            mapper
-                .topic_settings
-                .local()
-                // maps if local does not have a value it uses the topic that was received,
-                // else it checks that the received topic starts with local prefix and removes the local prefix
-                .map_or(Some(topic_name), |local_prefix| {
-                    let prefix = format!("{}/", local_prefix);
-                    topic_name.strip_prefix(&prefix)
-                })
-                // match topic without local prefix with the topic filter pattern
-                .filter(|stripped_topic| mapper.topic_filter.matches(stripped_topic))
-                .map(|stripped_topic| {
-                    if let Some(remote_prefix) = mapper.topic_settings.remote() {
-                        format!("{}/{}", remote_prefix, stripped_topic)
-                    } else {
-                        stripped_topic.to_string()
-                    }
-                })
-        })
-    }
-}
-
-#[async_trait]
-impl<S> EventHandler for MessageHandler<S>
-where
-    S: StreamWakeableState + Send,
-{
-    type Error = BridgeError;
-
-    async fn handle(&mut self, event: &Event) -> Result<Handled, Self::Error> {
-        if let Event::Publication(publication) = event {
-            let forward_publication =
-                self.transform(&publication.topic_name)
-                    .map(|topic_name| Publication {
-                        topic_name,
-                        qos: publication.qos,
-                        retain: publication.retain,
-                        payload: publication.payload.clone(),
-                    });
-
-            if let Some(publication) = forward_publication {
-                debug!("Save message to store");
-                self.store.push(publication).map_err(BridgeError::Store)?;
-
-                return Ok(Handled::Fully);
-            } else {
-                warn!("No topic matched");
-            }
-        }
-
-        Ok(Handled::Skipped)
->>>>>>> 646b6ba6
-    }
-}
-
-pub struct UpstreamHandler<S> {
-    messages: MessageHandler<S>,
-    rpc: RpcHandler,
-}
-
-#[async_trait]
-impl<S> EventHandler for UpstreamHandler<S>
-where
-    S: StreamWakeableState + Send,
-{
-    type Error = BridgeError;
-
-    async fn handle(&mut self, event: &Event) -> Result<Handled, Self::Error> {
-        // try to handle as RPC command first
-        if self.rpc.handle(&event).await? == Handled::Fully {
-            return Ok(Handled::Fully);
-        }
-
-        // handle as an event for regular message handler
-        self.messages.handle(&event).await
     }
 }
 
@@ -216,108 +110,9 @@
 
     #[error("Failed to load settings.")]
     LoadingSettings(#[from] config::ConfigError),
-<<<<<<< HEAD
-=======
 
     #[error("failed to execute RPC command")]
     Rpc(#[from] RpcError),
-}
-
-#[cfg(test)]
-mod tests {
-    use bytes::Bytes;
-    use futures_util::stream::StreamExt;
-    use futures_util::stream::TryStreamExt;
-    use std::str::FromStr;
-
-    use mqtt3::{
-        proto::{Publication, QoS},
-        Event, ReceivedPublication,
-    };
-    use mqtt_broker::TopicFilter;
-
-    use crate::bridge::{Bridge, MessageHandler, TopicMapper};
-    use crate::client::EventHandler;
-    use crate::persist::PublicationStore;
-    use crate::settings::Settings;
-
-    #[tokio::test]
-    async fn bridge_new() {
-        let settings = Settings::from_file("tests/config.json").unwrap();
-        let connection_settings = settings.upstream().unwrap();
-
-        let bridge = Bridge::new(
-            "localhost:5555".into(),
-            "d1".into(),
-            connection_settings.clone(),
-        );
-
-        let (key, value) = bridge.forwards.get_key_value("temp/#").unwrap();
-        assert_eq!(key, "temp/#");
-        assert_eq!(value.remote().unwrap(), "floor/kitchen");
-        assert_eq!(value.local(), None);
-
-        let (key, value) = bridge.forwards.get_key_value("pattern/#").unwrap();
-        assert_eq!(key, "pattern/#");
-        assert_eq!(value.remote(), None);
-
-        let (key, value) = bridge.forwards.get_key_value("local/floor/#").unwrap();
-        assert_eq!(key, "local/floor/#");
-        assert_eq!(value.local().unwrap(), "local");
-        assert_eq!(value.remote().unwrap(), "remote");
-
-        let (key, value) = bridge.subscriptions.get_key_value("temp/#").unwrap();
-        assert_eq!(key, "temp/#");
-        assert_eq!(value.remote().unwrap(), "floor/kitchen");
-    }
-
-    #[tokio::test]
-    async fn message_handler_saves_message_with_local_and_forward_topic() {
-        let batch_size: usize = 5;
-        let settings = Settings::from_file("tests/config.json").unwrap();
-        let connection_settings = settings.upstream().unwrap();
-
-        let topics: Vec<TopicMapper> = connection_settings
-            .forwards()
-            .iter()
-            .map(move |sub| TopicMapper {
-                topic_settings: sub.clone(),
-                topic_filter: TopicFilter::from_str(sub.pattern()).unwrap(),
-            })
-            .collect();
-
-        let persistor = PublicationStore::new_memory(batch_size);
-        let mut handler = MessageHandler::new(persistor, topics);
-
-        let pub1 = ReceivedPublication {
-            topic_name: "local/floor/1".to_string(),
-            qos: QoS::AtLeastOnce,
-            retain: true,
-            payload: Bytes::new(),
-            dup: false,
-        };
-
-        let expected = Publication {
-            topic_name: "remote/floor/1".to_string(),
-            qos: QoS::AtLeastOnce,
-            retain: true,
-            payload: Bytes::new(),
-        };
-
-        handler.handle(&Event::Publication(pub1)).await.unwrap();
-
-        let loader = handler.store.loader();
-
-        let extracted1 = loader.lock().try_next().await.unwrap().unwrap();
-        assert_eq!(extracted1.1, expected);
-    }
-
-    #[tokio::test]
-    async fn message_handler_saves_message_with_forward_topic() {
-        let batch_size: usize = 5;
-        let settings = Settings::from_file("tests/config.json").unwrap();
-        let connection_settings = settings.upstream().unwrap();
->>>>>>> 646b6ba6
 
     #[error("Failed to signal bridge shutdown.")]
     ShutdownBridge(()),
@@ -325,109 +120,9 @@
     #[error("Failed to get publish handle from client.")]
     PublishHandle(#[source] ClientError),
 
-<<<<<<< HEAD
     #[error("Failed to get publish handle from client.")]
     ClientShutdown(#[from] ShutdownError),
 
     #[error("Failed to borrow persistence to store publication")]
     BorrowPersist(#[from] BorrowMutError),
-=======
-        let pub1 = ReceivedPublication {
-            topic_name: "temp/1".to_string(),
-            qos: QoS::AtLeastOnce,
-            retain: true,
-            payload: Bytes::new(),
-            dup: false,
-        };
-
-        let expected = Publication {
-            topic_name: "floor/kitchen/temp/1".to_string(),
-            qos: QoS::AtLeastOnce,
-            retain: true,
-            payload: Bytes::new(),
-        };
-
-        handler.handle(&Event::Publication(pub1)).await.unwrap();
-
-        let loader = handler.store.loader();
-
-        let extracted1 = loader.lock().try_next().await.unwrap().unwrap();
-        assert_eq!(extracted1.1, expected);
-    }
-
-    #[tokio::test]
-    async fn message_handler_saves_message_with_no_forward_mapping() {
-        let batch_size: usize = 5;
-        let settings = Settings::from_file("tests/config.json").unwrap();
-        let connection_settings = settings.upstream().unwrap();
-
-        let topics: Vec<TopicMapper> = connection_settings
-            .forwards()
-            .iter()
-            .map(move |sub| TopicMapper {
-                topic_settings: sub.clone(),
-                topic_filter: TopicFilter::from_str(sub.pattern()).unwrap(),
-            })
-            .collect();
-
-        let persistor = PublicationStore::new_memory(batch_size);
-        let mut handler = MessageHandler::new(persistor, topics);
-
-        let pub1 = ReceivedPublication {
-            topic_name: "pattern/p1".to_string(),
-            qos: QoS::AtLeastOnce,
-            retain: true,
-            payload: Bytes::new(),
-            dup: false,
-        };
-
-        let expected = Publication {
-            topic_name: "pattern/p1".to_string(),
-            qos: QoS::AtLeastOnce,
-            retain: true,
-            payload: Bytes::new(),
-        };
-
-        handler.handle(&Event::Publication(pub1)).await.unwrap();
-
-        let loader = handler.store.loader();
-
-        let extracted1 = loader.lock().try_next().await.unwrap().unwrap();
-        assert_eq!(extracted1.1, expected);
-    }
-
-    #[tokio::test]
-    async fn message_handler_no_topic_match() {
-        let batch_size: usize = 5;
-        let settings = Settings::from_file("tests/config.json").unwrap();
-        let connection_settings = settings.upstream().unwrap();
-
-        let topics: Vec<TopicMapper> = connection_settings
-            .forwards()
-            .iter()
-            .map(move |sub| TopicMapper {
-                topic_settings: sub.clone(),
-                topic_filter: TopicFilter::from_str(sub.pattern()).unwrap(),
-            })
-            .collect();
-
-        let persistor = PublicationStore::new_memory(batch_size);
-        let mut handler = MessageHandler::new(persistor, topics);
-
-        let pub1 = ReceivedPublication {
-            topic_name: "local/temp/1".to_string(),
-            qos: QoS::AtLeastOnce,
-            retain: true,
-            payload: Bytes::new(),
-            dup: false,
-        };
-
-        handler.handle(&Event::Publication(pub1)).await.unwrap();
-
-        let loader = handler.store.loader();
-
-        let mut interval = tokio::time::interval(std::time::Duration::from_secs(1));
-        futures_util::future::select(interval.next(), loader.lock().next()).await;
-    }
->>>>>>> 646b6ba6
 }