--- conflicted
+++ resolved
@@ -5,18 +5,11 @@
 use tracing_futures::Instrument;
 
 use crate::{
-<<<<<<< HEAD
-    client::{ClientConnectError, EventHandler, Handled, MqttClient},
-    persist::{PersistError, PublicationStore, StreamWakeableState},
-    rpc::{RpcError, RpcHandler},
-    settings::{ConnectionSettings, Credentials, Direction, Topic},
-=======
     client::ClientError,
     persist::PersistError,
     pump::{PumpMessage, PumpPair},
     rpc::RpcError,
     settings::ConnectionSettings,
->>>>>>> 3e224006
 };
 
 #[derive(Debug)]
@@ -50,58 +43,6 @@
         system_address: String,
         device_id: String,
         connection_settings: ConnectionSettings,
-<<<<<<< HEAD
-    ) -> Self {
-        let forwards = connection_settings
-            .subscriptions()
-            .iter()
-            .filter_map(|s| {
-                if *s.direction() == Direction::Out {
-                    Some(Self::format_key_value(s))
-                } else {
-                    None
-                }
-            })
-            .collect();
-
-        let subscriptions = connection_settings
-            .subscriptions()
-            .iter()
-            .filter_map(|s| {
-                if *s.direction() == Direction::In {
-                    Some(Self::format_key_value(s))
-                } else {
-                    None
-                }
-            })
-            .collect();
-
-        Bridge {
-            system_address,
-            device_id,
-            connection_settings,
-            forwards,
-            subscriptions,
-        }
-    }
-
-    fn format_key_value(subscription: &Topic) -> (String, Topic) {
-        let key = if let Some(local) = subscription.in_prefix() {
-            format!("{}/{}", local, subscription.topic().to_string())
-        } else {
-            subscription.topic().into()
-        };
-        (key, subscription.clone())
-    }
-
-    pub async fn start(&self) -> Result<(), BridgeError> {
-        info!("Starting bridge...{}", self.connection_settings.name());
-
-        self.connect_to_local().await?;
-        self.connect_to_remote().await?;
-
-        Ok(())
-=======
     ) -> Result<Self, BridgeError> {
         debug!("creating bridge...{}", connection_settings.name());
 
@@ -124,7 +65,6 @@
             pumps,
             connection_settings,
         })
->>>>>>> 3e224006
     }
 
     pub async fn run(mut self) -> Result<(), BridgeError> {
@@ -154,160 +94,12 @@
             "Starting pumps for {} bridge...",
             self.connection_settings.name()
         );
-<<<<<<< HEAD
-        info!(
-            "connecting to local broker {}, clientid {}",
-            self.system_address, client_id
-        );
-
-        self.connect(
-            self.forwards.clone(),
-            self.system_address.as_str(),
-            &Credentials::Anonymous(client_id),
-            false,
-        )
-        .await
-    }
-
-    async fn connect(
-        &self,
-        mut topics: HashMap<String, Topic>,
-        address: &str,
-        credentials: &Credentials,
-        secure: bool,
-    ) -> Result<(), BridgeError> {
-        let (subscriptions, topics): (Vec<_>, Vec<_>) = topics.drain().unzip();
-        let topic_filters = topics
-            .into_iter()
-            .map(|topic| topic.try_into())
-            .collect::<Result<Vec<_>, _>>()?;
-
-        let persistor = PublicationStore::new_memory(BATCH_SIZE);
-        let mut client = if secure {
-            MqttClient::tls(
-                address,
-                self.connection_settings.keep_alive(),
-                self.connection_settings.clean_session(),
-                MessageHandler::new(persistor, topic_filters),
-                credentials,
-            )
-        } else {
-            MqttClient::tcp(
-                address,
-                self.connection_settings.keep_alive(),
-                self.connection_settings.clean_session(),
-                MessageHandler::new(persistor, topic_filters),
-                credentials,
-            )
-        };
-
-        debug!("subscribe to {:?} {:?}", address.to_owned(), subscriptions);
-
-        client
-            .subscribe(subscriptions)
-            .await
-            .map_err(BridgeError::Subscribe)?;
-
-        //TODO: handle this with shutdown
-        let _events_task = tokio::spawn(client.handle_events());
-
-        Ok(())
-    }
-}
-
-#[derive(Clone)]
-struct TopicMapper {
-    topic_settings: Topic,
-    topic_filter: TopicFilter,
-}
-
-impl TryFrom<Topic> for TopicMapper {
-    type Error = BridgeError;
-
-    fn try_from(subscription: Topic) -> Result<Self, BridgeError> {
-        let topic_filter = subscription
-            .topic()
-            .parse()
-            .map_err(BridgeError::TopicFilterParse)?;
-
-        Ok(Self {
-            topic_settings: subscription,
-            topic_filter,
-        })
-    }
-}
-
-/// Handle events from client and saves them with the forward topic
-struct MessageHandler<S> {
-    topic_mappers: Vec<TopicMapper>,
-    store: PublicationStore<S>,
-}
-
-impl<S> MessageHandler<S> {
-    pub fn new(persistor: PublicationStore<S>, topic_mappers: Vec<TopicMapper>) -> Self {
-        Self {
-            topic_mappers,
-            store: persistor,
-        }
-    }
-
-    fn transform(&self, topic_name: &str) -> Option<String> {
-        self.topic_mappers.iter().find_map(|mapper| {
-            mapper
-                .topic_settings
-                .in_prefix()
-                // maps if local does not have a value it uses the topic that was received,
-                // else it checks that the received topic starts with local prefix and removes the local prefix
-                .map_or(Some(topic_name), |local_prefix| {
-                    let prefix = format!("{}/", local_prefix);
-                    topic_name.strip_prefix(&prefix)
-                })
-                // match topic without local prefix with the topic filter pattern
-                .filter(|stripped_topic| mapper.topic_filter.matches(stripped_topic))
-                .map(|stripped_topic| {
-                    if let Some(remote_prefix) = mapper.topic_settings.out_prefix() {
-                        format!("{}/{}", remote_prefix, stripped_topic)
-                    } else {
-                        stripped_topic.to_string()
-                    }
-                })
-        })
-    }
-}
-
-#[async_trait]
-impl<S> EventHandler for MessageHandler<S>
-where
-    S: StreamWakeableState + Send,
-{
-    type Error = BridgeError;
-
-    async fn handle(&mut self, event: &Event) -> Result<Handled, Self::Error> {
-        if let Event::Publication(publication) = event {
-            let forward_publication =
-                self.transform(&publication.topic_name)
-                    .map(|topic_name| Publication {
-                        topic_name,
-                        qos: publication.qos,
-                        retain: publication.retain,
-                        payload: publication.payload.clone(),
-                    });
-
-            if let Some(publication) = forward_publication {
-                debug!("Save message to store");
-                self.store.push(publication).map_err(BridgeError::Store)?;
-
-                return Ok(Handled::Fully);
-            } else {
-                warn!("No topic matched");
-=======
         match select(local_pump, remote_pump).await {
             Either::Left(_) => {
                 shutdown_handle.shutdown().await?;
             }
             Either::Right(_) => {
                 shutdown_handle.shutdown().await?;
->>>>>>> 3e224006
             }
         }
 
@@ -336,247 +128,13 @@
 
     #[error("failed to execute RPC command")]
     Rpc(#[from] RpcError),
-<<<<<<< HEAD
-}
-
-#[cfg(test)]
-mod tests {
-    use bytes::Bytes;
-    use futures_util::stream::StreamExt;
-    use futures_util::stream::TryStreamExt;
-    use std::str::FromStr;
-
-    use mqtt3::{
-        proto::{Publication, QoS},
-        Event, ReceivedPublication,
-    };
-    use mqtt_broker::TopicFilter;
-
-    use crate::client::EventHandler;
-    use crate::persist::PublicationStore;
-    use crate::settings::Settings;
-    use crate::{
-        bridge::{Bridge, MessageHandler, TopicMapper},
-        settings::Direction,
-    };
-=======
->>>>>>> 3e224006
 
     #[error("failed to signal bridge shutdown.")]
     ShutdownBridge(()),
 
-<<<<<<< HEAD
-        let bridge = Bridge::new(
-            "localhost:5555".into(),
-            "d1".into(),
-            connection_settings.clone(),
-        );
-
-        let (key, value) = bridge.forwards.get_key_value("temp/#").unwrap();
-        assert_eq!(key, "temp/#");
-        assert_eq!(value.out_prefix().unwrap(), "floor/kitchen");
-        assert_eq!(value.in_prefix(), None);
-
-        let (key, value) = bridge.forwards.get_key_value("pattern/#").unwrap();
-        assert_eq!(key, "pattern/#");
-        assert_eq!(value.out_prefix(), None);
-        assert_eq!(value.in_prefix(), None);
-
-        let (key, value) = bridge.forwards.get_key_value("local/floor/#").unwrap();
-        assert_eq!(key, "local/floor/#");
-        assert_eq!(value.in_prefix().unwrap(), "local");
-        assert_eq!(value.out_prefix().unwrap(), "remote");
-
-        let (key, value) = bridge.subscriptions.get_key_value("temp/#").unwrap();
-        assert_eq!(key, "temp/#");
-        assert_eq!(value.out_prefix().unwrap(), "floor/kitchen");
-    }
-
-    #[tokio::test]
-    async fn message_handler_saves_message_with_local_and_forward_topic() {
-        let batch_size: usize = 5;
-        let settings = Settings::from_file("tests/config.json").unwrap();
-        let connection_settings = settings.upstream().unwrap();
-
-        let topics: Vec<TopicMapper> = connection_settings
-            .subscriptions()
-            .iter()
-            .filter_map(|sub| {
-                if *sub.direction() == Direction::Out {
-                    Some(TopicMapper {
-                        topic_settings: sub.clone(),
-                        topic_filter: TopicFilter::from_str(sub.topic()).unwrap(),
-                    })
-                } else {
-                    None
-                }
-            })
-            .collect();
-
-        let persistor = PublicationStore::new_memory(batch_size);
-        let mut handler = MessageHandler::new(persistor, topics);
-
-        let pub1 = ReceivedPublication {
-            topic_name: "local/floor/1".to_string(),
-            qos: QoS::AtLeastOnce,
-            retain: true,
-            payload: Bytes::new(),
-            dup: false,
-        };
-
-        let expected = Publication {
-            topic_name: "remote/floor/1".to_string(),
-            qos: QoS::AtLeastOnce,
-            retain: true,
-            payload: Bytes::new(),
-        };
-
-        handler.handle(&Event::Publication(pub1)).await.unwrap();
-
-        let loader = handler.store.loader();
-
-        let extracted1 = loader.lock().try_next().await.unwrap().unwrap();
-        assert_eq!(extracted1.1, expected);
-    }
-
-    #[tokio::test]
-    async fn message_handler_saves_message_with_forward_topic() {
-        let batch_size: usize = 5;
-        let settings = Settings::from_file("tests/config.json").unwrap();
-        let connection_settings = settings.upstream().unwrap();
-
-        let topics: Vec<TopicMapper> = connection_settings
-            .subscriptions()
-            .iter()
-            .filter_map(|sub| {
-                if *sub.direction() == Direction::Out {
-                    Some(TopicMapper {
-                        topic_settings: sub.clone(),
-                        topic_filter: TopicFilter::from_str(sub.topic()).unwrap(),
-                    })
-                } else {
-                    None
-                }
-            })
-            .collect();
-
-        let persistor = PublicationStore::new_memory(batch_size);
-        let mut handler = MessageHandler::new(persistor, topics);
-
-        let pub1 = ReceivedPublication {
-            topic_name: "temp/1".to_string(),
-            qos: QoS::AtLeastOnce,
-            retain: true,
-            payload: Bytes::new(),
-            dup: false,
-        };
-
-        let expected = Publication {
-            topic_name: "floor/kitchen/temp/1".to_string(),
-            qos: QoS::AtLeastOnce,
-            retain: true,
-            payload: Bytes::new(),
-        };
-
-        handler.handle(&Event::Publication(pub1)).await.unwrap();
-
-        let loader = handler.store.loader();
-
-        let extracted1 = loader.lock().try_next().await.unwrap().unwrap();
-        assert_eq!(extracted1.1, expected);
-    }
-
-    #[tokio::test]
-    async fn message_handler_saves_message_with_no_forward_mapping() {
-        let batch_size: usize = 5;
-        let settings = Settings::from_file("tests/config.json").unwrap();
-        let connection_settings = settings.upstream().unwrap();
-
-        let topics: Vec<TopicMapper> = connection_settings
-            .subscriptions()
-            .iter()
-            .filter_map(|sub| {
-                if *sub.direction() == Direction::Out {
-                    Some(TopicMapper {
-                        topic_settings: sub.clone(),
-                        topic_filter: TopicFilter::from_str(sub.topic()).unwrap(),
-                    })
-                } else {
-                    None
-                }
-            })
-            .collect();
-
-        let persistor = PublicationStore::new_memory(batch_size);
-        let mut handler = MessageHandler::new(persistor, topics);
-
-        let pub1 = ReceivedPublication {
-            topic_name: "pattern/p1".to_string(),
-            qos: QoS::AtLeastOnce,
-            retain: true,
-            payload: Bytes::new(),
-            dup: false,
-        };
-
-        let expected = Publication {
-            topic_name: "pattern/p1".to_string(),
-            qos: QoS::AtLeastOnce,
-            retain: true,
-            payload: Bytes::new(),
-        };
-
-        handler.handle(&Event::Publication(pub1)).await.unwrap();
-
-        let loader = handler.store.loader();
-
-        let extracted1 = loader.lock().try_next().await.unwrap().unwrap();
-        assert_eq!(extracted1.1, expected);
-    }
-
-    #[tokio::test]
-    async fn message_handler_no_topic_match() {
-        let batch_size: usize = 5;
-        let settings = Settings::from_file("tests/config.json").unwrap();
-        let connection_settings = settings.upstream().unwrap();
-
-        let topics: Vec<TopicMapper> = connection_settings
-            .subscriptions()
-            .iter()
-            .filter_map(|sub| {
-                if *sub.direction() == Direction::Out {
-                    Some(TopicMapper {
-                        topic_settings: sub.clone(),
-                        topic_filter: TopicFilter::from_str(sub.topic()).unwrap(),
-                    })
-                } else {
-                    None
-                }
-            })
-            .collect();
-
-        let persistor = PublicationStore::new_memory(batch_size);
-        let mut handler = MessageHandler::new(persistor, topics);
-
-        let pub1 = ReceivedPublication {
-            topic_name: "local/temp/1".to_string(),
-            qos: QoS::AtLeastOnce,
-            retain: true,
-            payload: Bytes::new(),
-            dup: false,
-        };
-
-        handler.handle(&Event::Publication(pub1)).await.unwrap();
-
-        let loader = handler.store.loader();
-
-        let mut interval = tokio::time::interval(std::time::Duration::from_secs(1));
-        futures_util::future::select(interval.next(), loader.lock().next()).await;
-    }
-=======
     #[error("failed to get publish handle from client.")]
     PublishHandle(#[source] ClientError),
 
     #[error("failed to get publish handle from client.")]
     ClientShutdown(#[from] ShutdownError),
->>>>>>> 3e224006
 }