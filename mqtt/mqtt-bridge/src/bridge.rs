--- conflicted
+++ resolved
@@ -81,13 +81,12 @@
             .into_iter()
             .map(|topic| topic.try_into())
             .collect::<Result<Vec<_>, _>>()?;
-        let remote_client = MqttClient::new(
+        let remote_client = MqttClient::tls(
             connection_settings.address(),
             connection_settings.keep_alive(),
             connection_settings.clean_session(),
             MessageHandler::new(incoming_persist.clone(), remote_topic_filters),
             connection_settings.credentials(),
-            true,
         );
 
         let local_client_id = format!(
@@ -100,35 +99,13 @@
             .into_iter()
             .map(|topic| topic.try_into())
             .collect::<Result<Vec<_>, _>>()?;
-<<<<<<< HEAD
-        let local_client = MqttClient::new(
+        let local_client = MqttClient::tcp(
             system_address.as_str(),
             connection_settings.keep_alive(),
             connection_settings.clean_session(),
             MessageHandler::new(outgoing_persist.clone(), local_topic_filters),
             &Credentials::Anonymous(local_client_id),
-            true,
         );
-=======
-
-        let mut client = if secure {
-            MqttClient::tls(
-                address,
-                self.connection_settings.keep_alive(),
-                self.connection_settings.clean_session(),
-                MessageHandler::new(topic_filters, BATCH_SIZE),
-                credentials,
-            )
-        } else {
-            MqttClient::tcp(
-                address,
-                self.connection_settings.keep_alive(),
-                self.connection_settings.clean_session(),
-                MessageHandler::new(topic_filters, BATCH_SIZE),
-                credentials,
-            )
-        };
->>>>>>> 38b5dd78
 
         let mut local_pump = Pump::new(
             local_client,
