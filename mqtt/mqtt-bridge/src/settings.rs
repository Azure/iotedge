#![allow(dead_code)] // TODO remove when ready

use std::{path::Path, time::Duration, vec::Vec};

use config::{Config, ConfigError, Environment, File, FileFormat};
use serde::Deserialize;

pub const DEFAULTS: &str = include_str!("../config/default.json");
const DEFAULT_UPSTREAM_PORT: &str = "8883";

#[derive(Debug, Clone, PartialEq)]
pub struct BridgeSettings {
    upstream: Option<ConnectionSettings>,

    remotes: Vec<ConnectionSettings>,

    messages: MessagesSettings,
}

impl BridgeSettings {
    pub fn new() -> Result<Self, ConfigError> {
        let mut config = Config::new();

        config.merge(File::from_str(DEFAULTS, FileFormat::Json))?;
        config.merge(Environment::new())?;

        config.try_into()
    }

    pub fn from_file<P>(path: P) -> Result<Self, ConfigError>
    where
        P: AsRef<Path>,
    {
        let mut config = Config::new();

        config.merge(File::from_str(DEFAULTS, FileFormat::Json))?;
        config.merge(File::from(path.as_ref()))?;
        config.merge(Environment::new())?;

        config.try_into()
    }

    pub fn upstream(&self) -> Option<&ConnectionSettings> {
        self.upstream.as_ref()
    }

    pub fn remotes(&self) -> &Vec<ConnectionSettings> {
        &self.remotes
    }

    pub fn messages(&self) -> &MessagesSettings {
        &self.messages
    }
}

impl<'de> serde::Deserialize<'de> for BridgeSettings {
    fn deserialize<D>(deserializer: D) -> Result<Self, D::Error>
    where
        D: serde::Deserializer<'de>,
    {
        #[derive(Debug, serde_derive::Deserialize)]
        struct Inner {
            #[serde(flatten)]
            nested_bridge: Option<CredentialProviderSettings>,

            upstream: UpstreamSettings,

            remotes: Vec<ConnectionSettings>,

            messages: MessagesSettings,
        }

        let Inner {
            nested_bridge,
            upstream,
            remotes,
            messages,
        } = serde::Deserialize::deserialize(deserializer)?;

        let upstream_connection_settings = nested_bridge
            .filter(|nested_bridge| {
                nested_bridge
                    .enable_upstream_bridge()
                    .unwrap_or("false")
                    .to_lowercase()
                    == "true"
            })
            .map(|nested_bridge| ConnectionSettings {
                name: "upstream".into(),
                address: format!(
                    "{}:{}",
                    nested_bridge.gateway_hostname, DEFAULT_UPSTREAM_PORT
                ),
                subscriptions: upstream.subscriptions,
                credentials: Credentials::Provider(nested_bridge),
                clean_session: upstream.clean_session,
                keep_alive: upstream.keep_alive,
            });

        Ok(BridgeSettings {
            upstream: upstream_connection_settings,
            remotes,
            messages,
        })
    }
}

#[derive(Debug, Clone, PartialEq, Deserialize)]
pub struct ConnectionSettings {
    name: String,

    address: String,

    #[serde(flatten)]
    credentials: Credentials,

    subscriptions: Vec<TopicRule>,

<<<<<<< HEAD
=======
    forwards: Vec<TopicRule>,

>>>>>>> 3e224006
    #[serde(with = "humantime_serde")]
    keep_alive: Duration,

    clean_session: bool,
}

impl ConnectionSettings {
    pub fn name(&self) -> &str {
        &self.name
    }

    pub fn address(&self) -> &str {
        &self.address
    }

    pub fn credentials(&self) -> &Credentials {
        &self.credentials
    }

    pub fn subscriptions(&self) -> &Vec<TopicRule> {
        &self.subscriptions
    }

<<<<<<< HEAD
=======
    pub fn forwards(&self) -> &Vec<TopicRule> {
        &self.forwards
    }

>>>>>>> 3e224006
    pub fn keep_alive(&self) -> Duration {
        self.keep_alive
    }

    pub fn clean_session(&self) -> bool {
        self.clean_session
    }
}

#[derive(Debug, Clone, PartialEq, Deserialize)]
#[serde(untagged)]
pub enum Credentials {
    Anonymous(String),
    PlainText(AuthenticationSettings),
    Provider(CredentialProviderSettings),
}

#[derive(Debug, Clone, Default, PartialEq, Deserialize)]
pub struct AuthenticationSettings {
    client_id: String,

    username: String,

    password: String,
}

impl AuthenticationSettings {
    pub fn client_id(&self) -> &str {
        &self.client_id
    }

    pub fn username(&self) -> &str {
        &self.username
    }

    pub fn password(&self) -> &str {
        &self.password
    }
}

#[derive(Debug, Clone, PartialEq, Deserialize)]
pub struct CredentialProviderSettings {
    #[serde(rename = "enableupstreambridge")]
    enable_upstream_bridge: Option<String>,

    #[serde(rename = "iotedge_iothubhostname")]
    iothub_hostname: String,

    #[serde(rename = "iotedge_gatewayhostname")]
    gateway_hostname: String,

    #[serde(rename = "iotedge_deviceid")]
    device_id: String,

    #[serde(rename = "iotedge_moduleid")]
    module_id: String,

    #[serde(rename = "iotedge_modulegenerationid")]
    generation_id: String,

    #[serde(rename = "iotedge_workloaduri")]
    workload_uri: String,
}

impl CredentialProviderSettings {
    pub fn enable_upstream_bridge(&self) -> Option<&str> {
        self.enable_upstream_bridge.as_deref()
    }

    pub fn iothub_hostname(&self) -> &str {
        &self.iothub_hostname
    }

    pub fn gateway_hostname(&self) -> &str {
        &self.gateway_hostname
    }

    pub fn device_id(&self) -> &str {
        &self.device_id
    }

    pub fn module_id(&self) -> &str {
        &self.module_id
    }

    pub fn generation_id(&self) -> &str {
        &self.generation_id
    }

    pub fn workload_uri(&self) -> &str {
        &self.workload_uri
    }
}

<<<<<<< HEAD
#[derive(Debug, Clone, PartialEq, Deserialize)]
pub struct Topic {
    #[serde(flatten)]
    direction: Direction,

    topic: String,
=======
#[derive(Debug, Clone, Default, PartialEq, Deserialize)]
pub struct TopicRule {
    pattern: String,
>>>>>>> 3e224006

    #[serde(rename = "outPrefix")]
    out_prefix: Option<String>,

    #[serde(rename = "inPrefix")]
    in_prefix: Option<String>,
}

<<<<<<< HEAD
impl Topic {
    pub fn direction(&self) -> &Direction {
        &self.direction
=======
impl TopicRule {
    pub fn pattern(&self) -> &str {
        &self.pattern
>>>>>>> 3e224006
    }

    pub fn topic(&self) -> &str {
        &self.topic
    }

    pub fn out_prefix(&self) -> Option<&str> {
        self.out_prefix.as_ref().map(AsRef::as_ref)
    }

    pub fn in_prefix(&self) -> Option<&str> {
        self.in_prefix.as_ref().map(AsRef::as_ref)
    }
}

#[derive(Debug, Clone, PartialEq, Deserialize)]
#[serde(tag = "direction")]
pub enum Direction {
    #[serde(rename = "in")]
    In,
    #[serde(rename = "out")]
    Out,
}

#[derive(Debug, Clone, PartialEq, Deserialize)]
pub struct MessagesSettings {}

#[derive(Debug, Clone, PartialEq, Deserialize)]
struct UpstreamSettings {
    #[serde(with = "humantime_serde")]
    keep_alive: Duration,

    clean_session: bool,

<<<<<<< HEAD
    subscriptions: Vec<Topic>,
=======
    subscriptions: Vec<TopicRule>,

    forwards: Vec<TopicRule>,
>>>>>>> 3e224006
}

#[cfg(test)]
mod tests {
    use config::ConfigError;
    use serial_test::serial;

    use super::BridgeSettings;
    use super::Credentials;
    use mqtt_broker_tests_util::env;

    #[test]
    #[serial(env_settings)]
    fn new_overrides_settings_from_env() {
        it_overrides_settings_from_env(BridgeSettings::new);
    }

    #[test]
    #[serial(env_settings)]
    fn new_no_upstream_settings() {
        let settings = BridgeSettings::new().unwrap();

        assert_eq!(settings.remotes().len(), 0);
        assert_eq!(settings.upstream(), None);
    }

    #[test]
    #[serial(env_settings)]
    fn from_file_reads_nested_bridge_settings() {
        let settings = BridgeSettings::from_file("tests/config.json").unwrap();
        let upstream = settings.upstream().unwrap();

        assert_eq!(upstream.name(), "upstream");
        assert_eq!(upstream.address(), "edge1:8883");

        match upstream.credentials() {
            Credentials::Provider(provider) => {
                assert_eq!(provider.iothub_hostname(), "iothub");
                assert_eq!(provider.device_id(), "d1");
                assert_eq!(provider.module_id(), "mymodule");
                assert_eq!(provider.generation_id(), "321");
                assert_eq!(provider.workload_uri(), "uri");
            }
            _ => panic!("Expected provider settings"),
        };
    }

    #[test]
    #[serial(env_settings)]
    fn from_file_reads_remotes_settings() {
        let settings = BridgeSettings::from_file("tests/config.json").unwrap();
        let len = settings.remotes().len();

        assert_eq!(len, 1);
        let remote = settings.remotes().first().unwrap();
        assert_eq!(remote.name(), "r1");
        assert_eq!(remote.address(), "remote:8883");
        assert_eq!(remote.keep_alive().as_secs(), 60);
        assert_eq!(remote.clean_session(), false);

        match remote.credentials() {
            Credentials::PlainText(auth_settings) => {
                assert_eq!(auth_settings.username(), "mymodule");
                assert_eq!(auth_settings.password(), "pass");
                assert_eq!(auth_settings.client_id(), "client");
            }
            _ => panic!("Expected plaintext settings"),
        };
    }

    #[test]
    #[serial(env_settings)]
    fn from_default_sets_keepalive_settings() {
        let settings = BridgeSettings::from_file("tests/config.json").unwrap();

        assert_eq!(settings.upstream().unwrap().keep_alive().as_secs(), 60);
    }

    #[test]
    #[serial(env_settings)]
    fn from_file_overrides_settings_from_env() {
        it_overrides_settings_from_env(|| BridgeSettings::from_file("tests/config.json"));
    }

    #[test]
    #[serial(env_settings)]
    fn from_env_no_upstream_protcol() {
        let _gateway_hostname = env::set_var("IOTEDGE_GATEWAYHOSTNAME", "upstream");
        let _device_id = env::set_var("IOTEDGE_DEVICEID", "device1");
        let _module_id = env::set_var("IOTEDGE_MODULEID", "m1");
        let _generation_id = env::set_var("IOTEDGE_MODULEGENERATIONID", "123");
        let _workload_uri = env::set_var("IOTEDGE_WORKLOADURI", "workload");
        let _iothub_hostname = env::set_var("IOTEDGE_IOTHUBHOSTNAME", "iothub");

        let settings = BridgeSettings::new().unwrap();

        assert_eq!(settings.upstream(), None);
    }

    fn it_overrides_settings_from_env<F>(make_settings: F)
    where
        F: FnOnce() -> Result<BridgeSettings, ConfigError>,
    {
        let _gateway_hostname = env::set_var("IOTEDGE_GATEWAYHOSTNAME", "upstream");
        let _device_id = env::set_var("IOTEDGE_DEVICEID", "device1");
        let _module_id = env::set_var("IOTEDGE_MODULEID", "m1");
        let _generation_id = env::set_var("IOTEDGE_MODULEGENERATIONID", "123");
        let _workload_uri = env::set_var("IOTEDGE_WORKLOADURI", "workload");
        let _iothub_hostname = env::set_var("IOTEDGE_IOTHUBHOSTNAME", "iothub");
        let _enable_bridge = env::set_var("enableupstreambridge", "true");

        let settings = make_settings().unwrap();
        let upstream = settings.upstream().unwrap();

        assert_eq!(upstream.name(), "upstream");
        assert_eq!(upstream.address(), "upstream:8883");

        match upstream.credentials() {
            Credentials::Provider(provider) => {
                assert_eq!(provider.iothub_hostname(), "iothub");
                assert_eq!(provider.device_id(), "device1");
                assert_eq!(provider.module_id(), "m1");
                assert_eq!(provider.generation_id(), "123");
                assert_eq!(provider.workload_uri(), "workload");
            }
            _ => panic!("Expected provider settings"),
        };
    }
}<|MERGE_RESOLUTION|>--- conflicted
+++ resolved
@@ -116,11 +116,6 @@
 
     subscriptions: Vec<TopicRule>,
 
-<<<<<<< HEAD
-=======
-    forwards: Vec<TopicRule>,
-
->>>>>>> 3e224006
     #[serde(with = "humantime_serde")]
     keep_alive: Duration,
 
@@ -144,13 +139,6 @@
         &self.subscriptions
     }
 
-<<<<<<< HEAD
-=======
-    pub fn forwards(&self) -> &Vec<TopicRule> {
-        &self.forwards
-    }
-
->>>>>>> 3e224006
     pub fn keep_alive(&self) -> Duration {
         self.keep_alive
     }
@@ -245,18 +233,12 @@
     }
 }
 
-<<<<<<< HEAD
-#[derive(Debug, Clone, PartialEq, Deserialize)]
-pub struct Topic {
+#[derive(Debug, Clone, PartialEq, Deserialize)]
+pub struct TopicRule {
     #[serde(flatten)]
     direction: Direction,
 
     topic: String,
-=======
-#[derive(Debug, Clone, Default, PartialEq, Deserialize)]
-pub struct TopicRule {
-    pattern: String,
->>>>>>> 3e224006
 
     #[serde(rename = "outPrefix")]
     out_prefix: Option<String>,
@@ -265,15 +247,9 @@
     in_prefix: Option<String>,
 }
 
-<<<<<<< HEAD
-impl Topic {
+impl TopicRule {
     pub fn direction(&self) -> &Direction {
         &self.direction
-=======
-impl TopicRule {
-    pub fn pattern(&self) -> &str {
-        &self.pattern
->>>>>>> 3e224006
     }
 
     pub fn topic(&self) -> &str {
@@ -308,13 +284,7 @@
 
     clean_session: bool,
 
-<<<<<<< HEAD
-    subscriptions: Vec<Topic>,
-=======
     subscriptions: Vec<TopicRule>,
-
-    forwards: Vec<TopicRule>,
->>>>>>> 3e224006
 }
 
 #[cfg(test)]
