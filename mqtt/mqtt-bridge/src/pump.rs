--- conflicted
+++ resolved
@@ -28,12 +28,8 @@
     publish_handle: PublishHandle,
     subscriptions: Vec<String>,
     loader: Rc<RefCell<MessageLoader<WakingMemoryStore>>>,
-<<<<<<< HEAD
-    persist: Rc<RefCell<PublicationStore<WakingMemoryStore>>>,
+    persist: PublicationStore<WakingMemoryStore>,
     connectivity_receiver: Option<UnboundedReceiver<BridgeMessage>>,
-=======
-    persist: PublicationStore<WakingMemoryStore>,
->>>>>>> c03f928e
 }
 
 impl Pump {
@@ -41,12 +37,8 @@
         client: MqttClient<MessageHandler<WakingMemoryStore>>,
         subscriptions: Vec<String>,
         loader: Rc<RefCell<MessageLoader<WakingMemoryStore>>>,
-<<<<<<< HEAD
-        egress_persist: Rc<RefCell<PublicationStore<WakingMemoryStore>>>,
+        persist: PublicationStore<WakingMemoryStore>,
         connectivity_receiver: Option<UnboundedReceiver<BridgeMessage>>,
-=======
-        persist: PublicationStore<WakingMemoryStore>,
->>>>>>> c03f928e
     ) -> Result<Self, BridgeError> {
         let publish_handle = client
             .publish_handle()
@@ -59,12 +51,8 @@
             publish_handle,
             subscriptions,
             loader,
-<<<<<<< HEAD
-            persist: egress_persist,
+            persist,
             connectivity_receiver,
-=======
-            persist,
->>>>>>> c03f928e
         })
     }
 
@@ -83,11 +71,7 @@
     pub async fn run(&mut self, shutdown: Receiver<()>) {
         let (loader_shutdown, loader_shutdown_rx) = oneshot::channel::<()>();
         let publish_handle = self.publish_handle.clone();
-<<<<<<< HEAD
         let mut connectivity_publish_handle = self.publish_handle.clone();
-        let loader = self.loader.clone();
-=======
->>>>>>> c03f928e
         let persist = self.persist.clone();
         let loader = self.loader.clone();
         let mut client_shutdown = self.client_shutdown.clone();
