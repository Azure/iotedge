#![allow(dead_code)]
use std::{cell::RefCell, rc::Rc};

use futures_util::{
    future::{select, Either, FutureExt},
    pin_mut, select,
    stream::{StreamExt, TryStreamExt},
};
<<<<<<< HEAD
use tokio::sync::{mpsc::UnboundedReceiver, oneshot, oneshot::Receiver, Mutex};
=======
use tokio::sync::{oneshot, oneshot::Receiver};
>>>>>>> b3aabde4
use tracing::debug;
use tracing::error;

use mqtt3::{proto::Publication, proto::QoS::AtLeastOnce, PublishHandle};

use crate::{
    bridge::BridgeError,
    bridge::BridgeMessage,
    client::{ClientShutdownHandle, MqttClient},
    message_handler::MessageHandler,
    persist::{MessageLoader, PublicationStore, WakingMemoryStore},
};

<<<<<<< HEAD
//const MAX_INFLIGHT: usize = 16;
const CONNECTIVITY_TOPIC: &str = "$internal/connectivity";

// TODO PRE: make this generic
=======
>>>>>>> b3aabde4
pub struct Pump {
    client: MqttClient<MessageHandler<WakingMemoryStore>>,
    client_shutdown: ClientShutdownHandle,
    publish_handle: PublishHandle,
    subscriptions: Vec<String>,
    loader: Rc<RefCell<MessageLoader<WakingMemoryStore>>>,
    persist: Rc<RefCell<PublicationStore<WakingMemoryStore>>>,
    connectivity_receiver: Option<UnboundedReceiver<BridgeMessage>>,
}

impl Pump {
    pub fn new(
        client: MqttClient<MessageHandler<WakingMemoryStore>>,
        subscriptions: Vec<String>,
<<<<<<< HEAD
        loader: Arc<Mutex<MessageLoader<WakingMemoryStore>>>,
        persist: Rc<RefCell<PublicationStore<WakingMemoryStore>>>,
        connectivity_receiver: Option<UnboundedReceiver<BridgeMessage>>,
=======
        loader: Rc<RefCell<MessageLoader<WakingMemoryStore>>>,
        egress_persist: Rc<RefCell<PublicationStore<WakingMemoryStore>>>,
>>>>>>> b3aabde4
    ) -> Result<Self, BridgeError> {
        let publish_handle = client
            .publish_handle()
            .map_err(BridgeError::PublishHandle)?;
        let client_shutdown = client.shutdown_handle()?;

        Ok(Self {
            client,
            client_shutdown,
            publish_handle,
            subscriptions,
            loader,
<<<<<<< HEAD
            persist,
            connectivity_receiver,
=======
            persist: egress_persist,
>>>>>>> b3aabde4
        })
    }

    pub async fn subscribe(&mut self) -> Result<(), BridgeError> {
        self.client
            .subscribe(&self.subscriptions)
            .await
            .map_err(BridgeError::Subscribe)?;

        Ok(())
    }

    // TODO PRE: Give logging context. Say which bridge pump.
    // TODO PRE: add comments
    // TODO PRE: clean up logging
    pub async fn run(&mut self, shutdown: Receiver<()>) {
        let (loader_shutdown, loader_shutdown_rx) = oneshot::channel::<()>();
        let publish_handle = self.publish_handle.clone();
        let mut connectivity_publish_handle = self.publish_handle.clone();
        let loader = self.loader.clone();
        let persist = self.persist.clone();
        let mut client_shutdown = self.client_shutdown.clone();
        let receiver = self.connectivity_receiver.as_mut();

        let f1 = async move {
            // TODO PRE: move this to init somehow
            let mut loader_borrow = loader.borrow_mut();
            let mut receive_fut = loader_shutdown_rx.into_stream();

            debug!("started outgoing pump");

            loop {
                let mut publish_handle = publish_handle.clone();
                match select(receive_fut.next(), loader_borrow.try_next()).await {
                    Either::Left((shutdown, _)) => {
                        debug!("outgoing pump received shutdown signal");
                        if let None = shutdown {
                            error!(message = "unexpected behavior from shutdown signal while signalling bridge pump shutdown")
                        }

                        debug!("bridge pump stopped");
                        break;
                    }
                    Either::Right((p, _)) => {
                        debug!("outgoing pump extracted publication from store");

                        // TODO_PRE: handle publication error
                        let (key, publication) = p.unwrap().unwrap();

                        // TODO PRE: should we be retrying?
                        // if this failure is due to something that will keep failing it is probably safer to remove and never try again
                        // otherwise we should retry
                        debug!("publishing publication {:?} for outgoing pump", key);
                        if let Err(e) = publish_handle.publish(publication).await {
                            error!(message = "failed publishing publication for bridge pump", err = %e);
                        }

                        let persist_borrow = persist.try_borrow_mut();
                        match persist_borrow {
                            Ok(mut persist_borrow) => {
                                // TODO PRE: if removal fails, what do we do?
                                if let Err(e) = persist_borrow.remove(key) {
                                    error!(message = "failed removing publication from store", err = %e);
                                }
                                drop(persist_borrow);
                            }
                            Err(e) => {
                                error!(message = "failed to borrow persistence to remove publication", err = %e);
                            }
                        }
                    }
                }
            }
        };

        let f2 = self.client.handle_events();

        let has_receiver = receiver.is_some();

        let f3 = async move {
            //let mut publish = publish_handle.clone();
            if let Some(r) = receiver {
                //has_receiver = true;
                while let Some(message) = r.recv().await {
                    match message {
                        BridgeMessage::ConnectivityUpdate(connectivity) => {
                            debug!("Received connectivity event {:?}", connectivity);
                            let payload: bytes::Bytes = connectivity.to_string().into();

                            let publication = Publication {
                                topic_name: CONNECTIVITY_TOPIC.to_owned(),
                                qos: AtLeastOnce,
                                retain: true,
                                payload,
                            };

                            if let Err(e) = connectivity_publish_handle.publish(publication).await {
                                error!("Failed to send connectivity event message {:?}", e);
                            }
                        }
                        _ => {} //Ignore other messages
                    }
                }
            }
        };

        let f1 = f1.fuse();
        let f2 = f2.fuse();
        let f3 = f3.fuse();
        let mut shutdown = shutdown.fuse();
        pin_mut!(f1);
        pin_mut!(f2);
        pin_mut!(f3);

        loop {
            select! {
                _ = f1 => {
                    error!(message = "publish loop failed and exited for bridge pump");
                    break;
                },
                _ = f2 => {
                    error!(message = "incoming message loop failed and exited for bridge pump");
                    break;
                },
                _ = f3 => {
                    if has_receiver {
                        error!(message = "incoming connectivity state loop failed and exited for bridge pump");
                        break;
                    }
                    else
                    {
                        debug!(message = "no connectivity receiver");
                    }
                },
                _ = shutdown => {
                    if let Err(e) = client_shutdown.shutdown().await {
                        error!(message = "failed to shutdown incoming message loop for bridge pump", err = %e);
                    }

<<<<<<< HEAD
                    if let Err(e) = loader_shutdown.send(()) {
                        error!(message = "failed to shutdown publish loop for bridge pump");
                    }
=======
        select! {
            _ = f1 => {
                error!(message = "publish loop failed and exited for bridge pump");
            },
            _ = f2 => {
                error!(message = "incoming publication loop failed and exited for bridge pump");
            },
            _ = shutdown => {
                if let Err(e) = client_shutdown.shutdown().await {
                    error!(message = "failed to shutdown incoming publication loop for bridge pump", err = %e);
                }
>>>>>>> b3aabde4

                    break;
                },
                complete => break
            };
        }

        f1.await;
        f2.await;
        f3.await;
    }
}<|MERGE_RESOLUTION|>--- conflicted
+++ resolved
@@ -6,11 +6,8 @@
     pin_mut, select,
     stream::{StreamExt, TryStreamExt},
 };
-<<<<<<< HEAD
 use tokio::sync::{mpsc::UnboundedReceiver, oneshot, oneshot::Receiver, Mutex};
-=======
 use tokio::sync::{oneshot, oneshot::Receiver};
->>>>>>> b3aabde4
 use tracing::debug;
 use tracing::error;
 
@@ -24,13 +21,9 @@
     persist::{MessageLoader, PublicationStore, WakingMemoryStore},
 };
 
-<<<<<<< HEAD
 //const MAX_INFLIGHT: usize = 16;
 const CONNECTIVITY_TOPIC: &str = "$internal/connectivity";
 
-// TODO PRE: make this generic
-=======
->>>>>>> b3aabde4
 pub struct Pump {
     client: MqttClient<MessageHandler<WakingMemoryStore>>,
     client_shutdown: ClientShutdownHandle,
@@ -45,14 +38,9 @@
     pub fn new(
         client: MqttClient<MessageHandler<WakingMemoryStore>>,
         subscriptions: Vec<String>,
-<<<<<<< HEAD
-        loader: Arc<Mutex<MessageLoader<WakingMemoryStore>>>,
-        persist: Rc<RefCell<PublicationStore<WakingMemoryStore>>>,
-        connectivity_receiver: Option<UnboundedReceiver<BridgeMessage>>,
-=======
         loader: Rc<RefCell<MessageLoader<WakingMemoryStore>>>,
         egress_persist: Rc<RefCell<PublicationStore<WakingMemoryStore>>>,
->>>>>>> b3aabde4
+        connectivity_receiver: Option<UnboundedReceiver<BridgeMessage>>,
     ) -> Result<Self, BridgeError> {
         let publish_handle = client
             .publish_handle()
@@ -65,12 +53,8 @@
             publish_handle,
             subscriptions,
             loader,
-<<<<<<< HEAD
-            persist,
+            persist: egress_persist,
             connectivity_receiver,
-=======
-            persist: egress_persist,
->>>>>>> b3aabde4
         })
     }
 
@@ -210,23 +194,9 @@
                         error!(message = "failed to shutdown incoming message loop for bridge pump", err = %e);
                     }
 
-<<<<<<< HEAD
                     if let Err(e) = loader_shutdown.send(()) {
                         error!(message = "failed to shutdown publish loop for bridge pump");
                     }
-=======
-        select! {
-            _ = f1 => {
-                error!(message = "publish loop failed and exited for bridge pump");
-            },
-            _ = f2 => {
-                error!(message = "incoming publication loop failed and exited for bridge pump");
-            },
-            _ = shutdown => {
-                if let Err(e) = client_shutdown.shutdown().await {
-                    error!(message = "failed to shutdown incoming publication loop for bridge pump", err = %e);
-                }
->>>>>>> b3aabde4
 
                     break;
                 },
