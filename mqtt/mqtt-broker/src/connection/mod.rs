mod packet;
pub use packet::*;

use std::{
    fmt::{Display, Formatter, Result as FmtResult},
    net::SocketAddr,
    time::Duration,
};

use futures_util::{
    future::{select, Either},
    pin_mut,
    sink::{Sink, SinkExt},
    stream::{Stream, StreamExt},
};
use lazy_static::lazy_static;
use tokio::{
    io::{AsyncRead, AsyncWrite},
    sync::mpsc::{self, UnboundedReceiver, UnboundedSender},
};
use tokio_io_timeout::TimeoutStream;
use tokio_util::codec::Framed;
use tracing::{debug, info, info_span, trace, warn};
use tracing_futures::Instrument;
use uuid::Uuid;

use mqtt3::proto::{self, DecodeError, Packet, PacketCodec};

use crate::{
    auth::{AuthenticationContext, Authenticator, Certificate},
    broker::BrokerHandle,
    transport::GetPeerInfo,
    Auth, ClientEvent, ClientId, ConnReq, Error, Message,
};

lazy_static! {
    static ref DEFAULT_TIMEOUT: Duration = Duration::from_secs(5);
}

const KEEPALIVE_MULT: f32 = 1.5;

/// Allows sending events to a connection.
///
/// It is important that this struct doesn't implement Clone,
/// as the lifecycle management depends on there only being
/// one sender.
#[derive(Debug)]
pub struct ConnectionHandle {
    id: Uuid,
    sender: UnboundedSender<Message>,
}

impl ConnectionHandle {
    pub(crate) fn new(id: Uuid, sender: UnboundedSender<Message>) -> Self {
        Self { id, sender }
    }

    pub fn from_sender(sender: UnboundedSender<Message>) -> Self {
        Self::new(Uuid::new_v4(), sender)
    }

    pub fn send(&mut self, message: Message) -> Result<(), Error> {
        self.sender
            .send(message)
            .map_err(Error::SendConnectionMessage)
    }
}

impl Display for ConnectionHandle {
    fn fmt(&self, f: &mut Formatter<'_>) -> FmtResult {
        write!(f, "{}", self.id)
    }
}

impl PartialEq for ConnectionHandle {
    fn eq(&self, other: &Self) -> bool {
        self.id == other.id
    }
}

/// Handles packet processing for a single connection.
///
/// Receives a source of packets and a handle to the Broker.
/// Starts two tasks (sending and receiving)
#[allow(clippy::too_many_lines)]
pub async fn process<I, N, P>(
    io: I,
    remote_addr: SocketAddr,
    mut broker_handle: BrokerHandle,
    authenticator: &N,
    make_processor: P,
) -> Result<(), Error>
where
    I: AsyncRead + AsyncWrite + GetPeerInfo<Certificate = Certificate> + Unpin,
    N: Authenticator + ?Sized,
    P: MakeIncomingPacketProcessor + MakeOutgoingPacketProcessor,
{
    let certificate = io.peer_certificate()?;
    let peer_addr = io.peer_addr()?;

    let mut timeout = TimeoutStream::new(io);
    timeout.set_read_timeout(Some(*DEFAULT_TIMEOUT));
    timeout.set_write_timeout(Some(*DEFAULT_TIMEOUT));

    let mut codec = Framed::new(timeout, PacketCodec::default());

    // [MQTT-3.1.0-1] - After a Network Connection is established by a Client to a Server,
    // the first Packet sent from the Client to the Server MUST be a CONNECT Packet.
    //
    // We need to handle the first CONNECT packet here (instead of in the broker state machine)
    // so that we can get and cache the client_id for use with other packets.
    // The broker state machine will also have to handle not receiving a connect packet first
    // to keep the state machine correct.

    match codec.next().await {
        Some(Ok(Packet::Connect(connect))) => {
            let client_id = client_id(&connect.client_id);
            let (sender, events) = mpsc::unbounded_channel();
            let connection_handle = ConnectionHandle::from_sender(sender);
            let span = info_span!("connection", client_id=%client_id, remote_addr=%remote_addr, connection=%connection_handle);

            // async block to attach instrumentation context
            async {
                info!("new client connection");
                debug!("received CONNECT: {:?}", connect);

                // [MQTT-3.1.2-24] - If the Keep Alive value is non-zero and
                // the Server does not receive a Control Packet from the
                // Client within one and a half times the Keep Alive time
                // period, it MUST disconnect the Network Connection to the
                // Client as if the network had failed.
                let keep_alive = connect.keep_alive.mul_f32(KEEPALIVE_MULT);
                if keep_alive == Duration::from_secs(0) {
                    debug!("received 0 length keepalive from client. disabling keepalive timeout");
                    codec.get_mut().set_read_timeout(None);
                } else {
                    debug!("using keepalive timeout of {:?}", keep_alive);
                    codec.get_mut().set_read_timeout(Some(keep_alive));
                }

                // [MQTT-3.1.4-3] - The Server MAY check that the contents of the CONNECT
                // Packet meet any further restrictions and MAY perform authentication
                // and authorization checks. If any of these checks fail, it SHOULD send an
                // appropriate CONNACK response with a non-zero return code as described in
                // section 3.2 and it MUST close the Network Connection.
                let mut context = AuthenticationContext::new(client_id.clone(), peer_addr);
                if let Some(username) = &connect.username {
                    context.with_username(username);
                }

                if let Some(certificate) = certificate {
                    context.with_certificate(certificate);
                } else if let Some(password) = &connect.password {
                    context.with_password(password);
                }

                let auth = match authenticator.authenticate(context).await {
                    Ok(Some(auth_id)) => Auth::Identity(auth_id),
                    Ok(None) => Auth::Unknown,
<<<<<<< HEAD
                    Err(_) => {
                        // TODO REVIEW: the below line won't compile because I updated Cargo.lock. Denis said he would fix it
                        // warn!(message = "error authenticating client", error =% *e);
                        warn!(message = "error authenticating client");
=======
                    Err(e) => {
                        warn!(message = "error authenticating client", error =% &*e);
>>>>>>> 5f7a908b
                        Auth::Failure
                    }
                };

                let req = ConnReq::new(client_id.clone(), peer_addr, connect, auth, connection_handle);
                let event = ClientEvent::ConnReq(req);
                let message = Message::Client(client_id.clone(), event);
                broker_handle.send(message).await?;

                let (outgoing, incoming) = codec.split();

                // prepare processing incoming packets
                let incoming_processor = make_processor.make_incoming(&client_id);
                let incoming_task =
                    incoming_task(client_id.clone(), incoming, broker_handle.clone(), incoming_processor);
                pin_mut!(incoming_task);

                // prepare processing outgoing packets
                let outgoing_processor = make_processor.make_outgoing(&client_id);
                let outgoing_task = outgoing_task(events, outgoing, broker_handle.clone(), outgoing_processor);
                pin_mut!(outgoing_task);

                match select(incoming_task, outgoing_task).await {
                    Either::Left((Ok(()), out)) => {
                        debug!("incoming_task finished with ok. waiting for outgoing_task to complete...");

                        if let Err((mut recv, e)) = out.await {
                            debug!(message = "outgoing_task finished with an error. draining message receiver for connection...", %e);
                            while let Some(message) = recv.recv().await {
                                trace!("dropping {:?}", message);
                            }
                            debug!("message receiver draining completed.");
                        }
                        debug!("outgoing_task completed.");
                    }
                    Either::Left((Err(e), out)) => {
                        // incoming packet stream completed with an error
                        // send a DropConnection request to the broker and wait for the outgoing
                        // task to drain
                        debug!(message = "incoming_task finished with an error. sending drop connection request to broker", error=%e);
                        let msg = Message::Client(client_id.clone(), ClientEvent::DropConnection);
                        broker_handle.send(msg).await?;

                        debug!("waiting for outgoing_task to complete...");
                        if let Err((mut recv, e)) = out.await {
                            debug!(message = "outgoing_task finished with an error. draining message receiver for connection...", %e);
                            while let Some(message) = recv.recv().await {
                                trace!("dropping {:?}", message);
                            }
                            debug!("message receiver draining completed.");
                        }
                        debug!("outgoing_task completed.");
                    }
                    Either::Right((Ok(()), inc)) => {
                        drop(inc);
                        debug!("outgoing finished with ok")
                    }
                    Either::Right((Err((mut recv, e)), inc)) => {
                        // outgoing task failed with an error.
                        // drop the incoming packet processing
                        // Notify the broker that the connection is gone, drain the receiver, and
                        // close the connection

                        drop(inc);

                        debug!(message = "outgoing_task finished with an error. notifying the broker to remove the connection", %e);
                        let msg = Message::Client(client_id.clone(), ClientEvent::CloseSession);
                        broker_handle.send(msg).await?;

                        debug!("draining message receiver for connection...");
                        while let Some(message) = recv.recv().await {
                            trace!("dropping {:?}", message);
                        }
                        debug!("message receiver draining completed.");
                    }
                }

                info!("closing connection");
                Ok(())
            }
                .instrument(span)
                .await
        }
        Some(Ok(packet)) => Err(Error::NoConnect(packet)),
        Some(Err(e)) => Err(e.into()),
        None => Err(Error::NoPackets),
    }
}

async fn incoming_task<S, P>(
    client_id: ClientId,
    mut incoming: S,
    mut broker: BrokerHandle,
    mut processor: P,
) -> Result<(), Error>
where
    S: Stream<Item = Result<Packet, DecodeError>> + Unpin,
    P: IncomingPacketProcessor,
{
    debug!("incoming_task start");
    while let Some(maybe_packet) = incoming.next().await {
        match maybe_packet {
            Ok(packet) => match processor.process(packet).await? {
                PacketAction::Continue(message) => {
                    broker.send(message).await?;
                }
                PacketAction::Stop(message) => {
                    broker.send(message).await?;
                    return Ok(());
                }
            },
            Err(e) => {
                warn!(message="error occurred while reading from connection", error=%e);
                return Err(e.into());
            }
        }
    }

    debug!("no more packets. sending DropConnection to broker.");
    let message = Message::Client(client_id.clone(), ClientEvent::DropConnection);
    broker.send(message).await?;
    debug!("incoming_task completing...");
    Ok(())
}

async fn outgoing_task<S, P>(
    mut messages: UnboundedReceiver<Message>,
    mut outgoing: S,
    mut broker: BrokerHandle,
    mut processor: P,
) -> Result<(), (UnboundedReceiver<Message>, Error)>
where
    S: Sink<Packet, Error = proto::EncodeError> + Unpin,
    P: OutgoingPacketProcessor,
{
    debug!("outgoing_task start");
    while let Some(message) = messages.recv().await {
        debug!("outgoing: {:?}", message);
        match processor.process(message).await {
            PacketAction::Continue(Some((packet, message))) => {
                // send a packet to a client
                if let Err(e) = outgoing.send(packet).await {
                    warn!(message = "error occurred while writing to connection", error=%e);
                    return Err((messages, e.into()));
                }

                // send a message back to broker
                if let Some(message) = message {
                    if let Err(e) = broker.send(message).await {
                        warn!(message = "error occurred while sending QoS ack to broker", error=%e);
                        return Err((messages, e));
                    }
                }
            }
            PacketAction::Continue(None) => (),
            PacketAction::Stop(_) => return Ok(()),
        }
    }
    debug!("outgoing_task completing...");
    Ok(())
}

fn client_id(client_id: &proto::ClientId) -> ClientId {
    let id = match client_id {
        proto::ClientId::ServerGenerated => Uuid::new_v4().to_string(),
        proto::ClientId::IdWithCleanSession(ref id) => id.to_owned(),
        proto::ClientId::IdWithExistingSession(ref id) => id.to_owned(),
    };
    ClientId::from(id)
}<|MERGE_RESOLUTION|>--- conflicted
+++ resolved
@@ -157,15 +157,8 @@
                 let auth = match authenticator.authenticate(context).await {
                     Ok(Some(auth_id)) => Auth::Identity(auth_id),
                     Ok(None) => Auth::Unknown,
-<<<<<<< HEAD
-                    Err(_) => {
-                        // TODO REVIEW: the below line won't compile because I updated Cargo.lock. Denis said he would fix it
-                        // warn!(message = "error authenticating client", error =% *e);
-                        warn!(message = "error authenticating client");
-=======
                     Err(e) => {
                         warn!(message = "error authenticating client", error =% &*e);
->>>>>>> 5f7a908b
                         Auth::Failure
                     }
                 };
