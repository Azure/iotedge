--- conflicted
+++ resolved
@@ -542,16 +542,10 @@
     use proptest::prelude::*;
     use tempfile::TempDir;
 
-<<<<<<< HEAD
     use crate::{
-        persist::{ConsolidatedState, ConsolidatedStateFormat, FileFormat, FilePersistor, Persist},
+        persist::{ConsolidatedState, FileFormat, FilePersistor, Persist, VersionedFileFormat},
         proptest::arb_broker_state,
         BrokerState,
-=======
-    use crate::broker::{tests::arb_broker_state, BrokerState};
-    use crate::persist::{
-        ConsolidatedState, FileFormat, FilePersistor, Persist, VersionedFileFormat,
->>>>>>> 4d001909
     };
 
     proptest! {
