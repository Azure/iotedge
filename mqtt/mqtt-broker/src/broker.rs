--- conflicted
+++ resolved
@@ -2033,26 +2033,18 @@
         let (tx, mut rx) = mpsc::unbounded_channel();
         let conn = ConnectionHandle::from_sender(tx);
         let client_id = ClientId::from(client_id);
-<<<<<<< HEAD
         let req = ConnReq::new(
             client_id.clone(),
             connect,
             AuthResult::Successful(Some(AuthId::Anonymous)),
             conn,
         );
-        broker_handle.send(Message::Client(
-            client_id.clone(),
-            ClientEvent::ConnReq(req),
-        ))?;
-=======
-        let req = ConnReq::new(client_id.clone(), connect, None, conn);
         broker_handle
             .send(Message::Client(
                 client_id.clone(),
                 ClientEvent::ConnReq(req),
             ))
             .await?;
->>>>>>> 41640dbd
 
         assert_matches!(
             rx.recv().await,
