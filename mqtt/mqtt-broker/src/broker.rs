use std::collections::HashMap;

use failure::ResultExt;
use mqtt3::proto;
use serde::{Deserialize, Serialize};
use tokio::sync::mpsc::{self, Receiver, Sender};
use tracing::{debug, info, span, warn, Level};
use tracing_futures::Instrument;

use crate::auth::{
    AuthId, Authenticator, Authorizer, Credentials, DefaultAuthenticator, DefaultAuthorizer,
};
use crate::session::{ConnectedSession, Session, SessionState};
use crate::{ClientEvent, ClientId, ConnReq, Error, ErrorKind, Message, SystemEvent};

static EXPECTED_PROTOCOL_NAME: &str = mqtt3::PROTOCOL_NAME;
const EXPECTED_PROTOCOL_LEVEL: u8 = mqtt3::PROTOCOL_LEVEL;

macro_rules! try_send {
    ($session:expr, $msg:expr) => {{
        if let Err(e) = $session.send($msg).await {
            warn!(message = "error processing message", error = %e);
        }
    }};
}

<<<<<<< HEAD
#[derive(Clone, Debug, Default, PartialEq, Deserialize, Serialize)]
pub struct BrokerState {
    retained: HashMap<String, proto::Publication>,
    sessions: Vec<SessionState>,
}

impl BrokerState {
    pub fn new(retained: HashMap<String, proto::Publication>, sessions: Vec<SessionState>) -> Self {
        Self { retained, sessions }
    }
    
    pub fn into_parts(self) -> (HashMap<String, proto::Publication>, Vec<SessionState>) {
        (self.retained, self.sessions)
    }
}

pub struct Broker {
=======
pub struct Broker<N, Z>
where
    N: Authenticator,
    Z: Authorizer,
{
>>>>>>> f6b1372c
    sender: Sender<Message>,
    messages: Receiver<Message>,
    sessions: HashMap<ClientId, Session>,
    retained: HashMap<String, proto::Publication>,
    authenticator: N,
    authorizer: Z,
}

impl<N, Z> Broker<N, Z>
where
    N: Authenticator,
    Z: Authorizer,
{
    pub fn handle(&self) -> BrokerHandle {
        BrokerHandle(self.sender.clone())
    }

    pub async fn run(mut self) -> BrokerState {
        while let Some(message) = self.messages.recv().await {
            match message {
                Message::Client(client_id, event) => {
                    let span = span!(Level::INFO, "broker", client_id = %client_id, event="client");
                    if let Err(e) = self
                        .process_message(client_id, event)
                        .instrument(span)
                        .await
                    {
                        warn!(message = "an error occurred processing a message", error = %e);
                    }
                }
                Message::System(event) => {
                    let span = span!(Level::INFO, "broker", event = "system");
                    match event {
                        SystemEvent::Shutdown => {
                            info!("gracefully shutting down the broker...");
                            debug!("closing sessions...");
                            if let Err(e) = self.process_shutdown().instrument(span).await {
                                warn!(message = "an error occurred shutting down the broker", error = %e);
                            }
                            break;
                        }
                        SystemEvent::StateSnapshot(mut handle) => {
                            let state = self.snapshot();
                            let _guard = span.enter();
                            info!("asking snapshotter to persist state...");
                            if let Err(e) = handle.send(state).await {
                                warn!(message = "an error occurred communicating with the snapshotter", error = %e);
                            } else {
                                info!("sent state to snapshotter.");
                            }
                        }
                    }
                }
            }
        }

        info!("broker is shutdown.");
        self.snapshot()
    }

    fn snapshot(&self) -> BrokerState {
        let retained = self.retained.clone();
        let sessions = self
            .sessions
            .values()
            .filter_map(|session| match session {
                Session::Persistent(ref c) => Some(c.state().clone()),
                Session::Offline(ref o) => Some(o.state().clone()),
                _ => None,
            })
            .collect::<Vec<SessionState>>();

        BrokerState { retained, sessions }
    }

    async fn process_message(
        &mut self,
        client_id: ClientId,
        event: ClientEvent,
    ) -> Result<(), Error> {
        debug!("incoming: {:?}", event);
        let result = match event {
            ClientEvent::ConnReq(connreq) => self.process_connect(client_id, connreq).await,
            ClientEvent::ConnAck(_) => {
                info!("broker received CONNACK, ignoring");
                Ok(())
            }
            ClientEvent::Disconnect(_) => self.process_disconnect(client_id).await,
            ClientEvent::DropConnection => self.process_drop_connection(client_id).await,
            ClientEvent::CloseSession => self.process_close_session(client_id).await,
            ClientEvent::PingReq(ping) => self.process_ping_req(client_id, ping).await,
            ClientEvent::PingResp(_) => {
                info!("broker received PINGRESP, ignoring");
                Ok(())
            }
            ClientEvent::Subscribe(subscribe) => self.process_subscribe(client_id, subscribe).await,
            ClientEvent::SubAck(_) => {
                info!("broker received SUBACK, ignoring");
                Ok(())
            }
            ClientEvent::Unsubscribe(unsubscribe) => {
                self.process_unsubscribe(client_id, unsubscribe).await
            }
            ClientEvent::UnsubAck(_) => {
                info!("broker received UNSUBACK, ignoring");
                Ok(())
            }
            ClientEvent::PublishFrom(publish) => self.process_publish(client_id, publish).await,
            ClientEvent::PublishTo(_publish) => {
                info!("broker received a PublishTo, ignoring");
                Ok(())
            }
            ClientEvent::PubAck0(id) => self.process_puback0(client_id, id).await,
            ClientEvent::PubAck(puback) => self.process_puback(client_id, puback).await,
            ClientEvent::PubRec(pubrec) => self.process_pubrec(client_id, pubrec).await,
            ClientEvent::PubRel(pubrel) => self.process_pubrel(client_id, pubrel).await,
            ClientEvent::PubComp(pubcomp) => self.process_pubcomp(client_id, pubcomp).await,
        };

        if let Err(e) = result {
            warn!(message = "error processing message", %e);
        }

        Ok(())
    }

    async fn process_shutdown(&mut self) -> Result<(), Error> {
        let mut sessions = vec![];
        let client_ids = self.sessions.keys().cloned().collect::<Vec<ClientId>>();

        for client_id in client_ids {
            if let Some(session) = self.close_session(&client_id) {
                sessions.push(session)
            }
        }

        for mut session in sessions {
            if let Err(e) = session.send(ClientEvent::DropConnection).await {
                warn!(error = %e, message = "an error occurred closing the session", client_id = %session.client_id());
            }
        }
        Ok(())
    }

    async fn process_connect(
        &mut self,
        client_id: ClientId,
        mut connreq: ConnReq,
    ) -> Result<(), Error> {
        debug!("handling connect...");

        macro_rules! refuse_connection {
            ($reason:expr) => {
                let ack = proto::ConnAck {
                    session_present: false,
                    return_code: proto::ConnectReturnCode::Refused($reason),
                };

                debug!("sending connack with: {:?}", ack.return_code);
                let event = ClientEvent::ConnAck(ack);
                let message = Message::Client(client_id.clone(), event);
                try_send!(connreq.handle_mut(), message);

                debug!("dropping connection due to authentication error");
                let message = Message::Client(client_id, ClientEvent::DropConnection);
                try_send!(connreq.handle_mut(), message);
            };
        };

        // [MQTT-3.1.2-1] - If the protocol name is incorrect the Server MAY
        // disconnect the Client, or it MAY continue processing the CONNECT
        // packet in accordance with some other specification.
        // In the latter case, the Server MUST NOT continue to process the
        // CONNECT packet in line with this specification.
        //
        // We will simply disconnect the client and return.
        if connreq.connect().protocol_name != EXPECTED_PROTOCOL_NAME {
            warn!(
                "invalid protocol name received from client: {}",
                connreq.connect().protocol_name
            );
            debug!("dropping connection due to invalid protocol name");
            let message = Message::Client(client_id, ClientEvent::DropConnection);
            try_send!(connreq.handle_mut(), message);
            return Ok(());
        }

        // [MQTT-3.1.2-2] - The Server MUST respond to the CONNECT Packet
        // with a CONNACK return code 0x01 (unacceptable protocol level)
        // and then disconnect the Client if the Protocol Level is not supported
        // by the Server.
        if connreq.connect().protocol_level != EXPECTED_PROTOCOL_LEVEL {
            warn!(
                "invalid protocol level received from client: {}",
                connreq.connect().protocol_level
            );
            refuse_connection!(proto::ConnectionRefusedReason::UnacceptableProtocolVersion);
            return Ok(());
        }

        // [MQTT-3.1.4-3] - The Server MAY check that the contents of the CONNECT
        // Packet meet any further restrictions and MAY perform authentication
        // and authorization checks. If any of these checks fail, it SHOULD send an
        // appropriate CONNACK response with a non-zero return code as described in
        // section 3.2 and it MUST close the Network Connection.
        let auth_id = match self.authenticate(&connreq).await {
            Ok(Some(auth_id)) => {
                debug!(
                    "client {} successfully authenticated: {}",
                    client_id, auth_id
                );
                auth_id
            }
            Ok(None) => {
                warn!("unable to authenticate client: {}", client_id);
                refuse_connection!(proto::ConnectionRefusedReason::BadUserNameOrPassword);
                return Ok(());
            }
            Err(e) => {
                warn!(message = "error authenticating client: {}", error = %e);
                refuse_connection!(proto::ConnectionRefusedReason::ServerUnavailable);
                return Err(e);
            }
        };

        // Check client permissions to connect
        match self.authorize(auth_id).await {
            Ok(true) => {
                debug!("client {} successfully authorized", client_id);
            }
            Ok(false) => {
                warn!("client {} not allowed to connect", client_id);
                refuse_connection!(proto::ConnectionRefusedReason::NotAuthorized);
                return Ok(());
            }
            Err(e) => {
                warn!(message="error authorizing client: {}", error = %e);
                refuse_connection!(proto::ConnectionRefusedReason::ServerUnavailable);
                return Err(e);
            }
        }

        // Process the CONNECT packet after it has been validated
        // TODO - fix ConnAck return_code != accepted to not add session to sessions map
        match self.open_session(connreq) {
            Ok((ack, events)) => {
                // Send ConnAck on new session
                let session = self.get_session_mut(&client_id)?;
                session.send(ClientEvent::ConnAck(ack)).await?;

                for event in events {
                    session.send(event).await?;
                }
            }
            Err(SessionError::DuplicateSession(mut old_session, ack)) => {
                // Drop the old connection
                old_session.send(ClientEvent::DropConnection).await?;

                // Send ConnAck on new connection
                let should_drop = ack.return_code != proto::ConnectReturnCode::Accepted;
                let session = self.get_session_mut(&client_id)?;
                session.send(ClientEvent::ConnAck(ack)).await?;

                if should_drop {
                    session.send(ClientEvent::DropConnection).await?;
                }
            }
            Err(SessionError::ProtocolViolation(mut old_session)) => {
                old_session.send(ClientEvent::DropConnection).await?
            }
            Err(SessionError::PacketIdentifiersExhausted) => {
                panic!("Session identifiers exhausted, this can only be caused by a bug.");
            }
        }

        debug!("connect handled.");
        Ok(())
    }

    async fn process_disconnect(&mut self, client_id: ClientId) -> Result<(), Error> {
        debug!("handling disconnect...");
        if let Some(mut session) = self.close_session(&client_id) {
            session
                .send(ClientEvent::Disconnect(proto::Disconnect))
                .await?;
        } else {
            debug!("no session for {}", client_id);
        }
        debug!("disconnect handled.");
        Ok(())
    }

    async fn process_drop_connection(&mut self, client_id: ClientId) -> Result<(), Error> {
        debug!("handling drop connection...");
        if let Some(mut session) = self.close_session(&client_id) {
            session.send(ClientEvent::DropConnection).await?;

            // Ungraceful disconnect - send the will
            if let Some(will) = session.into_will() {
                self.publish_all(will).await?;
            }
        } else {
            debug!("no session for {}", client_id);
        }
        debug!("drop connection handled.");
        Ok(())
    }

    async fn process_close_session(&mut self, client_id: ClientId) -> Result<(), Error> {
        debug!("handling close session...");
        if let Some(session) = self.close_session(&client_id) {
            debug!("session removed");

            // Ungraceful disconnect - send the will
            if let Some(will) = session.into_will() {
                self.publish_all(will).await?;
            }
        } else {
            debug!("no session for {}", client_id);
        }
        debug!("close session handled.");
        Ok(())
    }

    async fn process_ping_req(
        &mut self,
        client_id: ClientId,
        _ping: proto::PingReq,
    ) -> Result<(), Error> {
        debug!("handling ping request...");
        match self.get_session_mut(&client_id) {
            Ok(session) => session.send(ClientEvent::PingResp(proto::PingResp)).await,
            Err(e) if *e.kind() == ErrorKind::NoSession => {
                debug!("no session for {}", client_id);
                Ok(())
            }
            Err(e) => Err(e),
        }
    }

    async fn process_subscribe(
        &mut self,
        client_id: ClientId,
        subscribe: proto::Subscribe,
    ) -> Result<(), Error> {
        let subscriptions = match self.get_session_mut(&client_id) {
            Ok(session) => {
                let (suback, subscriptions) = session.subscribe(subscribe)?;
                session.send(ClientEvent::SubAck(suback)).await?;
                subscriptions
            }
            Err(e) if *e.kind() == ErrorKind::NoSession => {
                debug!("no session for {}", client_id);
                return Ok(());
            }
            Err(e) => return Err(e),
        };

        // Handle retained messages
        let publications = self
            .retained
            .values()
            .filter(|p| {
                subscriptions
                    .iter()
                    .any(|sub| sub.filter().matches(&p.topic_name))
            })
            .cloned()
            .collect::<Vec<proto::Publication>>();

        match self.get_session_mut(&client_id) {
            Ok(session) => {
                for mut publication in publications {
                    publication.retain = true;
                    publish_to(session, &publication).await?;
                }
                Ok(())
            }
            Err(e) if *e.kind() == ErrorKind::NoSession => {
                debug!("no session for {}", client_id);
                Ok(())
            }
            Err(e) => Err(e),
        }
    }

    async fn process_unsubscribe(
        &mut self,
        client_id: ClientId,
        unsubscribe: proto::Unsubscribe,
    ) -> Result<(), Error> {
        match self.get_session_mut(&client_id) {
            Ok(session) => {
                let unsuback = session.unsubscribe(&unsubscribe)?;
                session.send(ClientEvent::UnsubAck(unsuback)).await
            }
            Err(e) if *e.kind() == ErrorKind::NoSession => {
                debug!("no session for {}", client_id);
                Ok(())
            }
            Err(e) => Err(e),
        }
    }

    async fn process_publish(
        &mut self,
        client_id: ClientId,
        publish: proto::Publish,
    ) -> Result<(), Error> {
        let maybe_publication = match self.get_session_mut(&client_id) {
            Ok(session) => {
                let (maybe_publication, maybe_event) = session.handle_publish(publish)?;
                if let Some(event) = maybe_event {
                    session.send(event).await?;
                }
                maybe_publication
            }
            Err(e) if *e.kind() == ErrorKind::NoSession => {
                debug!("no session for {}", client_id);
                return Ok(());
            }
            Err(e) => return Err(e),
        };

        if let Some(publication) = maybe_publication {
            self.publish_all(publication).await?
        }
        Ok(())
    }

    async fn process_puback(
        &mut self,
        client_id: ClientId,
        puback: proto::PubAck,
    ) -> Result<(), Error> {
        match self.get_session_mut(&client_id) {
            Ok(session) => {
                if let Some(event) = session.handle_puback(&puback)? {
                    session.send(event).await?
                }
                Ok(())
            }
            Err(e) if *e.kind() == ErrorKind::NoSession => {
                debug!("no session for {}", client_id);
                Ok(())
            }
            Err(e) => Err(e),
        }
    }

    async fn process_puback0(
        &mut self,
        client_id: ClientId,
        id: proto::PacketIdentifier,
    ) -> Result<(), Error> {
        match self.get_session_mut(&client_id) {
            Ok(session) => {
                if let Some(event) = session.handle_puback0(id)? {
                    session.send(event).await?
                }
                Ok(())
            }
            Err(e) if *e.kind() == ErrorKind::NoSession => {
                debug!("no session for {}", client_id);
                Ok(())
            }
            Err(e) => Err(e),
        }
    }

    async fn process_pubrec(
        &mut self,
        client_id: ClientId,
        pubrec: proto::PubRec,
    ) -> Result<(), Error> {
        match self.get_session_mut(&client_id) {
            Ok(session) => {
                if let Some(event) = session.handle_pubrec(&pubrec)? {
                    session.send(event).await?
                }
                Ok(())
            }
            Err(e) if *e.kind() == ErrorKind::NoSession => {
                debug!("no session for {}", client_id);
                Ok(())
            }
            Err(e) => Err(e),
        }
    }

    async fn process_pubrel(
        &mut self,
        client_id: ClientId,
        pubrel: proto::PubRel,
    ) -> Result<(), Error> {
        let maybe_publication = match self.get_session_mut(&client_id) {
            Ok(session) => {
                let packet_identifier = pubrel.packet_identifier;
                let maybe_publication = session.handle_pubrel(&pubrel)?;

                let pubcomp = proto::PubComp { packet_identifier };
                session.send(ClientEvent::PubComp(pubcomp)).await?;
                maybe_publication
            }
            Err(e) if *e.kind() == ErrorKind::NoSession => {
                debug!("no session for {}", client_id);
                return Ok(());
            }
            Err(e) => return Err(e),
        };

        if let Some(publication) = maybe_publication {
            self.publish_all(publication).await?
        }
        Ok(())
    }

    async fn process_pubcomp(
        &mut self,
        client_id: ClientId,
        pubcomp: proto::PubComp,
    ) -> Result<(), Error> {
        match self.get_session_mut(&client_id) {
            Ok(session) => {
                if let Some(event) = session.handle_pubcomp(&pubcomp)? {
                    session.send(event).await?
                }
                Ok(())
            }
            Err(e) if *e.kind() == ErrorKind::NoSession => {
                debug!("no session for {}", client_id);
                Ok(())
            }
            Err(e) => Err(e),
        }
    }

    fn get_session_mut(&mut self, client_id: &ClientId) -> Result<&mut Session, Error> {
        self.sessions
            .get_mut(client_id)
            .ok_or_else(|| ErrorKind::NoSession.into())
    }

    async fn authenticate(&mut self, connreq: &ConnReq) -> Result<Option<AuthId>, Error> {
        let credentials = connreq.certificate().map_or(
            Credentials::Basic(
                connreq.connect().username.clone(),
                connreq.connect().password.clone(),
            ),
            |certificate| Credentials::ClientCertificate(certificate.clone()),
        );

        self.authenticator.authenticate(credentials).await
    }

    async fn authorize(&mut self, auth_id: AuthId) -> Result<bool, Error> {
        self.authorizer.authorize(auth_id).await
    }

    fn open_session(
        &mut self,
        connreq: ConnReq,
    ) -> Result<(proto::ConnAck, Vec<ClientEvent>), SessionError> {
        let client_id = connreq.client_id().clone();

        match self.sessions.remove(&client_id) {
            Some(Session::Transient(current_connected)) => {
                self.open_session_connected(connreq, current_connected)
            }
            Some(Session::Persistent(current_connected)) => {
                self.open_session_connected(connreq, current_connected)
            }
            Some(Session::Offline(offline)) => {
                debug!("found an offline session for {}", client_id);

                let (new_session, events, session_present) =
                    if let proto::ClientId::IdWithExistingSession(_) = connreq.connect().client_id {
                        debug!("moving offline session to online for {}", client_id);
                        let (state, events) = offline
                            .into_online()
                            .map_err(|_| SessionError::PacketIdentifiersExhausted)?;
                        let new_session = Session::new_persistent(connreq, state);
                        (new_session, events, true)
                    } else {
                        info!("cleaning offline session for {}", client_id);
                        let new_session = Session::new_transient(connreq);
                        (new_session, vec![], false)
                    };

                self.sessions.insert(client_id, new_session);

                let ack = proto::ConnAck {
                    session_present,
                    return_code: proto::ConnectReturnCode::Accepted,
                };

                Ok((ack, events))
            }
            Some(Session::Disconnecting(disconnecting)) => Err(SessionError::ProtocolViolation(
                Session::Disconnecting(disconnecting),
            )),
            None => {
                // No session present - create a new one.
                let new_session = if let proto::ClientId::IdWithExistingSession(_) =
                    connreq.connect().client_id
                {
                    info!("creating new persistent session for {}", client_id);
                    let state = SessionState::new(client_id.clone());
                    Session::new_persistent(connreq, state)
                } else {
                    info!("creating new transient session for {}", client_id);
                    Session::new_transient(connreq)
                };

                self.sessions.insert(client_id.clone(), new_session);

                let ack = proto::ConnAck {
                    session_present: false,
                    return_code: proto::ConnectReturnCode::Accepted,
                };
                let events = vec![];

                Ok((ack, events))
            }
        }
    }

    fn open_session_connected(
        &mut self,
        connreq: ConnReq,
        current_connected: ConnectedSession,
    ) -> Result<(proto::ConnAck, Vec<ClientEvent>), SessionError> {
        if current_connected.handle() == connreq.handle() {
            // [MQTT-3.1.0-2] - The Server MUST process a second CONNECT Packet
            // sent from a Client as a protocol violation and disconnect the Client.
            //
            // If the handles are equal, this is a second CONNECT packet on the
            // same physical connection. This condition is handled by the Connection
            // handling code. If this state gets to the broker, something is seriously broken
            // and we should just abort.

            panic!("Second CONNECT on same connection reached the broker. Connection handling logic should prevent this.");
        } else {
            // [MQTT-3.1.4-2] If the ClientId represents a Client already connected to the Server
            // then the Server MUST disconnect the existing Client.
            //
            // Send a DropConnection to the current handle.
            // Update the session to use the new handle.

            info!(
                "connection request for an in use client id ({}). closing previous connection",
                connreq.client_id()
            );

            let client_id = connreq.client_id().clone();
            let (state, _will, handle) = current_connected.into_parts();
            let old_session = Session::new_disconnecting(client_id.clone(), None, handle);
            let (new_session, session_present) =
                if let proto::ClientId::IdWithExistingSession(_) = connreq.connect().client_id {
                    debug!(
                        "moving persistent session to this connection for {}",
                        client_id
                    );
                    let new_session = Session::new_persistent(connreq, state);
                    (new_session, true)
                } else {
                    info!("cleaning session for {}", client_id);
                    let new_session = Session::new_transient(connreq);
                    (new_session, false)
                };

            self.sessions.insert(client_id, new_session);
            let ack = proto::ConnAck {
                session_present,
                return_code: proto::ConnectReturnCode::Accepted,
            };

            Err(SessionError::DuplicateSession(old_session, ack))
        }
    }

    fn close_session(&mut self, client_id: &ClientId) -> Option<Session> {
        match self.sessions.remove(client_id) {
            Some(Session::Transient(connected)) => {
                info!("closing transient session for {}", client_id);
                let (_state, will, handle) = connected.into_parts();
                Some(Session::new_disconnecting(client_id.clone(), will, handle))
            }
            Some(Session::Persistent(connected)) => {
                // Move a persistent session into the offline state
                // Return a disconnecting session to allow a disconnect
                // to be sent on the connection

                info!("moving persistent session to offline for {}", client_id);
                let (state, will, handle) = connected.into_parts();
                let new_session = Session::new_offline(state);
                self.sessions.insert(client_id.clone(), new_session);
                Some(Session::new_disconnecting(client_id.clone(), will, handle))
            }
            Some(Session::Offline(offline)) => {
                debug!("closing already offline session for {}", client_id);
                self.sessions
                    .insert(client_id.clone(), Session::Offline(offline));
                None
            }
            _ => None,
        }
    }

    async fn publish_all(&mut self, mut publication: proto::Publication) -> Result<(), Error> {
        if publication.retain {
            // [MQTT-3.3.1-6]. If the Server receives a QoS 0 message with the
            // RETAIN flag set to 1 it MUST discard any message previously
            // retained for that topic. It SHOULD store the new QoS 0 message
            // as the new retained message for that topic, but MAY choose to
            // discard it at any time - if this happens there will be no
            // retained message for that topic
            //
            // We choose to keep it
            if publication.payload.is_empty() {
                info!(
                    "removing retained message for topic \"{}\"",
                    publication.topic_name
                );
                self.retained.remove(&publication.topic_name);
            } else {
                let maybe_retained = self
                    .retained
                    .insert(publication.topic_name.to_owned(), publication.clone());
                if maybe_retained.is_none() {
                    info!(
                        "new retained message for topic \"{}\"",
                        publication.topic_name
                    );
                }
            }
        }

        // Set the retain to false. This should only be set true
        // when sending due to a new subscription.
        //
        // This will not happen here.
        publication.retain = false;

        for session in self.sessions.values_mut() {
            if let Err(e) = publish_to(session, &publication).await {
                warn!(message = "error processing message", error = %e);
            }
        }

        Ok(())
    }
}

async fn publish_to(session: &mut Session, publication: &proto::Publication) -> Result<(), Error> {
    if let Some(event) = session.publish_to(&publication)? {
        session.send(event).await?
    }
    Ok(())
}

#[derive(Clone, Debug, Default, PartialEq, Deserialize, Serialize)]
pub struct BrokerState {
    retained: HashMap<String, proto::Publication>,
    sessions: Vec<SessionState>,
}

pub struct BrokerBuilder<N, Z> {
    state: Option<BrokerState>,
    authenticator: N,
    authorizer: Z,
}

impl Default for BrokerBuilder<DefaultAuthenticator, DefaultAuthorizer> {
    fn default() -> Self {
        Self {
            state: None,
            authenticator: DefaultAuthenticator,
            authorizer: DefaultAuthorizer,
        }
    }
}

impl<N, Z> BrokerBuilder<N, Z>
where
    N: Authenticator,
    Z: Authorizer,
{
    pub fn authenticator<N1>(self, authenticator: N1) -> BrokerBuilder<N1, Z>
    where
        N1: Authenticator,
    {
        BrokerBuilder {
            state: self.state,
            authenticator,
            authorizer: self.authorizer,
        }
    }

    pub fn authorizer<Z1>(self, authorizer: Z1) -> BrokerBuilder<N, Z1>
    where
        Z1: Authorizer,
    {
        BrokerBuilder {
            state: self.state,
            authenticator: self.authenticator,
            authorizer,
        }
    }

    pub fn state(mut self, state: BrokerState) -> Self {
        self.state = Some(state);
        self
    }

    pub fn build(self) -> Broker<N, Z> {
        let (retained, sessions) = match self.state {
            Some(state) => {
                let sessions = state
                    .sessions
                    .into_iter()
                    .map(|s| (s.client_id().clone(), Session::new_offline(s)))
                    .collect::<HashMap<ClientId, Session>>();
                (state.retained, sessions)
            }
            None => (HashMap::default(), HashMap::default()),
        };

        let (sender, messages) = mpsc::channel(1024);

        Broker {
            sender,
            messages,
            sessions,
            retained,
            authenticator: self.authenticator,
            authorizer: self.authorizer,
        }
    }
}

#[derive(Clone, Debug)]
pub struct BrokerHandle(Sender<Message>);

impl BrokerHandle {
    pub async fn send(&mut self, message: Message) -> Result<(), Error> {
        self.0
            .send(message)
            .await
            .context(ErrorKind::SendBrokerMessage)?;
        Ok(())
    }
}

#[derive(Debug)]
pub enum SessionError {
    PacketIdentifiersExhausted,
    ProtocolViolation(Session),
    DuplicateSession(Session, proto::ConnAck),
}

#[cfg(test)]
pub(crate) mod tests {
    use super::*;

    use std::time::Duration;

    use futures_util::future::FutureExt;
    use matches::assert_matches;
    use proptest::collection::{hash_map, vec};
    use proptest::prelude::*;
    use uuid::Uuid;

    use crate::session::tests::*;
    use crate::tests::*;
    use crate::{auth::ErrorReason, ConnectionHandle};

    prop_compose! {
        pub fn arb_broker_state()(
            retained in hash_map(arb_topic(), arb_publication(), 0..20),
            sessions in vec(arb_session_state(), 0..10),
        ) -> BrokerState {
            BrokerState {
                retained,
                sessions,
            }
        }
    }

    fn connection_handle() -> ConnectionHandle {
        let id = Uuid::new_v4();
        let (tx1, _rx1) = mpsc::channel(128);
        ConnectionHandle::new(id, tx1)
    }

    fn transient_connect(id: String) -> proto::Connect {
        proto::Connect {
            username: None,
            password: None,
            will: None,
            client_id: proto::ClientId::IdWithCleanSession(id),
            keep_alive: Duration::default(),
            protocol_name: crate::PROTOCOL_NAME.to_string(),
            protocol_level: crate::PROTOCOL_LEVEL,
        }
    }

    fn persistent_connect(id: String) -> proto::Connect {
        proto::Connect {
            username: None,
            password: None,
            will: None,
            client_id: proto::ClientId::IdWithExistingSession(id),
            keep_alive: Duration::default(),
            protocol_name: crate::PROTOCOL_NAME.to_string(),
            protocol_level: crate::PROTOCOL_LEVEL,
        }
    }

    #[tokio::test]
    #[should_panic]
    async fn test_double_connect_protocol_violation() {
        let broker = BrokerBuilder::default()
            .authenticator(|_| Ok(Some(AuthId::Anonymous)))
            .authorizer(|_| Ok(true))
            .build();

        let mut broker_handle = broker.handle();
        tokio::spawn(broker.run().map(drop));

        let connect1 = proto::Connect {
            username: None,
            password: None,
            will: None,
            client_id: proto::ClientId::IdWithCleanSession("blah".to_string()),
            keep_alive: Duration::default(),
            protocol_name: crate::PROTOCOL_NAME.to_string(),
            protocol_level: crate::PROTOCOL_LEVEL,
        };
        let connect2 = proto::Connect {
            username: None,
            password: None,
            will: None,
            client_id: proto::ClientId::IdWithCleanSession("blah".to_string()),
            keep_alive: Duration::default(),
            protocol_name: crate::PROTOCOL_NAME.to_string(),
            protocol_level: crate::PROTOCOL_LEVEL,
        };
        let id = Uuid::new_v4();
        let (tx1, mut rx1) = mpsc::channel(128);
        let conn1 = ConnectionHandle::new(id, tx1.clone());
        let conn2 = ConnectionHandle::new(id, tx1);
        let client_id = ClientId::from("blah".to_string());

        let req1 = ConnReq::new(client_id.clone(), connect1, None, conn1);
        let req2 = ConnReq::new(client_id.clone(), connect2, None, conn2);

        broker_handle
            .send(Message::Client(
                client_id.clone(),
                ClientEvent::ConnReq(req1),
            ))
            .await
            .unwrap();
        broker_handle
            .send(Message::Client(
                client_id.clone(),
                ClientEvent::ConnReq(req2),
            ))
            .await
            .unwrap();

        assert_matches!(
            rx1.recv().await,
            Some(Message::Client(_, ClientEvent::ConnAck(_)))
        );
        assert_matches!(
            rx1.recv().await,
            Some(Message::Client(_, ClientEvent::DropConnection))
        );
        assert_matches!(rx1.recv().await, None)
    }

    #[tokio::test]
    async fn test_double_connect_drop_first_transient() {
        let broker = BrokerBuilder::default()
            .authenticator(|_| Ok(Some(AuthId::Anonymous)))
            .authorizer(|_| Ok(true))
            .build();

        let mut broker_handle = broker.handle();
        tokio::spawn(broker.run().map(drop));

        let connect1 = proto::Connect {
            username: None,
            password: None,
            will: None,
            client_id: proto::ClientId::IdWithCleanSession("blah".to_string()),
            keep_alive: Duration::default(),
            protocol_name: crate::PROTOCOL_NAME.to_string(),
            protocol_level: crate::PROTOCOL_LEVEL,
        };
        let connect2 = proto::Connect {
            username: None,
            password: None,
            will: None,
            client_id: proto::ClientId::IdWithCleanSession("blah".to_string()),
            keep_alive: Duration::default(),
            protocol_name: crate::PROTOCOL_NAME.to_string(),
            protocol_level: crate::PROTOCOL_LEVEL,
        };
        let (tx1, mut rx1) = mpsc::channel(128);
        let (tx2, mut rx2) = mpsc::channel(128);
        let conn1 = ConnectionHandle::from_sender(tx1);
        let conn2 = ConnectionHandle::from_sender(tx2);
        let client_id = ClientId::from("blah".to_string());

        let req1 = ConnReq::new(client_id.clone(), connect1, None, conn1);
        let req2 = ConnReq::new(client_id.clone(), connect2, None, conn2);

        broker_handle
            .send(Message::Client(
                client_id.clone(),
                ClientEvent::ConnReq(req1),
            ))
            .await
            .unwrap();
        broker_handle
            .send(Message::Client(
                client_id.clone(),
                ClientEvent::ConnReq(req2),
            ))
            .await
            .unwrap();

        assert_matches!(
            rx1.recv().await,
            Some(Message::Client(_, ClientEvent::ConnAck(_)))
        );
        assert_matches!(
            rx1.recv().await,
            Some(Message::Client(_, ClientEvent::DropConnection))
        );
        assert_matches!(rx1.recv().await, None);

        assert_matches!(
            rx2.recv().await,
            Some(Message::Client(_, ClientEvent::ConnAck(_)))
        );
    }

    #[tokio::test]
    async fn test_invalid_protocol_name() {
        let broker = BrokerBuilder::default()
            .authenticator(|_| Ok(Some(AuthId::Anonymous)))
            .authorizer(|_| Ok(true))
            .build();

        let mut broker_handle = broker.handle();
        tokio::spawn(broker.run().map(drop));

        let connect1 = proto::Connect {
            username: None,
            password: None,
            will: None,
            client_id: proto::ClientId::IdWithCleanSession("blah".to_string()),
            keep_alive: Duration::default(),
            protocol_name: "AMQP".to_string(),
            protocol_level: crate::PROTOCOL_LEVEL,
        };
        let (tx1, mut rx1) = mpsc::channel(128);
        let conn1 = ConnectionHandle::from_sender(tx1);
        let client_id = ClientId::from("blah".to_string());
        let req1 = ConnReq::new(client_id.clone(), connect1, None, conn1);

        broker_handle
            .send(Message::Client(
                client_id.clone(),
                ClientEvent::ConnReq(req1),
            ))
            .await
            .unwrap();

        assert_matches!(
            rx1.recv().await,
            Some(Message::Client(_, ClientEvent::DropConnection))
        );
        assert_matches!(rx1.recv().await, None)
    }

    #[tokio::test]
    async fn test_invalid_protocol_level() {
        let broker = BrokerBuilder::default()
            .authenticator(|_| Ok(Some(AuthId::Anonymous)))
            .authorizer(|_| Ok(true))
            .build();

        let mut broker_handle = broker.handle();
        tokio::spawn(broker.run().map(drop));

        let connect1 = proto::Connect {
            username: None,
            password: None,
            will: None,
            client_id: proto::ClientId::IdWithCleanSession("blah".to_string()),
            keep_alive: Duration::default(),
            protocol_name: crate::PROTOCOL_NAME.to_string(),
            protocol_level: 0x3,
        };
        let (tx1, mut rx1) = mpsc::channel(128);
        let conn1 = ConnectionHandle::from_sender(tx1);
        let client_id = ClientId::from("blah".to_string());
        let req1 = ConnReq::new(client_id.clone(), connect1, None, conn1);

        broker_handle
            .send(Message::Client(
                client_id.clone(),
                ClientEvent::ConnReq(req1),
            ))
            .await
            .unwrap();

        assert_matches!(
            rx1.recv().await,
            Some(Message::Client(_, ClientEvent::ConnAck(proto::ConnAck {
                return_code:
                    proto::ConnectReturnCode::Refused(
                        proto::ConnectionRefusedReason::UnacceptableProtocolVersion,
                    ),
                ..
            })))
        );
        assert_matches!(
            rx1.recv().await,
            Some(Message::Client(_, ClientEvent::DropConnection))
        );
        assert_matches!(rx1.recv().await, None)
    }

    #[tokio::test]
    async fn test_connect_auth_succeeded() {
        let broker = BrokerBuilder::default()
            .authenticator(|_| Ok(Some(AuthId::Anonymous)))
            .authorizer(|_| Ok(true))
            .build();

        let mut broker_handle = broker.handle();
        tokio::spawn(broker.run().map(drop));

        let connect1 = proto::Connect {
            username: None,
            password: None,
            will: None,
            client_id: proto::ClientId::IdWithCleanSession("blah".to_string()),
            keep_alive: Duration::default(),
            protocol_name: crate::PROTOCOL_NAME.to_string(),
            protocol_level: crate::PROTOCOL_LEVEL,
        };

        let (tx1, mut rx1) = mpsc::channel(128);
        let conn1 = ConnectionHandle::from_sender(tx1);
        let client_id = ClientId::from("blah".to_string());
        let req1 = ConnReq::new(client_id.clone(), connect1, None, conn1);

        broker_handle
            .send(Message::Client(
                client_id.clone(),
                ClientEvent::ConnReq(req1),
            ))
            .await
            .unwrap();

        assert_matches!(
            rx1.recv().await,
            Some(Message::Client(_, ClientEvent::ConnAck(proto::ConnAck {
                return_code:
                    proto::ConnectReturnCode::Accepted,
                ..
            })))
        );
    }

    #[tokio::test]
    async fn test_connect_unknown_client() {
        let broker = BrokerBuilder::default()
            .authenticator(|_| Ok(None))
            .authorizer(|_| Ok(true))
            .build();

        let mut broker_handle = broker.handle();
        tokio::spawn(broker.run().map(drop));

        let connect1 = proto::Connect {
            username: None,
            password: None,
            will: None,
            client_id: proto::ClientId::IdWithCleanSession("blah".to_string()),
            keep_alive: Duration::default(),
            protocol_name: crate::PROTOCOL_NAME.to_string(),
            protocol_level: crate::PROTOCOL_LEVEL,
        };

        let (tx1, mut rx1) = mpsc::channel(128);
        let conn1 = ConnectionHandle::from_sender(tx1);
        let client_id = ClientId::from("blah".to_string());
        let req1 = ConnReq::new(client_id.clone(), connect1, None, conn1);

        broker_handle
            .send(Message::Client(
                client_id.clone(),
                ClientEvent::ConnReq(req1),
            ))
            .await
            .unwrap();

        assert_matches!(
            rx1.recv().await,
            Some(Message::Client(_, ClientEvent::ConnAck(proto::ConnAck {
                return_code:
                    proto::ConnectReturnCode::Refused(
                        proto::ConnectionRefusedReason::BadUserNameOrPassword,
                    ),
                ..
            })))
        );
        assert_matches!(
            rx1.recv().await,
            Some(Message::Client(_, ClientEvent::DropConnection))
        );
        assert_matches!(rx1.recv().await, None)
    }

    #[tokio::test]
    async fn test_connect_authentication_failed() {
        let broker = BrokerBuilder::default()
            .authenticator(|_| Err(ErrorKind::Auth(ErrorReason::Authenticate).into()))
            .authorizer(|_| Ok(true))
            .build();

        let mut broker_handle = broker.handle();
        tokio::spawn(broker.run().map(drop));

        let connect1 = proto::Connect {
            username: None,
            password: None,
            will: None,
            client_id: proto::ClientId::IdWithCleanSession("blah".to_string()),
            keep_alive: Duration::default(),
            protocol_name: crate::PROTOCOL_NAME.to_string(),
            protocol_level: crate::PROTOCOL_LEVEL,
        };

        let (tx1, mut rx1) = mpsc::channel(128);
        let conn1 = ConnectionHandle::from_sender(tx1);
        let client_id = ClientId::from("blah".to_string());
        let req1 = ConnReq::new(client_id.clone(), connect1, None, conn1);

        broker_handle
            .send(Message::Client(
                client_id.clone(),
                ClientEvent::ConnReq(req1),
            ))
            .await
            .unwrap();

        assert_matches!(
            rx1.recv().await,
            Some(Message::Client(_, ClientEvent::ConnAck(proto::ConnAck {
                return_code:
                    proto::ConnectReturnCode::Refused(
                        proto::ConnectionRefusedReason::ServerUnavailable,
                    ),
                ..
            })))
        );
        assert_matches!(
            rx1.recv().await,
            Some(Message::Client(_, ClientEvent::DropConnection))
        );
        assert_matches!(rx1.recv().await, None)
    }

    #[tokio::test]
    async fn test_connect_client_has_no_permissions() {
        let broker = BrokerBuilder::default()
            .authenticator(|_| Ok(Some(AuthId::Value("client-a".into()))))
            .authorizer(|_| Ok(false))
            .build();

        let mut broker_handle = broker.handle();
        tokio::spawn(broker.run().map(drop));

        let connect1 = proto::Connect {
            username: None,
            password: None,
            will: None,
            client_id: proto::ClientId::IdWithCleanSession("blah".to_string()),
            keep_alive: Duration::default(),
            protocol_name: crate::PROTOCOL_NAME.to_string(),
            protocol_level: crate::PROTOCOL_LEVEL,
        };

        let (tx1, mut rx1) = mpsc::channel(128);
        let conn1 = ConnectionHandle::from_sender(tx1);
        let client_id = ClientId::from("blah".to_string());
        let req1 = ConnReq::new(client_id.clone(), connect1, None, conn1);

        broker_handle
            .send(Message::Client(
                client_id.clone(),
                ClientEvent::ConnReq(req1),
            ))
            .await
            .unwrap();

        assert_matches!(
            rx1.recv().await,
            Some(Message::Client(_, ClientEvent::ConnAck(proto::ConnAck {
                return_code:
                    proto::ConnectReturnCode::Refused(
                        proto::ConnectionRefusedReason::NotAuthorized
                    ),
                ..
            })))
        );
        assert_matches!(
            rx1.recv().await,
            Some(Message::Client(_, ClientEvent::DropConnection))
        );
        assert_matches!(rx1.recv().await, None)
    }

    #[tokio::test]
    async fn test_connect_authorization_failed() {
        let broker = BrokerBuilder::default()
            .authenticator(|_| Ok(Some(AuthId::Anonymous)))
            .authorizer(|_| Err(ErrorKind::Auth(ErrorReason::Authorize).into()))
            .build();

        let mut broker_handle = broker.handle();
        tokio::spawn(broker.run().map(drop));

        let connect1 = proto::Connect {
            username: None,
            password: None,
            will: None,
            client_id: proto::ClientId::IdWithCleanSession("blah".to_string()),
            keep_alive: Duration::default(),
            protocol_name: crate::PROTOCOL_NAME.to_string(),
            protocol_level: crate::PROTOCOL_LEVEL,
        };

        let (tx1, mut rx1) = mpsc::channel(128);
        let conn1 = ConnectionHandle::from_sender(tx1);
        let client_id = ClientId::from("blah".to_string());
        let req1 = ConnReq::new(client_id.clone(), connect1, None, conn1);

        broker_handle
            .send(Message::Client(
                client_id.clone(),
                ClientEvent::ConnReq(req1),
            ))
            .await
            .unwrap();

        assert_matches!(
            rx1.recv().await.unwrap(),
            Message::Client(_, ClientEvent::ConnAck(proto::ConnAck {
                return_code:
                    proto::ConnectReturnCode::Refused(
                        proto::ConnectionRefusedReason::ServerUnavailable,
                    ),
                ..
            }))
        );
        assert_matches!(
            rx1.recv().await,
            Some(Message::Client(_, ClientEvent::DropConnection))
        );
        assert_matches!(rx1.recv().await, None)
    }

    #[test]
    fn test_add_session_empty_transient() {
        let mut broker = BrokerBuilder::default()
            .authenticator(|_| Ok(Some(AuthId::Anonymous)))
            .authorizer(|_| Ok(true))
            .build();

        let id = "id1".to_string();
        let client_id = ClientId::from(id.clone());
        let connect = transient_connect(id);
        let handle = connection_handle();
        let req = ConnReq::new(client_id.clone(), connect, None, handle);

        broker.open_session(req).unwrap();

        // check new session
        assert_eq!(1, broker.sessions.len());
        assert_matches!(broker.sessions[&client_id], Session::Transient(_));

        // close session and check behavior
        let old_session = broker.close_session(&client_id);
        assert_matches!(old_session, Some(Session::Disconnecting(_)));
        assert_eq!(0, broker.sessions.len());
    }

    #[test]
    fn test_add_session_empty_persistent() {
        let mut broker = BrokerBuilder::default()
            .authenticator(|_| Ok(Some(AuthId::Anonymous)))
            .authorizer(|_| Ok(true))
            .build();

        let id = "id1".to_string();
        let client_id = ClientId::from(id.clone());
        let connect = persistent_connect(id);
        let handle = connection_handle();
        let req = ConnReq::new(client_id.clone(), connect, None, handle);

        broker.open_session(req).unwrap();

        assert_eq!(1, broker.sessions.len());
        assert_matches!(broker.sessions[&client_id], Session::Persistent(_));

        // close session and check behavior
        let old_session = broker.close_session(&client_id);
        assert_matches!(old_session, Some(Session::Disconnecting(_)));
        assert_eq!(1, broker.sessions.len());
        assert_matches!(broker.sessions[&client_id], Session::Offline(_));
    }

    #[test]
    #[should_panic]
    fn test_add_session_same_connection_transient() {
        let mut broker = BrokerBuilder::default()
            .authenticator(|_| Ok(Some(AuthId::Anonymous)))
            .authorizer(|_| Ok(true))
            .build();

        let id = "id1".to_string();
        let client_id = ClientId::from(id.clone());
        let connect1 = transient_connect(id.clone());
        let connect2 = transient_connect(id);
        let id = Uuid::new_v4();
        let (tx1, _rx1) = mpsc::channel(128);
        let handle1 = ConnectionHandle::new(id, tx1.clone());
        let handle2 = ConnectionHandle::new(id, tx1);

        let req1 = ConnReq::new(client_id.clone(), connect1, None, handle1);
        let req2 = ConnReq::new(client_id, connect2, None, handle2);

        broker.open_session(req1).unwrap();
        assert_eq!(1, broker.sessions.len());

        let result = broker.open_session(req2);
        assert_matches!(result, Err(SessionError::ProtocolViolation(_)));
        assert_eq!(0, broker.sessions.len());
    }

    #[test]
    #[should_panic]
    fn test_add_session_same_connection_persistent() {
        let mut broker = BrokerBuilder::default()
            .authenticator(|_| Ok(Some(AuthId::Anonymous)))
            .authorizer(|_| Ok(true))
            .build();

        let id = "id1".to_string();
        let client_id = ClientId::from(id.clone());
        let connect1 = persistent_connect(id.clone());
        let connect2 = persistent_connect(id);
        let id = Uuid::new_v4();
        let (tx1, _rx1) = mpsc::channel(128);
        let handle1 = ConnectionHandle::new(id, tx1.clone());
        let handle2 = ConnectionHandle::new(id, tx1);

        let req1 = ConnReq::new(client_id.clone(), connect1, None, handle1);
        let req2 = ConnReq::new(client_id, connect2, None, handle2);

        broker.open_session(req1).unwrap();
        assert_eq!(1, broker.sessions.len());

        let result = broker.open_session(req2);
        assert_matches!(result, Err(SessionError::ProtocolViolation(_)));
        assert_eq!(0, broker.sessions.len());
    }

    #[test]
    fn test_add_session_different_connection_transient_then_transient() {
        let mut broker = BrokerBuilder::default()
            .authenticator(|_| Ok(Some(AuthId::Anonymous)))
            .authorizer(|_| Ok(true))
            .build();

        let id = "id1".to_string();
        let client_id = ClientId::from(id.clone());
        let connect1 = transient_connect(id.clone());
        let connect2 = transient_connect(id);
        let handle1 = connection_handle();
        let handle2 = connection_handle();
        let req1 = ConnReq::new(client_id.clone(), connect1, None, handle1);

        broker.open_session(req1).unwrap();
        assert_eq!(1, broker.sessions.len());

        let req2 = ConnReq::new(client_id.clone(), connect2, None, handle2);
        let result = broker.open_session(req2);
        assert_matches!(result, Err(SessionError::DuplicateSession(_, _)));
        assert_matches!(broker.sessions[&client_id], Session::Transient(_));
        assert_eq!(1, broker.sessions.len());
    }

    #[test]
    fn test_add_session_different_connection_transient_then_persistent() {
        let mut broker = BrokerBuilder::default()
            .authenticator(|_| Ok(Some(AuthId::Anonymous)))
            .authorizer(|_| Ok(true))
            .build();

        let id = "id1".to_string();
        let client_id = ClientId::from(id.clone());
        let connect1 = transient_connect(id.clone());
        let connect2 = persistent_connect(id);
        let handle1 = connection_handle();
        let handle2 = connection_handle();
        let req1 = ConnReq::new(client_id.clone(), connect1, None, handle1);

        broker.open_session(req1).unwrap();
        assert_eq!(1, broker.sessions.len());

        let req2 = ConnReq::new(client_id.clone(), connect2, None, handle2);
        let result = broker.open_session(req2);
        assert_matches!(result, Err(SessionError::DuplicateSession(_, _)));
        assert_matches!(broker.sessions[&client_id], Session::Persistent(_));
        assert_eq!(1, broker.sessions.len());
    }

    #[test]
    fn test_add_session_different_connection_persistent_then_transient() {
        let mut broker = BrokerBuilder::default()
            .authenticator(|_| Ok(Some(AuthId::Anonymous)))
            .authorizer(|_| Ok(true))
            .build();

        let id = "id1".to_string();
        let client_id = ClientId::from(id.clone());
        let connect1 = persistent_connect(id.clone());
        let connect2 = transient_connect(id);
        let handle1 = connection_handle();
        let handle2 = connection_handle();
        let req1 = ConnReq::new(client_id.clone(), connect1, None, handle1);

        broker.open_session(req1).unwrap();
        assert_eq!(1, broker.sessions.len());

        let req2 = ConnReq::new(client_id.clone(), connect2, None, handle2);
        let result = broker.open_session(req2);
        assert_matches!(result, Err(SessionError::DuplicateSession(_, _)));
        assert_matches!(broker.sessions[&client_id], Session::Transient(_));
        assert_eq!(1, broker.sessions.len());
    }

    #[test]
    fn test_add_session_different_connection_persistent_then_persistent() {
        let mut broker = BrokerBuilder::default()
            .authenticator(|_| Ok(Some(AuthId::Anonymous)))
            .authorizer(|_| Ok(true))
            .build();

        let id = "id1".to_string();
        let client_id = ClientId::from(id.clone());
        let connect1 = persistent_connect(id.clone());
        let connect2 = persistent_connect(id);
        let handle1 = connection_handle();
        let handle2 = connection_handle();
        let req1 = ConnReq::new(client_id.clone(), connect1, None, handle1);
        let req2 = ConnReq::new(client_id.clone(), connect2, None, handle2);

        broker.open_session(req1).unwrap();
        assert_eq!(1, broker.sessions.len());

        let result = broker.open_session(req2);
        assert_matches!(result, Err(SessionError::DuplicateSession(_, _)));
        assert_matches!(broker.sessions[&client_id], Session::Persistent(_));
        assert_eq!(1, broker.sessions.len());
    }

    #[test]
    fn test_add_session_offline_persistent() {
        let mut broker = BrokerBuilder::default()
            .authenticator(|_| Ok(Some(AuthId::Anonymous)))
            .authorizer(|_| Ok(true))
            .build();

        let id = "id1".to_string();
        let client_id = ClientId::from(id.clone());
        let connect1 = persistent_connect(id.clone());
        let connect2 = persistent_connect(id);
        let handle1 = connection_handle();
        let handle2 = connection_handle();
        let req1 = ConnReq::new(client_id.clone(), connect1, None, handle1);
        let req2 = ConnReq::new(client_id.clone(), connect2, None, handle2);

        broker.open_session(req1).unwrap();

        assert_eq!(1, broker.sessions.len());
        assert_matches!(broker.sessions[&client_id], Session::Persistent(_));

        // close session and check behavior
        let old_session = broker.close_session(&client_id);
        assert_matches!(old_session, Some(Session::Disconnecting(_)));
        assert_eq!(1, broker.sessions.len());
        assert_matches!(broker.sessions[&client_id], Session::Offline(_));

        // Reopen session
        broker.open_session(req2).unwrap();

        assert_eq!(1, broker.sessions.len());
        assert_matches!(broker.sessions[&client_id], Session::Persistent(_));
    }

    #[test]
    fn test_add_session_offline_transient() {
        let mut broker = BrokerBuilder::default()
            .authenticator(|_| Ok(Some(AuthId::Anonymous)))
            .authorizer(|_| Ok(true))
            .build();

        let id = "id1".to_string();
        let client_id = ClientId::from(id.clone());
        let connect1 = persistent_connect(id.clone());
        let handle1 = connection_handle();
        let handle2 = connection_handle();
        let req1 = ConnReq::new(client_id.clone(), connect1, None, handle1);

        broker.open_session(req1).unwrap();

        assert_eq!(1, broker.sessions.len());
        assert_matches!(broker.sessions[&client_id], Session::Persistent(_));

        // close session and check behavior
        let old_session = broker.close_session(&client_id);
        assert_matches!(old_session, Some(Session::Disconnecting(_)));
        assert_eq!(1, broker.sessions.len());
        assert_matches!(broker.sessions[&client_id], Session::Offline(_));

        // Reopen session
        let connect2 = transient_connect(id);
        let req2 = ConnReq::new(client_id.clone(), connect2, None, handle2);
        broker.open_session(req2).unwrap();

        assert_eq!(1, broker.sessions.len());
        assert_matches!(broker.sessions[&client_id], Session::Transient(_));
    }
}<|MERGE_RESOLUTION|>--- conflicted
+++ resolved
@@ -24,7 +24,6 @@
     }};
 }
 
-<<<<<<< HEAD
 #[derive(Clone, Debug, Default, PartialEq, Deserialize, Serialize)]
 pub struct BrokerState {
     retained: HashMap<String, proto::Publication>,
@@ -35,20 +34,17 @@
     pub fn new(retained: HashMap<String, proto::Publication>, sessions: Vec<SessionState>) -> Self {
         Self { retained, sessions }
     }
-    
+
     pub fn into_parts(self) -> (HashMap<String, proto::Publication>, Vec<SessionState>) {
         (self.retained, self.sessions)
     }
 }
 
-pub struct Broker {
-=======
 pub struct Broker<N, Z>
 where
     N: Authenticator,
     Z: Authorizer,
 {
->>>>>>> f6b1372c
     sender: Sender<Message>,
     messages: Receiver<Message>,
     sessions: HashMap<ClientId, Session>,
