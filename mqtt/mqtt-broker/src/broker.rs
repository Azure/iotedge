--- conflicted
+++ resolved
@@ -356,28 +356,19 @@
 
         debug!("connect handled.");
 
-        self.send_sys_message(get_sys_message(&StateChange::AddConnection(&self.sessions)))
-            .await?;
+        self.send_sys_message(get_sys_message(&StateChange::AddConnection(&self.sessions)))?;
 
         Ok(())
     }
 
     fn process_disconnect(&mut self, client_id: &ClientId) -> Result<(), Error> {
         debug!("handling disconnect...");
-<<<<<<< HEAD
         if let Some(mut session) = self.close_session(&client_id) {
             self.send_sys_message(get_sys_message(&StateChange::RemoveConnection(
                 &self.sessions,
                 &client_id,
-            )))
-            .await?;
-            session
-                .send(ClientEvent::Disconnect(proto::Disconnect))
-                .await?;
-=======
-        if let Some(mut session) = self.close_session(client_id) {
+            )))?;
             session.send(ClientEvent::Disconnect(proto::Disconnect))?;
->>>>>>> 0ec21f11
         } else {
             debug!("no session for {}", client_id);
         }
@@ -392,18 +383,12 @@
 
     fn drop_connection(&mut self, client_id: &ClientId) -> Result<(), Error> {
         debug!("handling drop connection...");
-<<<<<<< HEAD
         if let Some(mut session) = self.close_session(&client_id) {
             self.send_sys_message(get_sys_message(&StateChange::RemoveConnection(
                 &self.sessions,
                 &client_id,
-            )))
-            .await?;
-            session.send(ClientEvent::DropConnection).await?;
-=======
-        if let Some(mut session) = self.close_session(client_id) {
+            )))?;
             session.send(ClientEvent::DropConnection)?;
->>>>>>> 0ec21f11
 
             // Ungraceful disconnect - send the will
             if let Some(will) = session.into_will() {
@@ -424,8 +409,7 @@
             self.send_sys_message(get_sys_message(&StateChange::RemoveConnection(
                 &self.sessions,
                 &client_id,
-            )))
-            .await?;
+            )))?;
 
             // Ungraceful disconnect - send the will
             if let Some(will) = session.into_will() {
@@ -480,26 +464,19 @@
             .cloned()
             .collect::<Vec<proto::Publication>>();
 
-<<<<<<< HEAD
         let mut sys_message = SysMessage::None;
         if let Some(session) = self.sessions.get_mut(&client_id) {
             for mut publication in publications {
                 publication.retain = true;
-                publish_to(&self.authorizer, session, &publication).await?;
+                publish_to(&self.authorizer, session, &publication)?;
 
                 sys_message = get_sys_message(&StateChange::Subscriptions(&session));
-=======
-        if let Some(session) = self.sessions.get_mut(client_id) {
-            for mut publication in publications {
-                publication.retain = true;
-                publish_to(&self.authorizer, session, &publication)?;
->>>>>>> 0ec21f11
             }
         } else {
             debug!("no session for {}", client_id);
         }
 
-        self.send_sys_message(sys_message).await?;
+        self.send_sys_message(sys_message)?;
 
         Ok(())
     }
@@ -511,18 +488,13 @@
     ) -> Result<(), Error> {
         match self.get_session_mut(client_id) {
             Ok(session) => {
-<<<<<<< HEAD
                 let unsuback = session.unsubscribe(&unsubscribe)?;
-                session.send(ClientEvent::UnsubAck(unsuback)).await?;
+                session.send(ClientEvent::UnsubAck(unsuback))?;
 
                 let sys_message = get_sys_message(&StateChange::Subscriptions(&session));
-                self.send_sys_message(sys_message).await?;
+                self.send_sys_message(sys_message)?;
 
                 Ok(())
-=======
-                let unsuback = session.unsubscribe(unsubscribe)?;
-                session.send(ClientEvent::UnsubAck(unsuback))
->>>>>>> 0ec21f11
             }
             Err(NoSessionError) => {
                 debug!("no session for {}", client_id);
@@ -885,16 +857,12 @@
         Ok(())
     }
 
-    // async fn send_sys_message(get_sys_message(&mut self, change: &StateChange<'_>) {
-    //     send_sys_message(get_sys_message(change)).await;
-    // }
-
-    async fn send_sys_message(&mut self, message: SysMessage) -> Result<(), Error> {
+    fn send_sys_message(&mut self, message: SysMessage) -> Result<(), Error> {
         match message {
-            SysMessage::Single(publication) => self.publish_all(publication).await?,
+            SysMessage::Single(publication) => self.publish_all(publication)?,
             SysMessage::Multiple(publications) => {
                 for publication in publications {
-                    self.publish_all(publication).await?;
+                    self.publish_all(publication)?;
                 }
             }
             SysMessage::None => (),
@@ -2304,13 +2272,12 @@
 
         broker_handle
             .send(Message::Client(client_id.into(), event))
-            .await
             .unwrap();
     }
 
     async fn send_subscribe(
         handle: &mut BrokerHandle,
-        rx: &mut Receiver<Message>,
+        rx: &mut UnboundedReceiver<Message>,
         client_id: ClientId,
         topics: &[&str],
     ) {
@@ -2326,7 +2293,7 @@
         };
 
         let message = Message::Client(client_id, ClientEvent::Subscribe(subscribe));
-        handle.send(message).await.unwrap();
+        handle.send(message).unwrap();
 
         assert_matches!(
             rx.recv().await,
@@ -2336,7 +2303,7 @@
 
     async fn send_unsubscribe(
         handle: &mut BrokerHandle,
-        rx: &mut Receiver<Message>,
+        rx: &mut UnboundedReceiver<Message>,
         client_id: ClientId,
         topics: &[&str],
     ) {
@@ -2346,7 +2313,7 @@
         };
 
         let message = Message::Client(client_id, ClientEvent::Unsubscribe(unsubscribe));
-        handle.send(message).await.unwrap();
+        handle.send(message).unwrap();
 
         assert_matches!(
             rx.recv().await,
@@ -2354,7 +2321,7 @@
         );
     }
 
-    async fn check_notify_recieved(rx: &mut Receiver<Message>, expected: &[&str]) {
+    async fn check_notify_recieved(rx: &mut UnboundedReceiver<Message>, expected: &[&str]) {
         if let Some(Message::Client(
             _,
             ClientEvent::PublishTo(Publish::QoS0(_, proto::Publish { payload, .. })),
