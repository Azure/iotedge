--- conflicted
+++ resolved
@@ -1,10 +1,5 @@
-<<<<<<< HEAD
-=======
-use std::path;
+use std::path::PathBuf;
 
-use derive_more::Display;
-use failure::{Backtrace, Context, Fail};
->>>>>>> 65a9e216
 use mqtt3::proto::Packet;
 use thiserror::Error;
 
@@ -79,19 +74,11 @@
     #[error("An error occurred getting local address.")]
     ConnectionLocalAddress(#[source] std::io::Error),
 
-<<<<<<< HEAD
     #[error("An error occurred loading configuration.")]
     LoadConfiguration(#[source] config::ConfigError),
-=======
-    #[display(
-        fmt = "An error occurred  loading identity from file {}",
-        "_0.display()"
-    )]
-    LoadIdentity(path::PathBuf),
->>>>>>> 65a9e216
 
-    #[error("An error occurred loading identity from file.")]
-    LoadIdentity(#[source] std::io::Error),
+    #[error("An error occurred loading identity from file {0}.")]
+    LoadIdentity(PathBuf, #[source] std::io::Error),
 
     #[error("An error occurred  decoding identity content.")]
     DecodeIdentity(#[source] native_tls::Error),
