use derive_more::Display;
use failure::{Backtrace, Context, Fail};
use mqtt3::proto::Packet;

#[derive(Debug, Display)]
pub struct Error {
    inner: Context<ErrorKind>,
}

#[derive(Debug, Fail, PartialEq)]
pub enum ErrorKind {
    #[fail(display = "An error occurred trying to connect.")]
    Connect,

    #[fail(display = "An error occurred sending a message to the broker.")]
    SendBrokerMessage,

    #[fail(display = "An error occurred sending a message to a connection.")]
    SendConnectionMessage,

    #[fail(display = "An error occurred sending a message to a snapshotter.")]
    SendSnapshotMessage,

    #[fail(display = "An error occurred binding the server's listening socket.")]
    BindServer,

    #[fail(display = "An error occurred getting a connection's peer address.")]
    ConnectionPeerAddress,

    #[fail(display = "An error occurred getting local address.")]
    ConnectionLocalAddress,

    #[fail(display = "An error occurred configuring a connection.")]
    ConnectionConfiguration,

    #[fail(display = "An error occurred decoding a packet.")]
    DecodePacket,

    #[fail(display = "An error occurred encoding a packet.")]
    EncodePacket,

    #[fail(display = "Expected CONNECT packet as first packet, received {:?}", _0)]
    NoConnect(Packet),

    #[fail(display = "Connection closed before any packets received.")]
    NoPackets,

    #[fail(display = "No session.")]
    NoSession,

    #[fail(display = "Session is offline.")]
    SessionOffline,

    #[fail(display = "MQTT protocol violation occurred.")]
    ProtocolViolation,

    #[fail(display = "Provided topic filter is invalid: {}", _0)]
    InvalidTopicFilter(String),

    #[fail(display = "All packet identifiers are exhausted.")]
    PacketIdentifiersExhausted,

    #[fail(display = "An error occurred joining a task.")]
    TaskJoin,

    #[fail(display = "An error occurred persisting state: {}", _0)]
    Persist(crate::persist::ErrorReason),

<<<<<<< HEAD
    #[fail(display = "An error occurred loading configuration.")]
    LoadConfiguration,
=======
    #[fail(display = "An error occurred joining the broker task.")]
    BrokerJoin,

    #[fail(display = "An error occurred obtaining service identity.")]
    IdentityConfiguration,

    #[fail(display = "Error loading identity from file.")]
    LoadIdentity,

    #[fail(display = "Error decoding identity content.")]
    DecodeIdentity,

    #[fail(display = "Error starting listener.")]
    StartListener,

    #[fail(display = "Unable to obtain peer leaf certificate.")]
    PeerCertificate,

    #[fail(display = "An error occurred checking client permissions: {}.", _0)]
    Auth(crate::auth::ErrorReason),
>>>>>>> 2554c01d
}

impl Fail for Error {
    fn cause(&self) -> Option<&dyn Fail> {
        self.inner.cause()
    }

    fn backtrace(&self) -> Option<&Backtrace> {
        self.inner.backtrace()
    }
}

impl Error {
    pub fn new(inner: Context<ErrorKind>) -> Self {
        Error { inner }
    }

    pub fn kind(&self) -> &ErrorKind {
        self.inner.get_context()
    }
}

impl From<ErrorKind> for Error {
    fn from(kind: ErrorKind) -> Self {
        Error {
            inner: Context::new(kind),
        }
    }
}

impl From<Context<ErrorKind>> for Error {
    fn from(inner: Context<ErrorKind>) -> Self {
        Error { inner }
    }
}<|MERGE_RESOLUTION|>--- conflicted
+++ resolved
@@ -66,10 +66,9 @@
     #[fail(display = "An error occurred persisting state: {}", _0)]
     Persist(crate::persist::ErrorReason),
 
-<<<<<<< HEAD
     #[fail(display = "An error occurred loading configuration.")]
     LoadConfiguration,
-=======
+
     #[fail(display = "An error occurred joining the broker task.")]
     BrokerJoin,
 
@@ -90,7 +89,6 @@
 
     #[fail(display = "An error occurred checking client permissions: {}.", _0)]
     Auth(crate::auth::ErrorReason),
->>>>>>> 2554c01d
 }
 
 impl Fail for Error {
