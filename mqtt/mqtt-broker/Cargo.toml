--- conflicted
+++ resolved
@@ -11,25 +11,18 @@
 bincode = "1.2"
 bytes = "0.5.4"
 chrono = "0.4"
-<<<<<<< HEAD
 config = { version = "0.10", default-features = false, features = ["json"] } 
-=======
 derive_more = { version = "0.99", features = ["display"] }
->>>>>>> 2554c01d
 fail = "0.3"
 failure = "0.1"
 flate2 = "1.0"
 futures = "0.3"
 futures-util = { version = "0.3", features = ["sink"] }
-<<<<<<< HEAD
 humantime = "2.0"
 humantime-serde = "1.0"
 lazy_static = "1.4"
+native-tls = "0.2"
 regex = "1"
-=======
-lazy_static = "1"
-native-tls = "0.2"
->>>>>>> 2554c01d
 serde = { version = "1.0", features = ["derive", "rc"] }
 tokio = { version = "0.2", features = ["blocking", "stream", "sync", "tcp"] }
 tokio-io-timeout = "0.4"
