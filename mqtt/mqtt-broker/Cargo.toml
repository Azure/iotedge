--- conflicted
+++ resolved
@@ -41,11 +41,8 @@
 fail = { version = "0.3", features = ["failpoints"] }
 matches = "0.1"
 proptest = "0.9"
-<<<<<<< HEAD
 rand = "0.3"
-=======
 serde_json = "1.0"
->>>>>>> 84ed85f4
 tempfile = "3"
 test-case = "1.0"
 tokio = { version = "0.2", features = ["dns", "macros"] }
