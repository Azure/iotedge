[package]
name = "mqtt-broker"
version = "0.1.0"
authors = ["Azure IoT Edge Devs"]
edition = "2018"

[dependencies]
async-trait = "0.1"
<<<<<<< HEAD
base64 = "0.12.0"
=======
>>>>>>> 41640dbd
bincode = "1.2"
bytes = "0.5"
chrono = "0.4"
config = { version = "0.10", default-features = false, features = ["json"] }
criterion = { version = "0.3", optional = true }
fail = "0.3"
flate2 = "1.0"
futures = "0.3"
futures-util = { version = "0.3", features = ["sink"] }
humantime = "2.0"
humantime-serde = "1.0"
lazy_static = "1.4"
native-tls = "0.2"
rand = { version = "0.7", optional = true }
regex = "1"
reqwest = { version = "0.10", features = ["json"] }
serde = { version = "1.0", features = ["derive", "rc"] }
serde_repr = "0.1"
thiserror = "1.0"
tokio = { version = "0.2", features = ["blocking", "stream", "sync", "tcp"] }
tokio-io-timeout = "0.4"
tokio-util = { version = "0.2", features = ["codec"] }
tokio-native-tls = "0.1"
tracing = "0.1"
tracing-futures = "0.2"
uuid = { version = "0.8", features = ["v4"] }

mqtt3 = { path = "../mqtt3", features = ["serde1"] }

[dev-dependencies]
atty = "0.2"
bytes = "0.5"
fail = { version = "0.3", features = ["failpoints"] }
itertools = "0.9"
matches = "0.1"
mockito = "0.25"
proptest = "0.9"
serde_json = "1.0"
tempfile = "3"
test-case = "1.0"
tokio = { version = "0.2", features = ["dns", "macros"] }
tracing-subscriber = "0.1"

[[test]]
name = "persist_failpoints"
required-features = ["fail/failpoints"]

[[bench]]
name = "persist_broker_state"
harness = false
required-features = ["tokio/rt-threaded"]

[[bench]]
name = "dispatch_messages"
harness = false
required-features = ["__internal_broker_callbacks", "tokio/rt-threaded"]

[features]
default = []

benches = ["rand", "criterion", "__internal_broker_callbacks", "tokio/rt-threaded"]
# Internal (PRIVATE!) features used to aid testing.
# Don't rely on these whatsoever. They may disappear at anytime.

# When enabled, adds additional broker callback to measure processing time
__internal_broker_callbacks = []<|MERGE_RESOLUTION|>--- conflicted
+++ resolved
@@ -6,10 +6,7 @@
 
 [dependencies]
 async-trait = "0.1"
-<<<<<<< HEAD
 base64 = "0.12.0"
-=======
->>>>>>> 41640dbd
 bincode = "1.2"
 bytes = "0.5"
 chrono = "0.4"
