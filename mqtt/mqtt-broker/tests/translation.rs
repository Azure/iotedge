--- conflicted
+++ resolved
@@ -9,13 +9,7 @@
     proto::{ClientId, QoS},
     ReceivedPublication,
 };
-<<<<<<< HEAD
-use mqtt_broker::{proptest::arb_clientid, AuthId, BrokerBuilder};
-
-mod common;
-=======
-use mqtt_broker::BrokerBuilder;
->>>>>>> 2385880c
+use mqtt_broker::{proptest::arb_clientid, BrokerBuilder};
 
 // https://docs.microsoft.com/en-us/azure/iot-hub/iot-hub-mqtt-support#retrieving-a-device-twins-properties
 #[tokio::test]
@@ -208,8 +202,6 @@
 }
 
 async fn test_twin_with_client_id(client_id: &str) {
-    println!("{:#?}", client_id);
-
     let broker = BrokerBuilder::default()
         .authorizer(DummyAuthorizer::allow())
         .build();
