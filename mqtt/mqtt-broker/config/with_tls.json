{
    "transports": {
        "tcp": {
            "address": "0.0.0.0:1883"
        },
        "tls": {
<<<<<<< HEAD
            "addr": "0.0.0.0:8883",
=======
            "address": "0.0.0.0:8883",
>>>>>>> 46408014
            "certificate": "identity.pfx"
        }
    }
}<|MERGE_RESOLUTION|>--- conflicted
+++ resolved
@@ -4,11 +4,7 @@
             "address": "0.0.0.0:1883"
         },
         "tls": {
-<<<<<<< HEAD
-            "addr": "0.0.0.0:8883",
-=======
             "address": "0.0.0.0:8883",
->>>>>>> 46408014
             "certificate": "identity.pfx"
         }
     }
