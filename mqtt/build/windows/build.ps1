# Copyright (c) Microsoft. All rights reserved.

param(
    [switch] $Release,
    [switch] $Arm
)

# Bring in util functions
$util = Join-Path -Path $PSScriptRoot -ChildPath "util.ps1"
. $util

# Ensure rust is installed
Assert-Rust -Arm:$Arm

$cargo = Get-CargoCommand -Arm:$Arm
Write-Host $cargo

$oldPath = if ($Arm) { ReplacePrivateRustInPath } else { '' }

$ErrorActionPreference = 'Continue'

if ($Arm) {
    PatchRustForArm -OpenSSL
}

cd (Get-MqttFolder)

<<<<<<< HEAD
$buildCommand = "$cargo build --all $(if ($Arm) { '--target thumbv7a-pc-windows-msvc' }) $(if ($Release) { "--release --target-dir ${Env:BUILD_BINARIESDIRECTORY}/Microsoft.Azure.Devices.Edge.Hub.Service/broker-target" })"

Write-Host $buildCommand
Invoke-Expression $buildCommand
=======
Write-Host "$cargo build --workspace $(if ($Arm) { '--target thumbv7a-pc-windows-msvc' }) $(if ($Release) { '--release' })"
Invoke-Expression "$cargo build --workspace $(if ($Arm) { '--target thumbv7a-pc-windows-msvc' }) $(if ($Release) { '--release' })"

Write-Host "$cargo build --manifest-path mqttd/Cargo.toml --no-default-features $(if ($Arm) { '--target thumbv7a-pc-windows-msvc' }) $(if ($Release) { '--release' })"
Invoke-Expression "$cargo build --manifest-path mqttd/Cargo.toml --no-default-features $(if ($Arm) { '--target thumbv7a-pc-windows-msvc' }) $(if ($Release) { '--release' })"

>>>>>>> b9ae9f1a

if ($LastExitCode -ne 0) {
    Throw "cargo build failed with exit code $LastExitCode"
}

$ErrorActionPreference = 'Stop'

if ($Arm -and (-not [string]::IsNullOrEmpty($oldPath))) {
    $env:PATH = $oldPath
}<|MERGE_RESOLUTION|>--- conflicted
+++ resolved
@@ -25,19 +25,12 @@
 
 cd (Get-MqttFolder)
 
-<<<<<<< HEAD
-$buildCommand = "$cargo build --all $(if ($Arm) { '--target thumbv7a-pc-windows-msvc' }) $(if ($Release) { "--release --target-dir ${Env:BUILD_BINARIESDIRECTORY}/Microsoft.Azure.Devices.Edge.Hub.Service/broker-target" })"
-
-Write-Host $buildCommand
-Invoke-Expression $buildCommand
-=======
 Write-Host "$cargo build --workspace $(if ($Arm) { '--target thumbv7a-pc-windows-msvc' }) $(if ($Release) { '--release' })"
 Invoke-Expression "$cargo build --workspace $(if ($Arm) { '--target thumbv7a-pc-windows-msvc' }) $(if ($Release) { '--release' })"
 
 Write-Host "$cargo build --manifest-path mqttd/Cargo.toml --no-default-features $(if ($Arm) { '--target thumbv7a-pc-windows-msvc' }) $(if ($Release) { '--release' })"
 Invoke-Expression "$cargo build --manifest-path mqttd/Cargo.toml --no-default-features $(if ($Arm) { '--target thumbv7a-pc-windows-msvc' }) $(if ($Release) { '--release' })"
 
->>>>>>> b9ae9f1a
 
 if ($LastExitCode -ne 0) {
     Throw "cargo build failed with exit code $LastExitCode"
