#!/bin/bash

###############################################################################
# This script installs rustup
###############################################################################

set -e

###############################################################################
# Define Environment Variables
###############################################################################
SCRIPT_NAME=$(basename "$0")
RUSTUP="${CARGO_HOME:-"$HOME/.cargo"}/bin/rustup"
<<<<<<< HEAD
ARM_PACKAGE=
BUILD_REPOSITORY_LOCALPATH=${BUILD_REPOSITORY_LOCALPATH:-$DIR../../..}
=======
BUILD_REPOSITORY_LOCALPATH=${BUILD_REPOSITORY_LOCALPATH:-$DIR/../../..}
>>>>>>> b9ae9f1a
PROJECT_ROOT=${BUILD_REPOSITORY_LOCALPATH}/mqtt

###############################################################################
# Print usage information pertaining to this script and exit
###############################################################################
function usage()
{
    echo "$SCRIPT_NAME [options]"
    echo ""
    echo "options"
    echo " -h,  --help                   Print this help and exit."
    exit 1;
}

###############################################################################
# Install Rust
###############################################################################
function install_rust()
{
    if ! command -v "$RUSTUP" >/dev/null; then
        echo "Installing rustup"
        curl https://sh.rustup.rs -sSf | sh -s -- -y
    fi

    # Forcibly install the toolchain specified in the rust-toolchain file.
    #
    # rustup automatically installs a missing toolchain, so it would seem we don't have to do this.
    # However, Azure Devops VMs have stable pre-installed, and it's not necessarily latest stable.
    # If we let rustup auto-install the toolchain, it would continue to use the old pre-installed stable.
    #
    # We could check if the toolchain file contains "stable" and conditionally issue a `rustup update stable`,
    # but it's simpler to just always `update` whatever toolchain it is. `update` installs the toolchain
    # if it hasn't already been installed, so this also works for pinned versions.
<<<<<<< HEAD
    pwd
    echo $PROJECT_ROOT
    rustup update "$(< "$PROJECT_ROOT/rust-toolchain")"
=======
    $RUSTUP update "$(< "$PROJECT_ROOT/rust-toolchain")"
>>>>>>> b9ae9f1a
}

###############################################################################
# Obtain and validate the options supported by this script
###############################################################################
function process_args()
{
    for arg in "$@"
    do
        case "$arg" in
            "-h" | "--help" ) usage;;
            * ) usage;;
        esac
    done
}

process_args "$@"

install_rust

# Add trusty repo to get older version of libc6-armhf-cross
sudo add-apt-repository "deb http://archive.ubuntu.com/ubuntu/ trusty main universe"

# Install OpenSSL, curl and uuid and valgrind
sudo apt-get update || :
sudo apt-get install -y \
    pkg-config \
    uuid-dev curl \
    libcurl4-openssl-dev \
    debhelper \
    dh-systemd \
    valgrind
sudo apt-get remove --yes libssl-dev
<<<<<<< HEAD
# sudo apt-get install --yes --target-release xenial-updates libssl-dev
sudo apt-get install --yes libssl-dev # TODO: figure out if really not required

if [[ -n "$ARM_PACKAGE" ]]; then
    # armhf cross tools for packaging
    # These packages need to be pinned to a specific version to make
    # the package dependent on the lowest version of glibc possible

    sudo apt-get install -y \
        binutils-arm-linux-gnueabihf=2.24-2ubuntu3cross1.98 \
        libsfasan0-armhf-cross=4.8.2-16ubuntu4cross0.11 \
        libsfgcc-4.8-dev-armhf-cross=4.8.2-16ubuntu4cross0.11 \
        libasan0-armhf-cross=4.8.2-16ubuntu4cross0.11 \
        libatomic1-armhf-cross=4.8.2-16ubuntu4cross0.11 \
        libgomp1-armhf-cross=4.8.2-16ubuntu4cross0.11 \
        libgcc1-armhf-cross=1:4.8.2-16ubuntu4cross0.11 \
        gcc-4.8-arm-linux-gnueabihf-base=4.8.2-16ubuntu4cross0.11 \
        libgcc-4.8-dev-armhf-cross=4.8.2-16ubuntu4cross0.11 \
        cpp-4.8-arm-linux-gnueabihf=4.8.2-16ubuntu4cross0.11 \
        gcc-4.8-arm-linux-gnueabihf=4.8.2-16ubuntu4cross0.11 \
        gcc-4.8-multilib-arm-linux-gnueabihf=4.8.2-16ubuntu4cross0.11 \
        libc6-armhf-cross=2.19-0ubuntu2cross1.104 \
        gcc-arm-linux-gnueabihf=4:4.8.2-1 \
        binutils-aarch64-linux-gnu \
        gcc-aarch64-linux-gnu # TODO: confirm that this is what we want

    # For future reference:
    # ubuntu systems (host) sets openssl library version to 1.0.0,
    # Debian (Jessie) systems (target) expects library version to be 1.0.0.
    # Debian (Stretch and later) systems (target) expects 1.0 library version to be 1.0.2.

    ${PROJECT_ROOT}/build/linux/copy-arm-libs.sh
fi
=======
sudo apt-get install --yes --target-release xenial-updates libssl-dev
>>>>>>> b9ae9f1a
<|MERGE_RESOLUTION|>--- conflicted
+++ resolved
@@ -11,12 +11,7 @@
 ###############################################################################
 SCRIPT_NAME=$(basename "$0")
 RUSTUP="${CARGO_HOME:-"$HOME/.cargo"}/bin/rustup"
-<<<<<<< HEAD
-ARM_PACKAGE=
-BUILD_REPOSITORY_LOCALPATH=${BUILD_REPOSITORY_LOCALPATH:-$DIR../../..}
-=======
 BUILD_REPOSITORY_LOCALPATH=${BUILD_REPOSITORY_LOCALPATH:-$DIR/../../..}
->>>>>>> b9ae9f1a
 PROJECT_ROOT=${BUILD_REPOSITORY_LOCALPATH}/mqtt
 
 ###############################################################################
@@ -50,13 +45,7 @@
     # We could check if the toolchain file contains "stable" and conditionally issue a `rustup update stable`,
     # but it's simpler to just always `update` whatever toolchain it is. `update` installs the toolchain
     # if it hasn't already been installed, so this also works for pinned versions.
-<<<<<<< HEAD
-    pwd
-    echo $PROJECT_ROOT
-    rustup update "$(< "$PROJECT_ROOT/rust-toolchain")"
-=======
     $RUSTUP update "$(< "$PROJECT_ROOT/rust-toolchain")"
->>>>>>> b9ae9f1a
 }
 
 ###############################################################################
@@ -90,40 +79,4 @@
     dh-systemd \
     valgrind
 sudo apt-get remove --yes libssl-dev
-<<<<<<< HEAD
-# sudo apt-get install --yes --target-release xenial-updates libssl-dev
-sudo apt-get install --yes libssl-dev # TODO: figure out if really not required
-
-if [[ -n "$ARM_PACKAGE" ]]; then
-    # armhf cross tools for packaging
-    # These packages need to be pinned to a specific version to make
-    # the package dependent on the lowest version of glibc possible
-
-    sudo apt-get install -y \
-        binutils-arm-linux-gnueabihf=2.24-2ubuntu3cross1.98 \
-        libsfasan0-armhf-cross=4.8.2-16ubuntu4cross0.11 \
-        libsfgcc-4.8-dev-armhf-cross=4.8.2-16ubuntu4cross0.11 \
-        libasan0-armhf-cross=4.8.2-16ubuntu4cross0.11 \
-        libatomic1-armhf-cross=4.8.2-16ubuntu4cross0.11 \
-        libgomp1-armhf-cross=4.8.2-16ubuntu4cross0.11 \
-        libgcc1-armhf-cross=1:4.8.2-16ubuntu4cross0.11 \
-        gcc-4.8-arm-linux-gnueabihf-base=4.8.2-16ubuntu4cross0.11 \
-        libgcc-4.8-dev-armhf-cross=4.8.2-16ubuntu4cross0.11 \
-        cpp-4.8-arm-linux-gnueabihf=4.8.2-16ubuntu4cross0.11 \
-        gcc-4.8-arm-linux-gnueabihf=4.8.2-16ubuntu4cross0.11 \
-        gcc-4.8-multilib-arm-linux-gnueabihf=4.8.2-16ubuntu4cross0.11 \
-        libc6-armhf-cross=2.19-0ubuntu2cross1.104 \
-        gcc-arm-linux-gnueabihf=4:4.8.2-1 \
-        binutils-aarch64-linux-gnu \
-        gcc-aarch64-linux-gnu # TODO: confirm that this is what we want
-
-    # For future reference:
-    # ubuntu systems (host) sets openssl library version to 1.0.0,
-    # Debian (Jessie) systems (target) expects library version to be 1.0.0.
-    # Debian (Stretch and later) systems (target) expects 1.0 library version to be 1.0.2.
-
-    ${PROJECT_ROOT}/build/linux/copy-arm-libs.sh
-fi
-=======
-sudo apt-get install --yes --target-release xenial-updates libssl-dev
->>>>>>> b9ae9f1a
+sudo apt-get install --yes --target-release xenial-updates libssl-dev