use std::{
    env,
    future::Future,
    path::{Path, PathBuf},
};

use anyhow::{bail, Context, Result};
use chrono::{DateTime, Duration, Utc};
use futures_util::{
    future::{self, Either},
    pin_mut, FutureExt,
};
use thiserror::Error;
use tokio::{
    sync::{
        broadcast,
        oneshot::{self, Sender},
    },
    task::JoinHandle,
    time,
};
use tracing::{error, info, warn};

use mqtt_bridge::BridgeController;
use mqtt_broker::BrokerHandle;
use mqtt_broker::{
    auth::Authorizer, Broker, BrokerBuilder, BrokerConfig, BrokerSnapshot, Server,
    ServerCertificate,
};
use mqtt_edgehub::{
    auth::{EdgeHubAuthenticator, EdgeHubAuthorizer, LocalAuthenticator, LocalAuthorizer},
    command::{AuthorizedIdentities, CommandHandler, Disconnect},
    connection::MakeEdgeHubPacketProcessor,
    settings::Settings,
};

pub struct SidecarShutdownHandle(Sender<()>);

impl SidecarShutdownHandle {
    pub fn shutdown(self) -> Result<(), SidecarError> {
        self.0.send(()).map_err(|_| SidecarError::SidecarShutdown)
    }
}

#[derive(Debug, Error)]
pub enum SidecarError {
    #[error("An error occurred shutting down sidecars")]
    SidecarShutdown,
}

const DEVICE_ID_ENV: &str = "IOTEDGE_DEVICEID";

pub fn config<P>(config_path: Option<P>) -> Result<Settings>
where
    P: AsRef<Path>,
{
    let config = if let Some(path) = config_path {
        info!("loading settings from a file {}", path.as_ref().display());
        Settings::from_file(path)?
    } else {
        info!("using default settings");
        Settings::new()?
    };

    Ok(config)
}

pub async fn broker(
    config: &BrokerConfig,
    state: Option<BrokerSnapshot>,
) -> Result<Broker<LocalAuthorizer<EdgeHubAuthorizer>>> {
    let broker = BrokerBuilder::default()
        .with_authorizer(LocalAuthorizer::new(EdgeHubAuthorizer::default()))
        .with_state(state.unwrap_or_default())
        .with_config(config.clone())
        .build();

    Ok(broker)
}

pub async fn start_server<Z, F>(
    config: Settings,
    broker: Broker<Z>,
    shutdown_signal: F,
) -> Result<BrokerSnapshot>
where
    Z: Authorizer + Send + 'static,
    F: Future<Output = ()> + Unpin,
{
    let broker_handle = broker.handle();

    let mut server =
        Server::from_broker(broker).with_packet_processor(MakeEdgeHubPacketProcessor::default());

    // Add system transport to allow communication between edgehub components
    let authenticator = LocalAuthenticator::new();
<<<<<<< HEAD
    server.tcp(config.listener().system().addr(), authenticator, true);
=======
    server.with_tcp(config.listener().system().addr(), authenticator, None)?;
>>>>>>> a832716f

    // Add regular MQTT over TCP transport
    let authenticator = EdgeHubAuthenticator::new(config.auth().url());
    let (broker_ready, _) = broadcast::channel(1);

    if let Some(tcp) = config.listener().tcp() {
<<<<<<< HEAD
        server.tcp(tcp.addr(), authenticator.clone(), false);
=======
        let broker_ready = Some(broker_ready.subscribe());
        server.with_tcp(tcp.addr(), authenticator.clone(), broker_ready)?;
>>>>>>> a832716f
    }

    // Add regular MQTT over TLS transport
    let renewal_signal = match config.listener().tls() {
        Some(tls) => {
            let identity = if let Some(config) = tls.certificate() {
                info!("loading identity from {}", config.cert_path().display());
                ServerCertificate::from_pem(config.cert_path(), config.private_key_path())
                    .with_context(|| {
                        ServerCertificateLoadError::File(
                            config.cert_path().to_path_buf(),
                            config.private_key_path().to_path_buf(),
                        )
                    })?
            } else {
                info!("downloading identity from edgelet");
                download_server_certificate()
                    .await
                    .with_context(|| ServerCertificateLoadError::Edgelet)?
            };
            let renew_at = identity.not_after();
<<<<<<< HEAD
            server.tls(tls.addr(), identity, authenticator.clone(), false)?;
=======

            let broker_ready = Some(broker_ready.subscribe());
            server.with_tls(tls.addr(), identity, authenticator.clone(), broker_ready)?;
>>>>>>> a832716f

            let renewal_signal = server_certificate_renewal(renew_at);
            Either::Left(renewal_signal)
        }
        None => Either::Right(future::pending()),
    };

    // Prepare shutdown signal which is either SYSTEM shutdown signal or cert renewal timout
    pin_mut!(renewal_signal);
    let shutdown = future::select(shutdown_signal, renewal_signal).map(drop);

    // TODO remove this call when broker readiness is implemented
    tokio::spawn(async move {
        tokio::time::delay_for(std::time::Duration::from_millis(500)).await;
        broker_ready.send(()).expect("ready signal");
    });

    // Start the sidecars
    let system_address = config.listener().system().addr().to_string();
    let (sidecar_shutdown_handle, sidecar_join_handle) =
        start_sidecars(broker_handle, system_address).await?;

    // Start serving new connections
    let state = server.serve(shutdown).await?;

    // Shutdown the sidecars
    sidecar_shutdown_handle.shutdown()?;
    sidecar_join_handle.await??;

    Ok(state)
}

async fn server_certificate_renewal(renew_at: DateTime<Utc>) {
    let delay = renew_at - Utc::now();
    if delay > Duration::zero() {
        info!(
            "scheduled server certificate renewal timer for {}",
            renew_at
        );
        let delay = delay.to_std().expect("duration must not be negative");
        time::delay_for(delay).await;

        info!("restarting the broker to perform certificate renewal");
    } else {
        warn!("server certificate expired at {}", renew_at);
    }
}

// TODO: We need to elevate failable init steps out of the async block running in it's own thread.
//       This is because we need to have defined setup steps, that once complete, the sidecars can run without failing.
//       Once this is done, complex startup order will be easier to implement.
//       We can also stop the broker process if sidecars fail to init.
//
//       This change depends on restructuring the startup logic so that:
//         1. sidecars and server run at same time
//         2. if one fails the other shuts down
async fn start_sidecars(
    broker_handle: BrokerHandle,
    system_address: String,
) -> Result<(SidecarShutdownHandle, JoinHandle<Result<()>>)> {
    let (sidecar_termination_handle, sidecar_termination_receiver) = oneshot::channel();

    let mut bridge_controller = BridgeController::new();
    let bridge = bridge_controller.start();
    bridge.await?;

    let sidecars = tokio::spawn(async move {
        let device_id = env::var(DEVICE_ID_ENV)?;

        let mut command_handler = CommandHandler::new(system_address, device_id.as_str());
        command_handler.add_command(Disconnect::new(&broker_handle));
        command_handler.add_command(AuthorizedIdentities::new(&broker_handle));

        command_handler.init().await?;

        let command_handler_shutdown_handle = command_handler.shutdown_handle()?;

        let command_handler_join_handle = tokio::spawn(command_handler.run());

        if let Err(e) = sidecar_termination_receiver.await {
            error!(message = "failed to listen to sidecar termination", error = %e);
        }

        if let Err(e) = command_handler_shutdown_handle.shutdown().await {
            error!(message = "failed shutting down command handler", error = %e);
        }
        if let Err(e) = command_handler_join_handle.await {
            error!(message = "failed waiting for command handler shutdown", error = %e);
        }

        Ok(())
    });

    Ok((SidecarShutdownHandle(sidecar_termination_handle), sidecars))
}

#[derive(Debug, thiserror::Error)]
pub enum ServerCertificateLoadError {
    #[error("unable to load server certificate from file {0} and private key {1}")]
    File(PathBuf, PathBuf),

    #[error("unable to download certificate from edgelet")]
    Edgelet,
}

pub const WORKLOAD_URI: &str = "IOTEDGE_WORKLOADURI";
pub const EDGE_DEVICE_HOST_NAME: &str = "EdgeDeviceHostName";
pub const MODULE_ID: &str = "IOTEDGE_MODULEID";
pub const MODULE_GENERATION_ID: &str = "IOTEDGE_MODULEGENERATIONID";

pub const CERTIFICATE_VALIDITY_DAYS: i64 = 90;

async fn download_server_certificate() -> Result<ServerCertificate> {
    let uri = env::var(WORKLOAD_URI).context(WORKLOAD_URI)?;
    let hostname = env::var(EDGE_DEVICE_HOST_NAME).context(EDGE_DEVICE_HOST_NAME)?;
    let module_id = env::var(MODULE_ID).context(MODULE_GENERATION_ID)?;
    let generation_id = env::var(MODULE_GENERATION_ID).context(MODULE_GENERATION_ID)?;
    let expiration = Utc::now() + Duration::days(CERTIFICATE_VALIDITY_DAYS);

    let client = edgelet_client::workload(&uri)?;
    let cert = client
        .create_server_cert(&module_id, &generation_id, &hostname, expiration)
        .await?;

    if cert.private_key().type_() != "key" {
        bail!(
            "unknown type of private key: {}",
            cert.private_key().type_()
        );
    }

    if let Some(private_key) = cert.private_key().bytes() {
        let identity = ServerCertificate::from_pem_pair(cert.certificate(), private_key)?;
        Ok(identity)
    } else {
        bail!("missing private key");
    }
}

#[cfg(test)]
mod tests {
    use std::{
        env,
        time::{Duration as StdDuration, Instant},
    };

    use chrono::{Duration, Utc};
    use mockito::mock;
    use serde_json::json;

    use super::{
        download_server_certificate, server_certificate_renewal, EDGE_DEVICE_HOST_NAME,
        MODULE_GENERATION_ID, MODULE_ID, WORKLOAD_URI,
    };

    const PRIVATE_KEY: &str = include_str!("../../../../mqtt-broker/test/tls/pkey.pem");

    const CERTIFICATE: &str = include_str!("../../../../mqtt-broker/test/tls/cert.pem");

    #[tokio::test]
    async fn it_downloads_server_cert() {
        let expiration = Utc::now() + Duration::days(90);
        let res = json!(
            {
                "privateKey": { "type": "key", "bytes": PRIVATE_KEY },
                "certificate": CERTIFICATE,
                "expiration": expiration.to_rfc3339()
            }
        );

        let _m = mock(
            "POST",
            "/modules/$edgeHub/genid/12345678/certificate/server?api-version=2019-01-30",
        )
        .with_status(201)
        .with_body(serde_json::to_string(&res).unwrap())
        .create();

        env::set_var(WORKLOAD_URI, mockito::server_url());
        env::set_var(EDGE_DEVICE_HOST_NAME, "localhost");
        env::set_var(MODULE_ID, "$edgeHub");
        env::set_var(MODULE_GENERATION_ID, "12345678");

        let res = download_server_certificate().await;
        assert!(res.is_ok());
    }

    #[tokio::test]
    async fn it_schedules_cert_renewal_in_future() {
        let now = Instant::now();

        let renew_at = Utc::now() + Duration::milliseconds(100);
        server_certificate_renewal(renew_at).await;

        let elapsed = now.elapsed();
        assert!(elapsed > StdDuration::from_millis(100));
        assert!(elapsed < StdDuration::from_millis(500));
    }

    #[tokio::test]
    async fn it_does_not_schedule_cert_renewal_in_past() {
        let now = Instant::now();

        let renew_at = Utc::now();
        server_certificate_renewal(renew_at).await;

        assert!(now.elapsed() < StdDuration::from_millis(100));
    }
}<|MERGE_RESOLUTION|>--- conflicted
+++ resolved
@@ -94,23 +94,15 @@
 
     // Add system transport to allow communication between edgehub components
     let authenticator = LocalAuthenticator::new();
-<<<<<<< HEAD
-    server.tcp(config.listener().system().addr(), authenticator, true);
-=======
     server.with_tcp(config.listener().system().addr(), authenticator, None)?;
->>>>>>> a832716f
 
     // Add regular MQTT over TCP transport
     let authenticator = EdgeHubAuthenticator::new(config.auth().url());
     let (broker_ready, _) = broadcast::channel(1);
 
     if let Some(tcp) = config.listener().tcp() {
-<<<<<<< HEAD
-        server.tcp(tcp.addr(), authenticator.clone(), false);
-=======
         let broker_ready = Some(broker_ready.subscribe());
         server.with_tcp(tcp.addr(), authenticator.clone(), broker_ready)?;
->>>>>>> a832716f
     }
 
     // Add regular MQTT over TLS transport
@@ -132,13 +124,8 @@
                     .with_context(|| ServerCertificateLoadError::Edgelet)?
             };
             let renew_at = identity.not_after();
-<<<<<<< HEAD
-            server.tls(tls.addr(), identity, authenticator.clone(), false)?;
-=======
-
             let broker_ready = Some(broker_ready.subscribe());
             server.with_tls(tls.addr(), identity, authenticator.clone(), broker_ready)?;
->>>>>>> a832716f
 
             let renewal_signal = server_certificate_renewal(renew_at);
             Either::Left(renewal_signal)
