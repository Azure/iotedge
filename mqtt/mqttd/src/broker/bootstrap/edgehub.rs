--- conflicted
+++ resolved
@@ -20,18 +20,13 @@
     ServerCertificate,
 };
 use mqtt_edgehub::{
-<<<<<<< HEAD
-    auth::{EdgeHubAuthenticator, EdgeHubAuthorizer, LocalAuthenticator, LocalAuthorizer},
-    command::{
-        AuthorizedIdentities, CommandHandler, CommandHandlerError, Disconnect, ShutdownHandle,
-=======
     auth::{
         EdgeHubAuthenticator, EdgeHubAuthorizer, LocalAuthenticator, LocalAuthorizer,
         PolicyAuthorizer,
     },
     command::{
-        AuthorizedIdentitiesCommand, CommandHandler, DisconnectCommand, PolicyUpdateCommand,
->>>>>>> ce31af38
+        AuthorizedIdentitiesCommand, CommandHandler, CommandHandlerError, DisconnectCommand,
+        PolicyUpdateCommand, ShutdownHandle,
     },
     connection::MakeEdgeHubPacketProcessor,
     settings::{ListenerConfig, Settings},
@@ -39,41 +34,6 @@
 
 const DEVICE_ID_ENV: &str = "IOTEDGE_DEVICEID";
 
-<<<<<<< HEAD
-=======
-pub fn config<P>(config_path: Option<P>) -> Result<Settings>
-where
-    P: AsRef<Path>,
-{
-    let config = if let Some(path) = config_path {
-        info!("loading settings from a file {}", path.as_ref().display());
-        Settings::from_file(path)?
-    } else {
-        info!("using default settings");
-        Settings::new()?
-    };
-
-    Ok(config)
-}
-
-pub async fn broker(
-    config: &BrokerConfig,
-    state: Option<BrokerSnapshot>,
-) -> Result<Broker<impl Authorizer>> {
-    let device_id = env::var(DEVICE_ID_ENV)?;
-
-    let authorizer = LocalAuthorizer::new(EdgeHubAuthorizer::new(PolicyAuthorizer::new(device_id)));
-
-    let broker = BrokerBuilder::default()
-        .with_authorizer(authorizer)
-        .with_state(state.unwrap_or_default())
-        .with_config(config.clone())
-        .build();
-
-    Ok(broker)
-}
-
->>>>>>> ce31af38
 pub async fn start_server<Z, F>(
     config: Settings,
     broker: Broker<Z>,
@@ -83,15 +43,10 @@
     Z: Authorizer + Send + 'static,
     F: Future<Output = ()>,
 {
-<<<<<<< HEAD
-    let mut server =
-        Server::from_broker(broker).with_packet_processor(MakeEdgeHubPacketProcessor::default());
-=======
     let broker_handle = broker.handle();
 
     let make_processor = MakeEdgeHubPacketProcessor::new_default(broker_handle.clone());
     let mut server = Server::from_broker(broker).with_packet_processor(make_processor);
->>>>>>> ce31af38
 
     // Add system transport to allow communication between edgehub components
     let authenticator = LocalAuthenticator::new();
@@ -146,16 +101,6 @@
         broker_ready.send(()).expect("ready signal");
     });
 
-<<<<<<< HEAD
-=======
-    let device_id = env::var(DEVICE_ID_ENV).context(DEVICE_ID_ENV)?;
-
-    // Start the sidecars
-    let system_address = config.listener().system().addr().to_string();
-    let (sidecar_shutdown_handle, sidecar_join_handle) =
-        start_sidecars(broker_handle, system_address, device_id).await?;
-
->>>>>>> ce31af38
     // Start serving new connections
     let state = server.serve(shutdown).await?;
 
@@ -181,9 +126,9 @@
     }
 }
 
+// TODO PRE: move device id to param
 pub async fn start_sidecars(
     broker_handle: BrokerHandle,
-<<<<<<< HEAD
     listener_settings: ListenerConfig,
 ) -> Result<Option<(SidecarShutdownHandle, Vec<JoinHandle<()>>)>> {
     let system_address = listener_settings.system().addr().to_string();
@@ -191,8 +136,9 @@
     info!("initializing command handler...");
     let device_id = env::var(DEVICE_ID_ENV)?;
     let mut command_handler = CommandHandler::new(system_address.clone(), device_id.as_str());
-    command_handler.add_command(Disconnect::new(&broker_handle));
-    command_handler.add_command(AuthorizedIdentities::new(&broker_handle));
+    command_handler.add_command(DisconnectCommand::new(&broker_handle));
+    command_handler.add_command(AuthorizedIdentitiesCommand::new(&broker_handle));
+    command_handler.add_command(PolicyUpdateCommand::new(&broker_handle));
     command_handler.init().await?;
     let command_handler_shutdown = command_handler.shutdown_handle()?;
 
@@ -201,19 +147,11 @@
     let join_handles = vec![command_handler_join_handle];
 
     info!("running bridge...");
-=======
-    system_address: String,
-    device_id: String,
-) -> Result<(SidecarShutdownHandle, JoinHandle<Result<()>>)> {
-    let (sidecar_termination_handle, sidecar_termination_receiver) = oneshot::channel();
-
->>>>>>> ce31af38
     let mut bridge_controller = BridgeController::new();
     bridge_controller
         .start(system_address, device_id.clone().as_str())
         .await?;
 
-<<<<<<< HEAD
     Ok(Some((
         SidecarShutdownHandle {
             command_handler_shutdown,
@@ -221,15 +159,6 @@
         join_handles,
     )))
 }
-=======
-    let sidecars = tokio::spawn(async move {
-        let mut command_handler = CommandHandler::new(system_address, device_id.as_str());
-        command_handler.add_command(DisconnectCommand::new(&broker_handle));
-        command_handler.add_command(AuthorizedIdentitiesCommand::new(&broker_handle));
-        command_handler.add_command(PolicyUpdateCommand::new(&broker_handle));
-
-        command_handler.init().await?;
->>>>>>> ce31af38
 
 pub fn config<P>(config_path: Option<P>) -> Result<Settings>
 where
@@ -249,9 +178,13 @@
 pub async fn broker(
     config: &BrokerConfig,
     state: Option<BrokerSnapshot>,
-) -> Result<Broker<LocalAuthorizer<EdgeHubAuthorizer>>> {
+) -> Result<Broker<impl Authorizer>> {
+    let device_id = env::var(DEVICE_ID_ENV)?;
+
+    let authorizer = LocalAuthorizer::new(EdgeHubAuthorizer::new(PolicyAuthorizer::new(device_id)));
+
     let broker = BrokerBuilder::default()
-        .with_authorizer(LocalAuthorizer::new(EdgeHubAuthorizer::default()))
+        .with_authorizer(authorizer)
         .with_state(state.unwrap_or_default())
         .with_config(config.clone())
         .build();
