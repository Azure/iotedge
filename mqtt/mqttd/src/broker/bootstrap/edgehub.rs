use std::{
    env,
    future::Future,
    path::{Path, PathBuf},
};

use anyhow::{bail, Context, Result};
use chrono::{DateTime, Duration, Utc};
use futures_util::{
    future::{self, Either},
    pin_mut, FutureExt,
};
use thiserror::Error;
use tokio::{
    sync::{
        broadcast,
        oneshot::{self, Sender},
    },
    task::JoinHandle,
    time,
};
use tracing::{error, info, warn};

use mqtt_broker::{
    auth::Authorizer, Broker, BrokerBuilder, BrokerConfig, BrokerHandle, BrokerSnapshot, Server,
    ServerCertificate,
};
use mqtt_edgehub::{
    auth::{
        EdgeHubAuthenticator, EdgeHubAuthorizer, LocalAuthenticator, LocalAuthorizer,
        PolicyAuthorizer,
    },
    command::{
        AuthorizedIdentitiesCommand, CommandHandler, DisconnectCommand, PolicyUpdateCommand,
    },
    connection::MakeEdgeHubPacketProcessor,
    settings::Settings,
};

pub struct SidecarShutdownHandle(Sender<()>);

impl SidecarShutdownHandle {
    pub fn shutdown(self) -> Result<(), SidecarError> {
        self.0.send(()).map_err(|_| SidecarError::SidecarShutdown)
    }
}

#[derive(Debug, Error)]
pub enum SidecarError {
    #[error("An error occurred shutting down sidecars")]
    SidecarShutdown,
}

const DEVICE_ID_ENV: &str = "IOTEDGE_DEVICEID";

pub fn config<P>(config_path: Option<P>) -> Result<Settings>
where
    P: AsRef<Path>,
{
    let config = if let Some(path) = config_path {
        info!("loading settings from a file {}", path.as_ref().display());
        Settings::from_file(path)?
    } else {
        info!("using default settings");
        Settings::new()?
    };

    Ok(config)
}

pub async fn broker(
    config: &BrokerConfig,
    state: Option<BrokerSnapshot>,
) -> Result<Broker<impl Authorizer>> {
    let device_id = env::var(DEVICE_ID_ENV)?;

    let authorizer = LocalAuthorizer::new(EdgeHubAuthorizer::new(PolicyAuthorizer::new(device_id)));

    let broker = BrokerBuilder::default()
        .with_authorizer(authorizer)
        .with_state(state.unwrap_or_default())
        .with_config(config.clone())
        .build();

    Ok(broker)
}

pub async fn start_server<Z, F>(
    config: Settings,
    broker: Broker<Z>,
    shutdown_signal: F,
) -> Result<BrokerSnapshot>
where
    Z: Authorizer + Send + 'static,
    F: Future<Output = ()> + Unpin,
{
    info!("starting server...");

    let broker_handle = broker.handle();

    let make_processor = MakeEdgeHubPacketProcessor::new_default(broker_handle.clone());
    let mut server = Server::from_broker(broker).with_packet_processor(make_processor);

    // Add system transport to allow communication between edgehub components
    let authenticator = LocalAuthenticator::new();
    server.with_tcp(config.listener().system().addr(), authenticator, None)?;

    // Add regular MQTT over TCP transport
    let authenticator = EdgeHubAuthenticator::new(config.auth().url());
    let (broker_ready, _) = broadcast::channel(1);

    if let Some(tcp) = config.listener().tcp() {
        let broker_ready = Some(broker_ready.subscribe());
        server.with_tcp(tcp.addr(), authenticator.clone(), broker_ready)?;
    }

    // Add regular MQTT over TLS transport
    let renewal_signal = match config.listener().tls() {
        Some(tls) => {
            let identity = if let Some(config) = tls.certificate() {
                info!("loading identity from {}", config.cert_path().display());
                ServerCertificate::from_pem(config.cert_path(), config.private_key_path())
                    .with_context(|| {
                        ServerCertificateLoadError::File(
                            config.cert_path().to_path_buf(),
                            config.private_key_path().to_path_buf(),
                        )
                    })?
            } else {
                info!("downloading identity from edgelet");
                download_server_certificate()
                    .await
                    .with_context(|| ServerCertificateLoadError::Edgelet)?
            };
            let renew_at = identity.not_after();

            let broker_ready = Some(broker_ready.subscribe());
            server.with_tls(tls.addr(), identity, authenticator.clone(), broker_ready)?;

            let renewal_signal = server_certificate_renewal(renew_at);
            Either::Left(renewal_signal)
        }
        None => Either::Right(future::pending()),
    };

    // Prepare shutdown signal which is either SYSTEM shutdown signal or cert renewal timout
    pin_mut!(renewal_signal);
    let shutdown = future::select(shutdown_signal, renewal_signal).map(drop);

    // TODO remove this call when broker readiness is implemented
    tokio::spawn(async move {
        tokio::time::delay_for(std::time::Duration::from_millis(500)).await;
        broker_ready.send(()).expect("ready signal");
    });

    let device_id = env::var(DEVICE_ID_ENV).context(DEVICE_ID_ENV)?;

    // Start the sidecars
    let system_address = config.listener().system().addr().to_string();
    let (sidecar_shutdown_handle, sidecar_join_handle) =
        start_sidecars(broker_handle, system_address, device_id).await?;

    // Start serving new connections
    let state = server.serve(shutdown).await?;

    // Shutdown the sidecars
    sidecar_shutdown_handle.shutdown()?;
    sidecar_join_handle.await??;

    Ok(state)
}

async fn server_certificate_renewal(renew_at: DateTime<Utc>) {
    let delay = renew_at - Utc::now();
    if delay > Duration::zero() {
        info!(
            "scheduled server certificate renewal timer for {}",
            renew_at
        );
        let delay = delay.to_std().expect("duration must not be negative");
        time::delay_for(delay).await;

        info!("restarting the broker to perform certificate renewal");
    } else {
        warn!("server certificate expired at {}", renew_at);
    }
}

// TODO: We need to elevate failable init steps out of the async block running in it's own thread.
//       This is because we need to have defined setup steps, that once complete, the sidecars can run without failing.
//       Once this is done, complex startup order will be easier to implement.
//       We can also stop the broker process if sidecars fail to init.
//
//       This change depends on restructuring the startup logic so that:
//         1. sidecars and server run at same time
//         2. if one fails the other shuts down
async fn start_sidecars(
    broker_handle: BrokerHandle,
    system_address: String,
    device_id: String,
) -> Result<(SidecarShutdownHandle, JoinHandle<Result<()>>)> {
    let (sidecar_termination_handle, sidecar_termination_receiver) = oneshot::channel();
<<<<<<< HEAD
    let device_id = env::var(DEVICE_ID_ENV)?;
=======

    let mut bridge_controller = BridgeController::new();
    bridge_controller
        .start(system_address.clone(), device_id.clone().as_str())
        .await?;
>>>>>>> 010741d2

    let sidecars = tokio::spawn(async move {
        let mut command_handler = CommandHandler::new(system_address, device_id.as_str());
        command_handler.add_command(DisconnectCommand::new(&broker_handle));
        command_handler.add_command(AuthorizedIdentitiesCommand::new(&broker_handle));
        command_handler.add_command(PolicyUpdateCommand::new(&broker_handle));

        command_handler.init().await?;

        let command_handler_shutdown_handle = command_handler.shutdown_handle()?;

        let command_handler_join_handle = tokio::spawn(command_handler.run());

        if let Err(e) = sidecar_termination_receiver.await {
            error!(message = "failed to listen to sidecar termination", error = %e);
        }

        if let Err(e) = command_handler_shutdown_handle.shutdown().await {
            error!(message = "failed shutting down command handler", error = %e);
        }
        if let Err(e) = command_handler_join_handle.await {
            error!(message = "failed waiting for command handler shutdown", error = %e);
        }

        Ok(())
    });

    Ok((SidecarShutdownHandle(sidecar_termination_handle), sidecars))
}

#[derive(Debug, thiserror::Error)]
pub enum ServerCertificateLoadError {
    #[error("unable to load server certificate from file {0} and private key {1}")]
    File(PathBuf, PathBuf),

    #[error("unable to download certificate from edgelet")]
    Edgelet,
}

pub const WORKLOAD_URI: &str = "IOTEDGE_WORKLOADURI";
pub const EDGE_DEVICE_HOST_NAME: &str = "EdgeDeviceHostName";
pub const MODULE_ID: &str = "IOTEDGE_MODULEID";
pub const MODULE_GENERATION_ID: &str = "IOTEDGE_MODULEGENERATIONID";

pub const CERTIFICATE_VALIDITY_DAYS: i64 = 90;

async fn download_server_certificate() -> Result<ServerCertificate> {
    let uri = env::var(WORKLOAD_URI).context(WORKLOAD_URI)?;
    let hostname = env::var(EDGE_DEVICE_HOST_NAME).context(EDGE_DEVICE_HOST_NAME)?;
    let module_id = env::var(MODULE_ID).context(MODULE_GENERATION_ID)?;
    let generation_id = env::var(MODULE_GENERATION_ID).context(MODULE_GENERATION_ID)?;
    let expiration = Utc::now() + Duration::days(CERTIFICATE_VALIDITY_DAYS);

    let client = edgelet_client::workload(&uri)?;
    let cert = client
        .create_server_cert(&module_id, &generation_id, &hostname, expiration)
        .await?;

    if cert.private_key().type_() != "key" {
        bail!(
            "unknown type of private key: {}",
            cert.private_key().type_()
        );
    }

    if let Some(private_key) = cert.private_key().bytes() {
        let identity = ServerCertificate::from_pem_pair(cert.certificate(), private_key)?;
        Ok(identity)
    } else {
        bail!("missing private key");
    }
}

#[cfg(test)]
mod tests {
    use std::{
        env,
        time::{Duration as StdDuration, Instant},
    };

    use chrono::{Duration, Utc};
    use mockito::mock;
    use serde_json::json;

    use super::{
        download_server_certificate, server_certificate_renewal, EDGE_DEVICE_HOST_NAME,
        MODULE_GENERATION_ID, MODULE_ID, WORKLOAD_URI,
    };

    const PRIVATE_KEY: &str = include_str!("../../../../mqtt-broker/test/tls/pkey.pem");

    const CERTIFICATE: &str = include_str!("../../../../mqtt-broker/test/tls/cert.pem");

    #[tokio::test]
    async fn it_downloads_server_cert() {
        let expiration = Utc::now() + Duration::days(90);
        let res = json!(
            {
                "privateKey": { "type": "key", "bytes": PRIVATE_KEY },
                "certificate": CERTIFICATE,
                "expiration": expiration.to_rfc3339()
            }
        );

        let _m = mock(
            "POST",
            "/modules/$edgeHub/genid/12345678/certificate/server?api-version=2019-01-30",
        )
        .with_status(201)
        .with_body(serde_json::to_string(&res).unwrap())
        .create();

        env::set_var(WORKLOAD_URI, mockito::server_url());
        env::set_var(EDGE_DEVICE_HOST_NAME, "localhost");
        env::set_var(MODULE_ID, "$edgeHub");
        env::set_var(MODULE_GENERATION_ID, "12345678");

        let res = download_server_certificate().await;
        assert!(res.is_ok());
    }

    #[tokio::test]
    async fn it_schedules_cert_renewal_in_future() {
        let now = Instant::now();

        let renew_at = Utc::now() + Duration::milliseconds(100);
        server_certificate_renewal(renew_at).await;

        let elapsed = now.elapsed();
        assert!(elapsed > StdDuration::from_millis(100));
        assert!(elapsed < StdDuration::from_millis(500));
    }

    #[tokio::test]
    async fn it_does_not_schedule_cert_renewal_in_past() {
        let now = Instant::now();

        let renew_at = Utc::now();
        server_certificate_renewal(renew_at).await;

        assert!(now.elapsed() < StdDuration::from_millis(100));
    }
}<|MERGE_RESOLUTION|>--- conflicted
+++ resolved
@@ -200,15 +200,6 @@
     device_id: String,
 ) -> Result<(SidecarShutdownHandle, JoinHandle<Result<()>>)> {
     let (sidecar_termination_handle, sidecar_termination_receiver) = oneshot::channel();
-<<<<<<< HEAD
-    let device_id = env::var(DEVICE_ID_ENV)?;
-=======
-
-    let mut bridge_controller = BridgeController::new();
-    bridge_controller
-        .start(system_address.clone(), device_id.clone().as_str())
-        .await?;
->>>>>>> 010741d2
 
     let sidecars = tokio::spawn(async move {
         let mut command_handler = CommandHandler::new(system_address, device_id.as_str());
