use std::{
    convert::TryInto,
    env,
    future::Future,
    path::{Path, PathBuf},
};

use anyhow::{bail, Context, Result};
use chrono::{DateTime, Duration, Utc};

use futures_util::{
    future::{self, Either},
    pin_mut, FutureExt,
};
use tokio::time;
use tracing::{info, warn};

<<<<<<< HEAD
use mqtt_broker::{Broker, BrokerBuilder, BrokerSnapshot, Server};
use mqtt_broker_core::{auth::Authorizer, settings::BrokerConfig};
use mqtt_edgehub::{
    auth::{EdgeHubAuthenticator, EdgeHubAuthorizer, LocalAuthenticator, LocalAuthorizer},
    edgelet,
    settings::Settings,
    tls::ServerCertificate,
=======
use mqtt_broker::{Broker, BrokerBuilder, BrokerConfig, BrokerSnapshot, Server, ServerCertificate};
use mqtt_broker_core::auth::Authorizer;
use mqtt_edgehub::{
    auth::{EdgeHubAuthenticator, EdgeHubAuthorizer, LocalAuthenticator, LocalAuthorizer},
    edgelet,
>>>>>>> bcc22948
};

pub fn config<P>(config_path: Option<P>) -> Result<Settings>
where
    P: AsRef<Path>,
{
    let config = if let Some(path) = config_path {
        info!("loading settings from a file {}", path.as_ref().display());
        Settings::from_file(path)?
    } else {
        info!("using default settings");
        Settings::default()
    };

    Ok(config)
}

pub async fn broker(
    config: &BrokerConfig,
    state: Option<BrokerSnapshot>,
) -> Result<Broker<LocalAuthorizer<EdgeHubAuthorizer>>> {
    let broker = BrokerBuilder::default()
        .with_authorizer(LocalAuthorizer::new(EdgeHubAuthorizer::default()))
        .with_state(state.unwrap_or_default())
        .with_config(config.clone())
        .build();

    Ok(broker)
}

pub async fn start_server<Z, F>(
    config: Settings,
    broker: Broker<Z>,
    shutdown_signal: F,
) -> Result<BrokerSnapshot>
where
    Z: Authorizer + Send + 'static,
    F: Future<Output = ()> + Unpin,
{
    let mut server = Server::from_broker(broker);

    // Add system transport to allow communication between edgehub components
    let authenticator = LocalAuthenticator::new();
    server.tcp(config.listener().system().addr(), authenticator);

    // Add regular MQTT over TCP transport
    let authenticator = EdgeHubAuthenticator::new(config.auth().url());
    if let Some(tcp) = config.listener().tcp() {
        server.tcp(tcp.addr(), authenticator.clone());
    }

    // Add regular MQTT over TLS transport
    let renewal_signal = match config.listener().tls() {
        Some(tls) => {
<<<<<<< HEAD
            let identity = if let Some(path) = tls.cert_path() {
                info!("loading identity from {}", path.display());
                ServerCertificate::from_file(path)
                    .with_context(|| ServerCertificateLoadError::File(path.to_path_buf()))?
            } else {
                info!("downloading identity from edgelet");
                download_server_certificate()
                    .await
                    .with_context(|| ServerCertificateLoadError::Edgelet)?
=======
            let identity = match tls.cert_path() {
                Some(path) => {
                    info!("loading identity from {}", path.display());
                    ServerCertificate::from_pkcs12(path)
                        .with_context(|| ServerCertificateLoadError::File(path.to_path_buf()))?
                }
                None => {
                    info!("downloading identity from edgelet");
                    download_server_certificate()
                        .await
                        .with_context(|| ServerCertificateLoadError::Edgelet)?
                }
>>>>>>> bcc22948
            };
            let renew_at = identity.not_after();
            server.tls(tls.addr(), identity.try_into()?, authenticator.clone())?;

            let renewal_signal = server_certificate_renewal(renew_at);
            Either::Left(renewal_signal)
        }
        None => Either::Right(future::pending()),
    };

    // Prepare shutdown signal which is either SYSTEM shutdown signal or cert renewal timout
    pin_mut!(renewal_signal);
    let shutdown = future::select(shutdown_signal, renewal_signal).map(drop);

    // Start serving new connections
    let state = server.serve(shutdown).await?;
    Ok(state)
}

async fn server_certificate_renewal(renew_at: DateTime<Utc>) {
    let delay = renew_at - Utc::now();
    if delay > Duration::zero() {
        info!(
            "scheduled server certificate renewal timer for {}",
            renew_at
        );
        let delay = delay.to_std().expect("duration must not be negative");
        time::delay_for(delay).await;

        info!("restarting the broker to perform certificate renewal");
    } else {
        warn!("server certificate expired at {}", renew_at);
    }
}

#[derive(Debug, thiserror::Error)]
pub enum ServerCertificateLoadError {
    #[error("unable to load server certificate from file {0}")]
    File(PathBuf),

    #[error("unable to download certificate from edgelet")]
    Edgelet,
}

pub const WORKLOAD_URI: &str = "IOTEDGE_WORKLOADURI";
pub const EDGE_DEVICE_HOST_NAME: &str = "EdgeDeviceHostName";
pub const MODULE_ID: &str = "IOTEDGE_MODULEID";
pub const MODULE_GENERATION_ID: &str = "IOTEDGE_MODULEGENERATIONID";

pub const CERTIFICATE_VALIDITY_DAYS: i64 = 90;

async fn download_server_certificate() -> Result<ServerCertificate> {
    let uri = env::var(WORKLOAD_URI)?;
    let hostname = env::var(EDGE_DEVICE_HOST_NAME)?;
    let module_id = env::var(MODULE_ID)?;
    let generation_id = env::var(MODULE_GENERATION_ID)?;
    let expiration = Utc::now() + Duration::days(CERTIFICATE_VALIDITY_DAYS);

    let client = edgelet::workload(&uri)?;
    let cert = client
        .create_server_cert(&module_id, &generation_id, &hostname, expiration)
        .await?;

    if cert.private_key().type_() != "key" {
        bail!(
            "unknown type of private key: {}",
            cert.private_key().type_()
        );
    }

    if let Some(private_key) = cert.private_key().bytes() {
        let identity = ServerCertificate::from_pem_pair(cert.certificate(), private_key)?;
        Ok(identity)
    } else {
        bail!("missing private key");
    }
}

#[cfg(test)]
mod tests {
    use std::{
        env,
        time::{Duration as StdDuration, Instant},
    };

    use chrono::{Duration, Utc};
    use mockito::mock;
    use serde_json::json;

    use super::{
        download_server_certificate, server_certificate_renewal, EDGE_DEVICE_HOST_NAME,
        MODULE_GENERATION_ID, MODULE_ID, WORKLOAD_URI,
    };

    const PRIVATE_KEY: &str = include_str!("../../../../mqtt-broker/test/tls/pkey.pem");

    const CERTIFICATE: &str = include_str!("../../../../mqtt-broker/test/tls/cert.pem");

    #[tokio::test]
    async fn it_downloads_server_cert() {
        let expiration = Utc::now() + Duration::days(90);
        let res = json!(
            {
                "privateKey": { "type": "key", "bytes": PRIVATE_KEY },
                "certificate": CERTIFICATE,
                "expiration": expiration.to_rfc3339()
            }
        );

        let _m = mock(
            "POST",
            "/modules/$edgeHub/genid/12345678/certificate/server?api-version=2019-01-30",
        )
        .with_status(201)
        .with_body(serde_json::to_string(&res).unwrap())
        .create();

        env::set_var(WORKLOAD_URI, mockito::server_url());
        env::set_var(EDGE_DEVICE_HOST_NAME, "localhost");
        env::set_var(MODULE_ID, "$edgeHub");
        env::set_var(MODULE_GENERATION_ID, "12345678");

        let res = download_server_certificate().await;
        assert!(res.is_ok());
    }

    #[tokio::test]
    async fn it_schedules_cert_renewal_in_future() {
        let now = Instant::now();

        let renew_at = Utc::now() + Duration::milliseconds(100);
        server_certificate_renewal(renew_at).await;

        let elapsed = now.elapsed();
        assert!(elapsed > StdDuration::from_millis(100));
        assert!(elapsed < StdDuration::from_millis(500));
    }

    #[tokio::test]
    async fn it_does_not_schedule_cert_renewal_in_past() {
        let now = Instant::now();

        let renew_at = Utc::now();
        server_certificate_renewal(renew_at).await;

        assert!(now.elapsed() < StdDuration::from_millis(100));
    }
}<|MERGE_RESOLUTION|>--- conflicted
+++ resolved
@@ -1,5 +1,4 @@
 use std::{
-    convert::TryInto,
     env,
     future::Future,
     path::{Path, PathBuf},
@@ -15,21 +14,12 @@
 use tokio::time;
 use tracing::{info, warn};
 
-<<<<<<< HEAD
-use mqtt_broker::{Broker, BrokerBuilder, BrokerSnapshot, Server};
+use mqtt_broker::{Broker, BrokerBuilder, BrokerSnapshot, Server, ServerCertificate};
 use mqtt_broker_core::{auth::Authorizer, settings::BrokerConfig};
 use mqtt_edgehub::{
     auth::{EdgeHubAuthenticator, EdgeHubAuthorizer, LocalAuthenticator, LocalAuthorizer},
     edgelet,
     settings::Settings,
-    tls::ServerCertificate,
-=======
-use mqtt_broker::{Broker, BrokerBuilder, BrokerConfig, BrokerSnapshot, Server, ServerCertificate};
-use mqtt_broker_core::auth::Authorizer;
-use mqtt_edgehub::{
-    auth::{EdgeHubAuthenticator, EdgeHubAuthorizer, LocalAuthenticator, LocalAuthorizer},
-    edgelet,
->>>>>>> bcc22948
 };
 
 pub fn config<P>(config_path: Option<P>) -> Result<Settings>
@@ -84,33 +74,18 @@
     // Add regular MQTT over TLS transport
     let renewal_signal = match config.listener().tls() {
         Some(tls) => {
-<<<<<<< HEAD
             let identity = if let Some(path) = tls.cert_path() {
                 info!("loading identity from {}", path.display());
-                ServerCertificate::from_file(path)
+                ServerCertificate::from_pkcs12(path)
                     .with_context(|| ServerCertificateLoadError::File(path.to_path_buf()))?
             } else {
                 info!("downloading identity from edgelet");
                 download_server_certificate()
                     .await
                     .with_context(|| ServerCertificateLoadError::Edgelet)?
-=======
-            let identity = match tls.cert_path() {
-                Some(path) => {
-                    info!("loading identity from {}", path.display());
-                    ServerCertificate::from_pkcs12(path)
-                        .with_context(|| ServerCertificateLoadError::File(path.to_path_buf()))?
-                }
-                None => {
-                    info!("downloading identity from edgelet");
-                    download_server_certificate()
-                        .await
-                        .with_context(|| ServerCertificateLoadError::Edgelet)?
-                }
->>>>>>> bcc22948
             };
             let renew_at = identity.not_after();
-            server.tls(tls.addr(), identity.try_into()?, authenticator.clone())?;
+            server.tls(tls.addr(), identity, authenticator.clone())?;
 
             let renewal_signal = server_certificate_renewal(renew_at);
             Either::Left(renewal_signal)
