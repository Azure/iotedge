--- conflicted
+++ resolved
@@ -167,7 +167,7 @@
 
     let system_address = listener_settings.system().addr().to_string();
 
-    let mut bridge_controller = BridgeController::new();
+    let bridge_controller = BridgeController::new();
 
     let device_id = env::var(DEVICE_ID_ENV)?;
     let mut command_handler = CommandHandler::new(system_address.clone(), &device_id);
@@ -179,15 +179,9 @@
     let command_handler_shutdown = command_handler.shutdown_handle()?;
     let command_handler_join_handle = tokio::spawn(command_handler.run());
 
-<<<<<<< HEAD
-    bridge_controller.init(system_address, &device_id).await?;
-    let bridge_controller_join_handle = tokio::spawn(bridge_controller.run());
-=======
-    // bridge
     let settings = BridgeSettings::new()?;
     let bridge_controller_join_handle =
-        tokio::spawn(BridgeController::run(system_address, device_id, settings));
->>>>>>> 3e224006
+        tokio::spawn(bridge_controller.run(system_address, device_id, settings));
 
     let join_handles = vec![command_handler_join_handle, bridge_controller_join_handle];
     let shutdown_handle = SidecarShutdownHandle::new(command_handler_shutdown);
