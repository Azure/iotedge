--- conflicted
+++ resolved
@@ -105,7 +105,6 @@
 pub async fn start_sidecars(
     broker_handle: BrokerHandle,
     system_address: String,
-<<<<<<< HEAD
 ) -> Result<(SidecarShutdownHandle, Vec<JoinHandle<()>>)> {
     info!("initializing command handler...");
     let device_id = env::var(DEVICE_ID_ENV)?;
@@ -120,19 +119,11 @@
     let join_handles = vec![command_handler_join_handle];
 
     info!("running bridge...");
-=======
-) -> Result<(SidecarShutdownHandle, JoinHandle<Result<()>>)> {
-    let (sidecar_termination_handle, sidecar_termination_receiver) = oneshot::channel();
-
-    let device_id = env::var(DEVICE_ID_ENV)?;
-
->>>>>>> 93ad1193
     let mut bridge_controller = BridgeController::new();
     bridge_controller
         .start(system_address.clone(), device_id.clone().as_str())
         .await?;
 
-<<<<<<< HEAD
     Ok((
         SidecarShutdownHandle {
             command_handler_shutdown,
@@ -144,12 +135,6 @@
 pub struct SidecarShutdownHandle {
     command_handler_shutdown: ShutdownHandle,
 }
-=======
-    let sidecars = tokio::spawn(async move {
-        let mut command_handler = CommandHandler::new(system_address, device_id.as_str());
-        command_handler.add_command(Disconnect::new(&broker_handle));
-        command_handler.add_command(AuthorizedIdentities::new(&broker_handle));
->>>>>>> 93ad1193
 
 impl SidecarShutdownHandle {
     pub async fn shutdown(self) -> Result<(), SidecarError> {
