--- conflicted
+++ resolved
@@ -4,22 +4,13 @@
 };
 
 use anyhow::{Context, Result};
-<<<<<<< HEAD
-use native_tls::Identity;
 use tracing::info;
-
-use mqtt_broker::{Broker, BrokerBuilder, BrokerSnapshot, Error, Server};
-use mqtt_broker_core::{
-    auth::{authenticate_fn_ok, authorize_fn_ok, AuthId, Authorization, Authorizer},
-    settings::BrokerConfig,
-=======
 
 use mqtt_broker::{
     Broker, BrokerBuilder, BrokerConfig, BrokerSnapshot, Error, Server, ServerCertificate,
 };
 use mqtt_broker_core::auth::{
     authenticate_fn_ok, authorize_fn_ok, AuthId, Authorization, Authorizer,
->>>>>>> bcc22948
 };
 use mqtt_generic::settings::Settings;
 
@@ -77,18 +68,8 @@
     Ok(state)
 }
 
-<<<<<<< HEAD
 fn load_server_certificate(path: &Path) -> Result<native_tls::Identity> {
-    let cert_buffer = fs::read(path)
-        .with_context(|| ServerCertificateLoadError::ReadCertificate(path.to_path_buf()))?;
-
-    let identity = Identity::from_pkcs12(&cert_buffer, "")
-=======
-fn load_server_certificate(path: Option<&Path>) -> Result<ServerCertificate> {
-    let path = path.ok_or_else(|| ServerCertificateLoadError::MissingPath)?;
-
     let identity = ServerCertificate::from_pkcs12(&path)
->>>>>>> bcc22948
         .with_context(|| ServerCertificateLoadError::ParseCertificate(path.to_path_buf()))?;
 
     Ok(identity)
@@ -96,14 +77,6 @@
 
 #[derive(Debug, thiserror::Error)]
 pub enum ServerCertificateLoadError {
-<<<<<<< HEAD
-    #[error("unable to read server certificate {0}")]
-    ReadCertificate(PathBuf),
-=======
-    #[error("missing path to server certificate")]
-    MissingPath,
->>>>>>> bcc22948
-
     #[error("unable to decode server certificate {0}")]
     ParseCertificate(PathBuf),
 }