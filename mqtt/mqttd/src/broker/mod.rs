--- conflicted
+++ resolved
@@ -17,14 +17,9 @@
 use command::ShutdownHandle as CommandShutdownHandle;
 use mqtt3::ShutdownError;
 use mqtt_broker::{
-<<<<<<< HEAD
-    Broker, BrokerConfig, BrokerHandle, BrokerSnapshot, FilePersistor, Message, Persist,
+    BrokerHandle, FilePersistor, Message, Persist,
     ShutdownHandle as SnapshotShutdownHandle, Snapshotter, StateSnapshotHandle, SystemEvent,
     VersionedFileFormat,
-=======
-    BrokerHandle, FilePersistor, Message, Persist, ShutdownHandle, Snapshotter,
-    StateSnapshotHandle, SystemEvent, VersionedFileFormat,
->>>>>>> f799cb60
 };
 
 pub async fn run<P>(config_path: Option<P>) -> Result<()>
