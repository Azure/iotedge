mod bootstrap;
mod shutdown;
mod snapshot;

use std::{env, path::Path};

use anyhow::{Context, Result};
use futures_util::pin_mut;
use tokio::{
    task::JoinHandle,
    time::{Duration, Instant},
};
use tracing::{info, warn};

use mqtt_broker::{
    BrokerHandle, FilePersistor, Message, Persist, ShutdownHandle as SnapshotShutdownHandle,
    Snapshotter, StateSnapshotHandle, SystemEvent, VersionedFileFormat,
};

// TODO SIDECAR: remove all cfg
#[cfg(feature = "edgehub")]
<<<<<<< HEAD
use mqtt_edgehub::command::{CommandHandler, ShutdownHandle as CommandShutdownHandle};
=======
use mqtt_edgehub::command::{
    CommandHandler, CommandHandlerError, ShutdownHandle as CommandShutdownHandle,
};

>>>>>>> 0ef21700
const DEVICE_ID_ENV: &str = "IOTEDGE_DEVICEID";

pub async fn run<P>(config_path: Option<P>) -> Result<()>
where
    P: AsRef<Path>,
{
    /*
    initialize new bootstrap struct
    bootstrap.start_server
    bootstrap.start_sidecars
    wait on bootstrap handle
    */

    let config = bootstrap::config(config_path).context(LoadConfigurationError)?;

    info!("loading state...");
    let state_dir = env::current_dir().expect("can't get cwd").join("state");
    let mut persistor = FilePersistor::new(state_dir, VersionedFileFormat::default());
    let state = persistor.load().await?;
    info!("state loaded.");

    let broker = bootstrap::broker(config.broker(), state).await?;

    #[cfg(feature = "edgehub")]
    let broker_handle = broker.handle();
    let system_address = config.listener().system().addr().to_string();

    info!("starting snapshotter...");
    let (mut snapshotter_shutdown_handle, snapshotter_join_handle) =
        start_snapshotter(broker.handle(), persistor).await;

    let shutdown = shutdown::shutdown();
    pin_mut!(shutdown);

    info!("starting server...");
    let start_server = bootstrap::start_server(config, broker, shutdown);

    #[cfg(feature = "edgehub")]
    info!("starting command handler...");
    let (mut command_handler_shutdown_handle, command_handler_join_handle) =
        start_command_handler(broker_handle, system_address).await?;

    let state = start_server.await?;

    snapshotter_shutdown_handle.shutdown().await?;
    let mut persistor = snapshotter_join_handle.await?;
    info!("state snapshotter shutdown.");

    #[cfg(feature = "edgehub")]
    command_handler_shutdown_handle.shutdown().await?;
    command_handler_join_handle.await??;
    info!("command handler shutdown.");

    info!("persisting state before exiting...");
    persistor.store(state).await?;
    info!("state persisted.");
    info!("exiting... goodbye");

    Ok(())
}

async fn start_command_handler(
    broker_handle: BrokerHandle,
    system_address: String,
) -> Result<(
    CommandShutdownHandle,
    JoinHandle<Result<(), CommandHandlerError>>,
)> {
    let device_id = env::var(DEVICE_ID_ENV)?;
    let command_handler = CommandHandler::new(broker_handle, system_address, device_id.as_str());
    let shutdown_handle = command_handler.shutdown_handle()?;

    let join_handle = tokio::spawn(command_handler.run());

    Ok((shutdown_handle, join_handle))
}

async fn start_snapshotter(
    broker_handle: BrokerHandle,
    persistor: FilePersistor<VersionedFileFormat>,
) -> (
    SnapshotShutdownHandle,
    JoinHandle<FilePersistor<VersionedFileFormat>>,
) {
    let snapshotter = Snapshotter::new(persistor);
    let snapshot_handle = snapshotter.snapshot_handle();
    let shutdown_handle = snapshotter.shutdown_handle();
    let join_handle = tokio::spawn(snapshotter.run());

    // Tick the snapshotter
    let tick = tick_snapshot(
        Duration::from_secs(5 * 60),
        broker_handle.clone(),
        snapshot_handle.clone(),
    );
    tokio::spawn(tick);

    // Signal the snapshotter
    let snapshot = snapshot::snapshot(broker_handle, snapshot_handle);
    tokio::spawn(snapshot);

    (shutdown_handle, join_handle)
}

async fn tick_snapshot(
    period: Duration,
    mut broker_handle: BrokerHandle,
    snapshot_handle: StateSnapshotHandle,
) {
    info!("Persisting state every {:?}", period);
    let start = Instant::now() + period;
    let mut interval = tokio::time::interval_at(start, period);
    loop {
        interval.tick().await;
        if let Err(e) = broker_handle
            .send(Message::System(SystemEvent::StateSnapshot(
                snapshot_handle.clone(),
            )))
            .await
        {
            warn!(message = "failed to tick the snapshotter", error=%e);
        }
    }
}

#[derive(Debug, thiserror::Error)]
#[error("An error occurred loading configuration.")]
pub struct LoadConfigurationError;<|MERGE_RESOLUTION|>--- conflicted
+++ resolved
@@ -19,14 +19,10 @@
 
 // TODO SIDECAR: remove all cfg
 #[cfg(feature = "edgehub")]
-<<<<<<< HEAD
-use mqtt_edgehub::command::{CommandHandler, ShutdownHandle as CommandShutdownHandle};
-=======
 use mqtt_edgehub::command::{
     CommandHandler, CommandHandlerError, ShutdownHandle as CommandShutdownHandle,
 };
 
->>>>>>> 0ef21700
 const DEVICE_ID_ENV: &str = "IOTEDGE_DEVICEID";
 
 pub async fn run<P>(config_path: Option<P>) -> Result<()>
