mod bootstrap;
mod shutdown;
mod snapshot;

use std::{fs, path::Path};

use anyhow::{Context, Result};
use futures_util::pin_mut;
use tokio::{
    task::JoinHandle,
    time::{Duration, Instant},
};
use tracing::{info, warn};

use mqtt_broker::{
    BrokerHandle, FilePersistor, Message, Persist, ShutdownHandle, Snapshotter,
    StateSnapshotHandle, SystemEvent, VersionedFileFormat,
};

pub async fn run<P>(config_path: Option<P>) -> Result<()>
where
    P: AsRef<Path>,
{
    let config = bootstrap::config(config_path).context(LoadConfigurationError)?;

    info!("loading state...");
    let persistence_config = config.broker().persistence();
    let state_dir = persistence_config.file_path();

    fs::create_dir_all(state_dir.clone())?;
    let mut persistor = FilePersistor::new(state_dir, VersionedFileFormat::default());
    let state = persistor.load().await?;
    info!("state loaded.");

    let broker = bootstrap::broker(config.broker(), state).await?;

    info!("starting snapshotter...");
<<<<<<< HEAD
    let snapshot_interval = persistence_config.time_interval();
    let (mut shutdown_handle, join_handle) =
        start_snapshotter(broker.handle(), persistor, snapshot_interval).await;
=======
    let (mut snapshotter_shutdown_handle, snapshotter_join_handle) =
        start_snapshotter(broker.handle(), persistor).await;
>>>>>>> d8e55cf4

    let shutdown = shutdown::shutdown();
    pin_mut!(shutdown);

    info!("starting server...");
    let state = bootstrap::start_server(config, broker, shutdown).await?;

    snapshotter_shutdown_handle.shutdown().await?;
    let mut persistor = snapshotter_join_handle.await?;
    info!("state snapshotter shutdown.");

    info!("persisting state before exiting...");
    persistor.store(state).await?;
    info!("state persisted.");
    info!("exiting... goodbye");

    Ok(())
}

async fn start_snapshotter(
    broker_handle: BrokerHandle,
    persistor: FilePersistor<VersionedFileFormat>,
    snapshot_interval: Duration,
) -> (
    ShutdownHandle,
    JoinHandle<FilePersistor<VersionedFileFormat>>,
) {
    let snapshotter = Snapshotter::new(persistor);
    let snapshot_handle = snapshotter.snapshot_handle();
    let shutdown_handle = snapshotter.shutdown_handle();
    let join_handle = tokio::spawn(snapshotter.run());

    // Tick the snapshotter
    let tick = tick_snapshot(
        snapshot_interval,
        broker_handle.clone(),
        snapshot_handle.clone(),
    );
    tokio::spawn(tick);

    // Signal the snapshotter
    let snapshot = snapshot::snapshot(broker_handle, snapshot_handle);
    tokio::spawn(snapshot);

    (shutdown_handle, join_handle)
}

async fn tick_snapshot(
    period: Duration,
    mut broker_handle: BrokerHandle,
    snapshot_handle: StateSnapshotHandle,
) {
    info!("Persisting state every {:?}", period);
    let start = Instant::now() + period;
    let mut interval = tokio::time::interval_at(start, period);
    loop {
        interval.tick().await;
        if let Err(e) = broker_handle
            .send(Message::System(SystemEvent::StateSnapshot(
                snapshot_handle.clone(),
            )))
            .await
        {
            warn!(message = "failed to tick the snapshotter", error=%e);
        }
    }
}

#[derive(Debug, thiserror::Error)]
#[error("An error occurred loading configuration.")]
pub struct LoadConfigurationError;<|MERGE_RESOLUTION|>--- conflicted
+++ resolved
@@ -35,14 +35,9 @@
     let broker = bootstrap::broker(config.broker(), state).await?;
 
     info!("starting snapshotter...");
-<<<<<<< HEAD
     let snapshot_interval = persistence_config.time_interval();
-    let (mut shutdown_handle, join_handle) =
+    let (mut snapshotter_shutdown_handle, snapshotter_join_handle) =
         start_snapshotter(broker.handle(), persistor, snapshot_interval).await;
-=======
-    let (mut snapshotter_shutdown_handle, snapshotter_join_handle) =
-        start_snapshotter(broker.handle(), persistor).await;
->>>>>>> d8e55cf4
 
     let shutdown = shutdown::shutdown();
     pin_mut!(shutdown);
