--- conflicted
+++ resolved
@@ -43,10 +43,6 @@
     let state = persistor.load().await?.unwrap_or_else(BrokerState::default);
     let broker = BrokerBuilder::default()
         .authenticator(|_| Ok(Some(AuthId::Anonymous)))
-<<<<<<< HEAD
-        .authenticator(|_| Ok(Some(AuthId::anonymous())))
-=======
->>>>>>> d70cc7b9
         .authorizer(|_| Ok(true))
         .state(state)
         .build();
