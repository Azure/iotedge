use std::{env, io};

use failure::ResultExt;
use futures_util::pin_mut;
<<<<<<< HEAD
use mqtt_broker::*;
use tokio::signal::unix::SignalKind;
use tokio::time::{Duration, Instant};
=======
use tokio::time::Duration;
>>>>>>> 117f6fed
use tracing::{info, warn, Level};
use tracing_subscriber::{fmt, EnvFilter};

use mqtt_broker::{
    Broker, BrokerHandle, Error, ErrorKind, Message, NullPersistor, Persist, Server, Snapshotter,
    StateSnapshotHandle, SystemEvent,
};
use mqttd::{shutdown, snapshot};

#[tokio::main]
async fn main() -> Result<(), Error> {
    let subscriber = fmt::Subscriber::builder()
        .with_ansi(atty::is(atty::Stream::Stderr))
        .with_max_level(Level::TRACE)
        .with_writer(io::stderr)
        .with_env_filter(EnvFilter::from_default_env())
        .finish();
    let _ = tracing::subscriber::set_global_default(subscriber);

    let addr = env::args()
        .nth(1)
        .unwrap_or_else(|| "0.0.0.0:1883".to_string());

    // Setup the shutdown handle
    let shutdown = shutdown::shutdown();
    pin_mut!(shutdown);

    // Setup the snapshotter
    let mut persistor = FilePersistor::new(
        env::current_dir().expect("can't get cwd").join("state"),
        BincodeFormat::new(),
    );
    info!("Loading state...");
    let state = persistor
        .load()
        .await?
        .unwrap_or_else(|| BrokerState::default());
    let broker = Broker::from_state(state);
    info!("state loaded.");

    let snapshotter = Snapshotter::new(persistor);
    let snapshot_handle = snapshotter.snapshot_handle();
    let mut shutdown_handle = snapshotter.shutdown_handle();
    let join_handle = tokio::spawn(snapshotter.run());

    // Tick the snapshotter
    let tick = tick_snapshot(
        Duration::from_secs(5 * 60),
        broker.handle(),
        snapshot_handle.clone(),
    );
    tokio::spawn(tick);

    // Signal the snapshotter
    let snapshot = snapshot::snapshot(broker.handle(), snapshot_handle.clone());
    tokio::spawn(snapshot);

    info!("Starting server...");
    let state = Server::from_broker(broker).serve(addr, shutdown).await?;

    // Stop snapshotting
    shutdown_handle.shutdown().await?;
    let mut persistor = join_handle.await.context(ErrorKind::TaskJoin)?;
    info!("state snapshotter shutdown.");

    info!("persisting state before exiting...");
    persistor.store(state).await?;
    info!("state persisted.");
    info!("exiting... goodbye");

    Ok(())
}

async fn tick_snapshot(
    period: Duration,
    mut broker_handle: BrokerHandle,
    snapshot_handle: StateSnapshotHandle,
) {
    info!("Persisting state every {:?}", period);
    let start = Instant::now() + period;
    let mut interval = tokio::time::interval_at(start, period);
    loop {
        interval.tick().await;
        if let Err(e) = broker_handle
            .send(Message::System(SystemEvent::StateSnapshot(
                snapshot_handle.clone(),
            )))
            .await
        {
            warn!(message = "failed to tick the snapshotter", error=%e);
        }
    }
}<|MERGE_RESOLUTION|>--- conflicted
+++ resolved
@@ -2,20 +2,11 @@
 
 use failure::ResultExt;
 use futures_util::pin_mut;
-<<<<<<< HEAD
 use mqtt_broker::*;
-use tokio::signal::unix::SignalKind;
 use tokio::time::{Duration, Instant};
-=======
-use tokio::time::Duration;
->>>>>>> 117f6fed
 use tracing::{info, warn, Level};
 use tracing_subscriber::{fmt, EnvFilter};
 
-use mqtt_broker::{
-    Broker, BrokerHandle, Error, ErrorKind, Message, NullPersistor, Persist, Server, Snapshotter,
-    StateSnapshotHandle, SystemEvent,
-};
 use mqttd::{shutdown, snapshot};
 
 #[tokio::main]
