use std::{env, io};

use failure::ResultExt;
use futures_util::pin_mut;
use mqtt_broker::*;
use tokio::time::{Duration, Instant};
use tracing::{info, warn, Level};
use tracing_subscriber::{fmt, EnvFilter};

<<<<<<< HEAD
use mqtt_broker::{
    Broker, BrokerHandle, ErrorKind, Message, NullPersistor, Persist, Server, Snapshotter,
    StateSnapshotHandle, SystemEvent,
};
use mqttd::{shutdown, snapshot, Terminate};
=======
use mqttd::{shutdown, snapshot};
>>>>>>> e4adac68

#[tokio::main]
async fn main() -> Result<(), Terminate> {
    let subscriber = fmt::Subscriber::builder()
        .with_ansi(atty::is(atty::Stream::Stderr))
        .with_max_level(Level::TRACE)
        .with_writer(io::stderr)
        .with_env_filter(EnvFilter::from_default_env())
        .finish();
    let _ = tracing::subscriber::set_global_default(subscriber);

    let addr = env::args()
        .nth(1)
        .unwrap_or_else(|| "0.0.0.0:1883".to_string());

    // Setup the shutdown handle
    let shutdown = shutdown::shutdown();
    pin_mut!(shutdown);

    // Setup the snapshotter
    let mut persistor = FilePersistor::new(
        env::current_dir().expect("can't get cwd").join("state"),
        BincodeFormat::new(),
    );
    info!("Loading state...");
    let state = persistor.load().await?.unwrap_or_else(BrokerState::default);
    let broker = Broker::from_state(state);
    info!("state loaded.");

    let snapshotter = Snapshotter::new(persistor);
    let snapshot_handle = snapshotter.snapshot_handle();
    let mut shutdown_handle = snapshotter.shutdown_handle();
    let join_handle = tokio::spawn(snapshotter.run());

    // Tick the snapshotter
    let tick = tick_snapshot(
        Duration::from_secs(5 * 60),
        broker.handle(),
        snapshot_handle.clone(),
    );
    tokio::spawn(tick);

    // Signal the snapshotter
    let snapshot = snapshot::snapshot(broker.handle(), snapshot_handle.clone());
    tokio::spawn(snapshot);

    info!("Starting server...");
    let state = Server::from_broker(broker).serve(addr, shutdown).await?;

    // Stop snapshotting
    shutdown_handle.shutdown().await?;
    let mut persistor = join_handle.await.context(ErrorKind::TaskJoin)?;
    info!("state snapshotter shutdown.");

    info!("persisting state before exiting...");
    persistor.store(state).await?;
    info!("state persisted.");
    info!("exiting... goodbye");

    Ok(())
}

async fn tick_snapshot(
    period: Duration,
    mut broker_handle: BrokerHandle,
    snapshot_handle: StateSnapshotHandle,
) {
    info!("Persisting state every {:?}", period);
    let start = Instant::now() + period;
    let mut interval = tokio::time::interval_at(start, period);
    loop {
        interval.tick().await;
        if let Err(e) = broker_handle
            .send(Message::System(SystemEvent::StateSnapshot(
                snapshot_handle.clone(),
            )))
            .await
        {
            warn!(message = "failed to tick the snapshotter", error=%e);
        }
    }
}<|MERGE_RESOLUTION|>--- conflicted
+++ resolved
@@ -7,15 +7,7 @@
 use tracing::{info, warn, Level};
 use tracing_subscriber::{fmt, EnvFilter};
 
-<<<<<<< HEAD
-use mqtt_broker::{
-    Broker, BrokerHandle, ErrorKind, Message, NullPersistor, Persist, Server, Snapshotter,
-    StateSnapshotHandle, SystemEvent,
-};
 use mqttd::{shutdown, snapshot, Terminate};
-=======
-use mqttd::{shutdown, snapshot};
->>>>>>> e4adac68
 
 #[tokio::main]
 async fn main() -> Result<(), Terminate> {
