<<<<<<< HEAD
=======
use std::{convert::TryInto, env, io};

use clap::{crate_description, crate_name, crate_version, App, Arg};
use failure::ResultExt;
>>>>>>> 65a9e216
use futures_util::pin_mut;
use mqtt_broker::*;
use tokio::time::{Duration, Instant};
use tracing::{info, warn, Level};
use tracing_subscriber::{fmt, EnvFilter};

use mqttd::{shutdown, snapshot, Terminate};

#[tokio::main]
async fn main() -> Result<(), Terminate> {
    let subscriber = fmt::Subscriber::builder()
        .with_ansi(atty::is(atty::Stream::Stderr))
        .with_max_level(Level::TRACE)
        .with_writer(io::stderr)
        .with_env_filter(EnvFilter::from_default_env())
        .finish();
    let _ = tracing::subscriber::set_global_default(subscriber);

<<<<<<< HEAD
    run().await?;
    Ok(())
}

async fn run() -> Result<(), Error> {
    // TODO pass it to broker
    // TODO make it an argument to override defaul config
    let path: Option<String> = None;
    let config = path
=======
    let config = create_app()
        .get_matches()
        .value_of("config")
>>>>>>> 65a9e216
        .map_or(BrokerConfig::new(), BrokerConfig::from_file)
        .map_err(|e| InitializeBrokerError::LoadConfiguration(e))?;

<<<<<<< HEAD
    // TODO pass it to persistence
    let _persistence = config.persistence();

    let addr_tcp = env::args()
        .nth(1)
        .unwrap_or_else(|| "0.0.0.0:1883".to_string());

    let addr_tls = env::args()
        .nth(2)
        .unwrap_or_else(|| "0.0.0.0:8883".to_string());

    let cert_path = env::args()
        .nth(3)
        .unwrap_or_else(|| "broker.pfx".to_string());

    let identity = load_identity(cert_path)?;

=======
>>>>>>> 65a9e216
    // Setup the shutdown handle
    let shutdown = shutdown::shutdown();
    pin_mut!(shutdown);

    // Setup the snapshotter
    let mut persistor = FilePersistor::new(
        env::current_dir().expect("can't get cwd").join("state"),
        ConsolidatedStateFormat::default(),
    );
    info!("Loading state...");
    let state = persistor.load().await?.unwrap_or_else(BrokerState::default);
    let broker = BrokerBuilder::default()
        .authenticator(|_| Ok(Some(AuthId::anonymous())))
        .authorizer(|_| Ok(false))
        .state(state)
        .build();
    info!("state loaded.");

    let snapshotter = Snapshotter::new(persistor);
    let snapshot_handle = snapshotter.snapshot_handle();
    let mut shutdown_handle = snapshotter.shutdown_handle();
    let join_handle = tokio::spawn(snapshotter.run());

    // Tick the snapshotter
    let tick = tick_snapshot(
        Duration::from_secs(5 * 60),
        broker.handle(),
        snapshot_handle.clone(),
    );
    tokio::spawn(tick);

    // Signal the snapshotter
    let snapshot = snapshot::snapshot(broker.handle(), snapshot_handle.clone());
    tokio::spawn(snapshot);

    // Create configured transports
    let transports = config
        .transports()
        .iter()
        .map(|transport| transport.clone().try_into())
        .collect::<Result<Vec<_>, _>>()?;

    info!("Starting server...");
    let state = Server::from_broker(broker)
        .serve(transports, shutdown)
        .await?;

    // Stop snapshotting
    shutdown_handle.shutdown().await?;
    let mut persistor = join_handle.await?;
    info!("state snapshotter shutdown.");

    info!("persisting state before exiting...");
    persistor.store(state).await?;
    info!("state persisted.");
    info!("exiting... goodbye");

    Ok(())
}

<<<<<<< HEAD
fn load_identity(path: String) -> Result<Identity, Error> {
    let cert_buffer = std::fs::read(&path).map_err(|e| InitializeBrokerError::LoadIdentity(e))?;

    let cert_pwd = "";
    let cert = Identity::from_pkcs12(cert_buffer.as_slice(), &cert_pwd)
        .map_err(|e| InitializeBrokerError::DecodeIdentity(e))?;

    Ok(cert)
}

=======
>>>>>>> 65a9e216
async fn tick_snapshot(
    period: Duration,
    mut broker_handle: BrokerHandle,
    snapshot_handle: StateSnapshotHandle,
) {
    info!("Persisting state every {:?}", period);
    let start = Instant::now() + period;
    let mut interval = tokio::time::interval_at(start, period);
    loop {
        interval.tick().await;
        if let Err(e) = broker_handle
            .send(Message::System(SystemEvent::StateSnapshot(
                snapshot_handle.clone(),
            )))
            .await
        {
            warn!(message = "failed to tick the snapshotter", error=%e);
        }
    }
}

fn create_app() -> App<'static, 'static> {
    App::new(crate_name!())
        .version(crate_version!())
        .about(crate_description!())
        .arg(
            Arg::with_name("config")
                .short("c")
                .long("config")
                .value_name("FILE")
                .help("Sets a custom config file")
                .takes_value(true),
        )
}<|MERGE_RESOLUTION|>--- conflicted
+++ resolved
@@ -1,10 +1,6 @@
-<<<<<<< HEAD
-=======
 use std::{convert::TryInto, env, io};
 
 use clap::{crate_description, crate_name, crate_version, App, Arg};
-use failure::ResultExt;
->>>>>>> 65a9e216
 use futures_util::pin_mut;
 use mqtt_broker::*;
 use tokio::time::{Duration, Instant};
@@ -23,44 +19,17 @@
         .finish();
     let _ = tracing::subscriber::set_global_default(subscriber);
 
-<<<<<<< HEAD
     run().await?;
     Ok(())
 }
 
 async fn run() -> Result<(), Error> {
-    // TODO pass it to broker
-    // TODO make it an argument to override defaul config
-    let path: Option<String> = None;
-    let config = path
-=======
     let config = create_app()
         .get_matches()
         .value_of("config")
->>>>>>> 65a9e216
         .map_or(BrokerConfig::new(), BrokerConfig::from_file)
         .map_err(|e| InitializeBrokerError::LoadConfiguration(e))?;
 
-<<<<<<< HEAD
-    // TODO pass it to persistence
-    let _persistence = config.persistence();
-
-    let addr_tcp = env::args()
-        .nth(1)
-        .unwrap_or_else(|| "0.0.0.0:1883".to_string());
-
-    let addr_tls = env::args()
-        .nth(2)
-        .unwrap_or_else(|| "0.0.0.0:8883".to_string());
-
-    let cert_path = env::args()
-        .nth(3)
-        .unwrap_or_else(|| "broker.pfx".to_string());
-
-    let identity = load_identity(cert_path)?;
-
-=======
->>>>>>> 65a9e216
     // Setup the shutdown handle
     let shutdown = shutdown::shutdown();
     pin_mut!(shutdown);
@@ -73,7 +42,7 @@
     info!("Loading state...");
     let state = persistor.load().await?.unwrap_or_else(BrokerState::default);
     let broker = BrokerBuilder::default()
-        .authenticator(|_| Ok(Some(AuthId::anonymous())))
+        .authenticator(|_| Ok(Some(AuthId::Anonymous)))
         .authorizer(|_| Ok(false))
         .state(state)
         .build();
@@ -121,19 +90,6 @@
     Ok(())
 }
 
-<<<<<<< HEAD
-fn load_identity(path: String) -> Result<Identity, Error> {
-    let cert_buffer = std::fs::read(&path).map_err(|e| InitializeBrokerError::LoadIdentity(e))?;
-
-    let cert_pwd = "";
-    let cert = Identity::from_pkcs12(cert_buffer.as_slice(), &cert_pwd)
-        .map_err(|e| InitializeBrokerError::DecodeIdentity(e))?;
-
-    Ok(cert)
-}
-
-=======
->>>>>>> 65a9e216
 async fn tick_snapshot(
     period: Duration,
     mut broker_handle: BrokerHandle,
