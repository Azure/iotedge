--- conflicted
+++ resolved
@@ -40,13 +40,8 @@
     info!("Loading state...");
     let state = persistor.load().await?.unwrap_or_else(BrokerState::default);
     let broker = BrokerBuilder::default()
-<<<<<<< HEAD
         .authenticator(|_| Ok(Some(AuthId::Anonymous)))
         .authorizer(|_| Ok(true))
-=======
-        .authenticator(|_| Ok(Some(AuthId::anonymous())))
-        .authorizer(|_| Ok(false))
->>>>>>> 877c8e8f
         .state(state)
         .build();
     info!("state loaded.");
