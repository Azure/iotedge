--- conflicted
+++ resolved
@@ -19,11 +19,6 @@
         .finish();
     let _ = tracing::subscriber::set_global_default(subscriber);
 
-    let addr_tcp = env::args()
-        .nth(1)
-        .unwrap_or_else(|| "0.0.0.0:1883".to_string());
-
-<<<<<<< HEAD
     // TODO pass it to broker
     // TODO make it an argument to override defaul config
     let path: Option<String> = None;
@@ -33,7 +28,11 @@
 
     // TODO pass it to persistence
     let _persistence = config.persistence();
-=======
+
+    let addr_tcp = env::args()
+        .nth(1)
+        .unwrap_or_else(|| "0.0.0.0:1883".to_string());
+
     let addr_tls = env::args()
         .nth(2)
         .unwrap_or_else(|| "0.0.0.0:8883".to_string());
@@ -43,7 +42,6 @@
         .unwrap_or_else(|| "broker.pfx".to_string());
 
     let identity = load_identity(cert_path).context(ErrorKind::IdentityConfiguration)?;
->>>>>>> 2554c01d
 
     // Setup the shutdown handle
     let shutdown = shutdown::shutdown();
