--- conflicted
+++ resolved
@@ -7,11 +7,7 @@
 
 [dependencies]
 atty = "0.2"
-<<<<<<< HEAD
-=======
 clap = "2.33"
-failure = "0.1"
->>>>>>> 65a9e216
 futures-util = { version = "0.3", features = ["sink"] }
 tokio = { version = "0.2", features = ["dns", "macros", "rt-threaded", "signal", "stream", "tcp", "time"] }
 native-tls = "0.2"
