--- conflicted
+++ resolved
@@ -21,11 +21,8 @@
 
 mqtt-broker = { path = "../mqtt-broker" }
 mqtt-edgehub = { path = "../mqtt-edgehub", optional = true }
-<<<<<<< HEAD
 mqtt3 = { path = "../mqtt3", features = ["serde1"] }
-=======
 mqtt-generic = { path = "../mqtt-generic", optional = true }
->>>>>>> f799cb60
 
 [dev-dependencies]
 mockito = "0.25"
