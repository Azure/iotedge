--- conflicted
+++ resolved
@@ -269,10 +269,6 @@
                                     Event::Disconnected(_) => conn_sender
                                         .send(event)
                                         .expect("can't send an event to a conn channel"),
-<<<<<<< HEAD
-
-=======
->>>>>>> 707f8d0a
                                 }
                             }
                             None => {
