#![allow(clippy::let_unit_value)]

mod common;

#[test]
fn server_generated_id_must_always_resubscribe() {
    let mut runtime = tokio::runtime::Builder::new()
        .basic_scheduler()
        .enable_time()
        .build()
        .expect("couldn't initialize tokio runtime");

    let (io_source, done) = common::IoSource::new(vec![
        vec![
            common::TestConnectionStep::Receives(mqtt3::proto::Packet::Connect(
                mqtt3::proto::Connect {
                    username: None,
                    password: None,
                    will: None,
                    client_id: mqtt3::proto::ClientId::ServerGenerated,
                    keep_alive: std::time::Duration::from_secs(4),
                    protocol_name: mqtt3::PROTOCOL_NAME.to_string(),
                    protocol_level: mqtt3::PROTOCOL_LEVEL,
                },
            )),
            common::TestConnectionStep::Sends(mqtt3::proto::Packet::ConnAck(
                mqtt3::proto::ConnAck {
                    session_present: false,
                    return_code: mqtt3::proto::ConnectReturnCode::Accepted,
                },
            )),
            common::TestConnectionStep::Receives(mqtt3::proto::Packet::Subscribe(
                mqtt3::proto::Subscribe {
                    packet_identifier: mqtt3::proto::PacketIdentifier::new(1).unwrap(),
                    subscribe_to: vec![
                        mqtt3::proto::SubscribeTo {
                            topic_filter: "topic1".to_string(),
                            qos: mqtt3::proto::QoS::AtMostOnce,
                        },
                        mqtt3::proto::SubscribeTo {
                            topic_filter: "topic2".to_string(),
                            qos: mqtt3::proto::QoS::AtLeastOnce,
                        },
                        mqtt3::proto::SubscribeTo {
                            topic_filter: "topic3".to_string(),
                            qos: mqtt3::proto::QoS::ExactlyOnce,
                        },
                    ],
                },
            )),
            common::TestConnectionStep::Sends(mqtt3::proto::Packet::SubAck(mqtt3::proto::SubAck {
                packet_identifier: mqtt3::proto::PacketIdentifier::new(1).unwrap(),
                qos: vec![
                    mqtt3::proto::SubAckQos::Success(mqtt3::proto::QoS::AtMostOnce),
                    mqtt3::proto::SubAckQos::Success(mqtt3::proto::QoS::AtLeastOnce),
                    mqtt3::proto::SubAckQos::Success(mqtt3::proto::QoS::ExactlyOnce),
                ],
            })),
            common::TestConnectionStep::Receives(mqtt3::proto::Packet::PingReq(
                mqtt3::proto::PingReq,
            )),
            common::TestConnectionStep::Sends(mqtt3::proto::Packet::PingResp(
                mqtt3::proto::PingResp,
            )),
        ],
        vec![
            common::TestConnectionStep::Receives(mqtt3::proto::Packet::Connect(
                mqtt3::proto::Connect {
                    username: None,
                    password: None,
                    will: None,
                    client_id: mqtt3::proto::ClientId::ServerGenerated,
                    keep_alive: std::time::Duration::from_secs(4),
                    protocol_name: mqtt3::PROTOCOL_NAME.to_string(),
                    protocol_level: mqtt3::PROTOCOL_LEVEL,
                },
            )),
            common::TestConnectionStep::Sends(mqtt3::proto::Packet::ConnAck(
                mqtt3::proto::ConnAck {
                    session_present: false,
                    return_code: mqtt3::proto::ConnectReturnCode::Accepted,
                },
            )),
            common::TestConnectionStep::Receives(mqtt3::proto::Packet::Subscribe(
                mqtt3::proto::Subscribe {
                    packet_identifier: mqtt3::proto::PacketIdentifier::new(2).unwrap(),
                    subscribe_to: vec![
                        mqtt3::proto::SubscribeTo {
                            topic_filter: "topic1".to_string(),
                            qos: mqtt3::proto::QoS::AtMostOnce,
                        },
                        mqtt3::proto::SubscribeTo {
                            topic_filter: "topic2".to_string(),
                            qos: mqtt3::proto::QoS::AtLeastOnce,
                        },
                        mqtt3::proto::SubscribeTo {
                            topic_filter: "topic3".to_string(),
                            qos: mqtt3::proto::QoS::ExactlyOnce,
                        },
                    ],
                },
            )),
            common::TestConnectionStep::Sends(mqtt3::proto::Packet::SubAck(mqtt3::proto::SubAck {
                packet_identifier: mqtt3::proto::PacketIdentifier::new(2).unwrap(),
                qos: vec![
                    mqtt3::proto::SubAckQos::Success(mqtt3::proto::QoS::AtMostOnce),
                    mqtt3::proto::SubAckQos::Success(mqtt3::proto::QoS::AtLeastOnce),
                    mqtt3::proto::SubAckQos::Success(mqtt3::proto::QoS::ExactlyOnce),
                ],
            })),
            common::TestConnectionStep::Receives(mqtt3::proto::Packet::PingReq(
                mqtt3::proto::PingReq,
            )),
            common::TestConnectionStep::Sends(mqtt3::proto::Packet::PingResp(
                mqtt3::proto::PingResp,
            )),
        ],
    ]);

    let mut client = mqtt3::Client::new(
        None,
        None,
        None,
        io_source,
        std::time::Duration::from_secs(0),
        std::time::Duration::from_secs(4),
    );
    client
        .subscribe(mqtt3::proto::SubscribeTo {
            topic_filter: "topic1".to_string(),
            qos: mqtt3::proto::QoS::AtMostOnce,
        })
        .unwrap();
    client
        .subscribe(mqtt3::proto::SubscribeTo {
            topic_filter: "topic2".to_string(),
            qos: mqtt3::proto::QoS::AtLeastOnce,
        })
        .unwrap();
    client
        .subscribe(mqtt3::proto::SubscribeTo {
            topic_filter: "topic3".to_string(),
            qos: mqtt3::proto::QoS::ExactlyOnce,
        })
        .unwrap();

    common::verify_client_events(
        &mut runtime,
        client,
        vec![
            mqtt3::Event::NewConnection {
                reset_session: true,
            },
            mqtt3::Event::SubscriptionUpdates(vec![
                mqtt3::SubscriptionUpdateEvent::Subscribe(mqtt3::proto::SubscribeTo {
                    topic_filter: "topic1".to_string(),
                    qos: mqtt3::proto::QoS::AtMostOnce,
                }),
                mqtt3::SubscriptionUpdateEvent::Subscribe(mqtt3::proto::SubscribeTo {
                    topic_filter: "topic2".to_string(),
                    qos: mqtt3::proto::QoS::AtLeastOnce,
                }),
                mqtt3::SubscriptionUpdateEvent::Subscribe(mqtt3::proto::SubscribeTo {
                    topic_filter: "topic3".to_string(),
                    qos: mqtt3::proto::QoS::ExactlyOnce,
                }),
            ]),
            mqtt3::Event::NewConnection {
                reset_session: true,
            },
            mqtt3::Event::SubscriptionUpdates(vec![
                mqtt3::SubscriptionUpdateEvent::Subscribe(mqtt3::proto::SubscribeTo {
                    topic_filter: "topic1".to_string(),
                    qos: mqtt3::proto::QoS::AtMostOnce,
                }),
                mqtt3::SubscriptionUpdateEvent::Subscribe(mqtt3::proto::SubscribeTo {
                    topic_filter: "topic2".to_string(),
                    qos: mqtt3::proto::QoS::AtLeastOnce,
                }),
                mqtt3::SubscriptionUpdateEvent::Subscribe(mqtt3::proto::SubscribeTo {
                    topic_filter: "topic3".to_string(),
                    qos: mqtt3::proto::QoS::ExactlyOnce,
                }),
            ]),
            mqtt3::Event::NewConnection {
                reset_session: false,
            },
            mqtt3::Event::SubscriptionUpdates(vec![
                mqtt3::SubscriptionUpdateEvent::Subscribe(mqtt3::proto::SubscribeTo {
                    topic_filter: "topic1".to_string(),
                    qos: mqtt3::proto::QoS::AtMostOnce,
                }),
                mqtt3::SubscriptionUpdateEvent::Subscribe(mqtt3::proto::SubscribeTo {
                    topic_filter: "topic2".to_string(),
                    qos: mqtt3::proto::QoS::AtLeastOnce,
                }),
                mqtt3::SubscriptionUpdateEvent::Subscribe(mqtt3::proto::SubscribeTo {
                    topic_filter: "topic3".to_string(),
                    qos: mqtt3::proto::QoS::ExactlyOnce,
                }),
            ]),
        ],
    );

    let () = runtime
        .block_on(done)
        .expect("connection broken while there were still steps remaining on the server");
}

#[test]
fn client_id_should_not_resubscribe_when_session_is_present() {
    let mut runtime = tokio::runtime::Builder::new()
        .basic_scheduler()
        .enable_time()
        .build()
        .expect("couldn't initialize tokio runtime");

    let (io_source, done) = common::IoSource::new(vec![
        vec![
            common::TestConnectionStep::Receives(mqtt3::proto::Packet::Connect(
                mqtt3::proto::Connect {
                    username: None,
                    password: None,
                    will: None,
                    client_id: mqtt3::proto::ClientId::IdWithCleanSession(
                        "idle_client_id".to_string(),
                    ),
                    keep_alive: std::time::Duration::from_secs(4),
                    protocol_name: mqtt3::PROTOCOL_NAME.to_string(),
                    protocol_level: mqtt3::PROTOCOL_LEVEL,
                },
            )),
            common::TestConnectionStep::Sends(mqtt3::proto::Packet::ConnAck(
                mqtt3::proto::ConnAck {
                    session_present: false,
                    return_code: mqtt3::proto::ConnectReturnCode::Accepted,
                },
            )),
            common::TestConnectionStep::Receives(mqtt3::proto::Packet::Subscribe(
                mqtt3::proto::Subscribe {
                    packet_identifier: mqtt3::proto::PacketIdentifier::new(1).unwrap(),
                    subscribe_to: vec![
                        mqtt3::proto::SubscribeTo {
                            topic_filter: "topic1".to_string(),
                            qos: mqtt3::proto::QoS::AtMostOnce,
                        },
                        mqtt3::proto::SubscribeTo {
                            topic_filter: "topic2".to_string(),
                            qos: mqtt3::proto::QoS::AtLeastOnce,
                        },
                        mqtt3::proto::SubscribeTo {
                            topic_filter: "topic3".to_string(),
                            qos: mqtt3::proto::QoS::ExactlyOnce,
                        },
                    ],
                },
            )),
            common::TestConnectionStep::Sends(mqtt3::proto::Packet::SubAck(mqtt3::proto::SubAck {
                packet_identifier: mqtt3::proto::PacketIdentifier::new(1).unwrap(),
                qos: vec![
                    mqtt3::proto::SubAckQos::Success(mqtt3::proto::QoS::AtMostOnce),
                    mqtt3::proto::SubAckQos::Success(mqtt3::proto::QoS::AtLeastOnce),
                    mqtt3::proto::SubAckQos::Success(mqtt3::proto::QoS::ExactlyOnce),
                ],
            })),
            common::TestConnectionStep::Receives(mqtt3::proto::Packet::PingReq(
                mqtt3::proto::PingReq,
            )),
            common::TestConnectionStep::Sends(mqtt3::proto::Packet::PingResp(
                mqtt3::proto::PingResp,
            )),
        ],
        vec![
            common::TestConnectionStep::Receives(mqtt3::proto::Packet::Connect(
                mqtt3::proto::Connect {
                    username: None,
                    password: None,
                    will: None,
                    client_id: mqtt3::proto::ClientId::IdWithExistingSession(
                        "idle_client_id".to_string(),
                    ),
                    keep_alive: std::time::Duration::from_secs(4),
                    protocol_name: mqtt3::PROTOCOL_NAME.to_string(),
                    protocol_level: mqtt3::PROTOCOL_LEVEL,
                },
            )),
            common::TestConnectionStep::Sends(mqtt3::proto::Packet::ConnAck(
                mqtt3::proto::ConnAck {
                    // The clean session bit also determines if the *current* session should be persisted.
                    // So when the previous session requested a clean session, the server would not persist *that* session either.
                    // So this second session will still have `session_present == false`
                    session_present: false,
                    return_code: mqtt3::proto::ConnectReturnCode::Accepted,
                },
            )),
            common::TestConnectionStep::Receives(mqtt3::proto::Packet::Subscribe(
                mqtt3::proto::Subscribe {
                    packet_identifier: mqtt3::proto::PacketIdentifier::new(2).unwrap(),
                    subscribe_to: vec![
                        mqtt3::proto::SubscribeTo {
                            topic_filter: "topic1".to_string(),
                            qos: mqtt3::proto::QoS::AtMostOnce,
                        },
                        mqtt3::proto::SubscribeTo {
                            topic_filter: "topic2".to_string(),
                            qos: mqtt3::proto::QoS::AtLeastOnce,
                        },
                        mqtt3::proto::SubscribeTo {
                            topic_filter: "topic3".to_string(),
                            qos: mqtt3::proto::QoS::ExactlyOnce,
                        },
                    ],
                },
            )),
            common::TestConnectionStep::Sends(mqtt3::proto::Packet::SubAck(mqtt3::proto::SubAck {
                packet_identifier: mqtt3::proto::PacketIdentifier::new(2).unwrap(),
                qos: vec![
                    mqtt3::proto::SubAckQos::Success(mqtt3::proto::QoS::AtMostOnce),
                    mqtt3::proto::SubAckQos::Success(mqtt3::proto::QoS::AtLeastOnce),
                    mqtt3::proto::SubAckQos::Success(mqtt3::proto::QoS::ExactlyOnce),
                ],
            })),
            common::TestConnectionStep::Receives(mqtt3::proto::Packet::PingReq(
                mqtt3::proto::PingReq,
            )),
            common::TestConnectionStep::Sends(mqtt3::proto::Packet::PingResp(
                mqtt3::proto::PingResp,
            )),
        ],
        vec![
            common::TestConnectionStep::Receives(mqtt3::proto::Packet::Connect(
                mqtt3::proto::Connect {
                    username: None,
                    password: None,
                    will: None,
                    client_id: mqtt3::proto::ClientId::IdWithExistingSession(
                        "idle_client_id".to_string(),
                    ),
                    keep_alive: std::time::Duration::from_secs(4),
                    protocol_name: mqtt3::PROTOCOL_NAME.to_string(),
                    protocol_level: mqtt3::PROTOCOL_LEVEL,
                },
            )),
            common::TestConnectionStep::Sends(mqtt3::proto::Packet::ConnAck(
                mqtt3::proto::ConnAck {
                    session_present: true,
                    return_code: mqtt3::proto::ConnectReturnCode::Accepted,
                },
            )),
            common::TestConnectionStep::Receives(mqtt3::proto::Packet::PingReq(
                mqtt3::proto::PingReq,
            )),
            common::TestConnectionStep::Sends(mqtt3::proto::Packet::PingResp(
                mqtt3::proto::PingResp,
            )),
        ],
    ]);

    let mut client = mqtt3::Client::new(
        Some("idle_client_id".to_string()),
        None,
        None,
        io_source,
        std::time::Duration::from_secs(0),
        std::time::Duration::from_secs(4),
    );
    client
        .subscribe(mqtt3::proto::SubscribeTo {
            topic_filter: "topic1".to_string(),
            qos: mqtt3::proto::QoS::AtMostOnce,
        })
        .unwrap();
    client
        .subscribe(mqtt3::proto::SubscribeTo {
            topic_filter: "topic2".to_string(),
            qos: mqtt3::proto::QoS::AtLeastOnce,
        })
        .unwrap();
    client
        .subscribe(mqtt3::proto::SubscribeTo {
            topic_filter: "topic3".to_string(),
            qos: mqtt3::proto::QoS::ExactlyOnce,
        })
        .unwrap();

    common::verify_client_events(
        &mut runtime,
        client,
        vec![
            mqtt3::Event::NewConnection {
                reset_session: true,
            },
            mqtt3::Event::SubscriptionUpdates(vec![
                mqtt3::SubscriptionUpdateEvent::Subscribe(mqtt3::proto::SubscribeTo {
                    topic_filter: "topic1".to_string(),
                    qos: mqtt3::proto::QoS::AtMostOnce,
                }),
                mqtt3::SubscriptionUpdateEvent::Subscribe(mqtt3::proto::SubscribeTo {
                    topic_filter: "topic2".to_string(),
                    qos: mqtt3::proto::QoS::AtLeastOnce,
                }),
                mqtt3::SubscriptionUpdateEvent::Subscribe(mqtt3::proto::SubscribeTo {
                    topic_filter: "topic3".to_string(),
                    qos: mqtt3::proto::QoS::ExactlyOnce,
                }),
            ]),
            mqtt3::Event::NewConnection {
                reset_session: true,
            },
            mqtt3::Event::SubscriptionUpdates(vec![
                mqtt3::SubscriptionUpdateEvent::Subscribe(mqtt3::proto::SubscribeTo {
                    topic_filter: "topic1".to_string(),
                    qos: mqtt3::proto::QoS::AtMostOnce,
                }),
                mqtt3::SubscriptionUpdateEvent::Subscribe(mqtt3::proto::SubscribeTo {
                    topic_filter: "topic2".to_string(),
                    qos: mqtt3::proto::QoS::AtLeastOnce,
                }),
                mqtt3::SubscriptionUpdateEvent::Subscribe(mqtt3::proto::SubscribeTo {
                    topic_filter: "topic3".to_string(),
                    qos: mqtt3::proto::QoS::ExactlyOnce,
                }),
            ]),
            mqtt3::Event::NewConnection {
                reset_session: false,
            },
        ],
    );

    let () = runtime
        .block_on(done)
        .expect("connection broken while there were still steps remaining on the server");
}

#[test]
fn should_combine_pending_subscription_updates() {
    let mut runtime = tokio::runtime::Builder::new()
        .basic_scheduler()
        .enable_time()
        .build()
        .expect("couldn't initialize tokio runtime");

    let (io_source, done) = common::IoSource::new(vec![vec![
        common::TestConnectionStep::Receives(mqtt3::proto::Packet::Connect(
            mqtt3::proto::Connect {
                username: None,
                password: None,
                will: None,
                client_id: mqtt3::proto::ClientId::ServerGenerated,
                keep_alive: std::time::Duration::from_secs(4),
                protocol_name: mqtt3::PROTOCOL_NAME.to_string(),
                protocol_level: mqtt3::PROTOCOL_LEVEL,
            },
        )),
        common::TestConnectionStep::Sends(mqtt3::proto::Packet::ConnAck(mqtt3::proto::ConnAck {
            session_present: false,
            return_code: mqtt3::proto::ConnectReturnCode::Accepted,
        })),
        common::TestConnectionStep::Receives(mqtt3::proto::Packet::Subscribe(
            mqtt3::proto::Subscribe {
                packet_identifier: mqtt3::proto::PacketIdentifier::new(1).unwrap(),
                subscribe_to: vec![
                    mqtt3::proto::SubscribeTo {
                        topic_filter: "topic1".to_string(),
                        qos: mqtt3::proto::QoS::AtLeastOnce,
                    },
                    mqtt3::proto::SubscribeTo {
                        topic_filter: "topic3".to_string(),
                        qos: mqtt3::proto::QoS::ExactlyOnce,
                    },
                ],
            },
        )),
        common::TestConnectionStep::Sends(mqtt3::proto::Packet::SubAck(mqtt3::proto::SubAck {
            packet_identifier: mqtt3::proto::PacketIdentifier::new(1).unwrap(),
            qos: vec![
                mqtt3::proto::SubAckQos::Success(mqtt3::proto::QoS::AtLeastOnce),
                mqtt3::proto::SubAckQos::Success(mqtt3::proto::QoS::ExactlyOnce),
            ],
        })),
        common::TestConnectionStep::Receives(mqtt3::proto::Packet::PingReq(mqtt3::proto::PingReq)),
        common::TestConnectionStep::Sends(mqtt3::proto::Packet::PingResp(mqtt3::proto::PingResp)),
    ]]);

    let mut client = mqtt3::Client::new(
        None,
        None,
        None,
        io_source,
        std::time::Duration::from_secs(0),
        std::time::Duration::from_secs(4),
    );
    client
        .subscribe(mqtt3::proto::SubscribeTo {
            topic_filter: "topic1".to_string(),
            qos: mqtt3::proto::QoS::AtMostOnce,
        })
        .unwrap();
    client
        .subscribe(mqtt3::proto::SubscribeTo {
            topic_filter: "topic2".to_string(),
            qos: mqtt3::proto::QoS::AtLeastOnce,
        })
        .unwrap();
    client
        .subscribe(mqtt3::proto::SubscribeTo {
            topic_filter: "topic3".to_string(),
            qos: mqtt3::proto::QoS::ExactlyOnce,
        })
        .unwrap();
    client
        .subscribe(mqtt3::proto::SubscribeTo {
            topic_filter: "topic1".to_string(),
            qos: mqtt3::proto::QoS::AtLeastOnce,
        })
        .unwrap();
    client.unsubscribe("topic2".to_string()).unwrap();

    common::verify_client_events(
        &mut runtime,
        client,
        vec![
            mqtt3::Event::NewConnection {
                reset_session: true,
            },
            mqtt3::Event::SubscriptionUpdates(vec![
                mqtt3::SubscriptionUpdateEvent::Subscribe(mqtt3::proto::SubscribeTo {
                    topic_filter: "topic1".to_string(),
                    qos: mqtt3::proto::QoS::AtLeastOnce,
                }),
                mqtt3::SubscriptionUpdateEvent::Subscribe(mqtt3::proto::SubscribeTo {
                    topic_filter: "topic3".to_string(),
                    qos: mqtt3::proto::QoS::ExactlyOnce,
                }),
            ]),
        ],
    );

    let () = runtime
        .block_on(done)
        .expect("connection broken while there were still steps remaining on the server");
}

#[test]
fn should_send_reject_event() {
    let mut runtime = tokio::runtime::Builder::new()
        .basic_scheduler()
        .enable_time()
        .build()
        .expect("couldn't initialize tokio runtime");

    let (io_source, done) = common::IoSource::new(vec![vec![
        common::TestConnectionStep::Receives(mqtt3::proto::Packet::Connect(
            mqtt3::proto::Connect {
                username: None,
                password: None,
                will: None,
                client_id: mqtt3::proto::ClientId::ServerGenerated,
                keep_alive: std::time::Duration::from_secs(4),
                protocol_name: mqtt3::PROTOCOL_NAME.to_string(),
                protocol_level: mqtt3::PROTOCOL_LEVEL,
            },
        )),
        common::TestConnectionStep::Sends(mqtt3::proto::Packet::ConnAck(mqtt3::proto::ConnAck {
            session_present: false,
            return_code: mqtt3::proto::ConnectReturnCode::Accepted,
        })),
        common::TestConnectionStep::Receives(mqtt3::proto::Packet::Subscribe(
            mqtt3::proto::Subscribe {
                packet_identifier: mqtt3::proto::PacketIdentifier::new(1).unwrap(),
                subscribe_to: vec![
                    mqtt3::proto::SubscribeTo {
                        topic_filter: "topic1".to_string(),
                        qos: mqtt3::proto::QoS::AtLeastOnce,
                    },
                    mqtt3::proto::SubscribeTo {
                        topic_filter: "topic2".to_string(),
                        qos: mqtt3::proto::QoS::AtLeastOnce,
                    },
                ],
            },
        )),
        common::TestConnectionStep::Sends(mqtt3::proto::Packet::SubAck(mqtt3::proto::SubAck {
            packet_identifier: mqtt3::proto::PacketIdentifier::new(1).unwrap(),
            qos: vec![
                mqtt3::proto::SubAckQos::Success(mqtt3::proto::QoS::AtLeastOnce),
                mqtt3::proto::SubAckQos::Failure,
            ],
        })),
        common::TestConnectionStep::Receives(mqtt3::proto::Packet::PingReq(mqtt3::proto::PingReq)),
        common::TestConnectionStep::Sends(mqtt3::proto::Packet::PingResp(mqtt3::proto::PingResp)),
    ]]);

    let mut client = mqtt3::Client::new(
        None,
        None,
        None,
        io_source,
        std::time::Duration::from_secs(0),
        std::time::Duration::from_secs(4),
    );
    client
        .subscribe(mqtt3::proto::SubscribeTo {
            topic_filter: "topic1".to_string(),
            qos: mqtt3::proto::QoS::AtLeastOnce,
        })
        .unwrap();
    client
        .subscribe(mqtt3::proto::SubscribeTo {
            topic_filter: "topic2".to_string(),
            qos: mqtt3::proto::QoS::AtLeastOnce,
        })
        .unwrap();

    common::verify_client_events(
        &mut runtime,
        client,
        vec![
            mqtt3::Event::NewConnection {
                reset_session: true,
            },
            mqtt3::Event::SubscriptionUpdates(vec![
                mqtt3::SubscriptionUpdateEvent::Subscribe(mqtt3::proto::SubscribeTo {
                    topic_filter: "topic1".to_string(),
                    qos: mqtt3::proto::QoS::AtLeastOnce,
                }),
<<<<<<< HEAD
                mqtt3::SubscriptionUpdateEvent::SubscriptionRejectedByServer("topic2".to_owned()),
=======
                mqtt3::SubscriptionUpdateEvent::RejectedByServer("topic2".to_owned()),
>>>>>>> 5e44fc7b
            ]),
        ],
    );

    let () = runtime
        .block_on(done)
        .expect("connection broken while there were still steps remaining on the server");
}

#[test]
fn should_reject_invalid_subscriptions() {
    let (io_source, _) = common::IoSource::new(vec![]);

    let mut client = mqtt3::Client::new(
        None,
        None,
        None,
        io_source,
        std::time::Duration::from_secs(0),
        std::time::Duration::from_secs(4),
    );

    let too_large_topic_filter = "a".repeat(usize::from(u16::max_value()) + 1);

    match client.subscribe(mqtt3::proto::SubscribeTo { topic_filter: too_large_topic_filter.clone(), qos: mqtt3::proto::QoS::AtMostOnce }) {
		Err(mqtt3::UpdateSubscriptionError::EncodePacket(_, mqtt3::proto::EncodeError::StringTooLarge(_))) => (),
		result => panic!("expected client.subscribe() to fail with EncodePacket(StringTooLarge) but it returned {:?}", result),
	}
    match client.unsubscribe(too_large_topic_filter) {
		Err(mqtt3::UpdateSubscriptionError::EncodePacket(_, mqtt3::proto::EncodeError::StringTooLarge(_))) => (),
		result => panic!("expected client.unsubscribe() to fail with EncodePacket(StringTooLarge) but it returned {:?}", result),
	}
}<|MERGE_RESOLUTION|>--- conflicted
+++ resolved
@@ -624,11 +624,7 @@
                     topic_filter: "topic1".to_string(),
                     qos: mqtt3::proto::QoS::AtLeastOnce,
                 }),
-<<<<<<< HEAD
-                mqtt3::SubscriptionUpdateEvent::SubscriptionRejectedByServer("topic2".to_owned()),
-=======
                 mqtt3::SubscriptionUpdateEvent::RejectedByServer("topic2".to_owned()),
->>>>>>> 5e44fc7b
             ]),
         ],
     );
