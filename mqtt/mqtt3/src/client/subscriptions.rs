--- conflicted
+++ resolved
@@ -108,14 +108,6 @@
 
                                         self.subscriptions.insert(topic_filter, expected_qos);
                                     }
-<<<<<<< HEAD
-                                }
-
-                                crate::proto::SubAckQos::Failure => {
-                                    subscription_updates.push(super::SubscriptionUpdateEvent::SubscriptionRejectedByServer(topic_filter));
-                                }
-                            }
-=======
                                 }
 
                                 crate::proto::SubAckQos::Failure => {
@@ -129,12 +121,6 @@
                             }
                         }
 
-                        if let Some(err) = err {
-                            return Err(err);
->>>>>>> 5e44fc7b
-                        }
-
-<<<<<<< HEAD
                         if let Some(err) = err {
                             return Err(err);
                         }
@@ -154,22 +140,6 @@
                         ));
                     }
 
-=======
-                    Some((
-                        packet_identifier_waiting_to_be_acked,
-                        unsubscribe @ BatchedSubscriptionUpdate::Unsubscribe(_),
-                    )) => {
-                        self.subscription_updates_waiting_to_be_acked
-                            .push_front((packet_identifier, unsubscribe));
-                        return Err(super::Error::UnexpectedSubAck(
-                            packet_identifier,
-                            super::UnexpectedSubUnsubAckReason::ExpectedUnsubAck(
-                                packet_identifier_waiting_to_be_acked,
-                            ),
-                        ));
-                    }
-
->>>>>>> 5e44fc7b
                     None => {
                         return Err(super::Error::UnexpectedSubAck(
                             packet_identifier,
