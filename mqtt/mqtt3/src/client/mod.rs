use std::future::Future;

mod connect;

mod ping;

mod publish;
pub use publish::{PublishError, PublishHandle};

mod subscriptions;
pub use subscriptions::{UpdateSubscriptionError, UpdateSubscriptionHandle};

/// An MQTT v3.1.1 client.
///
/// A `Client` is a [`Stream`] of [`Event`]s. It automatically reconnects if the connection to the server is broken,
/// and handles session state.
///
/// Publish messages to the server using the handle returned by [`Client::publish_handle`].
///
/// Subscribe to and unsubscribe from topics using the handle returned by [`Client::update_subscription_handle`].
///
/// The [`Stream`] only ends (returns `Ready(None)`) when the client is told to shut down gracefully using the handle
/// returned by [`Client::shutdown_handle`]. The `Client` becomes unusable after it has returned `None`
/// and should be dropped.
#[derive(Debug)]
pub struct Client<IoS>(ClientState<IoS>)
where
    IoS: IoSource;

impl<IoS> Client<IoS>
where
    IoS: IoSource,
{
    /// Create a new client with the given parameters and a clean session.
    ///
    /// * `client_id`
    ///
    ///     If set, this ID will be used to start a new clean session with the server. On subsequent re-connects, the ID will be re-used.
    ///     Otherwise, the client will use a server-generated ID for each new connection.
    ///
    /// * `username`
    ///
    ///     Optional username credential for the server. Note that password is provided via `io_source`.
    ///
    /// * `io_source`
    ///
    ///     The MQTT protocol is layered onto the I/O object returned by this source.
    ///
    /// * `max_reconnect_back_off`
    ///
    ///     Every connection failure will double the back-off period, to a maximum of this value.
    ///
    /// * `keep_alive`
    ///
    ///     The keep-alive time advertised to the server. The client will ping the server at half this interval.
    pub fn new(
        client_id: Option<String>,
        username: Option<String>,
        will: Option<crate::proto::Publication>,
        io_source: IoS,
        max_reconnect_back_off: std::time::Duration,
        keep_alive: std::time::Duration,
    ) -> Self {
        let client_id = match client_id {
            Some(id) => crate::proto::ClientId::IdWithCleanSession(id),
            None => crate::proto::ClientId::ServerGenerated,
        };

        Self::create(
            client_id,
            username,
            will,
            io_source,
            max_reconnect_back_off,
            keep_alive,
        )
    }

    /// Create a new client with the provided session state.
    ///
    /// * `client_id`
    ///
    ///     This ID will be used to resume an existing session with the server. On subsequent re-connects, the ID
    ///     and the session will be re-used.
    ///
    /// * `username`
    ///
    ///     Optional username credential for the server. Note that password is provided via `io_source`.
    ///
    /// * `io_source`
    ///
    ///     The MQTT protocol is layered onto the I/O object returned by this source.
    ///
    /// * `max_reconnect_back_off`
    ///
    ///     Every connection failure will double the back-off period, to a maximum of this value.
    ///
    /// * `keep_alive`
    ///
    ///     The keep-alive time advertised to the server. The client will ping the server at half this interval.
    pub fn from_state(
        client_id: String,
        username: Option<String>,
        will: Option<crate::proto::Publication>,
        io_source: IoS,
        max_reconnect_back_off: std::time::Duration,
        keep_alive: std::time::Duration,
    ) -> Self {
        Self::create(
            crate::proto::ClientId::IdWithExistingSession(client_id),
            username,
            will,
            io_source,
            max_reconnect_back_off,
            keep_alive,
        )
    }

    fn create(
        client_id: crate::proto::ClientId,
        username: Option<String>,
        will: Option<crate::proto::Publication>,
        io_source: IoS,
        max_reconnect_back_off: std::time::Duration,
        keep_alive: std::time::Duration,
    ) -> Self {
        let (shutdown_send, shutdown_recv) = futures_channel::mpsc::channel(0);

        // TODO: username / password / will can be too large and prevent a CONNECT packet from being encoded.
        //       `Client::new()` should detect that and return an error.
        //       But password is provided by the IoSource, so it can't be done here?

        Client(ClientState::Up {
            client_id,
            username,
            will,
            keep_alive,

            shutdown_send,
            shutdown_recv,

            packet_identifiers: Default::default(),

            connect: connect::Connect::new(io_source, max_reconnect_back_off),
            ping: ping::State::BeginWaitingForNextPing,
            publish: Default::default(),
            subscriptions: Default::default(),

            packets_waiting_to_be_sent: Default::default(),
        })
    }

    /// Queues a message to be published to the server
    pub fn publish(
        &mut self,
        publication: crate::proto::Publication,
    ) -> impl Future<Output = Result<(), PublishError>> {
        match &mut self.0 {
            ClientState::Up { publish, .. } => {
                futures_util::future::Either::Left(publish.publish(publication))
            }
            ClientState::ShuttingDown { .. } | ClientState::ShutDown { .. } => {
                futures_util::future::Either::Right(futures_util::future::err(
                    PublishError::ClientDoesNotExist,
                ))
            }
        }
    }

    /// Returns a handle that can be used to publish messages to the server
    pub fn publish_handle(&self) -> Result<PublishHandle, PublishError> {
        match &self.0 {
            ClientState::Up { publish, .. } => Ok(publish.publish_handle()),
            ClientState::ShuttingDown { .. } | ClientState::ShutDown { .. } => {
                Err(PublishError::ClientDoesNotExist)
            }
        }
    }

    /// Subscribes to a topic with the given parameters
    pub fn subscribe(
        &mut self,
        subscribe_to: crate::proto::SubscribeTo,
    ) -> Result<(), UpdateSubscriptionError> {
        match &mut self.0 {
            ClientState::Up { subscriptions, .. } => subscriptions.subscribe(subscribe_to),
            ClientState::ShuttingDown { .. } | ClientState::ShutDown { .. } => {
                Err(UpdateSubscriptionError::ClientDoesNotExist)
            }
        }
    }

    /// Unsubscribes from the given topic
    pub fn unsubscribe(&mut self, unsubscribe_from: String) -> Result<(), UpdateSubscriptionError> {
        match &mut self.0 {
            ClientState::Up { subscriptions, .. } => subscriptions.unsubscribe(unsubscribe_from),
            ClientState::ShuttingDown { .. } | ClientState::ShutDown { .. } => {
                Err(UpdateSubscriptionError::ClientDoesNotExist)
            }
        }
    }

    /// Returns a handle that can be used to update subscriptions
    pub fn update_subscription_handle(
        &self,
    ) -> Result<UpdateSubscriptionHandle, UpdateSubscriptionError> {
        match &self.0 {
            ClientState::Up { subscriptions, .. } => Ok(subscriptions.update_subscription_handle()),
            ClientState::ShuttingDown { .. } | ClientState::ShutDown { .. } => {
                Err(UpdateSubscriptionError::ClientDoesNotExist)
            }
        }
    }

    /// Returns a handle that can be used to signal the client to shut down
    pub fn shutdown_handle(&self) -> Result<ShutdownHandle, ShutdownError> {
        match &self.0 {
            ClientState::Up { shutdown_send, .. } => Ok(ShutdownHandle(shutdown_send.clone())),
            ClientState::ShuttingDown { .. } | ClientState::ShutDown { .. } => {
                Err(ShutdownError::ClientDoesNotExist)
            }
        }
    }
}

impl<IoS> futures_core::Stream for Client<IoS>
where
    Self: Unpin,
    IoS: IoSource,
    <IoS as IoSource>::Io: Unpin,
    <IoS as IoSource>::Error: std::fmt::Display,
    <IoS as super::IoSource>::Future: Unpin,
{
    type Item = Result<Event, Error>;

    fn poll_next(
        mut self: std::pin::Pin<&mut Self>,
        cx: &mut std::task::Context<'_>,
    ) -> std::task::Poll<Option<Self::Item>> {
        use futures_sink::Sink;

        let reason = loop {
            match &mut self.0 {
                ClientState::Up {
                    client_id,
                    username,
                    will,
                    keep_alive,

                    shutdown_recv,

                    packet_identifiers,

                    connect,
                    ping,
                    publish,
                    subscriptions,

                    packets_waiting_to_be_sent,
                    ..
                } => {
                    match std::pin::Pin::new(shutdown_recv).poll_next(cx) {
                        std::task::Poll::Ready(Some(())) => break None,

                        std::task::Poll::Ready(None) | std::task::Poll::Pending => (),
                    }

                    let connect::Connected {
                        framed,
                        new_connection,
                        reset_session,
                    } = match connect.poll(
                        cx,
                        username.as_ref().map(AsRef::as_ref),
                        will.as_ref(),
                        client_id,
                        *keep_alive,
                    ) {
                        std::task::Poll::Ready(framed) => framed,
                        std::task::Poll::Pending => return std::task::Poll::Pending,
                    };

                    if new_connection {
                        log::debug!("New connection established");

                        *packets_waiting_to_be_sent = Default::default();

                        ping.new_connection();

                        packets_waiting_to_be_sent
                            .extend(publish.new_connection(reset_session, packet_identifiers));

                        packets_waiting_to_be_sent.extend(
                            subscriptions.new_connection(reset_session, packet_identifiers),
                        );

                        return std::task::Poll::Ready(Some(Ok(Event::NewConnection {
                            reset_session,
                        })));
                    }

                    match client_poll(
                        cx,
                        framed,
                        *keep_alive,
                        packets_waiting_to_be_sent,
                        packet_identifiers,
                        ping,
                        publish,
                        subscriptions,
                    ) {
                        std::task::Poll::Ready(Ok(event)) => {
                            return std::task::Poll::Ready(Some(Ok(event)))
                        }

                        std::task::Poll::Ready(Err(err)) => {
                            if err.is_user_error() {
                                break Some(err);
                            } else {
                                log::warn!("client will reconnect because of error: {}", err);

                                if !err.session_is_resumable() {
                                    // Ensure clean session if the error is such that the session is not resumable.
                                    //
                                    // DEVNOTE: subscriptions::State relies on the fact that the session is reset here.
                                    // Update that if this ever changes.
                                    *client_id = match std::mem::replace(
                                        client_id,
                                        crate::proto::ClientId::ServerGenerated,
                                    ) {
                                        id @ crate::proto::ClientId::ServerGenerated
                                        | id @ crate::proto::ClientId::IdWithCleanSession(_) => id,
                                        crate::proto::ClientId::IdWithExistingSession(id) => {
                                            crate::proto::ClientId::IdWithCleanSession(id)
                                        }
                                    };
                                }

                                connect.reconnect();
                            }
                        }

                        std::task::Poll::Pending => return std::task::Poll::Pending,
                    }
                }

                ClientState::ShuttingDown {
                    client_id,
                    username,
                    will,
                    keep_alive,

                    connect,

                    sent_disconnect,

                    reason,
                } => {
                    let connect::Connected { mut framed, .. } = match connect.poll(
                        cx,
                        username.as_ref().map(AsRef::as_ref),
                        will.as_ref(),
                        client_id,
                        *keep_alive,
                    ) {
                        std::task::Poll::Ready(framed) => framed,
                        std::task::Poll::Pending => {
                            // Already disconnected
                            self.0 = ClientState::ShutDown {
                                reason: reason.take(),
                            };
                            continue;
                        }
                    };

                    loop {
                        if *sent_disconnect {
                            match std::pin::Pin::new(&mut framed).poll_flush(cx) {
                                std::task::Poll::Ready(Ok(())) => {
                                    self.0 = ClientState::ShutDown {
                                        reason: reason.take(),
                                    };
                                    break;
                                }

                                std::task::Poll::Ready(Err(err)) => {
                                    let err = Error::EncodePacket(err);
                                    log::warn!("couldn't send DISCONNECT: {}", err);
                                    self.0 = ClientState::ShutDown {
                                        reason: reason.take(),
                                    };
                                    break;
                                }

                                std::task::Poll::Pending => return std::task::Poll::Pending,
                            }
                        } else {
                            match std::pin::Pin::new(&mut framed).poll_ready(cx) {
                                std::task::Poll::Ready(Ok(())) => {
                                    let packet =
                                        crate::proto::Packet::Disconnect(crate::proto::Disconnect);
                                    match std::pin::Pin::new(&mut framed).start_send(packet) {
                                        Ok(()) => *sent_disconnect = true,

                                        Err(err) => {
                                            log::warn!("couldn't send DISCONNECT: {}", err);
                                            self.0 = ClientState::ShutDown {
                                                reason: reason.take(),
                                            };
                                            break;
                                        }
                                    }
                                }

                                std::task::Poll::Ready(Err(err)) => {
                                    log::warn!("couldn't send DISCONNECT: {}", err);
                                    self.0 = ClientState::ShutDown {
                                        reason: reason.take(),
                                    };
                                    break;
                                }

                                std::task::Poll::Pending => return std::task::Poll::Pending,
                            }
                        }
                    }
                }

                ClientState::ShutDown { reason } => match reason.take() {
                    Some(err) => return std::task::Poll::Ready(Some(Err(err))),
                    None => return std::task::Poll::Ready(None),
                },
            }
        };

        // If we're here, then we're transitioning from Up to ShuttingDown

        match std::mem::replace(&mut self.0, ClientState::ShutDown { reason: None }) {
            ClientState::Up {
                client_id,
                username,
                will,
                keep_alive,

                connect,
                ..
            } => {
                log::warn!("Shutting down...");

                self.0 = ClientState::ShuttingDown {
                    client_id,
                    username,
                    will,
                    keep_alive,

                    connect,

                    sent_disconnect: false,

                    reason,
                };
                self.poll_next(cx)
            }

            _ => unreachable!(),
        }
    }
}

/// This trait provides an I/O object and optional password that a [`Client`] can use.
///
/// The trait is automatically implemented for all [`FnMut`] that return a connection future.
pub trait IoSource {
    /// The I/O object
    type Io: tokio::io::AsyncRead + tokio::io::AsyncWrite;

    /// The error type for this I/O object's connection future.
    type Error;

    /// The connection future. Contains the I/O object and optional password.
    type Future: Future<Output = Result<(Self::Io, Option<String>), Self::Error>>;

    /// Attempts the connection and returns a [`Future`] that resolves when the connection succeeds
    fn connect(&mut self) -> Self::Future;
}

impl<F, A, I, E> IoSource for F
where
    F: FnMut() -> A,
    A: Future<Output = Result<(I, Option<String>), E>>,
    I: tokio::io::AsyncRead + tokio::io::AsyncWrite,
{
    type Io = I;
    type Error = E;
    type Future = A;

    fn connect(&mut self) -> Self::Future {
        (self)()
    }
}

/// An event generated by the [`Client`]
#[derive(Debug, PartialEq, Eq)]
pub enum Event {
    /// The [`Client`] established a new connection to the server.
    NewConnection {
        /// Whether the session was reset as part of this new connection or not
        reset_session: bool,
    },

    /// A publication received from the server
    Publication(ReceivedPublication),

    /// Subscription updates acked by the server
    SubscriptionUpdates(Vec<SubscriptionUpdateEvent>),
}

/// A subscription update event
#[derive(Clone, Debug, PartialEq, Eq)]
pub enum SubscriptionUpdateEvent {
    Subscribe(crate::proto::SubscribeTo),
    Unsubscribe(String),
<<<<<<< HEAD
    SubscriptionRejectedByServer(String),
=======
    RejectedByServer(String),
>>>>>>> 5e44fc7b
}

/// A message that was received from the server
#[derive(Debug, PartialEq, Eq)]
pub struct ReceivedPublication {
    pub topic_name: String,
    pub dup: bool,
    pub qos: crate::proto::QoS,
    pub retain: bool,
    pub payload: bytes::Bytes,
}

#[derive(Clone, Debug)]
pub struct ShutdownHandle(futures_channel::mpsc::Sender<()>);

impl ShutdownHandle {
    /// Signals the [`Client`] to shut down.
    ///
    /// The returned `Future` resolves when the `Client` is guaranteed the notification,
    /// not necessarily when the `Client` has completed shutting down.
    pub async fn shutdown(&mut self) -> Result<(), ShutdownError> {
        use futures_util::SinkExt;

        match self.0.send(()).await {
            Ok(_) => Ok(()),
            Err(_) => Err(ShutdownError::ClientDoesNotExist),
        }
    }
}

#[derive(Debug)]
enum ClientState<IoS>
where
    IoS: IoSource,
{
    Up {
        client_id: crate::proto::ClientId,
        username: Option<String>,
        will: Option<crate::proto::Publication>,
        keep_alive: std::time::Duration,

        shutdown_send: futures_channel::mpsc::Sender<()>,
        shutdown_recv: futures_channel::mpsc::Receiver<()>,

        packet_identifiers: PacketIdentifiers,

        connect: connect::Connect<IoS>,
        ping: ping::State,
        publish: publish::State,
        subscriptions: subscriptions::State,

        /// Packets waiting to be written to the underlying `Framed`
        packets_waiting_to_be_sent: std::collections::VecDeque<crate::proto::Packet>,
    },

    ShuttingDown {
        client_id: crate::proto::ClientId,
        username: Option<String>,
        will: Option<crate::proto::Publication>,
        keep_alive: std::time::Duration,

        connect: connect::Connect<IoS>,

        /// If the DISCONNECT packet has already been sent
        sent_disconnect: bool,

        /// The Error that caused the Client to transition away from Up, if any
        reason: Option<Error>,
    },

    ShutDown {
        /// The Error that caused the Client to transition away from Up, if any
        reason: Option<Error>,
    },
}

fn client_poll<S>(
    cx: &mut std::task::Context<'_>,

    framed: &mut crate::logging_framed::LoggingFramed<S>,
    keep_alive: std::time::Duration,
    packets_waiting_to_be_sent: &mut std::collections::VecDeque<crate::proto::Packet>,
    packet_identifiers: &mut PacketIdentifiers,
    ping: &mut ping::State,
    publish: &mut publish::State,
    subscriptions: &mut subscriptions::State,
) -> std::task::Poll<Result<Event, Error>>
where
    S: tokio::io::AsyncRead + tokio::io::AsyncWrite + Unpin,
{
    use futures_core::Stream;
    use futures_sink::Sink;

    loop {
        // Begin sending any packets waiting to be sent
        while let Some(packet) = packets_waiting_to_be_sent.pop_front() {
            match std::pin::Pin::new(&mut *framed).poll_ready(cx) {
                std::task::Poll::Ready(result) => {
                    let () = result.map_err(Error::EncodePacket)?;
                    let () = std::pin::Pin::new(&mut *framed)
                        .start_send(packet)
                        .map_err(Error::EncodePacket)?;
                }

                std::task::Poll::Pending => {
                    packets_waiting_to_be_sent.push_front(packet);
                    break;
                }
            }
        }

        // Finish sending any packets waiting to be sent.
        //
        // We don't care whether this returns Poll::Ready or Poll::Pending.
        let _: std::task::Poll<_> = std::pin::Pin::new(&mut *framed)
            .poll_flush(cx)
            .map_err(Error::EncodePacket)?;

        let mut continue_loop = false;

        let mut packet = match std::pin::Pin::new(&mut *framed).poll_next(cx) {
            std::task::Poll::Ready(Some(packet)) => {
                let packet = packet.map_err(Error::DecodePacket)?;

                // May have more packets after this one, so keep looping
                continue_loop = true;
                Some(packet)
            }
            std::task::Poll::Ready(None) => {
                return std::task::Poll::Ready(Err(Error::ServerClosedConnection))
            }
            std::task::Poll::Pending => None,
        };

        let mut new_packets_to_be_sent = vec![];

        // Ping
        let ping_packet = ping.poll(cx, &mut packet, keep_alive);
        new_packets_to_be_sent.extend(ping_packet);

        // Publish
        let (new_publish_packets, publication_received) =
            publish.poll(cx, &mut packet, packet_identifiers)?;
        new_packets_to_be_sent.extend(new_publish_packets);

        // Subscriptions
        let subscription_updates = if publication_received.is_some() {
            // Already have a new publication to return from this tick, so can't process pending subscription updates
            // because they might generate their own responses.
            vec![]
        } else {
            let (new_subscription_packets, subscription_updates) =
                subscriptions.poll(cx, &mut packet, packet_identifiers)?;
            new_packets_to_be_sent.extend(new_subscription_packets);
            subscription_updates
        };

        assert!(packet.is_none(), "unconsumed packet");

        if !new_packets_to_be_sent.is_empty() {
            // Have new packets to send, so keep looping
            continue_loop = true;
            packets_waiting_to_be_sent.extend(new_packets_to_be_sent);
        }

        if let Some(publication_received) = publication_received {
            return std::task::Poll::Ready(Ok(Event::Publication(publication_received)));
        }

        if !subscription_updates.is_empty() {
            return std::task::Poll::Ready(Ok(Event::SubscriptionUpdates(subscription_updates)));
        }

        if !continue_loop {
            return std::task::Poll::Pending;
        }
    }
}

struct PacketIdentifiers {
    in_use: Box<[usize; PacketIdentifiers::SIZE]>,
    previous: crate::proto::PacketIdentifier,
}

impl PacketIdentifiers {
    #[allow(clippy::doc_markdown)]
    /// Size of a bitset for every packet identifier
    ///
    /// Packet identifiers are u16's, so the number of usize's required
    /// = number of u16's / number of bits in a usize
    /// = pow(2, number of bits in a u16) / number of bits in a usize
    /// = pow(2, 16) / (size_of::<usize>() * 8)
    ///
    /// We use a bitshift instead of usize::pow because the latter is not a const fn
    const SIZE: usize = (1 << 16) / (std::mem::size_of::<usize>() * 8);

    fn reserve(&mut self) -> Result<crate::proto::PacketIdentifier, Error> {
        let start = self.previous;
        let mut current = start;

        current += 1;

        let (block, mask) = self.entry(current);
        if (*block & mask) != 0 {
            return Err(Error::PacketIdentifiersExhausted);
        }

        *block |= mask;
        self.previous = current;
        Ok(current)
    }

    fn discard(&mut self, packet_identifier: crate::proto::PacketIdentifier) {
        let (block, mask) = self.entry(packet_identifier);
        *block &= !mask;
    }

    fn entry(&mut self, packet_identifier: crate::proto::PacketIdentifier) -> (&mut usize, usize) {
        let packet_identifier = usize::from(packet_identifier.get());
        let (block, offset) = (
            packet_identifier / (std::mem::size_of::<usize>() * 8),
            packet_identifier % (std::mem::size_of::<usize>() * 8),
        );
        (&mut self.in_use[block], 1 << offset)
    }
}

impl std::fmt::Debug for PacketIdentifiers {
    fn fmt(&self, f: &mut std::fmt::Formatter<'_>) -> std::fmt::Result {
        f.debug_struct("PacketIdentifiers")
            .field("previous", &self.previous)
            .finish()
    }
}

impl Default for PacketIdentifiers {
    fn default() -> Self {
        PacketIdentifiers {
            in_use: Box::new([0; PacketIdentifiers::SIZE]),
            previous: crate::proto::PacketIdentifier::max_value(),
        }
    }
}

#[derive(Debug)]
pub enum Error {
    DecodePacket(crate::proto::DecodeError),
    DuplicateExactlyOncePublishPacketNotMarkedDuplicate(crate::proto::PacketIdentifier),
    EncodePacket(crate::proto::EncodeError),
    PacketIdentifiersExhausted,
    PingTimer(tokio::time::Error),
    ServerClosedConnection,
    SubAckDoesNotContainEnoughQoS(crate::proto::PacketIdentifier, usize, usize),
    SubscriptionDowngraded(String, crate::proto::QoS, crate::proto::QoS),
    SubscriptionRejectedByServer,
    UnexpectedSubAck(crate::proto::PacketIdentifier, UnexpectedSubUnsubAckReason),
    UnexpectedUnsubAck(crate::proto::PacketIdentifier, UnexpectedSubUnsubAckReason),
}

#[derive(Clone, Copy, Debug)]
pub enum UnexpectedSubUnsubAckReason {
    DidNotExpect,
    Expected(crate::proto::PacketIdentifier),
    ExpectedSubAck(crate::proto::PacketIdentifier),
    ExpectedUnsubAck(crate::proto::PacketIdentifier),
}

impl Error {
    fn is_user_error(&self) -> bool {
        match self {
            Error::EncodePacket(err) => err.is_user_error(),
            _ => false,
        }
    }

    fn session_is_resumable(&self) -> bool {
        match self {
            Error::DecodePacket(crate::proto::DecodeError::Io(err)) => match err.kind() {
                std::io::ErrorKind::TimedOut => true,
                _ => false,
            },
            Error::EncodePacket(crate::proto::EncodeError::Io(err)) => match err.kind() {
                std::io::ErrorKind::TimedOut | std::io::ErrorKind::WriteZero => true,
                _ => false,
            },
            Error::ServerClosedConnection => true,
            _ => false,
        }
    }
}

impl std::fmt::Display for Error {
    fn fmt(&self, f: &mut std::fmt::Formatter<'_>) -> std::fmt::Result {
        match self {
			Error::DecodePacket(err) =>
				write!(f, "could not decode packet: {}", err),

			Error::DuplicateExactlyOncePublishPacketNotMarkedDuplicate(packet_identifier) =>
				write!(
					f,
					"server sent a new ExactlyOnce PUBLISH packet {} with the same packet identifier as another unacknowledged ExactlyOnce PUBLISH packet",
					packet_identifier,
				),

			Error::EncodePacket(err) =>
				write!(f, "could not encode packet: {}", err),

			Error::PacketIdentifiersExhausted =>
				write!(f, "all packet identifiers exhausted"),

			Error::PingTimer(err) =>
				write!(f, "ping timer failed: {}", err),

			Error::ServerClosedConnection =>
				write!(f, "connection closed by server"),

			Error::SubAckDoesNotContainEnoughQoS(packet_identifier, expected, actual) =>
				write!(f, "Expected SUBACK {} to contain {} QoS's but it actually contained {}", packet_identifier, expected, actual),

			Error::SubscriptionDowngraded(topic_name, expected, actual) =>
				write!(f, "Server downgraded subscription for topic filter {:?} with QoS {:?} to {:?}", topic_name, expected, actual),

			Error::SubscriptionRejectedByServer =>
				write!(f, "Server rejected one or more subscriptions"),

			Error::UnexpectedSubAck(packet_identifier, reason) =>
				write!(f, "received SUBACK {} but {}", packet_identifier, reason),

			Error::UnexpectedUnsubAck(packet_identifier, reason) =>
				write!(f, "received UNSUBACK {} but {}", packet_identifier, reason),
		}
    }
}

impl std::error::Error for Error {
    fn source(&self) -> Option<&(dyn std::error::Error + 'static)> {
        #[allow(clippy::match_same_arms)]
        match self {
            Error::DecodePacket(err) => Some(err),
            Error::DuplicateExactlyOncePublishPacketNotMarkedDuplicate(_) => None,
            Error::EncodePacket(err) => Some(err),
            Error::PacketIdentifiersExhausted => None,
            Error::PingTimer(err) => Some(err),
            Error::ServerClosedConnection => None,
            Error::SubAckDoesNotContainEnoughQoS(_, _, _) => None,
            Error::SubscriptionDowngraded(_, _, _) => None,
            Error::SubscriptionRejectedByServer => None,
            Error::UnexpectedSubAck(_, _) => None,
            Error::UnexpectedUnsubAck(_, _) => None,
        }
    }
}

impl std::fmt::Display for UnexpectedSubUnsubAckReason {
    fn fmt(&self, f: &mut std::fmt::Formatter<'_>) -> std::fmt::Result {
        match self {
            UnexpectedSubUnsubAckReason::DidNotExpect => write!(f, "did not expect it"),
            UnexpectedSubUnsubAckReason::Expected(packet_identifier) => {
                write!(f, "expected {}", packet_identifier)
            }
            UnexpectedSubUnsubAckReason::ExpectedSubAck(packet_identifier) => {
                write!(f, "expected SUBACK {}", packet_identifier)
            }
            UnexpectedSubUnsubAckReason::ExpectedUnsubAck(packet_identifier) => {
                write!(f, "expected UNSUBACK {}", packet_identifier)
            }
        }
    }
}

#[derive(Debug)]
pub enum ShutdownError {
    ClientDoesNotExist,
}

impl std::fmt::Display for ShutdownError {
    fn fmt(&self, f: &mut std::fmt::Formatter<'_>) -> std::fmt::Result {
        match self {
            ShutdownError::ClientDoesNotExist => write!(f, "client does not exist"),
        }
    }
}

impl std::error::Error for ShutdownError {}

#[cfg(test)]
mod tests {
    use std::convert::TryInto;

    use crate::client::PacketIdentifiers;

    #[test]
    fn packet_identifiers() {
        #[cfg(target_pointer_width = "32")]
        assert_eq!(PacketIdentifiers::SIZE, 2048);
        #[cfg(target_pointer_width = "64")]
        assert_eq!(PacketIdentifiers::SIZE, 1024);

        let mut packet_identifiers: PacketIdentifiers = Default::default();
        assert_eq!(
            packet_identifiers.in_use[..],
            Box::new([0; PacketIdentifiers::SIZE])[..]
        );

        assert_eq!(packet_identifiers.reserve().unwrap().get(), 1);
        let mut expected = Box::new([0; PacketIdentifiers::SIZE]);
        expected[0] = 1 << 1;
        assert_eq!(packet_identifiers.in_use[..], expected[..]);

        assert_eq!(packet_identifiers.reserve().unwrap().get(), 2);
        let mut expected = Box::new([0; PacketIdentifiers::SIZE]);
        expected[0] = (1 << 1) | (1 << 2);
        assert_eq!(packet_identifiers.in_use[..], expected[..]);

        assert_eq!(packet_identifiers.reserve().unwrap().get(), 3);
        let mut expected = Box::new([0; PacketIdentifiers::SIZE]);
        expected[0] = (1 << 1) | (1 << 2) | (1 << 3);
        assert_eq!(packet_identifiers.in_use[..], expected[..]);

        packet_identifiers.discard(crate::proto::PacketIdentifier::new(2).unwrap());
        let mut expected = Box::new([0; PacketIdentifiers::SIZE]);
        expected[0] = (1 << 1) | (1 << 3);
        assert_eq!(packet_identifiers.in_use[..], expected[..]);

        assert_eq!(packet_identifiers.reserve().unwrap().get(), 4);
        let mut expected = Box::new([0; PacketIdentifiers::SIZE]);
        expected[0] = (1 << 1) | (1 << 3) | (1 << 4);
        assert_eq!(packet_identifiers.in_use[..], expected[..]);

        packet_identifiers.discard(crate::proto::PacketIdentifier::new(1).unwrap());
        let mut expected = Box::new([0; PacketIdentifiers::SIZE]);
        expected[0] = (1 << 3) | (1 << 4);
        assert_eq!(packet_identifiers.in_use[..], expected[..]);

        packet_identifiers.discard(crate::proto::PacketIdentifier::new(3).unwrap());
        let mut expected = Box::new([0; PacketIdentifiers::SIZE]);
        expected[0] = 1 << 4;
        assert_eq!(packet_identifiers.in_use[..], expected[..]);

        packet_identifiers.discard(crate::proto::PacketIdentifier::new(4).unwrap());
        assert_eq!(
            packet_identifiers.in_use[..],
            Box::new([0; PacketIdentifiers::SIZE])[..]
        );

        assert_eq!(packet_identifiers.reserve().unwrap().get(), 5);
        let mut expected = Box::new([0; PacketIdentifiers::SIZE]);
        expected[0] = 1 << 5;
        assert_eq!(packet_identifiers.in_use[..], expected[..]);

        let goes_in_next_block: u16 = (std::mem::size_of::<usize>() * 8).try_into().unwrap();
        for i in 6..=goes_in_next_block {
            assert_eq!(packet_identifiers.reserve().unwrap().get(), i);
        }
        let mut expected = Box::new([0; PacketIdentifiers::SIZE]);
        #[allow(clippy::identity_op)]
        {
            expected[0] = usize::max_value() - (1 << 0) - (1 << 1) - (1 << 2) - (1 << 3) - (1 << 4);
            expected[1] |= 1 << 0;
        }
        assert_eq!(packet_identifiers.in_use[..], expected[..]);

        #[allow(clippy::range_minus_one)]
        for i in 5..=(goes_in_next_block - 1) {
            packet_identifiers.discard(crate::proto::PacketIdentifier::new(i).unwrap());
        }
        let mut expected = Box::new([0; PacketIdentifiers::SIZE]);
        #[allow(clippy::identity_op)]
        {
            expected[1] |= 1 << 0;
        }
        assert_eq!(packet_identifiers.in_use[..], expected[..]);
    }
}<|MERGE_RESOLUTION|>--- conflicted
+++ resolved
@@ -520,11 +520,7 @@
 pub enum SubscriptionUpdateEvent {
     Subscribe(crate::proto::SubscribeTo),
     Unsubscribe(String),
-<<<<<<< HEAD
-    SubscriptionRejectedByServer(String),
-=======
     RejectedByServer(String),
->>>>>>> 5e44fc7b
 }
 
 /// A message that was received from the server
