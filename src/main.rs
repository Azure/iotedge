--- conflicted
+++ resolved
@@ -47,33 +47,8 @@
     });
     let auth_service = util::InjectUnixCredentials::new(routes);
 
-<<<<<<< HEAD
-    let store = {
-        let conf = config::load(Path::new("store.toml"));
-        let backend = rocksdb::RocksDBBackend::new()?;
-        Arc::new(Store::new(backend, conf))
-    };
-    
-    Server::bind_unix(skt)?
-        .serve(make_service_fn(|_conn: &UnixStream| {
-            let store = store.to_owned();
-            async {
-                <Result<_, HyperError>>::Ok(service_fn(move |req| {
-                    let store = store.to_owned();
-                    async move {
-                        routes::dispatch(&store, req).await
-                            .or_else(|e| {
-                                println!("ERROR: {:?}", e);
-                                Response::builder().status(500).body(format!("{:?}", e).into())
-                            })
-                    }
-                }))
-            }
-        }))
-=======
     unix::with_umask(0o000, || Server::bind_unix(skt))?
         .serve(auth_service)
->>>>>>> 73569b68
         .await?;
 
     Ok(())
