--- conflicted
+++ resolved
@@ -87,41 +87,6 @@
         )
 }
 
-<<<<<<< HEAD
-// TODO: API versioning
-// TODO: Swagger specification
-pub(crate) async fn dispatch<'a, T: StoreBackend>(store: &'a Store<T>, req: Request<Body>) -> BoxResult<'a, Response<Body>> {
-    let id = String::from_str(&req.uri().path()[1 ..]).unwrap();
-    match req.method() {
-        // TODO: add logic to 404 instead of 500 if resource not found
-        &Method::GET => {
-            let value = store.get_secret(id)
-                .await?;
-            Ok(Response::new(serde_json::to_string(&value)?.into()))
-        },
-        &Method::PUT => {
-            let body = read_request(req).await?;
-
-            store.set_secret(id, body).await?;
-            Ok(Response::builder().status(204).body(Body::empty()).unwrap())
-        },
-        &Method::POST => {
-            let body = read_request(req).await?;
-
-            store.pull_secret(id, body).await?;
-            Ok(Response::builder().status(204).body(Body::empty()).unwrap())
-        },
-        &Method::PATCH => {
-            Ok(Response::builder().status(204).body(Body::empty()).unwrap())
-        },
-        &Method::DELETE => {
-            store.delete_secret(id).await?;
-
-            Ok(Response::builder().status(204).body(Body::empty()).unwrap())
-        },
-        _ => Ok(Response::builder().status(404).body(Body::empty())?)
-    }
-=======
 async fn handle_error(err: Rejection) -> Result<impl Reply, Infallible> {
     println!("{:?}", err);
     Ok(
@@ -138,5 +103,4 @@
             )
             .unwrap_or(StatusCode::NOT_FOUND.into_response())
     )
->>>>>>> 73569b68
 }